///////////////////////////////////////////////////////////////////////////////
/// master.js 
/// arangodb js api  
///////////////////////////////////////////////////////////////////////////////
var welcomeMSG = "" 
+ "                                        _      \n"
+ "   __ _ _ __ __ _ _ __   __ _  ___  ___| |__   \n"
+ "  / _` | '__/ _` | '_ \\ / _` |/ _ \\/ __| '_ \\  \n"
+ " | (_| | | | (_| | | | | (_| | (_) \\__ \\ | | | \n"
+ "  \\__,_|_|  \\__,_|_| |_|\\__, |\\___/|___/_| |_| \n"
+ "                        |___/                  \n"
+ "                                               \n"
<<<<<<< HEAD
+ "Welcome to arangosh 1.0.beta Copyright (c) 2012 triAGENS GmbH."
=======
+ "Welcome to arangosh Copyright (c) 2012 triAGENS GmbH."

>>>>>>> cf243550

var existingCharts; 
var statDivCount;  
// documents global vars
var collectionCount;
var totalCollectionCount;
var collectionCurrentPage;  
var globalCollectionName;  
var globalCollectionID;
var globalCollectionRev;
var checkCollectionName; 
var printedHelp = false; 
var open = false;
var rowCounter = 0; 
var shArray = []; 

$(document).ready(function() {       
showCursor();
//hide incomplete functions 
$("#uploadFile").attr("disabled", "disabled");
$("#uploadFileImport").attr("disabled", "disabled");
$("#uploadFileSearch").attr("disabled", "disabled");

///////////////////////////////////////////////////////////////////////////////
/// global variables 
///////////////////////////////////////////////////////////////////////////////
var tableView = true;
var sid = ($.cookie("sid")); 
var currentUser; 
//logtable vars
var currentPage = 1; 
var currentAmount; 
var currentTableID = "#logTableID"; 
var currentLoglevel = 5;  
//live click for all log tables 

var tables = ["#logTableID", "#critLogTableID", "#warnLogTableID", "#infoLogTableID", "#debugLogTableID"];

$.each(tables, function(v, i ) {
  $(i + '_prev').live('click', function () {

    if ( i == "#logTableID" ) {
      createNextPagination("all");  
    }
    else {
      createNextPagination();  
    }
  });
  $(i + '_next').live('click', function () {
    if ( i == "#logTableID" ) {
      createPrevPagination("all");  
    }
    else {
      createPrevPagination();  
    }
  });
  $(i + '_last').live('click', function () {
    createLogTable(currentLoglevel);
  });
  $(i+ '_first').live('click', function () {
    createLastLogPagination(i); 
    
  });
});


$("#documents_prev").live('click', function () {
  createPrevDocPagination();
});

$("#documents_next").live('click', function () {
  createNextDocPagination();
});

$("#documents_first").live('click', function () {
  createFirstPagination("#documentsTable"); 
});

$("#documents_last").live('click', function () {
  createLastPagination("#documentsTable"); 
});

///////////////////////////////////////////////////////////////////////////////
//statistics live click buttons close 
///////////////////////////////////////////////////////////////////////////////

$(".statsClose").live('click', function () {
  var divID = $(this).parent().parent();
  var chart = $(this).parent().parent().attr('id');
  var chartID = JSON.parse(chart.replace(/\D/g, '' ));
  var todelete; 

  $.each(existingCharts, function(x, i ) {
    var tempid = i.id; 
    if (tempid == chartID) {
      todelete = x; 
    } 
  });  
  
  existingCharts.splice(todelete, 1);  
  $("#chartBox"+chartID).remove();   

  stateSaving(); 
  
  if (temptop > 150 && templeft > 20) {
    templeft = templeft - 10; 
    temptop = temptop - 10;
  }

});

///////////////////////////////////////////////////////////////////////////////
// show statistic settings 
///////////////////////////////////////////////////////////////////////////////

$(".statsSettings").live('click', function () {
  var chartID = $(this).parent().next("div");
  var settingsID = $(this).parent().next("div").next("div");
  $(chartID).hide(); 
  $(settingsID).fadeIn(); 
});

///////////////////////////////////////////////////////////////////////////////
// show statistics charts
///////////////////////////////////////////////////////////////////////////////

$(".statsCharts").live('click', function () {
  var chartID = $(this).parent().next("div");
  var settingsID = $(this).parent().next("div").next("div");
  stateSaving(); 
  updateChartBoxes(); 
  $(settingsID).hide(); 
  $(chartID).fadeIn(); 
});

///////////////////////////////////////////////////////////////////////////////
/// html customizations  
///////////////////////////////////////////////////////////////////////////////
$('#logView ul').append('<button class="enabled" id="refreshLogButton"><img src="/_admin/html/media/icons/refresh_icon16.png" width=16 height=16></button><div id=tab_right align=right><form><input type="text" id="logSearchField" placeholder="Search..."></input><button id="submitLogSearch" style="visibility:hidden;"></button></form></div>');

///////////////////////////////////////////////////////////////////////////////
/// initialize jquery tabs 
///////////////////////////////////////////////////////////////////////////////

$("#tabs").tabs({
  select: function(event, ui) {
    if (ui.index == 0) {
      currentLoglevel = 5; 
      createLogTable(5); 
    }
    else {
      currentLoglevel = ui.index; 
      createLogTable(ui.index); 
    }
  }    
});

///////////////////////////////////////////////////////////////////////////////
/// disable grey'd out buttons
///////////////////////////////////////////////////////////////////////////////
  $(".nofunction").attr("disabled", "true");

///////////////////////////////////////////////////////////////////////////////
/// checks for a login user cookie, creates new sessions if null  
///////////////////////////////////////////////////////////////////////////////

if ($.cookie("sid") == null) {
  $('#logoutButton').hide();
  $('#movetologinButton').show();
  $.ajax({
    type: "POST",
    url: "/_admin/user-manager/session/",
    contentType: "application/json",
    processData: false, 
    success: function(data) {
      $.cookie("sid", data.sid);
      },
      error: function(data) {
      }
  });
}

///////////////////////////////////////////////////////////////////////////////
/// if user exists, then:   
///////////////////////////////////////////////////////////////////////////////

if ($.cookie("rights") != null || $.cookie("user") != null) {
  $('#loginWindow').hide();
  $('#movetologinButton').hide();
  $('#logoutButton').show();
  $('#activeUser').text($.cookie("user") + '!'); 
  currentUser = $.cookie("user"); 
}
else {
  $('#logoutButton').hide();
}

///////////////////////////////////////////////////////////////////////////////
/// draws collection table   
///////////////////////////////////////////////////////////////////////////////

var collectionTable = $('#collectionsTableID').dataTable({
    "aaSorting": [[ 2, "desc" ]],
    "bPaginate": false, 
    "bFilter": false,
    "bLengthChange": false, 
    "bDeferRender": true, 
    "bAutoWidth": false, 
    "iDisplayLength": -1, 
    "bJQueryUI": true, 
    "aoColumns": [{"sWidth":"150px", "bSortable":false}, {"sWidth": "200px"}, {"sWidth": "200px"}, null, {"sWidth": "200px"}, {"sWidth": "200px"} ],
    "aoColumnDefs": [{ "sClass": "alignRight", "aTargets": [ 4, 5 ] }],
    "oLanguage": {"sEmptyTable": "No collections"}
});

///////////////////////////////////////////////////////////////////////////////
/// draws the document edit table 
///////////////////////////////////////////////////////////////////////////////

var documentEditTable = $('#documentEditTableID').dataTable({
    "aaSorting": [[ 1, "desc" ]],
    "bAutoWidth": false, 
    "bFilter": false,
    "bPaginate":false,
    "bSortable": false,
    "bLengthChange": false, 
    "bDeferRender": true, 
    "iDisplayLength": -1, 
    "bJQueryUI": true, 
    "aoColumns": [{"sClass":"read_only", "bSortable": false, "sWidth": "30px"}, 
                  {"sClass":"writeable", "bSortable": false, "sWidth":"400px" }, 
                  {"sClass":"writeable", "bSortable": false},
                  {"bVisible": false } ], 
    "oLanguage": {"sEmptyTable": "No documents"}
});

///////////////////////////////////////////////////////////////////////////////
/// draws new doc view table 
///////////////////////////////////////////////////////////////////////////////

var newDocumentTable = $('#NewDocumentTableID').dataTable({
    "bFilter": false,
    "bPaginate":false,
    "bSortable": false,
    "bLengthChange": false, 
    "bDeferRender": true, 
    "bAutoWidth": true, 
    "iDisplayLength": -1, 
    "bJQueryUI": true, 
    "aoColumns": [{ "sClass":"center", "sClass":"read_only","bSortable": false, "sWidth": "30px"}, 
                  {"sClass":"writeable", "bSortable": false, "sWidth":"250px" }, 
                  {"sClass":"writeable", "bSortable": false },
                  {"bVisible": false } ] 
  });

///////////////////////////////////////////////////////////////////////////////
/// draws documents table  
///////////////////////////////////////////////////////////////////////////////

var documentsTable = $('#documentsTableID').dataTable({
    "bFilter": false,
    "bPaginate":false,
    "bSortable": false,
    "bLengthChange": false, 
    "bDeferRender": true, 
    "bAutoWidth": false, 
    "iDisplayLength": -1, 
    "bJQueryUI": true, 
    "aoColumns": [{ "sClass":"read_only", "bSortable": false, "sWidth":"80px"}, 
                 { "sClass":"read_only","bSortable": false, "sWidth": "200px"}, 
                 { "sClass":"read_only","bSortable": false, "sWidth": "100px"},  
                 { "bSortable": false, "sClass": "cuttedContent"}],
    "oLanguage": { "sEmptyTable": "No documents"}
  });

///////////////////////////////////////////////////////////////////////////////
/// draws crit log table  
///////////////////////////////////////////////////////////////////////////////

var critLogTable = $('#critLogTableID').dataTable({
    "bFilter": false,
    "bPaginate":false,
    "bLengthChange": false, 
    "bDeferRender": true, 
    "bAutoWidth": true, 
    "iDisplayLength": -1,
    "bJQueryUI": true, 
    "aoColumns": [{ "sClass":"center", "sWidth": "100px", "bSortable":false}, {"bSortable":false}], 
    "oLanguage": {"sEmptyTable": "No critical logfiles available"}
  });

///////////////////////////////////////////////////////////////////////////////
/// draws warn log table 
///////////////////////////////////////////////////////////////////////////////

var warnLogTable = $('#warnLogTableID').dataTable({
    "bFilter": false,
    "bPaginate":false,
    "bLengthChange": false, 
    "bDeferRender": true, 
    "bAutoWidth": true, 
    "iDisplayLength": -1,
    "bJQueryUI": true, 
    "aoColumns": [{ "sClass":"center", "sWidth": "100px", "bSortable":false}, {"bSortable":false}],
    "oLanguage": {"sEmptyTable": "No warning logfiles available"}
  });
///////////////////////////////////////////////////////////////////////////////
/// draws info log table 
///////////////////////////////////////////////////////////////////////////////

var infoLogTable = $('#infoLogTableID').dataTable({
    "bFilter": false,
    "bPaginate":false,
    "bLengthChange": false, 
    "bDeferRender": true, 
    "bAutoWidth": true, 
    "iDisplayLength": -1,
    "bJQueryUI": true, 
    "aoColumns": [{ "sClass":"center", "sWidth": "100px", "bSortable":false}, {"bSortable":false}],
    "oLanguage": {"sEmptyTable": "No info logfiles available"}
  });

///////////////////////////////////////////////////////////////////////////////
/// draws debug log table
///////////////////////////////////////////////////////////////////////////////

var debugLogTable = $('#debugLogTableID').dataTable({
    "bFilter": false,
    "bPaginate":false,
    "bLengthChange": false, 
    "bDeferRender": true, 
    "bAutoWidth": true, 
    "iDisplayLength": -1,
    "bJQueryUI": true, 
    "aoColumns": [{ "sClass":"center", "sWidth": "100px", "bSortable":false}, {"bSortable":false}], 
    "oLanguage": {"sEmptyTable": "No debug logfiles available"}
  });

///////////////////////////////////////////////////////////////////////////////
/// draws "all" log table 
///////////////////////////////////////////////////////////////////////////////

var logTable = $('#logTableID').dataTable({
    "bFilter": false,
    "bPaginate":false,
    "bLengthChange": false, 
    "bDeferRender": true, 
    "bAutoWidth": true, 
    "iDisplayLength": -1,
    "bJQueryUI": true, 
    "aoColumns": [{ "sClass":"center", "sWidth": "100px", "bSortable":false}, {"bSortable":false}], 
    "oLanguage": {"sEmptyTable": "No logfiles available"}
  });

///////////////////////////////////////////////////////////////////////////////
/// creates layout using jquery ui   
///////////////////////////////////////////////////////////////////////////////

  $('body').layout({                                                                                               
    closable: false,             
    resizable: false,                                                                 
    applyDefaultStyles: false,   
    north__spacing_open:0,                                   
    north__spacing_closed: 0,                                                                           
    center__spacing_open:0,                                                      
    center__spacing_open:0, 
    south__spacing_closed: 0,  
    south__spacing_closed: 0 
  });

///////////////////////////////////////////////////////////////////////////////
/// location check    
///////////////////////////////////////////////////////////////////////////////

  $.address.change(function(event) {  

///////////////////////////////////////////////////////////////////////////////
/// Home   
///////////////////////////////////////////////////////////////////////////////

    if (location.hash == '' || location.hash =='#') {
      drawCollectionsTable();
      $('#subCenterView').hide();
      $('#centerView').show();
      $('#collectionsView').show(); 
      createnav("Collections"); 
      highlightNav("#nav1");
    }

///////////////////////////////////////////////////////////////////////////////
/// new document table view (collection) 
///////////////////////////////////////////////////////////////////////////////

    else if (location.hash.substr(0, 12) == "#collection?" ) {
      $("#addNewDocButton").removeAttr("disabled");
      tableView = true; 
      $('#toggleNewDocButtonText').text('Edit Source'); 
      
      var collectionID = location.hash.substr(12, location.hash.length); 
      var collID = collectionID.split("=");
      
      $.ajax({
        type: "GET",
        url: "/_api/collection/" + collID[0],
        contentType: "application/json",
        processData: false, 
        success: function(data) {
          collectionName = data.name;
          $('#nav2').text(collectionName);
          $('#nav2').attr('href', '#showCollection?' +collID[0]);
          $('#nav1').attr('class', 'arrowbg');
        },
        error: function(data) {
        }
      });

      $('#nav1').text('Collections'); 
      $('#nav1').attr('href', '#');
      $('#nav2').attr('class', 'arrowbg');
      $('#nav3').text('new document'); 
      highlightNav("#nav3");

      newDocumentTable.fnClearTable(); 
      documentTableMakeEditable('#NewDocumentTableID');
      hideAllSubDivs();
      $('#collectionsView').hide();
      $('#newDocumentView').show();
      $('#NewDocumentTableView').show();
      $('#NewDocumentSourceView').hide();
    }

///////////////////////////////////////////////////////////////////////////////
///  showe edit documents view  
///////////////////////////////////////////////////////////////////////////////

    else if (location.hash.substr(0, 14) == "#editDocument?") {
      tableView = true; 
      $("#addEditedDocRowButton").removeAttr("disabled");
      $('#toggleEditedDocButton').val('Edit Source'); 
      $('#toggleEditedDocButtonText').text('Edit Source'); 
      
      $('#documentEditSourceView').hide();
      $('#documentEditTableView').show();
      var collectiondocID = location.hash.substr(14, location.hash.length); 
      collectionID = collectiondocID.split("/"); 

      $.ajax({
        type: "GET",
        url: "/_api/collection/" + collectionID,
        contentType: "application/json",
        processData: false, 
        success: function(data) {
          collectionName = data.name;
          $('#nav2').text(collectionName);
          $('#nav2').attr('href', '#showCollection?' +collectionID[0]);
        },
        error: function(data) {
        }
      });
 
      $('#nav1').text('Collections');
      $('#nav1').attr('href', '#');
      $('#nav1').attr('class', 'arrowbg');
      $('#nav2').attr('class', 'arrowbg');
      $('#nav3').text('Edit document:' + collectionID[1]); 

      $.ajax({
        type: "GET",
        url: "/_api/document/" + collectiondocID,
        contentType: "application/json",
        processData: false, 
        success: function(data) {
          $('#documentEditSourceBox').val(JSON.stringify(data));  
          documentEditTable.fnClearTable(); 
          hideAllSubDivs();
          $('#collectionsView').hide();
          $('#documentEditView').show();
          $('#documentEditSourceView').hide();
          $.each(data, function(key, val) {
            if (key == '_id') {
              documentEditTable.fnAddData(["", key, val, JSON.stringify(val)]);
            }
            else if (key == '_rev') {
              documentEditTable.fnAddData(["", key, val, JSON.stringify(val)]);
            }
            else if (key != '_rev' && key != '_id') {
              documentEditTable.fnAddData(['<button class="enabled" id="deleteEditedDocButton"><img src="/_admin/html/media/icons/delete_icon16.png" width="16" height="16"></button>',key, value2html(val), JSON.stringify(val)]);
            }
          });
          documentTableMakeEditable('#documentEditTableID');
          showCursor();
        },
        error: function(data) {
        }
      });
    }

///////////////////////////////////////////////////////////////////////////////
///  show colletions documents view 
///////////////////////////////////////////////////////////////////////////////

    else if (location.hash.substr(0, 16) == "#showCollection?") {
      $('#nav1').removeClass('highlighted'); 
      var collectionID = location.hash.substr(16, location.hash.length); 
      globalAjaxCursorChange();
      $.ajax({
        type: "GET",
        url: "/_api/collection/" + collectionID + "/count", 
        contentType: "application/json",
        processData: false,
        async: false,  
        success: function(data) {
          globalCollectionName = data.name;
          test = data.name; 
          collectionCount = data.count; 
          $('#nav2').text(globalCollectionName);
        },
        error: function(data) {
        }
      });

      $('#nav1').text('Collections');
      $('#nav1').attr('href', '#');
      $('#nav2').attr('href', null);
      $('#nav3').text(''); 
      highlightNav("#nav2");
      $("#nav3").removeClass("arrowbg");
      $("#nav2").removeClass("arrowbg");
      $("#nav1").addClass("arrowbg");

      $.ajax({
        type: 'PUT',
        url: '/_api/simple/all/',
        data: '{"collection":"' + globalCollectionName + '","skip":0,"limit":10}', 
        contentType: "application/json",
        success: function(data) {
          $.each(data.result, function(k, v) {
            documentsTable.fnAddData(['<button class="enabled" id="deleteDoc"><img src="/_admin/html/media/icons/doc_delete_icon16.png" width="16" height="16"></button><button class="enabled" id="editDoc"><img src="/_admin/html/media/icons/doc_edit_icon16.png" width="16" height="16"></button>', v._id, v._rev, '<pre class="prettify">' + cutByResolution(JSON.stringify(v)) + "</pre>"]);  
          });
        $(".prettify").snippet("javascript", {style: "nedit", menu: false, startText: false, transparent: true, showNum: false});
        showCursor();
        },
        error: function(data) {
          
        }
      });
      documentsTable.fnClearTable(); 
      hideAllSubDivs();
      $('#collectionsView').hide();
      $('#documentsView').show();
      totalCollectionCount = Math.ceil(collectionCount / 10); 
      collectionCurrentPage = 1;
      $('#documents_status').text("Showing page 1 of " + totalCollectionCount); 
    }

///////////////////////////////////////////////////////////////////////////////
///  shows edit collection view  
///////////////////////////////////////////////////////////////////////////////

    else if (location.hash.substr(0, 16)  == "#editCollection?") {
      var collectionID = location.hash.substr(16, location.hash.length); 
      var collectionName;
      var tmpStatus; 
 
      $.ajax({
        type: "GET",
        url: "/_api/collection/" + collectionID,
        contentType: "application/json",
        processData: false, 
        success: function(data) {
          collectionName = data.name;
          $('#nav2').text('Edit: ' + collectionName);
          $('#editCollectionName').val(data.name); 
          $('#editCollectionID').text(data.id);

          switch (data.status) {
          case 1: tmpStatus = "new born collection"; break; 
          case 2: tmpStatus = "unloaded"; break; 
          case 3: tmpStatus = "loaded"; break; 
          case 4: tmpStatus = "in the process of being unloaded"; break; 
          case 5: tmpStatus = "deleted"; break; 
          }

          $('#editCollectionStatus').text(tmpStatus); 
          checkCollectionName = collectionName; 
        },
        error: function(data) {
        }
      });

      $('#nav1').text('Collections');
      $('#nav1').attr('href', '#');
      $('#nav1').attr('class', 'arrowbg');
      hideAllSubDivs();
      $('#collectionsView').hide();
      $('#editCollectionView').show();
      $('#editCollectionName').focus();
    }

///////////////////////////////////////////////////////////////////////////////
///  shows log view 
///////////////////////////////////////////////////////////////////////////////

    else if (location.hash == "#logs") {
      createLogTable(5); 
      hideAllSubDivs(); 
      $('#collectionsView').hide();
      $('#logView').show();
      createnav ("Logs"); 
      showCursor();
    }

///////////////////////////////////////////////////////////////////////////////
///  shows status view 
///////////////////////////////////////////////////////////////////////////////

    else if (location.hash == "#status") {
      $('#graphBox').empty(); 
      stateReading(); 
      hideAllSubDivs(); 
      $('#collectionsView').hide();
      $('#statusView').show();
      createnav ("Statistics"); 
      makeDraggableAndResizable(); 
      //TODO
      createChartBoxes(); 
      updateGraphs(); 
    }

///////////////////////////////////////////////////////////////////////////////
///  shows config view 
///////////////////////////////////////////////////////////////////////////////

    else if (location.hash == "#config") {
      hideAllSubDivs();
      $('#configContent').empty();  
      $('#collectionsView').hide();
      $('#configView').show();
      createnav ("Configuration"); 
      var switcher = "primary";
      var insertType;  

      $.ajax({
        type: "GET", url: "/_admin/config/description",contentType: "application/json", processData: false, async: false,   
        success: function(data) {
          $.each(data, function(key, val) {
            if (key == "error" || key == "code") {
            }
            else {
              $('#configContent').append('<div class="customToolbar">' + val.name + '</div>');
              $.each(val, function(k, v) {
                if (v.name != undefined) {
                  switch(v.type) { 
                    case 'integer':
                      if (v.readonly == true) {
                        insertType = '<a class="conf_integer" id="conf_' + k + '">123456</a>'; break;
                      }
                      else { 
                        insertType = '<a class="conf_integer editInt" id="conf_' + k + '">123456</a>'; break;
                      }
                    case 'string':
                      if (v.readonly == true) {  
                        insertType = '<a class="conf_string" id="conf_' + k + '">string</a>'; break;
                      }
                      else {
                        insertType = '<a class="editString conf_string" id="conf_' + k + '">string</a>'; break;
                      }
                    case 'pull-down':
                      insertType = '<select class="conf_pulldown" id="conf_' + k + '" name="someselect" size="1">';
                      $.each(v.values, function(KEY, VAL) {
                        insertType += '<option>' + VAL + '</option>';
                      }); 
                      insertType += '</select>';
                      break; 
                    case 'boolean': 
                      insertType = '<select class="conf_boolean" id="conf_' + k + '" name="someselect" size="1">';
                      insertType += '<option>true</option><option>false</option>'; break;
                    //TODO Section 
                    case 'section':
                      insertType = '<a class="conf_section" id="conf_' + k + '">someval</a>'; break;
                  } 
                  $('#configContent').append('<tr><td>' + v.name + '</td><td>' + insertType + '</td></tr>');
                  makeStringEditable(); 
                  makeIntEditable(); 
                }
              });
            }
          });
          $.ajax({
            type: "GET", url: "/_admin/config/configuration",contentType: "application/json", processData:false, async:false, 
            success: function(data) {
              var currentID;
              var currentClass;  
              $.each(data, function(key, val) {
                if (key == "error" || key == "code") {
                }
                else {
                  $.each(val, function(k, v) {
                    currentID = "#conf_" + k; 
                    currentClass = $(currentID).attr('class');

                    if ($(currentID).hasClass('conf_string')) {
                      $(currentID).text(v.value);  
                    }
                    else if ($(currentID).hasClass('conf_integer')) {
                      $(currentID).text(v.value);  
                    }
                    else if ($(currentID).hasClass('conf_boolean')) {
                      $(currentID).val(v.value);  
                    }
                    else if ($(currentID).hasClass('conf_pulldown')) {
                      $(currentID).val(v.value);  
                    }
                    //TODO Section 
                    else if ($(currentID).hasClass('conf_section')) {
                      $(currentID).text(v.file.value);  
                    }


                  }); 
                }
              });
            },
            error: function(data) {
            }
          });
        },
        error: function(data) {
        }
      });
/* 
      var content={"Menue":{"Haha":"wert1", "ahha":"wert2"}, "Favoriten":{"top10":"content"},"Test":{"testing":"hallo 123 test"}}; 
      $("#configContent").empty();

      $.each(content, function(data) {
        $('#configContent').append('<div class="customToolbar">' + data + '</div>');
        $.each(content[data], function(key, val) {
          if (switcher == "primary") {
            $('#configContent').append('<a class="toolbar_left toolbar_primary">' + key + '</a><a class="toolbar_right toolbar_primary">' + val + '</a><br>');
          switcher = "secondary"; 
          }
          else if (switcher == "secondary") {
            $('#configContent').append('<a class="toolbar_left toolbar_secondary">' + key + '</a><a class="toolbar_right toolbar_secondary">' + val + '</a><br>');
          switcher = "primary"; 
          }
        });         
      }); 
*/
    }

///////////////////////////////////////////////////////////////////////////////
///  shows query view  
///////////////////////////////////////////////////////////////////////////////

    else if (location.hash == "#query") {
      hideAllSubDivs(); 
      $('#queryContent').val('');
      $('#collectionsView').hide();
      $('#queryView').show();
      createnav ("Query"); 
      $('#queryContent').focus();
    }

///////////////////////////////////////////////////////////////////////////////
///  shows avocsh view 
///////////////////////////////////////////////////////////////////////////////

    else if (location.hash == "#avocsh") {
      hideAllSubDivs(); 
      $('#avocshContent').val('');
      $('#collectionsView').hide();
      $('#avocshView').show();
      createnav ("ArangoDB Shell"); 
      $('#avocshContent').focus();
      if (printedHelp === false) {
        print(welcomeMSG + require("arangosh").HELP);
        printedHelp = true; 
        start_pretty_print(); 
      }
      $("#avocshContent").autocomplete({
        source: shArray
      });
    }

///////////////////////////////////////////////////////////////////////////////
///  shows create new collection view 
///////////////////////////////////////////////////////////////////////////////

    else if (location.hash == "#createCollection") {
      $('#nav1').attr('href', '#'); 
      $('#nav1').text('Collections');
      $('#nav2').text('Create new collection');
      $('#nav1').attr('class', 'arrowbg'); 

      hideAllSubDivs();
      $('#collectionsView').hide();
      $('#createCollectionView').show();
      $('#createCollName').focus();
      $('#createCollName').val('');
      $('#createCollSize').val('');
    }
  });

///////////////////////////////////////////////////////////////////////////////
/// saves edited document  
///////////////////////////////////////////////////////////////////////////////

  $('#saveEditedDocButton').live('click', function () {
    
    if (tableView == true) {
      var data = documentEditTable.fnGetData();
      var result = {}; 
      var collectionID; 

      for (row in data) {
        var row_data = data[row];
        if ( row_data[1] == "_id" ) {
          collectionID = row_data[3]; 
        } 
        else {
          result[row_data[1]] = JSON.parse(row_data[3]);
        }
        
      }

      $.ajax({
        type: "PUT",
        url: "/_api/document/" + JSON.parse(collectionID),
        data: JSON.stringify(result), 
        contentType: "application/json",
        processData: false, 
        success: function(data) {
          tableView = true;
          var collID = JSON.parse(collectionID).split("/");  
          window.location.href = "#showCollection?" + collID[0];  
        },
        error: function(data) {
          alert(JSON.stringify(data)); 
        }
      });
    }
    else {
      try {
        var collectionID; 
        var boxContent = $('#documentEditSourceBox').val();
        collectionID = globalCollectionID;  
        boxContent = stateReplace(boxContent);
        parsedContent = JSON.parse(boxContent); 

        $.ajax({
          type: "PUT",
          url: "/_api/document/" + collectionID,
          data: JSON.stringify(parsedContent), 
          contentType: "application/json",
          processData: false, 
          success: function(data) {
            tableView = true;
            $('#toggleEditedDocButton').val('Edit Source'); 
            var collID = collectionID.split("/");  
            window.location.href = "#showCollection?" + collID[0];  
          },
          error: function(data) {
           alert(JSON.stringify(data)); 
          }
        });
      }
      catch(e) {
        alert("Please make sure the entered value is a valid json string."); 
      }
    }
  });

///////////////////////////////////////////////////////////////////////////////
/// live click function for refreshLogButton 
///////////////////////////////////////////////////////////////////////////////

  $('#refreshLogButton').live('click', function () {
    var selected = $("#tabs").tabs( "option", "selected" ); 
    switch (selected) {
    case 0:
      createLogTable(5);
      break; 
    default:
      createLogTable(selected);
      break;
    }
  });

///////////////////////////////////////////////////////////////////////////////
/// adds a new row in edit document view 
///////////////////////////////////////////////////////////////////////////////

  $('#addEditedDocRowButton').live('click', function () {
    if (tableView == true) {
      rowCounter = rowCounter + 1; 
      documentEditTable.fnAddData(['<button class="enabled" id="deleteEditedDocButton"><img src="/_admin/html/media/icons/delete_icon16.png" width="16" height="16"></button>', "somekey" + rowCounter, value2html("editme"), JSON.stringify("editme")]);
      documentTableMakeEditable('#documentEditTableID');
      showCursor();
    }
    else {
    }
  });

///////////////////////////////////////////////////////////////////////////////
/// saves a new created document  
///////////////////////////////////////////////////////////////////////////////

  $('#saveNewDocButton').live('click', function () {
    
    if (tableView == true) {
      var data = newDocumentTable.fnGetData();
      var result = {}; 
      var collectionID = location.hash.substr(12, location.hash.length); 
      var collID = collectionID.split("="); 

      for (row in data) {
        var row_data = data[row];
        result[row_data[1]] = row_data[3];
      }

      $.ajax({
        type: "POST",
        url: "/_api/document?collection=" + collID, 
        data: JSON.stringify(result), 
        contentType: "application/json",
        processData: false, 
        success: function(data) {
          tableView = true;
          window.location.href = "#showCollection?" + collID;  
        },
        error: function(data) {
          alert(JSON.stringify(data)); 
        }
      });
    }
    else {

      try {
        var collectionID = location.hash.substr(12, location.hash.length); 
        var collID = collectionID.split("="); 
        var boxContent = $('#NewDocumentSourceBox').val();
        var jsonContent = JSON.parse(boxContent);
        $.each(jsonContent, function(row1, row2) {
          if ( row1 == '_id') {
            collectionID = row2; 
          } 
        });

        $.ajax({
          type: "POST",
          url: "/_api/document?collection=" + collID, 
          data: JSON.stringify(jsonContent), 
          contentType: "application/json",
          processData: false, 
          success: function(data) {
            tableView = true;
            window.location.href = "#showCollection?" + collID;  
          },
          error: function(data) {
            alert(JSON.stringify(data)); 
          }
        });
      }
      catch(e) {
        alert("Please make sure the entered value is a valid json string."); 
      }
    }
  });

///////////////////////////////////////////////////////////////////////////////
/// adds a new row in new document view  
///////////////////////////////////////////////////////////////////////////////

  $('#addNewDocButton').live('click', function () {
    if (tableView == true) {
      rowCounter = rowCounter + 1; 
      newDocumentTable.fnAddData(['<button class="enabled" id="deleteNewDocButton"><img src="/_admin/html/media/icons/delete_icon16.png" width="16" height="16"></button>', "somekey" + rowCounter, value2html("editme"), JSON.stringify("editme")]);
      documentTableMakeEditable('#NewDocumentTableID');
      showCursor();
    }
    else {
    }
  });

///////////////////////////////////////////////////////////////////////////////
/// toggle button for source / table - edit document view 
///////////////////////////////////////////////////////////////////////////////

  $('#toggleEditedDocButton').live('click', function () {
    if (tableView == true) {
        var content = documentEditTable.fnGetData();
        var result = {}; 
 
        for (row in content) {
          var row_data = content[row];
          result[row_data[1]] = JSON.parse(row_data[3]);
        }
        
        globalCollectionRev = result._rev; 
        globalCollectionID = result._id; 
        delete result._id;
        delete result._rev;

        var myFormattedString = FormatJSON(result);
        $('#documentEditSourceBox').val(myFormattedString); 
        $('#documentEditTableView').toggle();
        $('#documentEditSourceView').toggle();
        tableView = false; 
        $('#toggleEditedDocButtonText').text('Edit Table'); 
        $("#addEditedDocRowButton").attr("disabled", "disabled");
    }
    else {
      try {
        var boxContent = $('#documentEditSourceBox').val(); 
        boxContent = stateReplace(boxContent);
        parsedContent = JSON.parse(boxContent); 
        documentEditTable.fnClearTable(); 
        $.each(parsedContent, function(key, val) {
            documentEditTable.fnAddData(['<button class="enabled" id="deleteEditedDocButton"><img src="/_admin/html/media/icons/delete_icon16.png" width="16" height="16"</button>',key, value2html(val), JSON.stringify(val)]);
          });
            documentEditTable.fnAddData(['', "_id", globalCollectionID, JSON.stringify(globalCollectionID)]);
            documentEditTable.fnAddData(['', "_rev", globalCollectionRev, JSON.stringify(globalCollectionRev)]);
  
        documentTableMakeEditable ('#documentEditTableID'); 
        $('#documentEditTableView').toggle();
        $('#documentEditSourceView').toggle();
        tableView = true; 
        $('#toggleEditedDocButtonText').text('Edit Source'); 
        $("#addEditedDocRowButton").removeAttr("disabled");
      }
 
      catch(e) {
        alert("Please make sure the entered value is a valid json string."); 
      }

    }
  });

///////////////////////////////////////////////////////////////////////////////
/// cancel editing a doc  
///////////////////////////////////////////////////////////////////////////////

  $('#cancelEditedDocument').live('click', function () {
    var start = window.location.hash.indexOf('?'); 
    var end = window.location.hash.indexOf('/'); 
    var collectionID = window.location.hash.substring(start + 1, end); 
    window.location.href = "#showCollection?" + collectionID; 
    $('#nav1').removeClass('highlighted'); 
  });

///////////////////////////////////////////////////////////////////////////////
/// undo live changes of an edited document  
///////////////////////////////////////////////////////////////////////////////

  $('#undoEditedDocument').live('click', function () {
    location.reload();  
  });

///////////////////////////////////////////////////////////////////////////////
/// perform logout 
///////////////////////////////////////////////////////////////////////////////

  $('#logoutButton').live('click', function () {
      $.ajax({
        type: "PUT",
        url: '/_admin/user-manager/session/' + sid + '/logout',
        data: JSON.stringify({'user': currentUser}), 
        contentType: "application/json",
        processData: false, 
        success: function(data) {
          $('#loginWindow').show();
          $('#logoutButton').hide();
          $('#movetologinButton').show();
          $('#activeUser').text('Guest!');  
          $.cookie("rights", null);
          $.cookie("user", null);
          currentUser = null;
          window.location.href = ""; 
        },
        error: function(data) {
        }
      });
  });

///////////////////////////////////////////////////////////////////////////////
/// perform login  
///////////////////////////////////////////////////////////////////////////////

  $('#loginButton').live('click', function () {
    var username = $('#usernameField').val();
    var password = $('#passwordField').val();
    var shapassword;

    if (password != '') {
      shapassword = $.sha256(password);   
    }
    else {
      shapassword = password;
    }

    $.ajax({
      type: "PUT",
      url: '/_admin/user-manager/session/' + sid + '/login',
      data: JSON.stringify({'user': username, 'password': shapassword}), 
      contentType: "application/json",
      processData: false, 
      success: function(data) {
        currentUser = $.cookie("user"); 
        $('#loginWindow').hide();
        $('#logoutButton').show();
        $('#movetologinButton').hide();
        $('#activeUser').text(username + '!');  
        $.cookie("rights", data.rights);
        $.cookie("user", data.user);

        /*animation*/
        $('#movetologinButton').text("Login");
        $('#footerSlideContent').animate({ height: '25px' });
        $('#footerSlideButton').css('backgroundPosition', 'top left');
        open = false;

        return false; 
      },
      error: function(data) {
        alert(JSON.stringify(data)); 
        return false; 
      }
    });
    return false; 
  });

///////////////////////////////////////////////////////////////////////////////
/// toggle button for source / table - new document view 
///////////////////////////////////////////////////////////////////////////////
  
  $('#toggleNewDocButton').live('click', function () {
    if (tableView == true) {
      try {
        var content = newDocumentTable.fnGetData();
        var result = {}; 
 
        for (row in content) {
          var row_data = content[row];
          result[row_data[1]] = JSON.parse(row_data[3]);
        }

        var myFormattedString = FormatJSON(result)
        $('#NewDocumentSourceBox').val(myFormattedString); 
        $('#NewDocumentTableView').toggle();
        $('#NewDocumentSourceView').toggle();
        tableView = false; 
        $('#toggleNewDocButtonText').text('Edit Table'); 
        $("#addNewDocButton").attr("disabled", "disabled");
      }
  
      catch(e) {
        alert(e); 
      }
    }
    else {
      try {
        var boxContent = $('#NewDocumentSourceBox').val();  
        boxContent = stateReplace(boxContent);
        parsedContent = JSON.parse(boxContent); 

        newDocumentTable.fnClearTable(); 
        $.each(parsedContent, function(key, val) {
          if (key == '_id' || key == '_rev') {
            newDocumentTable.fnAddData(["", key, value2html(val), JSON.stringify(val)]);
          }
          else {
              newDocumentTable.fnAddData(['<button class="enabled" id="deleteNewDocButton"><img src="/_admin/html/media/icons/delete_icon16.png" width="16" height="16"></button>',key, value2html(val), JSON.stringify(val)]);
          }
        });
        documentTableMakeEditable ('#NewDocumentTableID'); 
        $('#NewDocumentTableView').toggle();
        $('#NewDocumentSourceView').toggle();
        tableView = true; 
        $('#toggleNewDocButtonText').text('Edit Source'); 
        $("#addNewDocButton").removeAttr("disabled");
      }
 
      catch(e) {
        alert(e); 
      }

    }
  });

///////////////////////////////////////////////////////////////////////////////
/// cancel new doc view 
///////////////////////////////////////////////////////////////////////////////

  $('#cancelNewDocument').live('click', function () {
    var start = window.location.hash.indexOf('?'); 
    var end = window.location.hash.indexOf('=');  
    var collectionID = window.location.hash.substring(start + 1, end); 
    window.location.href = "#showCollection?" + collectionID; 
    $('#nav1').removeClass('highlighted'); 
  });

///////////////////////////////////////////////////////////////////////////////
/// deletes a row in edit document view 
///////////////////////////////////////////////////////////////////////////////

  $('#deleteEditedDocButton').live('click', function () {
    var row = $(this).closest("tr").get(0);
    documentEditTable.fnDeleteRow(documentEditTable.fnGetPosition(row));
  });
///////////////////////////////////////////////////////////////////////////////
/// submit log search 
///////////////////////////////////////////////////////////////////////////////

  $('#submitLogSearch').live('click', function () {  

    hideLogPagination(); 
    var content = $('#logSearchField').val();
    var selected = $("#tabs").tabs( "option", "selected" ); 
    
    var currentTableID; 
    if (selected == 1) {currentTableID = "#critLogTableID";  } 
    else if (selected == 2) {currentTableID = "#warnLogTableID";} 
    else if (selected == 3) {currentTableID = "#infoLogTableID";} 
    else if (selected == 4) {currentTableID = "#debugLogTableID";} 
 
    switch (selected) {
    case 0:
      if(content == '') {
        createLogTable(5); 
      }
      else {
        $('#logTableID').dataTable().fnClearTable();
        $('#logTableID_status').text('Showing all entries for: "' + content + '"'); 
        $.getJSON("/_admin/log?search=" + content + "&upto=5", function(data) {
          var totalAmount = data.totalAmount; 
          var items=[];
          var i=0; 
     
          $.each(data.lid, function () {
            $('#logTableID').dataTable().fnAddData([data.level[i], data.text[i]]);
            i++;
          });
        });
      }
      break; 
      default:
        if(content == '') {
          createLogTable(selected); 
        } 
        else { 
          $(currentTableID).dataTable().fnClearTable();
          $(currentTableID + '_status').text('Showing all entries for: "' + content + '"'); 
          $.getJSON("/_admin/log?search=" + content + "&level=" + selected, function(data) {
            var totalAmount = data.totalAmount; 
            var items=[];
            var i=0; 
            $.each(data.lid, function () {
              $(currentTableID).dataTable().fnAddData([data.level[i], data.text[i]]);
              i++;
            });
          });
        }
    }
  return false;          
  });

///////////////////////////////////////////////////////////////////////////////
/// deletes a row in new document view
///////////////////////////////////////////////////////////////////////////////

  $('#deleteNewDocButton').live('click', function () {
    var row = $(this).closest("tr").get(0);
    newDocumentTable.fnDeleteRow(documentEditTable.fnGetPosition(row));
  });

///////////////////////////////////////////////////////////////////////////////
/// submit avocsh content 
///////////////////////////////////////////////////////////////////////////////

var lastFormatQuestion = true;  
 
 $('#submitAvoc').live('click', function () {
    var data = $('#avocshContent').val();

    var r = [ ];
    for (var i = 0; i < shArray.length; ++i) {
      if (shArray[i] != data) {
        r.push(shArray[i]);
      }
    }

    shArray = r;
    if (shArray.length > 4) {
      shArray.shift();
    }
    shArray.push(data);
   
    $("#avocshContent").autocomplete({
      source: shArray
    });

    if (data == "exit") {
      location.reload();
      return;  
    }

    var command;
    if (data == "help") {
      command = "require(\"arangosh\").HELP";
    }
    else if (data == "reset") {
      command = "$('#avocshWindow').html(\"\");undefined;";
    }
    else {
      formatQuestion = JSON.parse($('input:radio[name=formatshellJSONyesno]:checked').val());
      if (formatQuestion != lastFormatQuestion) {
        if (formatQuestion == true) {
          start_pretty_print();
          lastFormatQuestion = true;
        } 
        if (formatQuestion == false) {
          stop_pretty_print(); 
          lastFormatQuestion = false;
        }
      }

      command = data;
    }

    var client = "arangosh> " + escapeHTML(data) + "<br>";
 
    $('#avocshWindow').append('<b class="avocshClient">' + client + '</b>');
    evaloutput(command);
    $("#avocshWindow").animate({scrollTop:$("#avocshWindow")[0].scrollHeight}, 1);
    $("#avocshContent").val('');
    return false; 
  });

  $('#refreshShell').live('click', function () {
    location.reload(); 
    return false; 
  });
///////////////////////////////////////////////////////////////////////////////
/// submit query content 
///////////////////////////////////////////////////////////////////////////////

  $('#submitQuery').live('click', function () {
    var data = {query:$('#queryContent').val()};
    var formattedJSON; 
    $.ajax({
      type: "POST",
      url: "/_api/cursor",
      data: JSON.stringify(data), 
      contentType: "application/json",
      processData: false, 
      success: function(data) {
        $("#queryOutput").empty();
        
        var formatQuestion = JSON.parse($('input:radio[name=formatJSONyesno]:checked').val());
        if (formatQuestion === true) {
          $("#queryOutput").append('<pre><font color=green>' + FormatJSON(data.result) + '</font></pre>'); 
        }
        else {
          $("#queryOutput").append('<a class="querySuccess"><font color=green>' + JSON.stringify(data.result) + '</font></a>'); 
        }
      },
      error: function(data) {
        var temp = JSON.parse(data.responseText);
        $("#queryOutput").empty();
        $("#queryOutput").append('<a class="queryError"><font color=red>[' + temp.errorNum + '] ' + temp.errorMessage + '</font></a>'); 
      }
    });
  });

///////////////////////////////////////////////////////////////////////////////
/// draws view of creating a new document
///////////////////////////////////////////////////////////////////////////////

  $('#addDocumentButton').live('click', function () {
    toSplit = window.location.hash;
    var collID = toSplit.split("?");
    window.location.href = "#collection?" + collID[1] + "=newDocument";  
  });

///////////////////////////////////////////////////////////////////////////////
/// delete a document
///////////////////////////////////////////////////////////////////////////////

  $('#documentsView tr td button').live('click', function () {
    var aPos = documentsTable.fnGetPosition(this.parentElement);
    var aData = documentsTable.fnGetData(aPos[0]);
    var row = $(this).closest("tr").get(0);
    var documentID = aData[1];
   
    if (this.id == "deleteDoc") { 
    try { 
      $.ajax({ 
        type: 'DELETE', 
        contentType: "application/json",
        url: "/_api/document/" + documentID 
      });
    }

    catch(e) {
      alert(e); 
    }

    documentsTable.fnDeleteRow(documentsTable.fnGetPosition(row));
    }

    if (this.id == "editDoc") {
      window.location.href = "#editDocument?" + documentID; 
    }
  });

///////////////////////////////////////////////////////////////////////////////
/// check top menue buttons 
///////////////////////////////////////////////////////////////////////////////

  $('#menue button').live('click', function () {
    if (this.id == "Collections") {
      $('#subCenterView').hide();
      $('#collectionsView').show();
      window.location.href = "#";
    }
    if (this.id == "Logs") {
      window.location.href = "#logs";
    }
    if (this.id == "Status") {
      window.location.href = "#status";
    }
    if (this.id == "Configuration") {
      window.location.href = "#config";
    }
    if (this.id == "Documentation") {
      return 0; 
    }
    if (this.id == "Query") {
      window.location.href = "#query";
    }
    if (this.id == "AvocSH") {
      window.location.href = "#avocsh";
    }
  });

///////////////////////////////////////////////////////////////////////////////
/// saves an edited collection 
///////////////////////////////////////////////////////////////////////////////

  $('#saveEditedCollection').live('click', function () {
    var newColName = $('#editCollectionName').val(); 
    var currentid = $('#editCollectionID').text();

    if (newColName == checkCollectionName) {
      alert("Nothing to do...");
      return 0;  
    } 
    
      $.ajax({
        type: "PUT",
        url: "/_api/collection/" + currentid + "/rename",
        data: '{"name":"' + newColName + '"}',  
        contentType: "application/json",
        processData: false, 
        success: function(data) {
          alert("Collection renamed"); 
          window.location.href = ""; 
          $('#subCenterView').hide();
          $('#centerView').show();
          drawCollectionsTable(); 
        },
        error: function(data) {
          var temp = JSON.parse(data.responseText);
          alert("Error: " + JSON.stringify(temp.errorMessage));  
        }
      });
  });

///////////////////////////////////////////////////////////////////////////////
/// cancels the creation of a new collection 
///////////////////////////////////////////////////////////////////////////////

  $('#cancelNewCollection').live('click', function () {
    window.location.href = "#"; 
  });

///////////////////////////////////////////////////////////////////////////////
/// saves a new collection  
///////////////////////////////////////////////////////////////////////////////

  $('#saveNewCollection').live('click', function () {
      var wfscheck = $('input:radio[name=waitForSync]:checked').val();
      var systemcheck = $('input:radio[name=isSystem]:checked').val();
      var collName = $('#createCollName').val(); 
      var collSize = $('#createCollSize').val();
      var journalSizeString;
 
      if (collSize == '') { 
        journalSizeString = ''; 
      }
      else {
        collSize = JSON.parse(collSize) * 1024 * 1024;  
        journalSizeString = ', "journalSize":' + collSize; 
      }
      if (collName == '') {
        alert("No collection name entered. Aborting..."); 
        return 0; 
      } 
      
      $.ajax({
        type: "POST",
        url: "/_api/collection",
        data: '{"name":"' + collName + '", "waitForSync":' + JSON.parse(wfscheck) + ',"isSystem":' + JSON.parse(systemcheck)+ journalSizeString + '}',
        contentType: "application/json",
        processData: false, 
        success: function(data) {
          alert("Collection created"); 
          window.location.href = ""; 
          $('#subCenterView').hide();
          $('#centerView').show();
          drawCollectionsTable(); 
        },
        error: function(data) {
          try {
            var responseText = JSON.parse(data.responseText);
            alert(responseText.errorMessage);
          }
          catch (e) {
            alert(data.responseText);
          }
        }
      });
  }); 

///////////////////////////////////////////////////////////////////////////////
/// live-click function for buttons: "createCollection" & "refreshCollections" 
///////////////////////////////////////////////////////////////////////////////

  $('#centerView button').live('click', function () {
    if (this.id == "createCollection") {
      window.location.href = "#createCollection";
      return false; 
    }
    if (this.id == "refreshCollections") {
      drawCollectionsTable(); 
    }
  });

///////////////////////////////////////////////////////////////////////////////
/// live-click function for buttons in "collectionsTableID td"  
///////////////////////////////////////////////////////////////////////////////

  $('#collectionsTableID td button').live('click', function () {
    var collectionsTable = $('#collectionsTableID').dataTable();
    var aPos = collectionsTable.fnGetPosition(this.parentElement);
    var aData = collectionsTable.fnGetData(aPos[0]);
    var collectionID = aData[1];
    var collectionName = aData[2]; 
     
///////////////////////////////////////////////////////////////////////////////
///delete a collection
///////////////////////////////////////////////////////////////////////////////

  if (this.id == "delete") {
    $( "#dialog-deleteCollection" ).dialog({
      resizable: false,
      height:180,
      modal: true,
      buttons: {
        "Delete collection": function() {
          $( this ).dialog( "close" );
            $.ajax({
              type: 'DELETE', 
              url: "/_api/collection/" + collectionID,
              success: function () {
                drawCollectionsTable();
              }, 
              error: function () {
                alert('Error'); 
              }
            });
          },
          Cancel: function() {
            $( this ).dialog( "close" );
        }
      }
    });
  }




///////////////////////////////////////////////////////////////////////////////
/// jump to edit collection view
///////////////////////////////////////////////////////////////////////////////

    if (this.id == "edit") {
      window.location.href = "#editCollection?" + collectionID;
    }

///////////////////////////////////////////////////////////////////////////////
/// jump to doc view of a collection
///////////////////////////////////////////////////////////////////////////////

    if (this.id == "showdocs" ) {
      window.location.href = "#showCollection?" + collectionID; 
      $('#nav1').removeClass('highlighted'); 
    }

///////////////////////////////////////////////////////////////////////////////
/// load a collection into memory
///////////////////////////////////////////////////////////////////////////////

    if (this.id == "load") {
      globalAjaxCursorChange();
      $.ajax({
        type: 'PUT', 
        url: "/_api/collection/" + collectionID + "/load",
        success: function () {
          drawCollectionsTable();
        }, 
        error: function (data) {
          var temp = JSON.parse(data.responseText);
          alert("Error: " + JSON.stringify(temp.errorMessage));  
          drawCollectionsTable();
        }
      });
    }
 
///////////////////////////////////////////////////////////////////////////////
/// unload a collection from memory
///////////////////////////////////////////////////////////////////////////////

    if (this.id == "unload") {
      globalAjaxCursorChange();
      $.ajax({
        type: 'PUT', 
        url: "/_api/collection/" + collectionID + "/unload",
        success: function () {
        }, 
        error: function () {
          alert('Error'); 
        }
      });
      drawCollectionsTable();
    }
  });
});

///////////////////////////////////////////////////////////////////////////////
/// hide all divs inside of #centerView
///////////////////////////////////////////////////////////////////////////////

function hideAllSubDivs () {
  $('#subCenterView').show();
  $('#collectionsEditView').hide();
  $('#newCollectionView').hide();
  $('#documentsView').hide();
  $('#documentEditView').hide(); 
  $('#newDocumentView').hide();
  $('#createCollectionView').hide();
  $('#editCollectionView').hide();  
  $('#logView').hide();
  $('#statusView').hide(); 
  $('#configView').hide();
  $('#avocshView').hide();
  $('#queryView').hide();  
}

///////////////////////////////////////////////////////////////////////////////
/// draw and fill collections table
///////////////////////////////////////////////////////////////////////////////

function drawCollectionsTable () {
  var collectionsTable = $('#collectionsTableID').dataTable();
  collectionsTable.fnClearTable();
  $.getJSON("/_api/collection/", function(data) {
    var items=[];
    $.each(data.collections, function(key, val) {
      var tempStatus = val.status;
      if (tempStatus == 1) {
        tempStatus = "new born collection";
      }
      else if (tempStatus == 2) {
        tempStatus = "unloaded";
        items.push(['<button class="enabled" id="delete"><img src="/_admin/html/media/icons/round_minus_icon16.png" width="16" height="16"></button><button class="enabled" id="load"><img src="/_admin/html/media/icons/connect_icon16.png" width="16" height="16"></button><button><img src="/_admin/html/media/icons/zoom_icon16_nofunction.png" width="16" height="16" class="nofunction"></img></button><button><img src="/_admin/html/media/icons/doc_edit_icon16_nofunction.png" width="16" height="16" class="nofunction"></img></button>', 
        val.id, val.name, tempStatus, "", ""]);
       }
      else if (tempStatus == 3) {
        tempStatus = "<font color=green>loaded</font>";
        var alive; 
        var size; 
      
        $.ajax({
          type: "GET",
          url: "/_api/collection/" + val.id + "/figures",
          contentType: "application/json",
          processData: false,
          async: false,   
          success: function(data) {
            size = data.figures.journals.fileSize + data.figures.datafiles.fileSize; 
            alive = data.figures.alive.count; 
          },
          error: function(data) {
          }
        });
        
        items.push(['<button class="enabled" id="delete"><img src="/_admin/html/media/icons/round_minus_icon16.png" width="16" height="16" title="Delete"></button><button class="enabled" id="unload"><img src="/_admin/html/media/icons/not_connected_icon16.png" width="16" height="16" title="Unload"></button><button class="enabled" id="showdocs"><img src="/_admin/html/media/icons/zoom_icon16.png" width="16" height="16" title="Show Documents"></button><button class="enabled" id="edit" title="Edit"><img src="/_admin/html/media/icons/doc_edit_icon16.png" width="16" height="16"></button>', 
        val.id, val.name, tempStatus,  bytesToSize(size), alive]);
      }
      else if (tempStatus == 4) {
        tempStatus = "in the process of being unloaded"; 
        items.push(['<button id="delete"><img src="/_admin/html/media/icons/round_minus_icon16_nofunction.png" class="nofunction" width="16" height="16"></button><button class="enabled" id="load"><img src="/_admin/html/media/icons/connect_icon16.png" width="16" height="16"></button><button><img src="/_admin/html/media/icons/zoom_icon16_nofunction.png" width="16" height="16" class="nofunction"></img></button><button><img src="/_admin/html/media/icons/doc_edit_icon16_nofunction.png" width="16" height="16" class="nofunction"></img></button>', 
        val.id, val.name, tempStatus, "", ""]);
      }
      else if (tempStatus == 5) {
        tempStatus = "deleted"; 
        items.push(["", val.id, val.name, tempStatus, "", ""]);
      }
/*      else {
        tempStatus = "corrupted"; 
        items.push(["", "<font color=red>"+ val.id + "</font>", "<font color=red>"+ val.name + "</font>", "<font color=red>" + tempStatus + "</font>", "", ""]);
      }*/
    });
  $('#collectionsTableID').dataTable().fnAddData(items);
  showCursor();
  });
}

///////////////////////////////////////////////////////////////////////////////
/// short function to enable edit mode for a table 
///////////////////////////////////////////////////////////////////////////////

function documentTableMakeEditable (tableID) {
  var documentEditTable = $(tableID).dataTable();
  var i = 0; 
  $('.writeable', documentEditTable.fnGetNodes() ).each(function () {
    if ( i == 1) {
      $(this).removeClass('writeable');
      i = 0; 
    }
    if (this.innerHTML == "_id" || this.innerHTML == "_rev") {
      $(this).removeClass('writeable');
      i = 1; 
    }
  });
  //jeditable init
  $('.writeable', documentEditTable.fnGetNodes()).editable(function(value, settings) {
    var aPos = documentEditTable.fnGetPosition(this);
    if (aPos[1] == 1) {
      //return key column
      documentEditTable.fnUpdate(value, aPos[0], aPos[1]);
      return value;
    }
    if (aPos[1] == 2) {
      var oldContent = JSON.parse(documentEditTable.fnGetData(aPos[0], aPos[1] + 1));
      var test = getTypedValue(value);
      if (String(value) == String(oldContent)) {
        // no change
        return value2html(oldContent);
      }
      else {
        // change update hidden row
       //MARKER 
        documentEditTable.fnUpdate(JSON.stringify(test), aPos[0], aPos[1] + 1); 
        // return visible row 
        return value2html(test);
      } 
    } 
  },{
    data: function() {
      var aPos = documentEditTable.fnGetPosition(this);
      var value = documentEditTable.fnGetData(aPos[0], aPos[1]);

      if (aPos[1] == 1) {
        return value; 
      }
      if (aPos[1] == 2) {
        var oldContent = documentEditTable.fnGetData(aPos[0], aPos[1] + 1);
        if (typeof(oldContent) == 'object') {
          //grep hidden row and paste in visible row
          return value2html(oldContent);
        }
        else {
          return oldContent;  
        }
      }
    }, 
    //type: 'textarea',
    type: "autogrow", 
    tooltip: 'click to edit', 
    cssclass : 'jediTextarea', 
    submit: 'Okay',
    cancel: 'Cancel', 
    onblur: 'cancel',
    //style: 'display: inline',
    autogrow: {lineHeight: 16, minHeight: 30}
  });
}

///////////////////////////////////////////////////////////////////////////////
/// escape a string 
///////////////////////////////////////////////////////////////////////////////

function escaped (value) {
  return value.replace(/&/g, "&amp;").replace(/</g, "&lt;").replace(/>/g, "&gt;").replace(/"/g, "&quot;").replace(/'/g, "&#38;");
}

///////////////////////////////////////////////////////////////////////////////
/// get value of user edited tabel cell 
///////////////////////////////////////////////////////////////////////////////

function getTypedValue (value) {
  if (value == 'true') {
    return true;
  }
  if (value == 'false') {
    return false;
  }
  if (value == 'null') {
    return null;
  }
  if (value.match(/^-?((\d+)?\.)?\d+$/)) {
    // TODO: support exp notation
    return parseFloat(value);
  }
  
  try {
    // assume list or object
    var test = JSON.parse(value);
    if (test instanceof Array) {
      // value is an array
      return test;
    }
    if (typeof(test) == 'object') {
      // value is an object 
      return test;
    }
  }
  catch (err) {
  }

  // fallback: value is a string
  value = value + '';
  
  if (value.substr(0, 1) == '"' && value.substr(-1) == '"' ) {
    value = value.substr(1, value.length-2);
  }
  return value;
}

///////////////////////////////////////////////////////////////////////////////
/// checks type fo typed cell value 
///////////////////////////////////////////////////////////////////////////////

function value2html (value) {
  var checked = typeof(value); 
  switch(checked) { 
    case 'number': 
    return ("<a class=\"sh_number\">" + value + "</a>");
    case 'string': 
    return ("<a class=\"sh_string\">"  + escaped(value) + "</a>");
    case 'boolean': 
    return ("<a class=\"sh_keyword\">" + value + "</a>");
    case 'object':
    if (value instanceof Array) {
      return ("<a class=\"sh_array\">" + escaped(JSON.stringify(value)) + "</a>");
    }
    else {
      return ("<a class=\"sh_object\">"+ escaped(JSON.stringify(value)) + "</a>");
    }
  }
}

///////////////////////////////////////////////////////////////////////////////
/// draw breadcrumb navigation  
///////////////////////////////////////////////////////////////////////////////

function createnav (menue) {
  $('#nav1').text(menue);
  $('#nav1').attr('class', ''); 
  $('#nav2').text('');
  $('#nav2').attr('class', ''); 
  $('#nav3').text('');
  $('#nav3').attr('class', ''); 
  $('#nav4').text('');

  if (menue == "Collections") {
    $('#nav1').attr('href', '#');
  }
  else {
    $('#nav1').attr('href',null);
  } 
}

///////////////////////////////////////////////////////////////////////////////
/// animated footer div  
///////////////////////////////////////////////////////////////////////////////

$(function() {
  $('#footerSlideButton').click(function() {
    if(open === false) {
      $('#footerSlideContent').animate({ height: '120px' });
      $(this).css('backgroundPosition', 'bottom left');
      open = true;
      $('#movetologinButton').text("Hide");
    } 
    else {
      $('#footerSlideContent').animate({ height: '25px' });
      $(this).css('backgroundPosition', 'top left');
      open = false;
      $('#movetologinButton').text("Login");
    }
  });

  $('#movetologinButton').click(function() {
    if(open === false) {
      $('#movetologinButton').text("Hide");
      $('#footerSlideContent').animate({ height: '120px' });
      $('#footerSlideButton').css('backgroundPosition', 'bottom left');
      open = true;
    } 
    else {
      $('#movetologinButton').text("Login");
      $('#footerSlideContent').animate({ height: '25px' });
      $('#footerSlideButton').css('backgroundPosition', 'top left');
      open = false;
    }
  });
});

///////////////////////////////////////////////////////////////////////////////
/// Log tables pagination  
///////////////////////////////////////////////////////////////////////////////
function createLogTable(loglevel) {
 
  $("#logSearchField").val(""); 
  $(":input").focus(); 
  showLogPagination();
  currentPage = 1;  
  currentLoglevel = loglevel;  
  var url = "/_admin/log?level="+loglevel+"&size=10";
//set tableid  
  if (loglevel == 1) {currentTableID = "#critLogTableID";  } 
  else if (loglevel == 2) {currentTableID = "#warnLogTableID";} 
  else if (loglevel == 3) {currentTableID = "#infoLogTableID";} 
  else if (loglevel == 4) {currentTableID = "#debugLogTableID";} 
  else if (loglevel == 5) {
    currentTableID = "#logTableID";
    url = "/_admin/log?upto=4&size=10"; 
  } 
//get first rows
  $.getJSON(url, function(data) { 
    var items=[];
    var i=0; 
    currentAmount = data.totalAmount; 
    var totalPages = Math.ceil(currentAmount / 10); 
//clear table   
    $(currentTableID).dataTable().fnClearTable();
//draw first 10 rows
    $.each(data.lid, function () {
      $(currentTableID).dataTable().fnAddData([data.level[i], data.text[i]]);
      i++;
    });

  if (totalPages == 0) {
    $(currentTableID + '_status').text("Showing page 0 of 0");
    return 0;  
  }

  $(currentTableID + '_status').text("Showing page " + currentPage + " of " + totalPages); 
  });
}

function createPrevDocPagination() {
  if (collectionCurrentPage == 1) {
    return 0; 
  }
  var prevPage = JSON.parse(collectionCurrentPage) -1; 
  var offset = prevPage * 10 - 10; 

  $('#documentsTableID').dataTable().fnClearTable();
  $.ajax({
    type: 'PUT',
    url: '/_api/simple/all/',
    data: '{"collection":"' + globalCollectionName + '","skip":' + offset + ',"limit":10}', 
    contentType: "application/json",
    success: function(data) {
      $.each(data.result, function(k, v) {
        $('#documentsTableID').dataTable().fnAddData(['<button class="enabled" id="deleteDoc"><img src="/_admin/html/media/icons/doc_delete_icon16.png" width="16" height="16"></button><button class="enabled" id="editDoc"><img src="/_admin/html/media/icons/doc_edit_icon16.png" width="16" height="16"></button>', v._id, v._rev, '<pre class="prettify">' + cutByResolution(JSON.stringify(v)) + '</pre>']);  
      });
      $(".prettify").snippet("javascript", {style: "nedit", menu: false, startText: false, transparent: true, showNum: false});
    },
    error: function(data) {        
    }
  });
  collectionCurrentPage = prevPage; 
  $('#documents_status').text("Showing page " + collectionCurrentPage + " of " + totalCollectionCount); 
}
function createNextDocPagination () {

  if (collectionCurrentPage == totalCollectionCount) {
    return 0; 
  }
   
  var nextPage = JSON.parse(collectionCurrentPage) +1; 
  var offset =  collectionCurrentPage * 10; 

  $('#documentsTableID').dataTable().fnClearTable();
  $.ajax({
    type: 'PUT',
    url: '/_api/simple/all/',
    data: '{"collection":"' + globalCollectionName + '","skip":' + offset + ',"limit":10}', 
    contentType: "application/json",
    success: function(data) {
      $.each(data.result, function(k, v) {
        $("#documentsTableID").dataTable().fnAddData(['<button class="enabled" id="deleteDoc"><img src="/_admin/html/media/icons/doc_delete_icon16.png" width="16" height="16"></button><button class="enabled" id="editDoc"><img src="/_admin/html/media/icons/doc_edit_icon16.png" width="16" height="16"></button>', v._id, v._rev, '<pre class=prettify>' + cutByResolution(JSON.stringify(v)) + '</pre>']);  
      });
      $(".prettify").snippet("javascript", {style: "nedit", menu: false, startText: false, transparent: true, showNum: false});
    },
    error: function(data) {        
    }
  });
  collectionCurrentPage = nextPage; 
  $('#documents_status').text("Showing page " + collectionCurrentPage + " of " + totalCollectionCount); 
}

function createPrevPagination(checked) {
  var prevPage = JSON.parse(currentPage) - 1; 
  var offset = prevPage * 10 - 10; 
  var url = "/_admin/log?level="+currentLoglevel+"&size=10&offset="+offset;
  var totalPages = Math.ceil(currentAmount / 10); 

  if (currentPage == 1 || totalPages == 0 ) {
    return 0; 
  }
  if (checked == "all") {
    url = "/_admin/log?upto=4&size=10&offset="+offset; 
  }

  $.getJSON(url, function(data) {
    $(currentTableID).dataTable().fnClearTable(); 

    var i = 0; 
    $.each(data.level, function() {
      $(currentTableID).dataTable().fnAddData([data.level[i], data.text[i]]); 
      i++; 
    });
  currentPage = JSON.parse(currentPage) - 1; 
  $(currentTableID + '_status').text("Showing page " + currentPage + " of " + totalPages); 
  }); 
}

function createNextPagination(checked) { 

  var totalPages = Math.ceil(currentAmount / 10); 
 var offset = currentPage * 10; 
  var url = "/_admin/log?level="+currentLoglevel+"&size=10&offset="+offset;

  if (currentPage == totalPages || totalPages == 0 ) {
    return 0; 
  }
  if (checked == "all") {
    url = "/_admin/log?upto=4&size=10&offset="+offset; 
  }

  $.getJSON(url, function(data) {
    $(currentTableID).dataTable().fnClearTable();

    var i = 0; 
    $.each(data.level, function() {
      $(currentTableID).dataTable().fnAddData([data.level[i], data.text[i]]); 
      i++
    });
    currentPage = JSON.parse(currentPage) + 1; 
    $(currentTableID + '_status').text("Showing page " + currentPage + " of " + totalPages); 
  });
}
    
function showCursor() {
  $('.enabled').mouseover(function () {
    $(this).css('cursor', 'pointer');
  });
}

function cutByResolution (string) {
  if (string.length > 1024) {
    return escaped(string.substr(0, 1024)) + '...';
  }
  return escaped(string);
}

function createFirstPagination () {

  if (collectionCurrentPage == 1) {
    return 0; 
  }

  $('#documentsTableID').dataTable().fnClearTable();
  
  $.ajax({
    type: 'PUT',
    url: '/_api/simple/all/',
    data: '{"collection":"' + globalCollectionName + '","skip":0,"limit":10}', 
    contentType: "application/json",
    success: function(data) {
      $.each(data.result, function(k, v) {
        $('#documentsTableID').dataTable().fnAddData(['<button class="enabled" id="deleteDoc"><img src="/_admin/html/media/icons/doc_delete_icon16.png" width="16" height="16"></button><button class="enabled" id="editDoc"><img src="/_admin/html/media/icons/doc_edit_icon16.png" width="16" height="16"></button>', v._id, v._rev, '<pre class=prettify>' + cutByResolution(JSON.stringify(v)) + '</pre>' ]);  
      });
      $(".prettify").snippet("javascript", {style: "nedit", menu: false, startText: false, transparent: true, showNum: false});
      collectionCurrentPage = 1;
      $('#documents_status').text("Showing page 1 of " + totalCollectionCount); 
    },
    error: function(data) {
      
    }
  });
}

function createLastLogPagination (tableid) {
  var totalPages = Math.ceil(currentAmount / 10); 
  var offset = (totalPages * 10) - 10; 
  var url = "/_admin/log?level="+currentLoglevel+"&size=10&offset="+offset;

  if (currentPage == totalPages || totalPages == 0 ) {
    return 0; 
  }
  if (tableid = "#logTableID") {
    url = "/_admin/log?upto=4&size=10&offset="+offset; 
  }

  $.getJSON(url, function(data) {
    $(currentTableID).dataTable().fnClearTable();

    var i = 0; 
    $.each(data.level, function() {
      $(currentTableID).dataTable().fnAddData([data.level[i], data.text[i]]); 
      i++
    });
    currentPage = totalPages;  
    $(currentTableID + '_status').text("Showing page " + currentPage + " of " + totalPages); 
  });

}

function createLastPagination () {
  if (totalCollectionCount == collectionCurrentPage) {
    return 0
  }

  $('#documentsTableID').dataTable().fnClearTable();
  
  var offset = totalCollectionCount * 10 - 10; 
  $.ajax({
    type: 'PUT',
    url: '/_api/simple/all/',
    data: '{"collection":"' + globalCollectionName + '","skip":' + offset + ',"limit":10}', 
    contentType: "application/json",
    success: function(data) {
      $.each(data.result, function(k, v) {
        $('#documentsTableID').dataTable().fnAddData(['<button class="enabled" id="deleteDoc"><img src="/_admin/html/media/icons/doc_delete_icon16.png" width="16" height="16"></button><button class="enabled" id="editDoc"><img src="/_admin/html/media/icons/doc_edit_icon16.png" width="16" height="16"></button>', v._id, v._rev, '<pre class=prettify>' + cutByResolution(JSON.stringify(v)) + '</pre>' ]);  
      });
      $(".prettify").snippet("javascript", {style: "nedit", menu: false, startText: false, transparent: true, showNum: false});
      collectionCurrentPage = totalCollectionCount;
      $('#documents_status').text("Showing page " + totalCollectionCount + " of " + totalCollectionCount); 
    },
    error: function(data) {
    }
  });
}

function globalAjaxCursorChange() {  
  $("html").bind("ajaxStart", function(){  
    $(this).addClass('busy');  
  }).bind("ajaxStop", function(){  
    $(this).removeClass('busy');  
  });  
} 

function FormatJSON(oData, sIndent) {
    if (arguments.length < 2) {
        var sIndent = "";
    }
    var sIndentStyle = "    ";
    var sDataType = RealTypeOf(oData);

    if (sDataType == "array") {
        if (oData.length == 0) {
            return "[]";
        }
        var sHTML = "[";
    } else {
        var iCount = 0;
        $.each(oData, function() {
            iCount++;
            return;
        });
        if (iCount == 0) { // object is empty
            return "{}";
        }
        var sHTML = "{";
    }

    // loop through items
    var iCount = 0;
    $.each(oData, function(sKey, vValue) {
        if (iCount > 0) {
            sHTML += ",";
        }
        if (sDataType == "array") {
            sHTML += ("\n" + sIndent + sIndentStyle);
        } else {
            sHTML += ("\n" + sIndent + sIndentStyle + JSON.stringify(sKey) + ": ");
        }

        // display relevant data type
        switch (RealTypeOf(vValue)) {
            case "array":
            case "object":
                sHTML += FormatJSON(vValue, (sIndent + sIndentStyle));
                break;
            case "boolean":
            case "number":
                sHTML += vValue.toString();
                break;
            case "null":
                sHTML += "null";
                break;
            case "string":
                sHTML += "\"" + vValue.replace(/\\/g, "\\\\").replace(/"/g, "\\\"") + "\"";
                break;
            default:
                sHTML += ("TYPEOF: " + typeof(vValue));
        }

        // loop
        iCount++;
    });

    // close object
    if (sDataType == "array") {
        sHTML += ("\n" + sIndent + "]");
    } else {
        sHTML += ("\n" + sIndent + "}");
    }

    // return
    return sHTML;
}

function RealTypeOf(v) {
  if (typeof(v) == "object") {
    if (v === null) return "null";
    if (v.constructor == (new Array).constructor) return "array";
    if (v.constructor == (new Date).constructor) return "date";
    if (v.constructor == (new RegExp).constructor) return "regex";
    return "object";
  }
  return typeof(v);
}

function bytesToSize(bytes, precision) {  
  var kilobyte = 1024;
  var megabyte = kilobyte * 1024;
  var gigabyte = megabyte * 1024;
  var terabyte = gigabyte * 1024;
   
  if ((bytes >= 0) && (bytes < kilobyte)) {
    return bytes + ' B';
   } 
   else if ((bytes >= kilobyte) && (bytes < megabyte)) {
     return (bytes / kilobyte).toFixed(precision) + ' KB';
   } 
   else if ((bytes >= megabyte) && (bytes < gigabyte)) {
     return (bytes / megabyte).toFixed(precision) + ' MB';
   } 
   else if ((bytes >= gigabyte) && (bytes < terabyte)) {
     return (bytes / gigabyte).toFixed(precision) + ' GB';
   } 
   else if (bytes >= terabyte) {
     return (bytes / terabyte).toFixed(precision) + ' TB';
   }   
   else {
     return bytes + ' B';
   }
}

function stateReplace (value) {
  var inString = false;
  var length = value.length;
  var position = 0;
  var escaped = false;

  var output = "";
  while (position < length) {
    var c = value.charAt(position++);

    if (c === '\\') {
      if (escaped) {
        /* case: \ followed by \ */
        output += '\\\\';
        escaped = false;
      } 
      else {
        /* case: single backslash */
        escaped = true;
      }
    }
    else if (c === '"') {
      if (escaped) {
        /* case: \ followed by " */
        output += '\\"';
        escaped = false;
      } 
      else {
        output += '"';
        inString = !inString;
      }
    } 
    else {
      if (inString) {
        if (escaped) {
          output += '\\' + c;
          escaped = false;
        }
        else {
          switch (c) {
            case '\b':
              output += '\\b';
              break;
            case '\f':
              output += '\\f';
              break;
            case '\n':
              output += '\\n';
              break;
            case '\t':
              output += '\\t';
              break;
            case '\r':
              output += '\\r';
              break;
            default:
              output += c;
              break;
          }
        }
      } 
      else {
        if (c >= '!') {
          output += c;
        }
      }
    }
  }

  return output;
}

$('#submitDocPageInput').live('click', function () {
  try {
    var enteredPage = JSON.parse($('#docPageInput').val());
    if (enteredPage > 0 && enteredPage <= totalCollectionCount) {
      $('#documentsTableID').dataTable().fnClearTable();
  
      var offset = enteredPage * 10 - 10; 
      $.ajax({
        type: 'PUT',
        url: '/_api/simple/all/',
        data: '{"collection":"' + globalCollectionName + '","skip":' + offset + ',"limit":10}', 
        contentType: "application/json",
        success: function(data) {
          $.each(data.result, function(k, v) {
            $('#documentsTableID').dataTable().fnAddData(['<button class="enabled" id="deleteDoc"><img src="/_admin/html/media/icons/doc_delete_icon16.png" width="16" height="16"></button><button class="enabled" id="editDoc"><img src="/_admin/html/media/icons/doc_edit_icon16.png" width="16" height="16"></button>', v._id, v._rev, '<pre class="prettify">' + cutByResolution(JSON.stringify(v)) + '</pre>' ]);  
          });
          $(".prettify").snippet("javascript", {style: "nedit", menu: false, startText: false, transparent: true, showNum: false});
          collectionCurrentPage = enteredPage;
          $('#documents_status').text("Showing page " + enteredPage + " of " + totalCollectionCount); 
          return false; 
        },
        error: function(data) {
        }
      });
    }
    
    else { 
      return false; 
    }  
  }

  catch(e) {
    alert("No valid Page"); 
  return false; 
  }
  return false; 
});



function highlightNav (string) {
  $("#nav1").removeClass("nonhighlighted");
  $("#nav2").removeClass("nonhighlighted");
  $("#nav3").removeClass("nonhighlighted");
  $("#nav4").removeClass("nonhighlighted");
  $(string).addClass("highlighted");
}

function makeStringEditable () {
  $('.editString').editable(function(value, settings) { 
    return(value);
  },{
    tooltip   : 'Click to edit string...',
    width     : '200px',
    height    : '20px'
  });
}

function makeIntEditable () {
  $('.editInt').editable(function(value, settings) {
    if (is_int(value) == true) {
      return value; 
    }
    else {
      alert("Only integers allowed!"); 
      return 0;
    } 
  },{
    tooltip   : 'Click to edit integer...',
    width     : '200px',
    height    : '20px'
  });
}

function is_int(value){
  if((parseFloat(value) == parseInt(value)) && !isNaN(value)){
      return true;
  } else {
      return false;
  }
}

function showLogPagination () {
  $('#logToolbarAll').show(); 
  $('#logToolbarCrit').show(); 
  $('#logToolbarWarn').show(); 
  $('#logToolbarDebu').show(); 
  $('#logToolbarInfo').show(); 
}

function hideLogPagination() {
  $('#logToolbarAll').hide(); 
  $('#logToolbarCrit').hide(); 
  $('#logToolbarWarn').hide(); 
  $('#logToolbarDebu').hide(); 
  $('#logToolbarInfo').hide(); 
}

function evaloutput (data) {
  try {
    var result = eval(data); 

    if (result !== undefined) {
      print(result);
    }
  }
  catch(e) {
    $('#avocshWindow').append('<p class="avocshError">Error:' + e + '</p>');
  }
}

function validate(evt) {
  var theEvent = evt || window.event;
  var key = theEvent.keyCode || theEvent.which;

  if ((key == 37 || key == 39) && !theEvent.shiftKey) {
    return;
  }
  key = String.fromCharCode( key );
  var regex = /[0-9\.\b]/;
  if( !regex.test(key) ) {
    theEvent.returnValue = false;
    if(theEvent.preventDefault) theEvent.preventDefault();
  }
}

///////////////////////////////////////////////////////////////////////////////
/// draw hours statistics 
///////////////////////////////////////////////////////////////////////////////

function drawConnections (placeholder, granularity) {
  var array = [];
  $.ajax({
    type: "GET",
    url: "/_admin/connection-statistics?granularity=" + granularity,
    contentType: "application/json",
    processData: false, 
    success: function(data) {
      if (data.start.length == data.httpDuration.count.length) {
        var counter = 0; 
        for (i=0; i < data.start.length; i++) {
          array.push([data.start[i]*1000,data.httpDuration.count[i]]);
        }

        var options = {
          legend: {
            margin: 0,  
            show: true,
            backgroundOpacity: 0.4 
          }, 
          series: {
            lines: { show: true, 
                     steps: false, 
                     fill: true, 
                     lineWidth: 0.5, 
                     fillColor: { colors: [ { opacity: 0.6 }, { opacity: 0.6 } ] } 
            },
            points: { show: false },
            label: "Connections"
          }, 
          xaxis: {
            mode: "time",
            twelveHourClock: false
          },
          //crosshair: { mode: "x" },
          grid: { hoverable: true, autoHighlight: false },
          colors: ["#9EAF5A"],
          grid: {
            backgroundColor: { colors: ["#fff", "#eee"] },
            borderWidth: 1,
            hoverable: true, 
          }
        };

        $.plot($(placeholder), [array], options);

        $(placeholder).qtip({
          prerender: true,
          content: 'Loading...', // Use a loading message primarily
          position: {
            viewport: $(window), // Keep it visible within the window if possible
            target: 'mouse', // Position it in relation to the mouse
            adjust: { y: -30 } // ...but adjust it a bit so it doesn't overlap it.
          },
          show: false, // We'll show it programatically, so no show event is needed
          style: {
            classes: 'ui-tooltip-tipsy',
            tip: false, 
          }
        });

  	$(placeholder).bind('plothover', function(event, coords, item) {
          var self = $(this),
          api = $(this).qtip(), previousPoint, content; 


          if(!item) {
            api.cache.point = false;
            return api.hide(event);
          }

          previousPoint = api.cache.point;
          if(previousPoint !== item.dataIndex)  {
            api.cache.point = item.dataIndex;
            // Setup new content
            var date = new Date(item.datapoint[0]); 
            var hours = date.getHours(); 
            var minutes = date.getMinutes(); 
            var formattedTime = hours + ':' + minutes; 
            content = item.series.label + '(' + formattedTime + ') = ' + item.datapoint[1];
            // Update the tooltip content
            api.set('content.text', content);
            // Make sure we don't get problems with animations
            api.elements.tooltip.stop(1, 1);
            // Show the tooltip, passing the coordinates
            api.show(coords);
	  }
        });

      }
    },
    error: function(data) {
    }
  });
}

///////////////////////////////////////////////////////////////////////////////
/// draw requests (granularity) 
///////////////////////////////////////////////////////////////////////////////

function drawRequests (placeholder, granularity) {
  var arraySent = [];
  var arrayReceived = [];
  var boxCount = placeholder.replace(/\D/g, '' );  
 
  $.ajax({
    type: "GET",
    url: "/_admin/request-statistics?granularity=" + granularity,
    contentType: "application/json",
    processData: false, 
    success: function(data) {
 
      if (data.start.length == data.bytesSent.count.length && data.start.length == data.bytesReceived.count.length) {
        var counter = 0; 
        for (i=0; i < data.start.length; i++) {
          arraySent.push([data.start[i]*1000,data.bytesSent.count[i]/1000]);
          arrayReceived.push([data.start[i]*1000,data.bytesReceived.count[i]/1000]);
        }
        var stack = 0, bars = true, lines = true, steps = true;
        var options = {
          legend: {
            show: true,
            margin: 0,  
            noColumns: 0, 
            backgroundOpacity: 0.4 
          }, 
          series: {
            stack: stack,
            lines: { show: true, 
                     steps: false,  
                     fill: true, 
                     lineWidth: 0.5,
                     fillColor: { colors: [ { opacity: 0.6 }, { opacity: 0.7 } ] } 
            },
          }, 
          xaxis: {
            mode: "time",
            twelveHourClock: false
          },
          //crosshair: { mode: "x" },
          colors: ["#9EAF5A", "#5C3317"],
          grid: {
            mouseActiveRadius: 5, 
            backgroundColor: { colors: ["#fff", "#eee"] },
            borderWidth: 1,
            hoverable: true 
          }
        };

        var sent = $('input:checkbox[name=bytessent'+boxCount+']:checked').val(); 
        var received = $('input:checkbox[name=bytesreceived'+boxCount+']:checked').val(); 

        if ( sent == "on" && received == "on" ) {
          $.plot($(placeholder), [{ label: "Bytes sent", data: arraySent}, {label: "Bytes received", data:  arrayReceived}], options);
        }
        else if ( sent == "on" && received == undefined ) {
          $.plot($(placeholder), [{ label: "Bytes sent", data: arraySent}], options);
        }   
        else if ( sent == undefined && received == "on" ) {
          $.plot($(placeholder), [{ label: "Bytes received", data: arrayReceived}], options);
        }
        else if ( sent == undefined && received == undefined ) {
          $.plot($(placeholder), [], options);
        }

        $(placeholder).qtip({
          prerender: true,
          content: 'Loading...', // Use a loading message primarily
          position: {
            viewport: $(window), // Keep it visible within the window if possible
            target: 'mouse', // Position it in relation to the mouse
            adjust: { y: -30 } // ...but adjust it a bit so it doesn't overlap it.
          },
          show: false, // We'll show it programatically, so no show event is needed
          style: {
            classes: 'ui-tooltip-tipsy',
            tip: false, 
          }
        });

  	$(placeholder).bind('plothover', function(event, coords, item) {
          var self = $(this),
          api = $(this).qtip(), previousPoint, content; 

          if(!item) {
            api.cache.point = false;
            return api.hide(event);
          }

          previousPoint = api.cache.point;
          if(previousPoint !== item.dataIndex)  {
            api.cache.point = item.dataIndex;
            // Setup new content
            var date = new Date(item.datapoint[0]); 
            var hours = date.getHours(); 
            var minutes = date.getMinutes(); 
            var formattedTime = hours + ':' + minutes; 
            if (item.series.label == "Bytes received") {
              content = item.series.label + '(' + formattedTime + ') = ' + item.datapoint[2];
            }
            else {
              content = item.series.label + '(' + formattedTime + ') = ' + item.datapoint[1];
            } 
            // Update the tooltip content
            api.set('content.text', content);
            // Make sure we don't get problems with animations
            api.elements.tooltip.stop(1, 1);
            // Show the tooltip, passing the coordinates
            api.show(coords);
	  }
        });

      }
    },
    error: function(data) {
    }
  });
}

function updateGraphs() {
    updateChartBoxes(); 
    setTimeout(updateGraphs, 60000);
}

$(document).delegate('#btnAddNewStat', 'mouseleave', function () { setTimeout(function(){ if (!ItemActionButtons.isHoverMenu) { $('#btnSaveExtraOptions').hide(); }}, 100, 1) });
$(document).delegate('#btnSaveExtraOptions', 'mouseenter', function () { ItemActionButtons.isHoverMenu = true; });
$(document).delegate('#btnSaveExtraOptions', 'mouseleave', function () { $('#btnSaveExtraOptions').hide(); ItemActionButtons.isHoverMenu = false; });
 
var $IsHoverExtraOptionsFlag = 0;
 
$(document).ready(function () {
  $(".button").button();
  $(".buttonset").buttonset();
 
  $('#btnAddNewStat').button({ icons: { primary: "ui-icon-plusthick" } });
  $('#btnSaveExtraOptions li').addClass('ui-corner-all ui-widget');
  $('#btnSaveExtraOptions li').hover(
    function () {
      $(this).addClass('ui-state-default'); 
    },
    function () {  
      $(this).removeClass('ui-state-default'); 
    }
  );
  $('#btnSaveExtraOptions li').mousedown(function () { 
    $(this).addClass('ui-state-active'); 
  });
  $('#btnSaveExtraOptions li').mouseup(function () { 
    $(this).removeClass('ui-state-active'); 
  });
});
 
var ItemActionButtons = {

  isHoverMenu: false,
 
  AllowDelete: function (value) { value ? $("#btnDelete").show() : $("#btnDelete").hide() },
  AllowCancel: function (value) { value ? $("#btnCancel").show() : $("#btnCancel").hide() },
  AllowSave: function (value) { value ? $("#btnSave").show() : $("#btnSave").hide() },
  AllowSaveExtra: function (value) { value ? $("#btnAddNewStat").show() : $("#btnAddNewStat").hide() },
 
  onDeleteClick: function () { },
  onCancelClick: function () { },
  onSaveClick: function () { },
  onSaveExtraClick: function () {
    $('#btnSaveExtraOptions').toggle();
    var btnLeft = $('#divSaveButton').offset().left;
    var btnTop = $('#divSaveButton').offset().top + $('#divSaveButton').outerHeight(); // +$('#divSaveButton').css('padding');
    var btnWidth = $('#divSaveButton').outerWidth();
    $('#btnSaveExtraOptions').css('left', btnLeft).css('top', btnTop);
  },
  ShowConnectionsStats: function () {
    var chartcount = JSON.parse(statDivCount)+1; 
    existingCharts.push({type:"connection", granularity:"minutes", top:50, left:50, id:JSON.parse(chartcount)});
    statDivCount = chartcount; 
    createSingleBox (chartcount, "connection"); 
  },
  ShowRequestsStats: function () { 
    var chartcount = JSON.parse(statDivCount)+1; 
    existingCharts.push({type:"request", granularity:"minutes", sent:true, received:true, top:50, left: 50, id:chartcount});
    statDivCount = chartcount;
    createSingleBox (chartcount, "request", true);
  }
}

$.fn.isVisible = function() {
  return $.expr.filters.visible(this[0]);
};

function stateSaving () {
  
  $.each(existingCharts, function(v, i ) {
    // position statesaving 
    var tempcss = $("#chartBox"+this.id).position();  
    // size statesaving 
    var tempheight = $("#chartBox"+this.id).height();
    var tempwidth = $("#chartBox"+this.id).width();
    // granularity statesaving 
    var grantouse = $('input[name=boxGranularity'+this.id+']:checked').val();

    if (i.type == "request") {
      var sent = $('input:checkbox[name=bytessent'+this.id+']:checked').val(); 
      var received = $('input:checkbox[name=bytesreceived'+this.id+']:checked').val(); 
      if ( sent == "on" ) {
        this.sent = true; 
      } 
      else {
        this.sent = false; 
      }
      if ( received = "on" ) {
        this.received = true;  
      }
      else {
        this.received = false; 
      }
    }
 
    // edit obj
    this.top = tempcss.top;
    this.left = tempcss.left;
    this.width = tempwidth; 
    this.height = tempheight; 
    this.granularity = grantouse;  
  });
  //write obj into local storage
  localStorage.setItem("statobj", JSON.stringify(existingCharts)); 
  localStorage.setItem("statDivCount", statDivCount); 
}

function stateReading () {

  try { 
    existingCharts = JSON.parse(localStorage.getItem("statobj"));  
    statDivCount = localStorage.getItem("statDivCount");  
    if (existingCharts != null) {
    }
    else {
      existingCharts = [];
      statDivCount = 0;  
    }
  }

  catch (e) {
    alert("no data:" +e); 
  }
}
 
function createChartBoxes () {
  $.each(existingCharts, function(v, i ) {
    var boxCount = i.id; 
    $("#graphBox").append('<div id="chartBox'+boxCount+'" class="chartContainer resizable draggable"/>');
    $("#chartBox"+boxCount).css({top: i.top, left: i.left}); 
    $("#chartBox"+boxCount).css({width: i.width, height: i.height}); 
    $("#chartBox"+boxCount).append('<div class="greydiv"/>');
    $("#chartBox"+boxCount).append('<div class="placeholderBox" id="placeholderBox'+boxCount+'"/>');
    $("#chartBox"+boxCount).append('<div class="placeholderBoxSettings" id="placeholderBoxSettings'+boxCount+'" style="display:none"/>');
    $("#chartBox"+boxCount+" .greydiv").append('<button class="statsClose"><img width="16" height="16" src="/_admin/html/media/icons/whitedelete_icon16.png"></button>');
    $("#chartBox"+boxCount+" .greydiv").append('<button class="statsSettings"><img width="16" height="16" src="/_admin/html/media/icons/settings_icon16.png"></button>');
    $("#chartBox"+boxCount+" .greydiv").append('<button class="statsCharts"><img width="16" height="16" src="/_admin/html/media/icons/whitechart_icon16.png"></button>');

    $("#chartBox"+boxCount+" .placeholderBoxSettings").append('<form action="#" id="graphForm'+boxCount+'" class="radioFormat">' +
      '<input type="radio" id="chartBox'+boxCount+'minutes" name="boxGranularity'+boxCount+'" value="minutes" checked/>' +
      '<label for="chartBox'+boxCount+'minutes" class="cb-enable selected">Minutes</label>' +
      '<input type="radio" id="chartBox'+boxCount+'hours" name="boxGranularity'+boxCount+'" value="hours"/>' +
      '<label for="chartBox'+boxCount+'hours" class="cb-disable">Hours</label>' +
      '<input type="radio" id="chartBox'+boxCount+'days" name="boxGranularity'+boxCount+'" value="days"/>' +
      '<label for="chartBox'+boxCount+'days" class="cb-disable">Days</label>'+ 
    '</form>'); 

    $.each(i, function(key, val ) {
      $('#chartBox'+boxCount+i.granularity).click();
      var grantouse = $('input[name=boxGranularity'+boxCount+']:checked').val(); 
      if ( key == "type" ) {
          switch (val) {
            case "connection":
              $("#chartBox"+boxCount+" .greydiv").append('<a class="statsHeader">'+i.type+'</a><a class="statsHeaderGran">('+grantouse+')</a>');
              drawConnections('#placeholderBox'+boxCount, grantouse); 
              break; 
            case "request":
              $("#chartBox"+boxCount+" .greydiv").append('<a class="statsHeader">'+i.type+'</a><a class="statsHeaderGran">('+grantouse+')</a>');
              $("#placeholderBoxSettings"+boxCount).append('<p class="requestChoices" >' +
                '<input id="sent'+boxCount+'" type="checkbox" name="bytessent'+boxCount+'">'+
                '<label for="sent'+boxCount+'">Bytes sent</label>'+
                '<br>'+
                '<input id="received'+boxCount+'" type="checkbox" name="bytesreceived'+boxCount+'">'+
                '<label for="idreceived'+boxCount+'" >Bytes received</label>'+          
              '</p>');

              if (i.sent == true) {
                $('#sent'+boxCount).click(); 
              }
              if (i.received == true) {
                $('#received'+boxCount).click(); 
              } 

              drawRequests('#placeholderBox'+boxCount, grantouse); 
              break; 
          }
      } 
    });
  });
  makeDraggableAndResizable (); 
  $(".radioFormat").buttonset();
}

function updateChartBoxes () {
  var boxCount; 
  $.each(existingCharts, function(v, i ) {
    boxCount = i.id;  
    $.each(i, function(key, val ) {
      var grantouse = $('input[name=boxGranularity'+boxCount+']:checked').val(); 
      if ( key == "type" ) {
        switch(val) { 
          case "connection":
            $('#chartBox'+boxCount+' .statsHeaderGran').html("("+grantouse+")"); 
            drawConnections('#placeholderBox'+boxCount, grantouse); 
            break; 
          case "request": 
            $('#chartBox'+boxCount+' .statsHeaderGran').html("("+grantouse+")"); 
            drawRequests('#placeholderBox'+boxCount, grantouse); 
            break;
        }
      }
    });
  });
}

function makeDraggableAndResizable () {
      $( ".resizable" ).resizable({
        grid: 10, 
        stop: function (event, ui) {
          stateSaving(); 
        } 
      }); 
      $( ".draggable" ).draggable({
        grid: [ 10,10 ],  
        containment: "#centerView",  
        stop: function (event, ui) {
          stateSaving(); 
        }
      }); 
}

var temptop = 150; 
var templeft = 20; 

function createSingleBox (id, val, question) {
  var boxCount = id;  
 

  $("#graphBox").append('<div id="chartBox'+boxCount+'" class="chartContainer resizable draggable"/>'); 
  $("#chartBox"+boxCount).css({top: temptop, left: templeft}); 
  $("#chartBox"+boxCount).append('<div class="greydiv"/>');
  $("#chartBox"+boxCount).append('<div class="placeholderBox" id="placeholderBox'+boxCount+'"/>');
  $("#chartBox"+boxCount).append('<div class="placeholderBoxSettings" id="placeholderBoxSettings'+boxCount+'" style="display:none"/>');
  $("#chartBox"+boxCount+" .greydiv").append('<button class="statsClose"><img width="16" height="16" src="/_admin/html/media/icons/whitedelete_icon16.png"></button>');
  $("#chartBox"+boxCount+" .greydiv").append('<button class="statsSettings"><img width="16" height="16" src="/_admin/html/media/icons/settings_icon16.png"></button>');
  $("#chartBox"+boxCount+" .greydiv").append('<button class="statsCharts"><img width="16" height="16" src="/_admin/html/media/icons/whitechart_icon16.png"></button>');

  $("#chartBox"+boxCount+" .placeholderBoxSettings").append('<form action="#" id="graphForm'+boxCount+'" class="radioFormat">' +
    '<input type="radio" id="chartBox'+boxCount+'minutes" name="boxGranularity'+boxCount+'" value="minutes" checked/>' +
    '<label for="chartBox'+boxCount+'minutes" class="cb-enable selected">Minutes</label>' +
    '<input type="radio" id="chartBox'+boxCount+'hours" name="boxGranularity'+boxCount+'" value="hours"/>' +
    '<label for="chartBox'+boxCount+'hours" class="cb-disable">Hours</label>' +
    '<input type="radio" id="chartBox'+boxCount+'days" name="boxGranularity'+boxCount+'" value="days"/>' +
    '<label for="chartBox'+boxCount+'days" class="cb-disable">Days</label>'+ 
    '</form>'); 

    switch (val) {
      case "connection":
        $("#chartBox"+boxCount+" .greydiv").append('<a class="statsHeader">'+val+'</a><a class="statsHeaderGran">(minutes)</a>');
        drawConnections('#placeholderBox'+boxCount, "minutes"); 
        break; 
      case "request":
        $("#chartBox"+boxCount+" .greydiv").append('<a class="statsHeader">'+val+'</a><a class="statsHeaderGran">(minutes)</a>');
        $("#placeholderBoxSettings"+boxCount).append('<p class="requestChoices" >' +
          '<input id="sent'+boxCount+'" type="checkbox" checked="checked" name="bytessent'+boxCount+'">'+
          '<label for="sent'+boxCount+'">Bytes sent</label>'+
          '<br>'+
          '<input id="received'+boxCount+'" checked="checked" type="checkbox" name="bytesreceived'+boxCount+'">'+
          '<label for="idreceived'+boxCount+'" >Bytes received</label>'+          
        '</p>');

        if (question == true) {

        }
        else {
          $('#sent'+boxCount).click(); 
          $('#received'+boxCount).click(); 
        }
        drawRequests('#placeholderBox'+boxCount, "minutes"); 
        break; 
    }
  $('#placeholderBoxSettings'+boxCount).append('<button id="saveChanges'+boxCount+'" class="saveChanges"></button>');
  makeDraggableAndResizable(); 
  $(".radioFormat").buttonset();
  templeft = templeft + 10; 
  temptop = temptop + 10;
  stateSaving();  
}<|MERGE_RESOLUTION|>--- conflicted
+++ resolved
@@ -10,12 +10,7 @@
 + "  \\__,_|_|  \\__,_|_| |_|\\__, |\\___/|___/_| |_| \n"
 + "                        |___/                  \n"
 + "                                               \n"
-<<<<<<< HEAD
-+ "Welcome to arangosh 1.0.beta Copyright (c) 2012 triAGENS GmbH."
-=======
-+ "Welcome to arangosh Copyright (c) 2012 triAGENS GmbH."
-
->>>>>>> cf243550
++ "Welcome to arangosh Copyright (c) 2012 triAGENS GmbH.";
 
 var existingCharts; 
 var statDivCount;  
@@ -2566,7 +2561,7 @@
           }
         });
 
-  	$(placeholder).bind('plothover', function(event, coords, item) {
+        $(placeholder).bind('plothover', function(event, coords, item) {
           var self = $(this),
           api = $(this).qtip(), previousPoint, content; 
 
@@ -2591,7 +2586,7 @@
             api.elements.tooltip.stop(1, 1);
             // Show the tooltip, passing the coordinates
             api.show(coords);
-	  }
+          }
         });
 
       }
@@ -2685,7 +2680,7 @@
           }
         });
 
-  	$(placeholder).bind('plothover', function(event, coords, item) {
+        $(placeholder).bind('plothover', function(event, coords, item) {
           var self = $(this),
           api = $(this).qtip(), previousPoint, content; 
 
@@ -2714,7 +2709,7 @@
             api.elements.tooltip.stop(1, 1);
             // Show the tooltip, passing the coordinates
             api.show(coords);
-	  }
+          }
         });
 
       }
