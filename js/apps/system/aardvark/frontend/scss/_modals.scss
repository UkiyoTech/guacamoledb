--- conflicted
+++ resolved
@@ -14,8 +14,6 @@
 .waitModalBackdrop {
   opacity: 0.7 !important;
 }
-
-<<<<<<< HEAD
 
 .addCollection {
   $inputWidth: 320px;
@@ -51,12 +49,13 @@
 
   .accordion-toggle {
     width: $inputWidth + 137px !important;
-=======
+  }
+}
+
 .modalTooltips span {
   font-size: 20px;
   color: $c_btn_inverse;
   &:hover {
     color: $c_black;
->>>>>>> 63bcda3c
   }
 }