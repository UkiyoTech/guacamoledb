--- conflicted
+++ resolved
@@ -485,62 +485,16 @@
 
         return true;
       });
-<<<<<<< HEAD
     }
   
     if (! cluster.isCoordinator()) {
       // set up the collection _aal
       addTask("setupAal", "setup _aal collection", function () {
         return createSystemCollection("_aal", { waitForSync : true });
-=======
-    
-    // create the _modules collection
-    addTask("createModules", "setup _modules collection", function () {
-      return createSystemCollection("_modules");
-    });
-    
-    // create the _routing collection
-    addTask("createRouting", "setup _routing collection", function () {
-      // needs to be big enough for assets
-      return createSystemCollection("_routing", { journalSize: 32 * 1024 * 1024 });
-    });
-    
-    // create the default route in the _routing collection
-    addTask("insertRedirectionsAll", "insert default routes for admin interface", function () {
-      var routing = getCollection("_routing");
-
-      if (! routing) {
-        return false;
-      }
-
-      // first, check for "old" redirects
-      routing.toArray().forEach(function (doc) {
-        // check for specific redirects
-        if (doc.url && doc.action && doc.action.options && doc.action.options.destination) {
-          if (doc.url.match(/^\/(_admin\/(html|aardvark))?/) && 
-              doc.action.options.destination.match(/_admin\/(html|aardvark)/)) {
-            // remove old, non-working redirect
-            routing.remove(doc);
-          }
-        }
-      });
-
-      // add redirections to new location
-      [ "/", "/_admin/html", "/_admin/html/index.html" ].forEach (function (src) {
-        routing.save({
-          url: src,
-          action: {
-            "do": "org/arangodb/actions/redirectRequest",
-            options: {
-              permanently: true,
-              destination: "/_db/" + encodeURIComponent(db._name()) + "/_admin/aardvark/index.html"
-            }
-          },
-          priority: -1000000
-        });
->>>>>>> 78d29b15
-      });
-      
+      });
+    }
+    
+    if (! cluster.isCoordinator()) {
       // create a unique index on collection attribute in _aal
       addTask("createAalIndex",
               "create index on collection attribute in _aal collection",
