/* jshint strict: false */
/* global ArangoClusterComm */

// //////////////////////////////////////////////////////////////////////////////
// / @brief Graph functionality
// /
// / @file
// /
// / DISCLAIMER
// /
// / Copyright 2010-2014 triagens GmbH, Cologne, Germany
// /
// / Licensed under the Apache License, Version 2.0 (the "License")
// / you may not use this file except in compliance with the License.
// / You may obtain a copy of the License at
// /
// /     http://www.apache.org/licenses/LICENSE-2.0
// /
// / Unless required by applicable law or agreed to in writing, software
// / distributed under the License is distributed on an "AS IS" BASIS,
// / WITHOUT WARRANTIES OR CONDITIONS OF ANY KIND, either express or implied.
// / See the License for the specific language governing permissions and
// / limitations under the License.
// /
// / Copyright holder is triAGENS GmbH, Cologne, Germany
// /
// / @author Florian Bartels, Michael Hackstein, Guido Schwab
// / @author Copyright 2011-2014, triAGENS GmbH, Cologne, Germany
// //////////////////////////////////////////////////////////////////////////////

var arangodb = require('@arangodb'),
  internal = require('internal'),
  ArangoCollection = arangodb.ArangoCollection,
  ArangoError = arangodb.ArangoError,
  db = arangodb.db,
  errors = arangodb.errors,
  _ = require('lodash');

// //////////////////////////////////////////////////////////////////////////////
  // / @brief Compatibility functions for 2.8
  // /        This function registeres user-defined functions that follow the
  // /        same API as the former GRAPH_* functions did.
  // /        Most of these AQL functions can be simply replaced by calls to these.
  // //////////////////////////////////////////////////////////////////////////////

var registerCompatibilityFunctions = function () {
  var aqlfunctions = require('@arangodb/aql/functions');
  aqlfunctions.register('arangodb::GRAPH_EDGES', function (graphName, vertexExample, options) {
    var gm = require('@arangodb/general-graph');
    var g = gm._graph(graphName);
    return g._edges(vertexExample, options);
  }, false);
  aqlfunctions.register('arangodb::GRAPH_VERTICES', function (graphName, vertexExample, options) {
    var gm = require('@arangodb/general-graph');
    var g = gm._graph(graphName);
    return g._vertices(vertexExample, options);
  }, false);
  aqlfunctions.register('arangodb::GRAPH_NEIGHBORS', function (graphName, vertexExample, options) {
    var gm = require('@arangodb/general-graph');
    var g = gm._graph(graphName);
    return g._neighbors(vertexExample, options);
  }, false);
  aqlfunctions.register('arangodb::GRAPH_COMMON_NEIGHBORS', function (graphName, vertex1Example, vertex2Example, options1, options2) {
    var gm = require('@arangodb/general-graph');
    var g = gm._graph(graphName);
    return g._commonNeighbors(vertex1Example, vertex2Example, options1, options2);
  }, false);
  aqlfunctions.register('arangodb::GRAPH_COMMON_PROPERTIES', function (graphName, vertex1Example, vertex2Example, options) {
    var gm = require('@arangodb/general-graph');
    var g = gm._graph(graphName);
    return g._commonProperties(vertex1Example, vertex2Example, options);
  }, false);
  aqlfunctions.register('arangodb::GRAPH_PATHS', function (graphName, options) {
    var gm = require('@arangodb/general-graph');
    var g = gm._graph(graphName);
    return g._paths(options);
  }, false);
  aqlfunctions.register('arangodb::GRAPH_SHORTEST_PATH', function (graphName, startVertexExample, edgeVertexExample, options) {
    var gm = require('@arangodb/general-graph');
    var g = gm._graph(graphName);
    return g._shortestPath(startVertexExample, edgeVertexExample, options);
  }, false);
  aqlfunctions.register('arangodb::GRAPH_DISTANCE_TO', function (graphName, startVertexExample, edgeVertexExample, options) {
    var gm = require('@arangodb/general-graph');
    var g = gm._graph(graphName);
    return g._distanceTo(startVertexExample, edgeVertexExample, options);
  }, false);
  aqlfunctions.register('arangodb::GRAPH_ABSOLUTE_ECCENTRICITY', function (graphName, vertexExample, options) {
    var gm = require('@arangodb/general-graph');
    var g = gm._graph(graphName);
    return g._absoluteEccentricity(vertexExample, options);
  }, false);
  aqlfunctions.register('arangodb::GRAPH_ECCENTRICITY', function (graphName, options) {
    var gm = require('@arangodb/general-graph');
    var g = gm._graph(graphName);
    return g._eccentricity(options);
  }, false);
  aqlfunctions.register('arangodb::GRAPH_ABSOLUTE_CLOSENESS', function (graphName, vertexExample, options) {
    var gm = require('@arangodb/general-graph');
    var g = gm._graph(graphName);
    return g._farness(vertexExample, options);
  }, false);
  aqlfunctions.register('arangodb::GRAPH_CLOSENESS', function (graphName, options) {
    var gm = require('@arangodb/general-graph');
    var g = gm._graph(graphName);
    return g._closeness(options);
  }, false);
  aqlfunctions.register('arangodb::GRAPH_ABSOLUTE_BETWEENNESS', function (graphName, vertexExample, options) {
    var gm = require('@arangodb/general-graph');
    var g = gm._graph(graphName);
    return g._absoluteBetweenness(vertexExample, options);
  }, false);
  aqlfunctions.register('arangodb::GRAPH_BETWEENNESS', function (graphName, options) {
    var gm = require('@arangodb/general-graph');
    var g = gm._graph(graphName);
    return g._betweenness(options);
  }, false);
  aqlfunctions.register('arangodb::GRAPH_RADIUS', function (graphName, options) {
    var gm = require('@arangodb/general-graph');
    var g = gm._graph(graphName);
    return g._radius(options);
  }, false);
  aqlfunctions.register('arangodb::GRAPH_DIAMETER', function (graphName, options) {
    var gm = require('@arangodb/general-graph');
    var g = gm._graph(graphName);
    return g._diameter(options);
  }, false);
};

var fixWeight = function (options) {
  if (!options.hasOwnProperty('weightAttribute') && options.hasOwnProperty('weight')) {
    options.weightAttribute = options.weight;
  }
};

// //////////////////////////////////////////////////////////////////////////////
// / @brief transform a string into an array.
// //////////////////////////////////////////////////////////////////////////////

var stringToArray = function (x) {
  if (typeof x === 'string') {
    return [x];
  }
  return x.slice();
};

// //////////////////////////////////////////////////////////////////////////////
// / @brief checks if a parameter is not defined, an empty string or an empty
//  array
// //////////////////////////////////////////////////////////////////////////////

var isValidCollectionsParameter = function (x) {
  if (!x) {
    return false;
  }
  if (Array.isArray(x) && x.length === 0) {
    return false;
  }
  if (typeof x !== 'string' && !Array.isArray(x)) {
    return false;
  }
  return true;
};

// //////////////////////////////////////////////////////////////////////////////
// / @brief find or create a collection by name
// //////////////////////////////////////////////////////////////////////////////

var findOrCreateCollectionByName = function (name, type, noCreate) {
  var col = db._collection(name),
    res = false;
  if (col === null && !noCreate) {
    if (type === ArangoCollection.TYPE_DOCUMENT) {
      col = db._create(name);
    } else {
      col = db._createEdgeCollection(name);
    }
    res = true;
  } else if (!(col instanceof ArangoCollection)) {
    var err = new ArangoError();
    err.errorNum = arangodb.errors.ERROR_GRAPH_NOT_AN_ARANGO_COLLECTION.code;
    err.errorMessage = name + arangodb.errors.ERROR_GRAPH_NOT_AN_ARANGO_COLLECTION.message;
    throw err;
  } else if (type === ArangoCollection.TYPE_EDGE && col.type() !== type) {
    var err2 = new ArangoError();
    err2.errorNum = arangodb.errors.ERROR_ARANGO_COLLECTION_TYPE_INVALID.code;
    err2.errorMessage = name + ' cannot be used as relation. It is not an edge collection';
    throw err2;
  }
  return res;
};

// //////////////////////////////////////////////////////////////////////////////
// / @brief find or create a collection by name
// //////////////////////////////////////////////////////////////////////////////

var findOrCreateCollectionsByEdgeDefinitions = function (edgeDefinitions, noCreate) {
  var vertexCollections = {},
    edgeCollections = {};
  edgeDefinitions.forEach(function (e) {
    if (!e.hasOwnProperty('collection') ||
      !e.hasOwnProperty('from') ||
      !e.hasOwnProperty('to') ||
      !Array.isArray(e.from) ||
      !Array.isArray(e.to)) {
      var err = new ArangoError();
      err.errorNum = arangodb.errors.ERROR_GRAPH_CREATE_MALFORMED_EDGE_DEFINITION.code;
      err.errorMessage = arangodb.errors.ERROR_GRAPH_CREATE_MALFORMED_EDGE_DEFINITION.message;
      throw err;
    }

    e.from.concat(e.to).forEach(function (v) {
      findOrCreateCollectionByName(v, ArangoCollection.TYPE_DOCUMENT, noCreate);
      vertexCollections[v] = db[v];
    });
    findOrCreateCollectionByName(e.collection, ArangoCollection.TYPE_EDGE, noCreate);
    edgeCollections[e.collection] = db[e.collection];
  });
  return [
    vertexCollections,
    edgeCollections
  ];
};

// //////////////////////////////////////////////////////////////////////////////
// / @brief internal function to get graphs collection
// //////////////////////////////////////////////////////////////////////////////

var getGraphCollection = function () {
  var gCol = db._graphs;
  if (gCol === null || gCol === undefined) {
    var err = new ArangoError();
    err.errorNum = arangodb.errors.ERROR_GRAPH_NO_GRAPH_COLLECTION.code;
    err.errorMessage = arangodb.errors.ERROR_GRAPH_NO_GRAPH_COLLECTION.message;
    throw err;
  }
  return gCol;
};

// //////////////////////////////////////////////////////////////////////////////
// / @brief internal function to print edge definitions in _PRINT
// //////////////////////////////////////////////////////////////////////////////

var printEdgeDefinitions = function (defs) {
  return _.map(defs, function (d) {
    var out = d.collection;
    out += ': [';
    out += d.from.join(', ');
    out += '] -> [';
    out += d.to.join(', ');
    out += ']';
    return out;
  });
};

// //////////////////////////////////////////////////////////////////////////////
// / @brief internal function to wrap arango collections for overwrite
// //////////////////////////////////////////////////////////////////////////////

var wrapCollection = function (col) {
  var wrapper = {};
  _.each(_.functionsIn(col), function (func) {
    wrapper[func] = function () {
      return col[func].apply(col, arguments);
    };
  });
  return wrapper;
};

// Returns either `collection` or UNION(`all collections`)
// Does not contain filters or iterator variable
// Can be used as for x IN ${startInAllCollections()} return x
var startInAllCollections = function (collections) {
  if (collections.length === 1) {
    return `${collections[0]}`;
  }
  return `UNION(${collections.map(c => `(FOR x IN ${c} RETURN x)`).join(", ")})`;
};

var buildEdgeCollectionRestriction = function (collections, bindVars, graph) {
  if (typeof collections === "string") {
    collections = [collections];
  }
  if (!Array.isArray(collections) || collections.length === 0) {
    bindVars.graphName = graph.__name;
    return "GRAPH @graphName";
  }
  return collections.map(collection => '`' + collection + '`').join(',');
};

var buildVertexCollectionRestriction = function (collections, varname) {
  if (!Array.isArray(collections)) {
    collections = [ collections ];
  }
  var filter = `FILTER (
    ${collections.map(e => {
      return `IS_SAME_COLLECTION(${JSON.stringify(e)},${varname})`;
    }).join(" OR ")}
  )`;
  return `${filter}`;
};

var buildFilter = function (examples, bindVars, varname) {
  var varcount = 0;
  var foundAllMatch = false;
  if (!Array.isArray(examples)) {
    examples = [ examples ];
  }
  var filter = `FILTER (
    ${examples.map(e => {
      if (typeof e === "object") {
        var keys = Object.keys(e);
        if (keys.length === 0) {
          foundAllMatch = true;
          return "";
        }
        return keys.map(key => {
          bindVars[varname + "ExVar" + varcount] = key;
          bindVars[varname + "ExVal" + varcount] = e[key];
          return `${varname}[@${varname}ExVar${varcount}] == @${varname}ExVal${varcount++}`;
        }).join(" AND ");
      } else if(typeof e === "string") {
        bindVars[varname + "ExVar" + varcount] = e;
        return `${varname}._id == @${varname}ExVar${varcount++}`;
      } else {
        foundAllMatch = true;
        return "";
      }
    }).join(") OR (")}
  )`;
  if (foundAllMatch) {
    for (var i = 0; i < varcount; ++i) {
      delete bindVars[varname + 'ExVar' + varcount];
      delete bindVars[varname + 'ExVal' + varcount];
    }
    return ``;
  }
  return `${filter}`;
};

// Returns WITH v1, ... vn if we do not use the graph name.
var generateWithStatement = function (graph, options) {
  if (!options.hasOwnProperty("edgeCollectionRestriction")
    || !Array.isArray(options.edgeCollectionRestriction)
    || options.edgeCollectionRestriction.length == 0) {
    return "";
  }
  return "WITH " + Object.keys(graph.__vertexCollections).join(", ");
}

// Returns FOR <varname> IN (...)
// So start contains every object in the graph
// matching the example(s)
var transformExampleToAQL = function (examples, collections, bindVars, varname) {
  var varcount = 0;
  var foundAllMatch = false;
  if (!Array.isArray(examples)) {
    examples = [ examples ];
  }
  var filter = `FILTER (
    ${examples.map(e => {
      if (typeof e === "object") {
        var keys = Object.keys(e);
        if (keys.length === 0) {
          foundAllMatch = true;
          return "";
        }
        return keys.map(key => {
          bindVars[varname + "ExVar" + varcount] = key;
          bindVars[varname + "ExVal" + varcount] = e[key];
          return `${varname}[@${varname}ExVar${varcount}] == @${varname}ExVal${varcount++}`;
        }).join(" AND ");
      } else {
        bindVars[varname + "ExVar" + varcount] = e;
        return `${varname}._id == @${varname}ExVar${varcount++}`;
      }
    }).join(") OR (")}
  )`;
  if (foundAllMatch) {
    for (var i = 0; i < varcount; ++i) {
      delete bindVars[varname + 'ExVar' + varcount];
      delete bindVars[varname + 'ExVal' + varcount];
    }
    return `FOR ${varname} IN ${startInAllCollections(collections)} `;
  }
  var query = `FOR ${varname} IN `;
  if (collections.length === 1) {
    query += `${collections[0]} ${filter}`;
  } else {
    query += `UNION (${collections.map(c => `(FOR ${varname} IN ${c} ${filter} RETURN ${varname})`).join(", ")}) `;
  }
  return query;
};

// //////////////////////////////////////////////////////////////////////////////
// / @brief was docuBlock JSF_general_graph_relation
// //////////////////////////////////////////////////////////////////////////////

var _relation = function (
  relationName, fromVertexCollections, toVertexCollections) {
  var err;
  if (arguments.length < 3) {
    err = new ArangoError();
    err.errorNum = arangodb.errors.ERROR_GRAPH_INVALID_NUMBER_OF_ARGUMENTS.code;
    err.errorMessage = arangodb.errors.ERROR_GRAPH_INVALID_NUMBER_OF_ARGUMENTS.message + '3';
    throw err;
  }

  if (typeof relationName !== 'string' || relationName === '') {
    err = new ArangoError();
    err.errorNum = arangodb.errors.ERROR_GRAPH_INVALID_PARAMETER.code;
    err.errorMessage = arangodb.errors.ERROR_GRAPH_INVALID_PARAMETER.message + ' arg1 must be non empty string';
    throw err;
  }

  if (!isValidCollectionsParameter(fromVertexCollections)) {
    err = new ArangoError();
    err.errorNum = arangodb.errors.ERROR_GRAPH_INVALID_PARAMETER.code;
    err.errorMessage = arangodb.errors.ERROR_GRAPH_INVALID_PARAMETER.message
      + ' arg2 must be non empty string or array';
    throw err;
  }

  if (!isValidCollectionsParameter(toVertexCollections)) {
    err = new ArangoError();
    err.errorNum = arangodb.errors.ERROR_GRAPH_INVALID_PARAMETER.code;
    err.errorMessage = arangodb.errors.ERROR_GRAPH_INVALID_PARAMETER.message
      + ' arg3 must be non empty string or array';
    throw err;
  }

  return {
    collection: relationName,
    from: stringToArray(fromVertexCollections),
    to: stringToArray(toVertexCollections)
  };
};

// //////////////////////////////////////////////////////////////////////////////
// / @brief was docuBlock JSF_general_graph_list
// //////////////////////////////////////////////////////////////////////////////

var _list = function () {
  var gdb = getGraphCollection();
  return _.map(gdb.toArray(), '_key');
};

var _listObjects = function () {
  return getGraphCollection().toArray();
};

// //////////////////////////////////////////////////////////////////////////////
// / @brief was docuBlock JSF_general_graph_edge_definitions
// //////////////////////////////////////////////////////////////////////////////

var _edgeDefinitions = function () {
  var res = [], args = arguments;
  Object.keys(args).forEach(function (x) {
    res.push(args[x]);
  });

  return res;
};

// //////////////////////////////////////////////////////////////////////////////
// / @brief was docuBlock JSF_general_graph_extend_edge_definitions
// //////////////////////////////////////////////////////////////////////////////

var _extendEdgeDefinitions = function (edgeDefinition) {
  var args = arguments, i = 0;

  Object.keys(args).forEach(
    function (x) {
      i++;
      if (i === 1) {
        return;
      }
      edgeDefinition.push(args[x]);
    }
  );
};
// //////////////////////////////////////////////////////////////////////////////
// / internal helper to sort a graph's edge definitions
// //////////////////////////////////////////////////////////////////////////////
var sortEdgeDefinition = function (edgeDefinition) {
  edgeDefinition.from = edgeDefinition.from.sort();
  edgeDefinition.to = edgeDefinition.to.sort();
  return edgeDefinition;
};

// //////////////////////////////////////////////////////////////////////////////
// / @brief create a new graph
// //////////////////////////////////////////////////////////////////////////////
// //////////////////////////////////////////////////////////////////////////////
// / @brief was docuBlock JSF_general_graph_how_to_create
// //////////////////////////////////////////////////////////////////////////////

// //////////////////////////////////////////////////////////////////////////////
// / @brief was docuBlock JSF_general_graph_create
// //////////////////////////////////////////////////////////////////////////////

var _create = function (graphName, edgeDefinitions, orphanCollections, options) {
  if (!Array.isArray(orphanCollections)) {
    orphanCollections = [];
  }
  var gdb = getGraphCollection(),
    err,
    graphAlreadyExists = true,
    collections,
    result;
  if (!graphName) {
    err = new ArangoError();
    err.errorNum = arangodb.errors.ERROR_GRAPH_CREATE_MISSING_NAME.code;
    err.errorMessage = arangodb.errors.ERROR_GRAPH_CREATE_MISSING_NAME.message;
    throw err;
  }
  edgeDefinitions = edgeDefinitions || [];
  if (!Array.isArray(edgeDefinitions)) {
    err = new ArangoError();
    err.errorNum = arangodb.errors.ERROR_GRAPH_CREATE_MALFORMED_EDGE_DEFINITION.code;
    err.errorMessage = arangodb.errors.ERROR_GRAPH_CREATE_MALFORMED_EDGE_DEFINITION.message;
    throw err;
  }
  // check, if a collection is already used in a different edgeDefinition
  var tmpCollections = [];
  var tmpEdgeDefinitions = {};
  edgeDefinitions.forEach(
    function (edgeDefinition) {
      var col = edgeDefinition.collection;
      if (tmpCollections.indexOf(col) !== -1) {
        err = new ArangoError();
        err.errorNum = arangodb.errors.ERROR_GRAPH_COLLECTION_MULTI_USE.code;
        err.errorMessage = arangodb.errors.ERROR_GRAPH_COLLECTION_MULTI_USE.message;
        throw err;
      }
      tmpCollections.push(col);
      tmpEdgeDefinitions[col] = edgeDefinition;
    }
  );
  gdb.toArray().forEach(
    function (singleGraph) {
      var sGEDs = singleGraph.edgeDefinitions;
      sGEDs.forEach(
        function (sGED) {
          var col = sGED.collection;
          if (tmpCollections.indexOf(col) !== -1) {
            if (JSON.stringify(sGED) !== JSON.stringify(tmpEdgeDefinitions[col])) {
              err = new ArangoError();
              err.errorNum = arangodb.errors.ERROR_GRAPH_COLLECTION_USE_IN_MULTI_GRAPHS.code;
              err.errorMessage = col + ' '
              + arangodb.errors.ERROR_GRAPH_COLLECTION_USE_IN_MULTI_GRAPHS.message;
              throw err;
            }
          }
        }
      );
    }
  );

  try {
    gdb.document(graphName);
  } catch (e) {
    if (e.errorNum !== errors.ERROR_ARANGO_DOCUMENT_NOT_FOUND.code) {
      throw e;
    }
    graphAlreadyExists = false;
  }

  if (graphAlreadyExists) {
    err = new ArangoError();
    err.errorNum = arangodb.errors.ERROR_GRAPH_DUPLICATE.code;
    err.errorMessage = arangodb.errors.ERROR_GRAPH_DUPLICATE.message;
    throw err;
  }

  collections = findOrCreateCollectionsByEdgeDefinitions(edgeDefinitions, false);
  orphanCollections.forEach(
    function (oC) {
      findOrCreateCollectionByName(oC, ArangoCollection.TYPE_DOCUMENT);
    }
  );

  edgeDefinitions.forEach(
    function (eD, index) {
      var tmp = sortEdgeDefinition(eD);
      edgeDefinitions[index] = tmp;
    }
  );
  orphanCollections = orphanCollections.sort();

  var data = gdb.save({
    'orphanCollections': orphanCollections,
    'edgeDefinitions': edgeDefinitions,
    '_key': graphName
  }, options);

  result = new Graph(graphName, edgeDefinitions, collections[0], collections[1],
    orphanCollections, data._rev , data._id);
  return result;
};

var createHiddenProperty = function (obj, name, value) {
  Object.defineProperty(obj, name, {
    enumerable: false,
    writable: true
  });
  obj[name] = value;
};
// //////////////////////////////////////////////////////////////////////////////
// / @brief helper for updating binded collections
// //////////////////////////////////////////////////////////////////////////////
var removeEdge = function (graphs, edgeCollection, edgeId, self) {
  self.__idsToRemove[edgeId] = 1;
  graphs.forEach(
    function (graph) {
      var edgeDefinitions = graph.edgeDefinitions;
      if (graph.edgeDefinitions) {
        edgeDefinitions.forEach(
          function (edgeDefinition) {
            var from = edgeDefinition.from;
            var to = edgeDefinition.to;
            var collection = edgeDefinition.collection;
            // if collection of edge to be deleted is in from or to
            if (from.indexOf(edgeCollection) !== -1 || to.indexOf(edgeCollection) !== -1) {
              // search all edges of the graph
              var edges = db._collection(collection).edges(edgeId);
              edges.forEach(function (edge) {
                // if from is
                if (!self.__idsToRemove.hasOwnProperty(edge._id)) {
                  self.__collectionsToLock[collection] = 1;
                  removeEdge(graphs, collection, edge._id, self);
                }
              });
            }
          }
        );
      }
    }
  );
};

var bindEdgeCollections = function (self, edgeCollections) {
  _.each(edgeCollections, function (key) {
    var obj = db._collection(key);
    var wrap = wrapCollection(obj);
    // save
    var old_save = wrap.insert;
    wrap.save = wrap.insert = function (from, to, data) {
      if (typeof from === 'object' && to === undefined) {
        data = from;
        from = data._from;
        to = data._to;
      } else if (typeof from === 'string' && typeof to === 'string' && typeof data === 'object') {
        data._from = from;
        data._to = to;
      }

      if (typeof from !== 'string' ||
        from.indexOf('/') === -1 ||
        typeof to !== 'string' ||
        to.indexOf('/') === -1) {
        // invalid from or to value
        var err = new ArangoError();
        err.errorNum = arangodb.errors.ERROR_ARANGO_DOCUMENT_HANDLE_BAD.code;
        err.errorMessage = arangodb.errors.ERROR_ARANGO_DOCUMENT_HANDLE_BAD.message;
        throw err;
      }

      // check, if edge is allowed
      self.__edgeDefinitions.forEach(
        function (edgeDefinition) {
          if (edgeDefinition.collection === key) {
            var fromCollection = from.split('/')[0];
            var toCollection = to.split('/')[0];
            if (!_.includes(edgeDefinition.from, fromCollection)
              || !_.includes(edgeDefinition.to, toCollection)) {
              var err = new ArangoError();
              err.errorNum = arangodb.errors.ERROR_GRAPH_INVALID_EDGE.code;
              err.errorMessage =
                arangodb.errors.ERROR_GRAPH_INVALID_EDGE.message +
                ' between ' + from + ' and ' + to + '. Doesn\'t conform to any edge definition';
              throw err;
            }
          }
        }
      );
      return old_save(data);
    };

    // remove
    wrap.remove = function (edgeId, options) {
      // if _key make _id (only on 1st call)
      if (edgeId.indexOf('/') === -1) {
        edgeId = key + '/' + edgeId;
      }
      var graphs = getGraphCollection().toArray();
      var edgeCollection = edgeId.split('/')[0];
      self.__collectionsToLock[edgeCollection] = 1;
      removeEdge(graphs, edgeCollection, edgeId, self);

      try {
        db._executeTransaction({
          collections: {
            write: Object.keys(self.__collectionsToLock)
          },
          embed: true,
          action: function (params) {
            var db = require('internal').db;
            params.ids.forEach(
              function (edgeId) {
                if (params.options) {
                  db._remove(edgeId, params.options);
                } else {
                  db._remove(edgeId);
                }
              }
            );
          },
          params: {
            ids: Object.keys(self.__idsToRemove),
            options: options
          }
        });
      } catch (e) {
        self.__idsToRemove = {};
        self.__collectionsToLock = {};
        throw e;
      }
      self.__idsToRemove = {};
      self.__collectionsToLock = {};

      return true;
    };

    self[key] = wrap;
  });
};

var bindVertexCollections = function (self, vertexCollections) {
  _.each(vertexCollections, function (key) {
    var obj = db._collection(key);
    var wrap = wrapCollection(obj);
    wrap.remove = function (vertexId, options) {
      // delete all edges using the vertex in all graphs
      var graphs = getGraphCollection().toArray();
      var vertexCollectionName = key;
      if (vertexId.indexOf('/') === -1) {
        vertexId = key + '/' + vertexId;
      }
      self.__collectionsToLock[vertexCollectionName] = 1;
      graphs.forEach(
        function (graph) {
          var edgeDefinitions = graph.edgeDefinitions;
          if (graph.edgeDefinitions) {
            edgeDefinitions.forEach(
              function (edgeDefinition) {
                var from = edgeDefinition.from;
                var to = edgeDefinition.to;
                var collection = edgeDefinition.collection;
                if (from.indexOf(vertexCollectionName) !== -1
                  || to.indexOf(vertexCollectionName) !== -1
                ) {
                  var edges = db._collection(collection).edges(vertexId);
                  if (edges.length > 0) {
                    self.__collectionsToLock[collection] = 1;
                    edges.forEach(function (edge) {
                      removeEdge(graphs, collection, edge._id, self);
                    });
                  }
                }
              }
            );
          }
        }
      );

      try {
        db._executeTransaction({
          collections: {
            write: Object.keys(self.__collectionsToLock)
          },
          embed: true,
          action: function (params) {
            var db = require('internal').db;
            params.ids.forEach(
              function (edgeId) {
                if (params.options) {
                  db._remove(edgeId, params.options);
                } else {
                  db._remove(edgeId);
                }
              }
            );
            if (params.options) {
              db._remove(params.vertexId, params.options);
            } else {
              db._remove(params.vertexId);
            }
          },
          params: {
            ids: Object.keys(self.__idsToRemove),
            options: options,
            vertexId: vertexId
          }
        });
      } catch (e) {
        self.__idsToRemove = {};
        self.__collectionsToLock = {};
        throw e;
      }
      self.__idsToRemove = {};
      self.__collectionsToLock = {};

      return true;
    };
    self[key] = wrap;
  });
};
var updateBindCollections = function (graph) {
  // remove all binded collections
  Object.keys(graph).forEach(
    function (key) {
      if (key.substring(0, 1) !== '_') {
        delete graph[key];
      }
    }
  );
  graph.__edgeDefinitions.forEach(
    function (edgeDef) {
      bindEdgeCollections(graph, [edgeDef.collection]);
      bindVertexCollections(graph, edgeDef.from);
      bindVertexCollections(graph, edgeDef.to);
    }
  );
  bindVertexCollections(graph, graph.__orphanCollections);
};

// //////////////////////////////////////////////////////////////////////////////
// / @brief was docuBlock JSF_general_graph_vertex_collection_save
// //////////////////////////////////////////////////////////////////////////////
// //////////////////////////////////////////////////////////////////////////////
// / @brief was docuBlock JSF_general_graph_vertex_collection_replace
// //////////////////////////////////////////////////////////////////////////////
// //////////////////////////////////////////////////////////////////////////////
// / @brief was docuBlock JSF_general_graph_vertex_collection_update
// //////////////////////////////////////////////////////////////////////////////
// //////////////////////////////////////////////////////////////////////////////
// / @brief was docuBlock JSF_general_graph_vertex_collection_remove
// //////////////////////////////////////////////////////////////////////////////
// //////////////////////////////////////////////////////////////////////////////
// / @brief was docuBlock JSF_general_graph_edge_collection_save
// //////////////////////////////////////////////////////////////////////////////
// //////////////////////////////////////////////////////////////////////////////
// / @brief was docuBlock JSF_general_graph_edge_collection_replace
// //////////////////////////////////////////////////////////////////////////////
// //////////////////////////////////////////////////////////////////////////////
// / @brief was docuBlock JSF_general_graph_edge_collection_update
// //////////////////////////////////////////////////////////////////////////////
// //////////////////////////////////////////////////////////////////////////////
// / @brief was docuBlock JSF_general_graph_edge_collection_remove
// //////////////////////////////////////////////////////////////////////////////
var Graph = function (graphName, edgeDefinitions, vertexCollections, edgeCollections,
  orphanCollections, revision, id) {
  edgeDefinitions.forEach(
    function (eD, index) {
      var tmp = sortEdgeDefinition(eD);
      edgeDefinitions[index] = tmp;
    }
  );

  if (!orphanCollections) {
    orphanCollections = [];
  }

  // we can call the "fast" version of some edge functions if we are
  // running server-side and are not a coordinator
  var useBuiltIn = (typeof ArangoClusterComm === 'object');
  if (useBuiltIn && require('@arangodb/cluster').isCoordinator()) {
    useBuiltIn = false;
  }

  var self = this;
  // Create Hidden Properties
  createHiddenProperty(this, '__useBuiltIn', useBuiltIn);
  createHiddenProperty(this, '__name', graphName);
  createHiddenProperty(this, '__vertexCollections', vertexCollections);
  createHiddenProperty(this, '__edgeCollections', edgeCollections);
  createHiddenProperty(this, '__edgeDefinitions', edgeDefinitions);
  createHiddenProperty(this, '__idsToRemove', {});
  createHiddenProperty(this, '__collectionsToLock', {});
  createHiddenProperty(this, '__id', id);
  createHiddenProperty(this, '__rev', revision);
  createHiddenProperty(this, '__orphanCollections', orphanCollections);
  updateBindCollections(self);
};

// //////////////////////////////////////////////////////////////////////////////
// / @brief was docuBlock JSF_general_graph_graph
// //////////////////////////////////////////////////////////////////////////////

var _graph = function (graphName) {
  var gdb = getGraphCollection(),
    g, collections, orphanCollections;

  try {
    g = gdb.document(graphName);
  } catch (e) {
    if (e.errorNum !== errors.ERROR_ARANGO_DOCUMENT_NOT_FOUND.code) {
      throw e;
    }
    var err = new ArangoError();
    err.errorNum = arangodb.errors.ERROR_GRAPH_NOT_FOUND.code;
    err.errorMessage = arangodb.errors.ERROR_GRAPH_NOT_FOUND.message;
    throw err;
  }

  collections = findOrCreateCollectionsByEdgeDefinitions(g.edgeDefinitions, true);
  orphanCollections = g.orphanCollections;
  if (!orphanCollections) {
    orphanCollections = [];
  }

  return new Graph(graphName, g.edgeDefinitions, collections[0], collections[1], orphanCollections,
    g._rev, g._id);
};

// //////////////////////////////////////////////////////////////////////////////
// / @brief check if a graph exists.
// //////////////////////////////////////////////////////////////////////////////

var _exists = function (graphId) {
  var gCol = getGraphCollection();
  return gCol.exists(graphId);
};

// //////////////////////////////////////////////////////////////////////////////
// / @brief rename a collection inside the _graphs collections
// //////////////////////////////////////////////////////////////////////////////

var _renameCollection = function (oldName, newName) {
  db._executeTransaction({
    collections: {
      write: '_graphs'
    },
    action: function (params) {
      var gdb = getGraphCollection();
      if (!gdb) {
        return;
      }
      gdb.toArray().forEach(function (doc) {
        var c = Object.assign({}, doc), i, j, changed = false;
        if (c.edgeDefinitions) {
          for (i = 0; i < c.edgeDefinitions.length; ++i) {
            var def = c.edgeDefinitions[i];
            if (def.collection === params.oldName) {
              c.edgeDefinitions[i].collection = params.newName;
              changed = true;
            }
            for (j = 0; j < def.from.length; ++j) {
              if (def.from[j] === params.oldName) {
                c.edgeDefinitions[i].from[j] = params.newName;
                changed = true;
              }
            }
            for (j = 0; j < def.to.length; ++j) {
              if (def.to[j] === params.oldName) {
                c.edgeDefinitions[i].to[j] = params.newName;
                changed = true;
              }
            }
          }
        }
        for (i = 0; i < c.orphanCollections.length; ++i) {
          if (c.orphanCollections[i] === params.oldName) {
            c.orphanCollections[i] = params.newName;
            changed = true;
          }
        }

        if (changed) {
          gdb.update(doc._key, c);
        }
      });
    },
    params: {
      oldName: oldName,
      newName: newName
    }
  });
};

// //////////////////////////////////////////////////////////////////////////////
// / @brief Helper for dropping collections of a graph.
// //////////////////////////////////////////////////////////////////////////////

var checkIfMayBeDropped = function (colName, graphName, graphs) {
  var result = true;
  graphs.forEach(
    function (graph) {
      if (graph._key === graphName) {
        return;
      }
      var edgeDefinitions = graph.edgeDefinitions;
      if (edgeDefinitions) {
        edgeDefinitions.forEach(
          function (edgeDefinition) {
            var from = edgeDefinition.from;
            var to = edgeDefinition.to;
            var collection = edgeDefinition.collection;
            if (collection === colName
              || from.indexOf(colName) !== -1
              || to.indexOf(colName) !== -1
            ) {
              result = false;
            }
          }
        );
      }

      var orphanCollections = graph.orphanCollections;
      if (orphanCollections) {
        if (orphanCollections.indexOf(colName) !== -1) {
          result = false;
        }
      }
    }
  );

  return result;
};

// //////////////////////////////////////////////////////////////////////////////
// / @brief was docuBlock JSF_general_graph_drop
// //////////////////////////////////////////////////////////////////////////////

var _drop = function (graphId, dropCollections) {
  var gdb = getGraphCollection(),
    graphs;

  if (!gdb.exists(graphId)) {
    var err = new ArangoError();
    err.errorNum = arangodb.errors.ERROR_GRAPH_NOT_FOUND.code;
    err.errorMessage = arangodb.errors.ERROR_GRAPH_NOT_FOUND.message;
    throw err;
  }

  if (dropCollections === true) {
    var graph = gdb.document(graphId);
    var edgeDefinitions = graph.edgeDefinitions;
    edgeDefinitions.forEach(
      function (edgeDefinition) {
        var from = edgeDefinition.from;
        var to = edgeDefinition.to;
        var collection = edgeDefinition.collection;
        graphs = getGraphCollection().toArray();
        if (checkIfMayBeDropped(collection, graph._key, graphs)) {
          db._drop(collection);
        }
        from.forEach(
          function (col) {
            if (checkIfMayBeDropped(col, graph._key, graphs)) {
              db._drop(col);
            }
          }
        );
        to.forEach(
          function (col) {
            if (checkIfMayBeDropped(col, graph._key, graphs)) {
              db._drop(col);
            }
          }
        );
      }
    );
    // drop orphans
    graphs = getGraphCollection().toArray();
    if (!graph.orphanCollections) {
      graph.orphanCollections = [];
    }
    graph.orphanCollections.forEach(
      function (oC) {
        if (checkIfMayBeDropped(oC, graph._key, graphs)) {
          try {
            db._drop(oC);
          } catch (ignore) {}
        }
      }
    );
  }

  gdb.remove(graphId);
  return true;
};

// //////////////////////////////////////////////////////////////////////////////
// / @brief return all edge collections of the graph.
// //////////////////////////////////////////////////////////////////////////////

Graph.prototype._edgeCollections = function () {
  return _.values(this.__edgeCollections);
};

// //////////////////////////////////////////////////////////////////////////////
// / @brief return all vertex collections of the graph.
// //////////////////////////////////////////////////////////////////////////////

Graph.prototype._vertexCollections = function (excludeOrphans) {
  if (excludeOrphans) {
    return this.__vertexCollections;
  }
  var orphans = [];
  _.each(this.__orphanCollections, function (o) {
    orphans.push(db[o]);
  });
  return _.union(_.values(this.__vertexCollections), orphans);
};

// //////////////////////////////////////////////////////////////////////////////
// / @brief _EDGES(vertexId).
// //////////////////////////////////////////////////////////////////////////////

// might be needed from AQL itself
Graph.prototype._EDGES = function (vertexId) {
  var err;
  if (vertexId.indexOf('/') === -1) {
    err = new ArangoError();
    err.errorNum = arangodb.errors.ERROR_GRAPH_NOT_FOUND.code;
    err.errorMessage = arangodb.errors.ERROR_GRAPH_NOT_FOUND.message + ': ' + vertexId;
    throw err;
  }

  var result = [], c;
  for (c in this.__edgeCollections) {
    if (this.__edgeCollections.hasOwnProperty(c)) {
      if (this.__useBuiltIn) {
        result = result.concat(this.__edgeCollections[c].EDGES(vertexId));
      } else {
        result = result.concat(this.__edgeCollections[c].edges(vertexId));
      }
    }
  }
  return result;
};

// //////////////////////////////////////////////////////////////////////////////
// / @brief INEDGES(vertexId).
// //////////////////////////////////////////////////////////////////////////////

Graph.prototype._INEDGES = function (vertexId) {
  var err;
  if (vertexId.indexOf('/') === -1) {
    err = new ArangoError();
    err.errorNum = arangodb.errors.ERROR_GRAPH_NOT_FOUND.code;
    err.errorMessage = arangodb.errors.ERROR_GRAPH_NOT_FOUND.message + ': ' + vertexId;
    throw err;
  }

  var result = [], c;
  for (c in this.__edgeCollections) {
    if (this.__edgeCollections.hasOwnProperty(c)) {
      if (this.__useBuiltIn) {
        result = result.concat(this.__edgeCollections[c].INEDGES(vertexId));
      } else {
        result = result.concat(this.__edgeCollections[c].inEdges(vertexId));
      }
    }
  }
  return result;
};

// //////////////////////////////////////////////////////////////////////////////
// / @brief outEdges(vertexId).
// //////////////////////////////////////////////////////////////////////////////

Graph.prototype._OUTEDGES = function (vertexId) {
  var err;
  if (vertexId.indexOf('/') === -1) {
    err = new ArangoError();
    err.errorNum = arangodb.errors.ERROR_GRAPH_NOT_FOUND.code;
    err.errorMessage = arangodb.errors.ERROR_GRAPH_NOT_FOUND.message + ': ' + vertexId;
    throw err;
  }

  var result = [], c;
  for (c in this.__edgeCollections) {
    if (this.__edgeCollections.hasOwnProperty(c)) {
      if (this.__useBuiltIn) {
        result = result.concat(this.__edgeCollections[c].OUTEDGES(vertexId));
      } else {
        result = result.concat(this.__edgeCollections[c].outEdges(vertexId));
      }
    }
  }
  return result;
};

// //////////////////////////////////////////////////////////////////////////////
// / @brief was docuBlock JSF_general_graph_edges
// //////////////////////////////////////////////////////////////////////////////

Graph.prototype._edges = function (vertexExample, options) {
  var bindVars = {};
  options = options || {};
  var query = `
    ${transformExampleToAQL(vertexExample, Object.keys(this.__vertexCollections), bindVars, "start")}
    FOR v, e IN ${options.minDepth || 1}..${options.maxDepth || 1} ${options.direction || "ANY"} start 
    ${buildEdgeCollectionRestriction(options.edgeCollectionRestriction, bindVars, this)}
    ${buildFilter(options.edgeExamples, bindVars, "e")} 
    RETURN DISTINCT ${options.includeData === true ? "e" : "e._id"}`;
  return db._query(query, bindVars).toArray();
};

// //////////////////////////////////////////////////////////////////////////////
// / @brief was docuBlock JSF_general_graph_vertices
// //////////////////////////////////////////////////////////////////////////////

Graph.prototype._vertices = function (vertexExample, options) {
  options = options || {};
  if (options.vertexCollectionRestriction) {
    if (!Array.isArray(options.vertexCollectionRestriction)) {
      options.vertexCollectionRestriction = [ options.vertexCollectionRestriction ];
    }
  }
  var bindVars = {};
  var query = `${transformExampleToAQL({}, Array.isArray(options.vertexCollectionRestriction) && options.vertexCollectionRestriction.length > 0 ? options.vertexCollectionRestriction :  Object.keys(this.__vertexCollections), bindVars, "start")} 
  ${buildFilter(vertexExample, bindVars, "start")} 
  RETURN DISTINCT start`;
  return db._query(query, bindVars).toArray();
};

// //////////////////////////////////////////////////////////////////////////////
// / @brief was docuBlock JSF_general_graph_fromVertex
// //////////////////////////////////////////////////////////////////////////////

Graph.prototype._fromVertex = function (edgeId) {
  if (typeof edgeId !== 'string' ||
    edgeId.indexOf('/') === -1) {
    var err = new ArangoError();
    err.errorNum = arangodb.errors.ERROR_ARANGO_DOCUMENT_HANDLE_BAD.code;
    err.errorMessage = arangodb.errors.ERROR_ARANGO_DOCUMENT_HANDLE_BAD.message;
    throw err;
  }
  var edgeCollection = this._getEdgeCollectionByName(edgeId.split('/')[0]);
  var document = edgeCollection.document(edgeId);
  if (document) {
    var vertexId = document._from;
    var vertexCollection = this._getVertexCollectionByName(vertexId.split('/')[0]);
    return vertexCollection.document(vertexId);
  }
};

// //////////////////////////////////////////////////////////////////////////////
// / @brief was docuBlock JSF_general_graph_toVertex
// //////////////////////////////////////////////////////////////////////////////

Graph.prototype._toVertex = function (edgeId) {
  if (typeof edgeId !== 'string' ||
    edgeId.indexOf('/') === -1) {
    var err = new ArangoError();
    err.errorNum = arangodb.errors.ERROR_ARANGO_DOCUMENT_HANDLE_BAD.code;
    err.errorMessage = arangodb.errors.ERROR_ARANGO_DOCUMENT_HANDLE_BAD.message;
    throw err;
  }
  var edgeCollection = this._getEdgeCollectionByName(edgeId.split('/')[0]);
  var document = edgeCollection.document(edgeId);
  if (document) {
    var vertexId = document._to;
    var vertexCollection = this._getVertexCollectionByName(vertexId.split('/')[0]);
    return vertexCollection.document(vertexId);
  }
};

// //////////////////////////////////////////////////////////////////////////////
// / @brief get edge collection by name.
// //////////////////////////////////////////////////////////////////////////////

Graph.prototype._getEdgeCollectionByName = function (name) {
  if (this.__edgeCollections[name]) {
    return this.__edgeCollections[name];
  }
  var err = new ArangoError();
  err.errorNum = arangodb.errors.ERROR_GRAPH_EDGE_COL_DOES_NOT_EXIST.code;
  err.errorMessage = arangodb.errors.ERROR_GRAPH_EDGE_COL_DOES_NOT_EXIST.message + ': ' + name;
  throw err;
};

// //////////////////////////////////////////////////////////////////////////////
// / @brief get vertex collection by name.
// //////////////////////////////////////////////////////////////////////////////

Graph.prototype._getVertexCollectionByName = function (name) {
  if (this.__vertexCollections[name]) {
    return this.__vertexCollections[name];
  }
  var err = new ArangoError();
  err.errorNum = arangodb.errors.ERROR_GRAPH_VERTEX_COL_DOES_NOT_EXIST.code;
  err.errorMessage = arangodb.errors.ERROR_GRAPH_VERTEX_COL_DOES_NOT_EXIST.message + ': ' + name;
  throw err;
};

// //////////////////////////////////////////////////////////////////////////////
// / @brief was docuBlock JSF_general_graph_neighbors
// //////////////////////////////////////////////////////////////////////////////

Graph.prototype._neighbors = function (vertexExample, options) {
  options = options || {};
  if (options.vertexCollectionRestriction) {
    if (!Array.isArray(options.vertexCollectionRestriction)) {
      options.vertexCollectionRestriction = [ options.vertexCollectionRestriction ];
    }
  }

  var bindVars = {};
  var query = `
    ${generateWithStatement(this, options)}
    ${transformExampleToAQL(vertexExample, Object.keys(this.__vertexCollections), bindVars, "start")}
    FOR v, e IN ${options.minDepth || 1}..${options.maxDepth || 1} ${options.direction || "ANY"} start
<<<<<<< HEAD
    ${buildEdgeCollectionRestriction(options.edgeCollectionRestriction, bindVars, this)}
=======
    ${Array.isArray(options.edgeCollectionRestriction) && options.edgeCollectionRestriction.length > 0 ? buildEdgeCollectionRestriction(options.edgeCollectionRestriction) : "GRAPH @graphName"}
>>>>>>> 9c9b3a93
    OPTIONS {bfs: true}
    ${buildFilter(options.neighborExamples, bindVars, "v")}
    ${buildFilter(options.edgeExamples, bindVars, "e")}
    ${Array.isArray(options.vertexCollectionRestriction) && options.vertexCollectionRestriction.length > 0 ? buildVertexCollectionRestriction(options.vertexCollectionRestriction,"v") : ""}
    RETURN DISTINCT ${options.includeData === true ? "v" : "v._id"}`;
  return db._query(query, bindVars).toArray();
};

// //////////////////////////////////////////////////////////////////////////////
// / @brief was docuBlock JSF_general_graph_common_neighbors
// //////////////////////////////////////////////////////////////////////////////

Graph.prototype._commonNeighbors = function (vertex1Example, vertex2Example, optionsVertex1, optionsVertex2) {
  var bindVars = {};
  optionsVertex1 = optionsVertex1 || {};
  optionsVertex2 = optionsVertex2 || {};
  if (optionsVertex1.vertexCollectionRestriction) {
    if (!Array.isArray(optionsVertex1.vertexCollectionRestriction)) {
      optionsVertex1.vertexCollectionRestriction = [ optionsVertex1.vertexCollectionRestriction ];
    }
  }
  if (optionsVertex2.vertexCollectionRestriction) {
    if (!Array.isArray(optionsVertex2.vertexCollectionRestriction)) {
      optionsVertex2.vertexCollectionRestriction = [ optionsVertex2.vertexCollectionRestriction ];
    }
  }
  var query = `
    ${generateWithStatement(this, optionsVertex1.hasOwnProperty("edgeCollectionRestriction") ? optionsVertex1 : optionsVertex2 )}
    ${transformExampleToAQL(vertex1Example, Object.keys(this.__vertexCollections), bindVars, "left")}
      LET leftNeighbors = (FOR v IN ${optionsVertex1.minDepth || 1}..${optionsVertex1.maxDepth || 1} ${optionsVertex1.direction || "ANY"} left
        ${buildEdgeCollectionRestriction(optionsVertex1.edgeCollectionRestriction, bindVars, this)}
        OPTIONS {bfs: true, uniqueVertices: "global"} 
        ${Array.isArray(optionsVertex1.vertexCollectionRestriction) && optionsVertex1.vertexCollectionRestriction.length > 0 ? buildVertexCollectionRestriction(optionsVertex1.vertexCollectionRestriction,"v") : ""} 
        RETURN v)
      ${transformExampleToAQL(vertex2Example, Object.keys(this.__vertexCollections), bindVars, "right")}
        FILTER right != left
        LET rightNeighbors = (FOR v IN ${optionsVertex2.minDepth || 1}..${optionsVertex2.maxDepth || 1} ${optionsVertex2.direction || "ANY"} right
        ${buildEdgeCollectionRestriction(optionsVertex2.edgeCollectionRestriction, bindVars, this)}
        OPTIONS {bfs: true, uniqueVertices: "global"} 
        ${Array.isArray(optionsVertex2.vertexCollectionRestriction) && optionsVertex2.vertexCollectionRestriction.length > 0 ? buildVertexCollectionRestriction(optionsVertex2.vertexCollectionRestriction,"v") : ""} 
        RETURN v)
        LET neighbors = INTERSECTION(leftNeighbors, rightNeighbors)
        FILTER LENGTH(neighbors) > 0 `;
  if (optionsVertex1.includeData === true || optionsVertex2.includeData === true) {
    query += `RETURN {left : left, right: right, neighbors: neighbors}`;
  } else {
    query += `RETURN {left : left._id, right: right._id, neighbors: neighbors[*]._id}`;
  }
  return db._query(query, bindVars).toArray();
};

// //////////////////////////////////////////////////////////////////////////////
// / @brief was docuBlock JSF_general_graph_count_common_neighbors
// //////////////////////////////////////////////////////////////////////////////

Graph.prototype._countCommonNeighbors = function (vertex1Example, vertex2Example, optionsVertex1, optionsVertex2) {
  var result = this._commonNeighbors(vertex1Example, vertex2Example, optionsVertex1, optionsVertex2),
    tmp = {}, tmp2 = {}, returnHash = [];
  result.forEach(function (r) {
    if (!tmp[r.left]) {
      tmp[r.left] = [];
    }
    tmp2 = {};
    tmp2[r.right] = r.neighbors.length;
    tmp[r.left].push(tmp2);
  });
  Object.keys(tmp).forEach(function (w) {
    tmp2 = {};
    tmp2[w] = tmp[w];
    returnHash.push(tmp2);
  });
  return returnHash;
};

// //////////////////////////////////////////////////////////////////////////////
// / @brief was docuBlock JSF_general_graph_common_properties
// //////////////////////////////////////////////////////////////////////////////

Graph.prototype._commonProperties = function (vertex1Example, vertex2Example, options) {
  options = options || {};
  if (options.hasOwnProperty('ignoreProperties')) {
    if (!Array.isArray(options.ignoreProperties)) {
      options.ignoreProperties = [options.ignoreProperties];
    }
  }
  var bindVars = {};
  var query = `
    ${generateWithStatement(this, options)}
    ${transformExampleToAQL(vertex1Example, Object.keys(this.__vertexCollections), bindVars, "left")}
      SORT left._id
      LET toZip = (
        ${transformExampleToAQL(vertex2Example, Object.keys(this.__vertexCollections), bindVars, "right")}
        FILTER right != left
        LET shared = (FOR a IN ATTRIBUTES(left) FILTER a != "_rev" FILTER
          (${options.hasOwnProperty("ignoreProperties") ? `a NOT IN ${JSON.stringify(options.ignoreProperties)} AND` : ""} left[a] == right[a])
          OR a == '_id' RETURN a)
          FILTER LENGTH(shared) > 1
          RETURN KEEP(right, shared) )
      FILTER LENGTH(toZip) > 0
      RETURN ZIP([left._id], [toZip])`;
  return db._query(query, bindVars).toArray();
};

// //////////////////////////////////////////////////////////////////////////////
// / @brief was docuBlock JSF_general_graph_count_common_properties
// //////////////////////////////////////////////////////////////////////////////

Graph.prototype._countCommonProperties = function (vertex1Example, vertex2Example, options) {
  options = options || {};
  if (options.hasOwnProperty('ignoreProperties')) {
    if (!Array.isArray(options.ignoreProperties)) {
      options.ignoreProperties = [options.ignoreProperties];
    }
  }
  var bindVars = {};
  var query = `
    ${generateWithStatement(this, options)}
    ${transformExampleToAQL(vertex1Example, Object.keys(this.__vertexCollections), bindVars, "left")}
      SORT left._id
      LET s = SUM(
        ${transformExampleToAQL(vertex2Example, Object.keys(this.__vertexCollections), bindVars, "right")}
        FILTER right != left
        LET shared = (FOR a IN ATTRIBUTES(left) FILTER a != "_rev" FILTER
          (${options.hasOwnProperty("ignoreProperties") ? `a NOT IN ${JSON.stringify(options.ignoreProperties)} AND` : ""} left[a] == right[a])
          OR a == '_id' RETURN a)
          FILTER LENGTH(shared) > 1
          RETURN 1 )
      FILTER s > 0
      RETURN ZIP([left._id], [s])`;
  return db._query(query, bindVars).toArray();
};

// //////////////////////////////////////////////////////////////////////////////
// / @brief was docuBlock JSF_general_graph_paths
// //////////////////////////////////////////////////////////////////////////////
Graph.prototype._paths = function (options) {
  options = options || {};

  var query = `
    ${generateWithStatement(this, options)}
    FOR source IN ${startInAllCollections(Object.keys(this.__vertexCollections))}
    FOR v, e, p IN ${options.minLength || 0}..${options.maxLength || 10} ${options.direction || "OUTBOUND"} source GRAPH @graphName `;
  if (options.followCycles) {
    query += `OPTIONS {uniqueEdges: "none"} `;
  } else {
    query += `OPTIONS {uniqueVertices: "path"} `;
  }
  query += `RETURN {source: source, destination: v, edges: p.edges, vertice: p.vertices}`;

  var bindVars = {
    'graphName': this.__name
  };
  return db._query(query, bindVars).toArray();
};

// //////////////////////////////////////////////////////////////////////////////
// / @brief was docuBlock JSF_general_graph_shortest_path
// //////////////////////////////////////////////////////////////////////////////
Graph.prototype._shortestPath = function (startVertexExample, endVertexExample, options) {
  var bindVars = {};
  options = options || {};
  var query = `
    ${generateWithStatement(this, options)}
    ${transformExampleToAQL(startVertexExample, Object.keys(this.__vertexCollections), bindVars, "start")}
      ${transformExampleToAQL(endVertexExample, Object.keys(this.__vertexCollections), bindVars, "target")}
      FILTER target._id != start._id
        LET p = (FOR v, e IN `;
  if (options.direction === 'outbound') {
    query += 'OUTBOUND ';
  } else if (options.direction === 'inbound') {
    query += 'INBOUND ';
  } else {
    query += 'ANY ';
  }
  query += `SHORTEST_PATH start TO target GRAPH @graphName `;
  fixWeight(options);
  if (options.hasOwnProperty('weightAttribute') && options.hasOwnProperty('defaultWeight')) {
    query += `OPTIONS {weightAttribute: @attribute, defaultWeight: @default}
    RETURN {
      v: v,
      e: e,
      d: IS_NULL(e) ? 0 : (IS_NUMBER(e[@attribute]) ? e[@attribute] : @default)
    }) `;
    bindVars.attribute = options.weightAttribute;
    bindVars.default = options.defaultWeight;
  } else {
    query += 'RETURN {v: v, e: e, d: IS_NULL(e) ? 0 : 1}) ';
  }
  query += `
  FILTER LENGTH(p) > 0`;
  if (options.stopAtFirstMatch) {
    query += `SORT SUM(p[*].d) LIMIT 1 `;
  }
  query += `
  RETURN {
    vertices: p[*].v._id,
    edges: p[* FILTER CURRENT.e != null].e,
    distance: SUM(p[*].d)
  }`;

  bindVars.graphName = this.__name;
  return db._query(query, bindVars).toArray();
};

// //////////////////////////////////////////////////////////////////////////////
// / @brief was docuBlock JSF_general_graph_distance_to
// //////////////////////////////////////////////////////////////////////////////
Graph.prototype._distanceTo = function (startVertexExample, endVertexExample, options) {
  var bindVars = {};
  options = options || {};
  var query = `
    ${generateWithStatement(this, options)}
    ${transformExampleToAQL(startVertexExample, Object.keys(this.__vertexCollections), bindVars, "start")}
      ${transformExampleToAQL(endVertexExample, Object.keys(this.__vertexCollections), bindVars, "target")}
      FILTER target._id != start._id
        LET p = (FOR v, e IN `;
  if (options.direction === 'outbound') {
    query += 'OUTBOUND ';
  } else if (options.direction === 'inbound') {
    query += 'INBOUND ';
  } else {
    query += 'ANY ';
  }
  query += `SHORTEST_PATH start TO target GRAPH @graphName `;
  fixWeight(options);
  if (options.hasOwnProperty('weightAttribute') && options.hasOwnProperty('defaultWeight')) {
    query += `OPTIONS {weightAttribute: @attribute, defaultWeight: @default}
              FILTER e != null RETURN IS_NUMBER(e[@attribute]) ? e[@attribute] : @default) `;
    bindVars.attribute = options.weightAttribute;
    bindVars.default = options.defaultWeight;
  } else {
    query += 'FILTER e != null RETURN 1) ';
  }
  query += `
  FILTER LENGTH(p) > 0
  RETURN {
    startVertex: start._id,
    vertex: target._id,
    distance: SUM(p)
  }`;

  bindVars.graphName = this.__name;
  return db._query(query, bindVars).toArray();
};

// //////////////////////////////////////////////////////////////////////////////
// / @brief was docuBlock JSF_general_graph_absolute_eccentricity
// //////////////////////////////////////////////////////////////////////////////

Graph.prototype._absoluteEccentricity = function (vertexExample, options) {
  var bindVars = {};
  options = options || {};
  var query = transformExampleToAQL(vertexExample, Object.keys(this.__vertexCollections), bindVars, 'start');
  query += `
  LET lsp = (
    FOR target IN ${startInAllCollections(Object.keys(this.__vertexCollections))}
      FILTER target._id != start._id
        LET p = (FOR v, e IN `;
  if (options.direction === 'outbound') {
    query += 'OUTBOUND ';
  } else if (options.direction === 'inbound') {
    query += 'INBOUND ';
  } else {
    query += 'ANY ';
  }
  query += 'SHORTEST_PATH start TO target GRAPH @graphName ';
  fixWeight(options);
  if (options.hasOwnProperty('weightAttribute') && options.hasOwnProperty('defaultWeight')) {
    query += `OPTIONS {weightAttribute: @attribute, defaultWeight: @default}
              FILTER e != null RETURN IS_NUMBER(e[@attribute]) ? e[@attribute] : @default) `;
    bindVars.attribute = options.weightAttribute;
    bindVars.default = options.defaultWeight;
  } else {
    query += 'FILTER e != null RETURN 1) ';
  }
  query += `LET k = LENGTH(p) == 0 ? 0 : SUM(p) SORT k DESC LIMIT 1 RETURN k)
  RETURN [start._id, lsp[0]]
  `;
  bindVars.graphName = this.__name;
  var cursor = db._query(query, bindVars);
  var result = {};
  while (cursor.hasNext()) {
    var r = cursor.next();
    result[r[0]] = r[1];
  }
  return result;
};

// //////////////////////////////////////////////////////////////////////////////
// / @brief was docuBlock JSF_general_graph_absolute_closeness
// //////////////////////////////////////////////////////////////////////////////

Graph.prototype._farness = Graph.prototype._absoluteCloseness = function (vertexExample, options) {
  var bindVars = {};
  options = options || {};
  var query = transformExampleToAQL(vertexExample, Object.keys(this.__vertexCollections), bindVars, 'start');
  query += `
  LET lsp = (
    FOR target IN ${startInAllCollections(Object.keys(this.__vertexCollections))}
      FILTER target._id != start._id
        LET p = (FOR v, e IN `;
  if (options.direction === 'outbound') {
    query += 'OUTBOUND ';
  } else if (options.direction === 'inbound') {
    query += 'INBOUND ';
  } else {
    query += 'ANY ';
  }
  query += 'SHORTEST_PATH start TO target GRAPH @graphName ';
  fixWeight(options);
  if (options.hasOwnProperty('weightAttribute') && options.hasOwnProperty('defaultWeight')) {
    query += `OPTIONS {weightAttribute: @attribute, defaultWeight: @default}
              FILTER e != null RETURN IS_NUMBER(e[@attribute]) ? e[@attribute] : @default) `;
    bindVars.attribute = options.weightAttribute;
    bindVars.default = options.defaultWeight;
  } else {
    query += 'FILTER e != null RETURN 1) ';
  }
  query += `LET k = LENGTH(p) == 0 ? 0 : SUM(p) RETURN k)
  RETURN [start._id, SUM(lsp)]
  `;
  bindVars.graphName = this.__name;
  var cursor = db._query(query, bindVars);
  var result = {};
  while (cursor.hasNext()) {
    var r = cursor.next();
    result[r[0]] = r[1];
  }
  return result;
};

// //////////////////////////////////////////////////////////////////////////////
// / @brief was docuBlock JSF_general_graph_eccentricity
// //////////////////////////////////////////////////////////////////////////////

Graph.prototype._eccentricity = function (options) {
  let result = this._absoluteEccentricity({}, options);
  let min = Number.POSITIVE_INFINITY;
  for (let k of Object.keys(result)) {
    if (result[k] !== 0 && result[k] < min) {
      min = result[k];
    }
  }
  for (let k of Object.keys(result)) {
    if (result[k] !== 0) {
      result[k] = min / result[k];
    }
  }
  return result;
};

// //////////////////////////////////////////////////////////////////////////////
// / @brief was docuBlock JSF_general_graph_closeness
// //////////////////////////////////////////////////////////////////////////////

Graph.prototype._closeness = function (options) {
  var farness = this._farness({}, options);
  var keys = Object.keys(farness);
  var min = Number.POSITIVE_INFINITY;
  for (let t of keys) {
    if (farness[t] > 0 && farness[t] < min) {
      min = farness[t];
    }
  }
  for (let k of keys) {
    if (farness[k] > 0) {
      farness[k] = min / farness[k];
    }
  }
  return farness;
};

// //////////////////////////////////////////////////////////////////////////////
// / @brief was docuBlock JSF_general_graph_absolute_betweenness
// //////////////////////////////////////////////////////////////////////////////
Graph.prototype._absoluteBetweenness = function (example, options) {
  var bindVars = {};
  options = options || {};
  bindVars.graphName = this.__name;

  var query = `
    LET toFind = (${transformExampleToAQL(example, Object.keys(this.__vertexCollections), bindVars, "start")} RETURN start._id)
    LET paths = (
    FOR start IN ${startInAllCollections(Object.keys(this.__vertexCollections))}
      FOR target IN ${startInAllCollections(Object.keys(this.__vertexCollections))}
        FILTER start._id != target._id
        FOR v IN `;
  if (options.direction === 'outbound') {
    query += 'OUTBOUND ';
  } else if (options.direction === 'inbound') {
    query += 'INBOUND ';
  } else {
    query += 'ANY ';
  }
  query += 'SHORTEST_PATH start TO target GRAPH @graphName ';
  fixWeight(options);
  if (options.hasOwnProperty('weightAttribute') && options.hasOwnProperty('defaultWeight')) {
    query += `OPTIONS {weightAttribute: @attribute, defaultWeight: @default} `;
    bindVars.attribute = options.weightAttribute;
    bindVars.default = options.defaultWeight;
  }
  query += `
    FILTER v._id != start._id AND v._id != target._id AND v._id IN toFind
    COLLECT id = v._id WITH COUNT INTO betweenness
    RETURN [id, betweenness])
  RETURN {toFind, paths}
  `;

  var res = db._query(query, bindVars).toArray();
  var result = {};
  var toFind = res[0].toFind;
  for (let pair of res[0].paths) {
    if (options.direction !== 'inbound' && options.direction !== 'outbound') {
      // In any every path is contained twice, once forward once backward.
      result[pair[0]] = pair[1] / 2;
    } else {
      result[pair[0]] = pair[1];
    }
  }
  // Add all not found values as 0.
  for (let nf of toFind) {
    if (!result.hasOwnProperty(nf)) {
      result[nf] = 0;
    }
  }
  return result;
};

// //////////////////////////////////////////////////////////////////////////////
// / @brief was docuBlock JSF_general_graph_betweenness
// //////////////////////////////////////////////////////////////////////////////
Graph.prototype._betweenness = function (options) {
  let result = this._absoluteBetweenness({}, options);
  let max = 0;
  for (let k of Object.keys(result)) {
    if (result[k] > max) {
      max = result[k];
    }
  }
  if (max !== 0) {
    for (let k of Object.keys(result)) {
      result[k] = result[k] / max;
    }
  }
  return result;
};

// //////////////////////////////////////////////////////////////////////////////
// / @brief was docuBlock JSF_general_graph_radius
// //////////////////////////////////////////////////////////////////////////////
Graph.prototype._radius = function (options) {
  var vcs = Object.keys(this.__vertexCollections);
  var query = '';
  var ids;
  var bindVars = {
    'graphName': this.__name
  };
  options = options || {};
  if (vcs.length === 1) {
    ids = vcs[0];
  } else {
    query = `LET ids = UNION(${vcs.map(function(v) {return `(FOR x IN ${v} RETURN x)`;}).join(",")}) `;
    ids = 'ids';
  }

  query += `FOR s IN ${ids} LET lsp = (
    FOR t IN ${ids} FILTER s._id != t._id LET p = (FOR v, e IN `;

  if (options.direction === 'outbound') {
    query += 'OUTBOUND ';
  } else if (options.direction === 'inbound') {
    query += 'INBOUND ';
  } else {
    query += 'ANY ';
  }
  query += 'SHORTEST_PATH s TO t GRAPH @graphName ';
  fixWeight(options);
  if (options.hasOwnProperty('weightAttribute') && options.hasOwnProperty('defaultWeight')) {
    query += `OPTIONS {weightAttribute: @attribute, defaultWeight: @default}
              FILTER e != null RETURN IS_NUMBER(e[@attribute]) ? e[@attribute] : @default) `;
    bindVars.attribute = options.weightAttribute;
    bindVars.default = options.defaultWeight;
  } else {
    query += 'FILTER e != null RETURN 1) ';
  }
  query += `FILTER LENGTH(p) > 0 LET k = SUM(p) SORT k DESC LIMIT 1 RETURN k)
            FILTER LENGTH(lsp) != 0
            SORT lsp[0] ASC LIMIT 1 RETURN lsp[0]`;
  var res = db._query(query, bindVars).toArray();
  if (res.length > 0) {
    return res[0];
  }
  return res;
};

// //////////////////////////////////////////////////////////////////////////////
// / @brief was docuBlock JSF_general_graph_diameter
// //////////////////////////////////////////////////////////////////////////////
Graph.prototype._diameter = function (options) {
  var vcs = Object.keys(this.__vertexCollections);
  var query;
  if (vcs.length === 1) {
    query = `FOR s IN ${vcs[0]} FOR t IN ${vcs[0]} `;
  } else {
    query = `LET ids = UNION(${vcs.map(function(v) {return `(FOR x IN ${v} RETURN x)`;}).join(",")})
               FOR s IN ids FOR t IN ids `;
  }
  options = options || {};
  if (options.direction === 'outbound') {
    query += 'FILTER s._id != t._id LET p = SUM((FOR v, e IN OUTBOUND ';
  } else if (options.direction === 'inbound') {
    query += 'FILTER s._id != t._id LET p = SUM((FOR v, e IN INBOUND ';
  } else {
    query += 'FILTER s._id < t._id LET p = SUM((FOR v, e IN ANY ';
  }
  var bindVars = {
    'graphName': this.__name
  };
  query += 'SHORTEST_PATH s TO t GRAPH @graphName ';
  fixWeight(options);
  if (options.hasOwnProperty('weightAttribute') && options.hasOwnProperty('defaultWeight')) {
    query += `OPTIONS {weightAttribute: @attribute, defaultWeight: @default}
              FILTER e != null RETURN IS_NUMBER(e[@attribute]) ? e[@attribute] : @default)) `;
    bindVars.attribute = options.weightAttribute;
    bindVars.default = options.defaultWeight;
  } else {
    query += 'RETURN 1)) - 1 ';
  }
  query += 'SORT p DESC LIMIT 1 RETURN p';
  var result = db._query(query, bindVars).toArray();
  if (result.length === 1) {
    return result[0];
  }
  return result;
};

// //////////////////////////////////////////////////////////////////////////////
// / @brief was docuBlock JSF_general_graph__extendEdgeDefinitions
// //////////////////////////////////////////////////////////////////////////////

Graph.prototype._extendEdgeDefinitions = function (edgeDefinition) {
  edgeDefinition = sortEdgeDefinition(edgeDefinition);
  var self = this;
  var err;
  // check if edgeCollection not already used
  var eC = edgeDefinition.collection;
  // ... in same graph
  if (this.__edgeCollections[eC] !== undefined) {
    err = new ArangoError();
    err.errorNum = arangodb.errors.ERROR_GRAPH_COLLECTION_MULTI_USE.code;
    err.errorMessage = arangodb.errors.ERROR_GRAPH_COLLECTION_MULTI_USE.message;
    throw err;
  }
  // in different graph
  db._graphs.toArray().forEach(
    function (singleGraph) {
      var sGEDs = singleGraph.edgeDefinitions;
      sGEDs.forEach(
        function (sGED) {
          var col = sGED.collection;
          if (col === eC) {
            if (JSON.stringify(sGED) !== JSON.stringify(edgeDefinition)) {
              err = new ArangoError();
              err.errorNum = arangodb.errors.ERROR_GRAPH_COLLECTION_USE_IN_MULTI_GRAPHS.code;
              err.errorMessage = col
              + ' ' + arangodb.errors.ERROR_GRAPH_COLLECTION_USE_IN_MULTI_GRAPHS.message;
              throw err;
            }
          }
        }
      );
    }
  );

  findOrCreateCollectionsByEdgeDefinitions([edgeDefinition]);

  this.__edgeDefinitions.push(edgeDefinition);
  db._graphs.update(this.__name, {edgeDefinitions: this.__edgeDefinitions});
  this.__edgeCollections[edgeDefinition.collection] = db[edgeDefinition.collection];
  edgeDefinition.from.forEach(
    function (vc) {
      self[vc] = db[vc];
      // remove from __orphanCollections
      var orphanIndex = self.__orphanCollections.indexOf(vc);
      if (orphanIndex !== -1) {
        self.__orphanCollections.splice(orphanIndex, 1);
      }
      // push into __vertexCollections
      if (self.__vertexCollections[vc] === undefined) {
        self.__vertexCollections[vc] = db[vc];
      }
    }
  );
  edgeDefinition.to.forEach(
    function (vc) {
      self[vc] = db[vc];
      // remove from __orphanCollections
      var orphanIndex = self.__orphanCollections.indexOf(vc);
      if (orphanIndex !== -1) {
        self.__orphanCollections.splice(orphanIndex, 1);
      }
      // push into __vertexCollections
      if (self.__vertexCollections[vc] === undefined) {
        self.__vertexCollections[vc] = db[vc];
      }
    }
  );
  updateBindCollections(this);
};

// //////////////////////////////////////////////////////////////////////////////
// / @brief internal function for editing edge definitions
// //////////////////////////////////////////////////////////////////////////////

var changeEdgeDefinitionsForGraph = function (graph, edgeDefinition, newCollections, possibleOrphans, self) {
  var graphCollections = [];
  var graphObj = _graph(graph._key);
  var eDs = graph.edgeDefinitions;
  var gotAHit = false;

  // replace edgeDefintion
  eDs.forEach(
    function (eD, id) {
      if (eD.collection === edgeDefinition.collection) {
        gotAHit = true;
        eDs[id].from = edgeDefinition.from;
        eDs[id].to = edgeDefinition.to;
        db._graphs.update(graph._key, {edgeDefinitions: eDs});
        if (graph._key === self.__name) {
          self.__edgeDefinitions[id].from = edgeDefinition.from;
          self.__edgeDefinitions[id].to = edgeDefinition.to;
        }
      } else {
        // collect all used collections
        graphCollections = _.union(graphCollections, eD.from);
        graphCollections = _.union(graphCollections, eD.to);
      }
    }
  );
  if (!gotAHit) {
    return;
  }

  // remove used collection from orphanage
  if (graph._key === self.__name) {
    newCollections.forEach(
      function (nc) {
        if (self.__vertexCollections[nc] === undefined) {
          self.__vertexCollections[nc] = db[nc];
        }
        try {
          self._removeVertexCollection(nc, false);
        } catch (ignore) {}
      }
    );
    possibleOrphans.forEach(
      function (po) {
        if (graphCollections.indexOf(po) === -1) {
          delete self.__vertexCollections[po];
          self._addVertexCollection(po);
        }
      }
    );
  } else {
    newCollections.forEach(
      function (nc) {
        try {
          graphObj._removeVertexCollection(nc, false);
        } catch (ignore) {}
      }
    );
    possibleOrphans.forEach(
      function (po) {
        if (graphCollections.indexOf(po) === -1) {
          delete graphObj.__vertexCollections[po];
          graphObj._addVertexCollection(po);
        }
      }
    );
  }

// move unused collections to orphanage
};

// //////////////////////////////////////////////////////////////////////////////
// / @brief was docuBlock JSF_general_graph__editEdgeDefinition
// //////////////////////////////////////////////////////////////////////////////

Graph.prototype._editEdgeDefinitions = function (edgeDefinition) {
  edgeDefinition = sortEdgeDefinition(edgeDefinition);
  var self = this;

  // check, if in graphs edge definition
  if (this.__edgeCollections[edgeDefinition.collection] === undefined) {
    var err = new ArangoError();
    err.errorNum = arangodb.errors.ERROR_GRAPH_EDGE_COLLECTION_NOT_USED.code;
    err.errorMessage = arangodb.errors.ERROR_GRAPH_EDGE_COLLECTION_NOT_USED.message;
    throw err;
  }

  findOrCreateCollectionsByEdgeDefinitions([edgeDefinition]);

  // evaluate collections to add to orphanage
  var possibleOrphans = [];
  var currentEdgeDefinition;
  this.__edgeDefinitions.forEach(
    function (ed) {
      if (edgeDefinition.collection === ed.collection) {
        currentEdgeDefinition = ed;
      }
    }
  );

  var currentCollections = _.union(currentEdgeDefinition.from, currentEdgeDefinition.to);
  var newCollections = _.union(edgeDefinition.from, edgeDefinition.to);
  currentCollections.forEach(
    function (colName) {
      if (newCollections.indexOf(colName) === -1) {
        possibleOrphans.push(colName);
      }
    }
  );
  // change definition for ALL graphs
  var graphs = getGraphCollection().toArray();
  graphs.forEach(
    function (graph) {
      changeEdgeDefinitionsForGraph(graph, edgeDefinition, newCollections, possibleOrphans, self);
    }
  );
  updateBindCollections(this);
};

// //////////////////////////////////////////////////////////////////////////////
// / @brief was docuBlock JSF_general_graph__deleteEdgeDefinition
// //////////////////////////////////////////////////////////////////////////////

Graph.prototype._deleteEdgeDefinition = function (edgeCollection, dropCollection) {

  // check, if in graphs edge definition
  if (this.__edgeCollections[edgeCollection] === undefined) {
    var err = new ArangoError();
    err.errorNum = arangodb.errors.ERROR_GRAPH_EDGE_COLLECTION_NOT_USED.code;
    err.errorMessage = arangodb.errors.ERROR_GRAPH_EDGE_COLLECTION_NOT_USED.message;
    throw err;
  }

  var edgeDefinitions = this.__edgeDefinitions,
    self = this,
    usedVertexCollections = [],
    possibleOrphans = [],
    index;

  edgeDefinitions.forEach(
    function (edgeDefinition, idx) {
      if (edgeDefinition.collection === edgeCollection) {
        index = idx;
        possibleOrphans = edgeDefinition.from;
        possibleOrphans = _.union(possibleOrphans, edgeDefinition.to);
      } else {
        usedVertexCollections = _.union(usedVertexCollections, edgeDefinition.from);
        usedVertexCollections = _.union(usedVertexCollections, edgeDefinition.to);
      }
    }
  );
  this.__edgeDefinitions.splice(index, 1);
  possibleOrphans.forEach(
    function (po) {
      if (usedVertexCollections.indexOf(po) === -1) {
        self.__orphanCollections.push(po);
      }
    }
  );

  updateBindCollections(this);
  db._graphs.update(
    this.__name,
    {
      orphanCollections: this.__orphanCollections,
      edgeDefinitions: this.__edgeDefinitions
    }
  );

  if (dropCollection) {
    db._drop(edgeCollection);
  }
};

// //////////////////////////////////////////////////////////////////////////////
// / @brief was docuBlock JSF_general_graph__addVertexCollection
// //////////////////////////////////////////////////////////////////////////////

Graph.prototype._addVertexCollection = function (vertexCollectionName, createCollection) {
  // check edgeCollection
  var ec = db._collection(vertexCollectionName);
  var err;
  if (ec === null) {
    if (createCollection !== false) {
      db._create(vertexCollectionName);
    } else {
      err = new ArangoError();
      err.errorNum = arangodb.errors.ERROR_GRAPH_VERTEX_COL_DOES_NOT_EXIST.code;
      err.errorMessage = vertexCollectionName + arangodb.errors.ERROR_GRAPH_VERTEX_COL_DOES_NOT_EXIST.message;
      throw err;
    }
  } else if (ec.type() !== 2) {
    err = new ArangoError();
    err.errorNum = arangodb.errors.ERROR_GRAPH_WRONG_COLLECTION_TYPE_VERTEX.code;
    err.errorMessage = arangodb.errors.ERROR_GRAPH_WRONG_COLLECTION_TYPE_VERTEX.message;
    throw err;
  }
  if (this.__vertexCollections[vertexCollectionName] !== undefined) {
    err = new ArangoError();
    err.errorNum = arangodb.errors.ERROR_GRAPH_COLLECTION_USED_IN_EDGE_DEF.code;
    err.errorMessage = arangodb.errors.ERROR_GRAPH_COLLECTION_USED_IN_EDGE_DEF.message;
    throw err;
  }
  if (_.includes(this.__orphanCollections, vertexCollectionName)) {
    err = new ArangoError();
    err.errorNum = arangodb.errors.ERROR_GRAPH_COLLECTION_USED_IN_ORPHANS.code;
    err.errorMessage = arangodb.errors.ERROR_GRAPH_COLLECTION_USED_IN_ORPHANS.message;
    throw err;
  }
  this.__orphanCollections.push(vertexCollectionName);
  updateBindCollections(this);
  db._graphs.update(this.__name, {orphanCollections: this.__orphanCollections});
};

// //////////////////////////////////////////////////////////////////////////////
// / @brief was docuBlock JSF_general_graph__orphanCollections
// //////////////////////////////////////////////////////////////////////////////

Graph.prototype._orphanCollections = function () {
  return this.__orphanCollections;
};

// //////////////////////////////////////////////////////////////////////////////
// / @brief was docuBlock JSF_general_graph__removeVertexCollection
// //////////////////////////////////////////////////////////////////////////////

Graph.prototype._removeVertexCollection = function (vertexCollectionName, dropCollection) {
  var err;
  if (db._collection(vertexCollectionName) === null) {
    err = new ArangoError();
    err.errorNum = arangodb.errors.ERROR_GRAPH_VERTEX_COL_DOES_NOT_EXIST.code;
    err.errorMessage = arangodb.errors.ERROR_GRAPH_VERTEX_COL_DOES_NOT_EXIST.message;
    throw err;
  }
  var index = this.__orphanCollections.indexOf(vertexCollectionName);
  if (index === -1) {
    err = new ArangoError();
    err.errorNum = arangodb.errors.ERROR_GRAPH_NOT_IN_ORPHAN_COLLECTION.code;
    err.errorMessage = arangodb.errors.ERROR_GRAPH_NOT_IN_ORPHAN_COLLECTION.message;
    throw err;
  }
  this.__orphanCollections.splice(index, 1);
  delete this[vertexCollectionName];
  db._graphs.update(this.__name, {orphanCollections: this.__orphanCollections});

  if (dropCollection === true) {
    var graphs = getGraphCollection().toArray();
    if (checkIfMayBeDropped(vertexCollectionName, null, graphs)) {
      db._drop(vertexCollectionName);
    }
  }
  updateBindCollections(this);
};

// //////////////////////////////////////////////////////////////////////////////
// / @brief was docuBlock JSF_general_graph_connectingEdges
// //////////////////////////////////////////////////////////////////////////////

Graph.prototype._getConnectingEdges = function (vertexExample1, vertexExample2, options) {
  options = options || {};
  // TODO
  return [];

/*
var opts = {
  includeData: true
}

if (options.vertex1CollectionRestriction) {
  opts.startVertexCollectionRestriction = options.vertex1CollectionRestriction
}

if (options.vertex2CollectionRestriction) {
  opts.endVertexCollectionRestriction = options.vertex2CollectionRestriction
}

if (options.edgeCollectionRestriction) {
  opts.edgeCollectionRestriction = options.edgeCollectionRestriction
}

if (options.edgeExamples) {
  opts.edgeExamples = options.edgeExamples
}

if (vertexExample2) {
  opts.neighborExamples = vertexExample2
}

var query = "RETURN"
  + " GRAPH_EDGES(@graphName"
  + ',@vertexExample'
  + ',@options'
  + ')'
var bindVars = {
  "graphName": this.__name,
  "vertexExample": vertexExample1,
  "options": opts
}
var result = db._query(query, bindVars).toArray()
return result[0]
*/
};

// //////////////////////////////////////////////////////////////////////////////
// / @brief print basic information for the graph
// //////////////////////////////////////////////////////////////////////////////

Graph.prototype._PRINT = function (context) {
  var name = this.__name;
  var edgeDefs = printEdgeDefinitions(this.__edgeDefinitions);
  context.output += '[ Graph ';
  context.output += name;
  context.output += ' EdgeDefinitions: ';
  internal.printRecursive(edgeDefs, context);
  context.output += ' VertexCollections: ';
  internal.printRecursive(this.__orphanCollections, context);
  context.output += ' ]';
};

exports._relation = _relation;
exports._graph = _graph;
exports._edgeDefinitions = _edgeDefinitions;
exports._extendEdgeDefinitions = _extendEdgeDefinitions;
exports._create = _create;
exports._drop = _drop;
exports._exists = _exists;
exports._renameCollection = _renameCollection;
exports._list = _list;
exports._listObjects = _listObjects;
exports._registerCompatibilityFunctions = registerCompatibilityFunctions;

// //////////////////////////////////////////////////////////////////////////////
// / some more documentation
// //////////////////////////////////////////////////////////////////////////////

// //////////////////////////////////////////////////////////////////////////////
// / @brief was docuBlock JSF_general_graph_create_graph_example1
// //////////////////////////////////////////////////////////////////////////////

// //////////////////////////////////////////////////////////////////////////////
// / @brief was docuBlock JSF_general_graph_create_graph_example2
// //////////////////////////////////////////////////////////////////////////////<|MERGE_RESOLUTION|>--- conflicted
+++ resolved
@@ -1315,11 +1315,7 @@
     ${generateWithStatement(this, options)}
     ${transformExampleToAQL(vertexExample, Object.keys(this.__vertexCollections), bindVars, "start")}
     FOR v, e IN ${options.minDepth || 1}..${options.maxDepth || 1} ${options.direction || "ANY"} start
-<<<<<<< HEAD
     ${buildEdgeCollectionRestriction(options.edgeCollectionRestriction, bindVars, this)}
-=======
-    ${Array.isArray(options.edgeCollectionRestriction) && options.edgeCollectionRestriction.length > 0 ? buildEdgeCollectionRestriction(options.edgeCollectionRestriction) : "GRAPH @graphName"}
->>>>>>> 9c9b3a93
     OPTIONS {bfs: true}
     ${buildFilter(options.neighborExamples, bindVars, "v")}
     ${buildFilter(options.edgeExamples, bindVars, "e")}
