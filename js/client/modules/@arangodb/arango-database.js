/* jshint strict: false */

// //////////////////////////////////////////////////////////////////////////////
// / @brief ArangoDatabase
// /
// / @file
// /
// / DISCLAIMER
// /
// / Copyright 2013 triagens GmbH, Cologne, Germany
// /
// / Licensed under the Apache License, Version 2.0 (the "License")
// / you may not use this file except in compliance with the License.
// / You may obtain a copy of the License at
// /
// /     http://www.apache.org/licenses/LICENSE-2.0
// /
// / Unless required by applicable law or agreed to in writing, software
// / distributed under the License is distributed on an "AS IS" BASIS,
// / WITHOUT WARRANTIES OR CONDITIONS OF ANY KIND, either express or implied.
// / See the License for the specific language governing permissions and
// / limitations under the License.
// /
// / Copyright holder is triAGENS GmbH, Cologne, Germany
// /
// / @author Achim Brandt
// / @author Dr. Frank Celler
// / @author Copyright 2012-2013, triAGENS GmbH, Cologne, Germany
// //////////////////////////////////////////////////////////////////////////////

var internal = require('internal');
var arangosh = require('@arangodb/arangosh');

// //////////////////////////////////////////////////////////////////////////////
// / @brief constructor
// //////////////////////////////////////////////////////////////////////////////

var ArangoCollection;
var ArangoView;

function ArangoDatabase (connection) {
  this._connection = connection;
  this._collectionConstructor = ArangoCollection;
  this._viewConstructor = ArangoView;
  this._properties = null;

  this._registerCollection = function (name, obj) {
    // store the collection in our own list
    this[name] = obj;
  };

  this._registerView = function (name, obj) {
    // store the view in our own list
    this[name] = obj;
  };
}

exports.ArangoDatabase = ArangoDatabase;

// load after exporting ArangoDatabase
ArangoCollection = require('@arangodb/arango-collection').ArangoCollection;
ArangoView = require('@arangodb/arango-view').ArangoView;
var ArangoError = require('@arangodb').ArangoError;
var ArangoStatement = require('@arangodb/arango-statement').ArangoStatement;
let ArangoTransaction = require('@arangodb/arango-transaction').ArangoTransaction;

// //////////////////////////////////////////////////////////////////////////////
// / @brief index id regex
// //////////////////////////////////////////////////////////////////////////////

ArangoDatabase.indexRegex = /^([a-zA-Z0-9\-_]+)\/([0-9]+)$/;

// //////////////////////////////////////////////////////////////////////////////
// / @brief key regex
// //////////////////////////////////////////////////////////////////////////////

ArangoDatabase.keyRegex = /^([a-zA-Z0-9_:\-@\.\(\)\+,=;\$!\*'%])+$/;

// //////////////////////////////////////////////////////////////////////////////
// / @brief append the waitForSync parameter to a URL
// //////////////////////////////////////////////////////////////////////////////

ArangoDatabase.prototype._appendSyncParameter = function (url, waitForSync) {
  if (waitForSync) {
    if (url.indexOf('?') === -1) {
      url += '?';
    } else {
      url += '&';
    }
    url += 'waitForSync=true';
  }
  return url;
};

// //////////////////////////////////////////////////////////////////////////////
// / @brief append some boolean parameter to a URL
// //////////////////////////////////////////////////////////////////////////////

ArangoDatabase.prototype._appendBoolParameter = function (url, name, val) {
  if (url.indexOf('?') === -1) {
    url += '?';
  } else {
    url += '&';
  }
  url += name + (val ? '=true' : '=false');
  return url;
};

// //////////////////////////////////////////////////////////////////////////////
// / @brief return the base url for collection usage
// //////////////////////////////////////////////////////////////////////////////

ArangoDatabase.prototype._collectionurl = function (id) {
  if (id === undefined) {
    return '/_api/collection';
  }

  return '/_api/collection/' + encodeURIComponent(id);
};

// //////////////////////////////////////////////////////////////////////////////
// / @brief return the base url for view usage
// //////////////////////////////////////////////////////////////////////////////

ArangoDatabase.prototype._viewurl = function (id) {
  if (id === undefined) {
    return '/_api/view';
  }

  return '/_api/view/' + encodeURIComponent(id);
};

// //////////////////////////////////////////////////////////////////////////////
// / @brief return the base url for document usage
// //////////////////////////////////////////////////////////////////////////////

ArangoDatabase.prototype._documenturl = function (id, expectedName) {
  var s = id.split('/');

  if (s.length !== 2) {
    throw new ArangoError({
      error: true,
      code: internal.errors.ERROR_HTTP_BAD_PARAMETER.code,
      errorNum: internal.errors.ERROR_ARANGO_DOCUMENT_HANDLE_BAD.code,
      errorMessage: internal.errors.ERROR_ARANGO_DOCUMENT_HANDLE_BAD.message
    });
  } else if (expectedName !== undefined && expectedName !== '' && s[0] !== expectedName) {
    throw new ArangoError({
      error: true,
      code: internal.errors.ERROR_HTTP_BAD_PARAMETER.code,
      errorNum: internal.errors.ERROR_ARANGO_CROSS_COLLECTION_REQUEST.code,
      errorMessage: internal.errors.ERROR_ARANGO_CROSS_COLLECTION_REQUEST.message
    });
  }

  if (ArangoDatabase.keyRegex.exec(s[1]) === null) {
    throw new ArangoError({
      error: true,
      code: internal.errors.ERROR_HTTP_BAD_PARAMETER.code,
      errorNum: internal.errors.ERROR_ARANGO_DOCUMENT_HANDLE_BAD.code,
      errorMessage: internal.errors.ERROR_ARANGO_DOCUMENT_HANDLE_BAD.message
    });
  }

  return '/_api/document/' + encodeURIComponent(s[0]) + '/' + encodeURIComponent(s[1]);
};

// //////////////////////////////////////////////////////////////////////////////
// / @brief return the base url for index usage
// //////////////////////////////////////////////////////////////////////////////

ArangoDatabase.prototype._indexurl = function (id, expectedName) {
  if (typeof id === 'string') {
    var pa = ArangoDatabase.indexRegex.exec(id);

    if (pa === null && expectedName !== undefined && !id.startsWith(expectedName + '/')) {
      id = expectedName + '/' + id;
    }
  } else if (typeof id === 'number' && expectedName !== undefined) {
    // stringify a numeric id
    id = expectedName + '/' + id;
  }

  var s = id.split('/');

  if (s.length !== 2) {
    // invalid index handle
    throw new ArangoError({
      error: true,
      code: internal.errors.ERROR_HTTP_BAD_PARAMETER.code,
      errorNum: internal.errors.ERROR_ARANGO_INDEX_HANDLE_BAD.code,
      errorMessage: internal.errors.ERROR_ARANGO_INDEX_HANDLE_BAD.message
    });
  } else if (expectedName !== undefined && expectedName !== '' && s[0] !== expectedName) {
    // index handle does not match collection name
    throw new ArangoError({
      error: true,
      code: internal.errors.ERROR_HTTP_BAD_PARAMETER.code,
      errorNum: internal.errors.ERROR_ARANGO_CROSS_COLLECTION_REQUEST.code,
      errorMessage: internal.errors.ERROR_ARANGO_CROSS_COLLECTION_REQUEST.message
    });
  }

  return '/_api/index/' + encodeURIComponent(s[0]) + '/' + encodeURIComponent(s[1]);
};

// //////////////////////////////////////////////////////////////////////////////
// / @brief prints the help for ArangoDatabase
// //////////////////////////////////////////////////////////////////////////////

var helpArangoDatabase = arangosh.createHelpHeadline('ArangoDatabase (db) help') +
  'Administration Functions:                                                 ' + '\n' +
  '  _help()                               this help                         ' + '\n' +
  '  _flushCache()                         flush and refill collection cache ' + '\n' +
  '                                                                          ' + '\n' +
  'Collection Functions:                                                     ' + '\n' +
  '  _collections()                        list all collections              ' + '\n' +
  '  _collection(<name>)                   get collection by identifier/name ' + '\n' +
  '  _create(<name>, <properties>)         creates a new collection          ' + '\n' +
  '  _createEdgeCollection(<name>)         creates a new edge collection     ' + '\n' +
  '  _drop(<name>)                         delete a collection               ' + '\n' +
  '                                                                          ' + '\n' +
  'Document Functions:                                                       ' + '\n' +
  '  _document(<id>)                       get document by handle (_id)      ' + '\n' +
  '  _replace(<id>, <data>, <overwrite>)   overwrite document                ' + '\n' +
  '  _update(<id>, <data>, <overwrite>,    partially update document         ' + '\n' +
  '          <keepNull>)                                                     ' + '\n' +
  '  _remove(<id>)                         delete document                   ' + '\n' +
  '  _exists(<id>)                         checks whether a document exists  ' + '\n' +
  '  _truncate()                           delete all documents              ' + '\n' +
  '                                                                          ' + '\n' +
  'Database Management Functions:                                            ' + '\n' +
  '  _createDatabase(<name>)               creates a new database            ' + '\n' +
  '  _dropDatabase(<name>)                 drops an existing database        ' + '\n' +
  '  _useDatabase(<name>)                  switches into an existing database' + '\n' +
  '  _drop(<name>)                         delete a collection               ' + '\n' +
  '  _name()                               name of the current database      ' + '\n' +
  '                                                                          ' + '\n' +
  'Query / Transaction Functions:                                            ' + '\n' +
  '  _executeTransaction(<transaction>)    execute transaction               ' + '\n' +
  '  _query(<query>)                       execute AQL query                 ' + '\n' +
  '  _createStatement(<data>)              create and return AQL query       ' + '\n' +
  '                                                                          ' + '\n' +
  'View Functions:                                                           ' + '\n' +
  '  _views()                              list all views                    ' + '\n' +
  '  _view(<name>)                         get view by name                  ' + '\n' +
  '  _createView(<name>, <type>,           creates a new view                ' + '\n' +
  '              <properties>)                                               ' + '\n' +
  '  _dropView(<name>)                     delete a view                     ';

ArangoDatabase.prototype._help = function () {
  internal.print(helpArangoDatabase);
};

// //////////////////////////////////////////////////////////////////////////////
// / @brief return a string representation of the database object
// //////////////////////////////////////////////////////////////////////////////

ArangoDatabase.prototype.toString = function () {
  return '[object ArangoDatabase "' + this._name() + '"]';
};

// //////////////////////////////////////////////////////////////////////////////
// / @brief return all collections from the database
// //////////////////////////////////////////////////////////////////////////////

ArangoDatabase.prototype._collections = function () {
  var requestResult = this._connection.GET(this._collectionurl());

  arangosh.checkRequestResult(requestResult);

  if (requestResult.result !== undefined) {
    var collections = requestResult.result;
    var result = [];
    var i;

    // add all collections to object
    for (i = 0;  i < collections.length;  ++i) {
      var collection = new this._collectionConstructor(this, collections[i]);
      this._registerCollection(collection._name, collection);
      result.push(collection);
    }

    return result.sort(function (l, r) {
      // we assume no two collections have the same name
      if (l.name().toLowerCase() < r.name().toLowerCase()) {
        return -1;
      }
      return 1;
    });
  }

  return undefined;
};

// //////////////////////////////////////////////////////////////////////////////
// / @brief return a single collection, identified by its id or name
// //////////////////////////////////////////////////////////////////////////////

ArangoDatabase.prototype._collection = function (id) {
  if (typeof id !== 'number' &&
      this.hasOwnProperty(id) && this[id] && this[id] instanceof this._collectionConstructor) {
    return this[id];
  }
  var url;

  if (typeof id === 'number') {
    url = this._collectionurl(id) + '?useId=true';
  } else {
    url = this._collectionurl(id);
  }

  var requestResult = this._connection.GET(url);

  // return null in case of not found
  if (requestResult !== null
    && requestResult.error === true
    && requestResult.errorNum === internal.errors.ERROR_ARANGO_DATA_SOURCE_NOT_FOUND.code) {
    return null;
  }

  // check all other errors and throw them
  arangosh.checkRequestResult(requestResult);

  var name = requestResult.name;

  if (name !== undefined) {
    this._registerCollection(name, new this._collectionConstructor(this, requestResult));
    return this[name];
  }

  return null;
};

// //////////////////////////////////////////////////////////////////////////////
// / @brief creates a new collection
// //////////////////////////////////////////////////////////////////////////////

ArangoDatabase.prototype._create = function (name, properties, type, options) {
  var body = {
    'name': name,
    'type': ArangoCollection.TYPE_DOCUMENT
  };

  if (properties !== undefined) {
    [ 'waitForSync', 'journalSize', 'isSystem', 'isVolatile',
      'doCompact', 'keyOptions', 'shardKeys', 'numberOfShards',
      'distributeShardsLike', 'indexBuckets', 'id', 'isSmart',
<<<<<<< HEAD
      'replicationFactor', 'shardingStrategy', 'smartGraphAttribute',
      'smartJoinAttribute', 'avoidServers', 'cacheEnabled', 'labels'].forEach(function (p) {
=======
      'replicationFactor', 'minReplicationFactor', 'shardingStrategy', 'smartGraphAttribute',
      'smartJoinAttribute', 'avoidServers', 'cacheEnabled'].forEach(function (p) {
>>>>>>> 973f00a9
      if (properties.hasOwnProperty(p)) {
        body[p] = properties[p];
      }
    });
  }

  if (typeof type === 'object') {
    options = type;
    type = undefined;
  }
  
  let urlAddons = [];
  if (typeof options === "object" && options !== null) {
    if (options.hasOwnProperty('waitForSyncReplication')) {
      if (options.waitForSyncReplication) {
        urlAddons.push('waitForSyncReplication=1');
      } else {
        urlAddons.push('waitForSyncReplication=0');
      }
    }
    if (options.hasOwnProperty('enforceReplicationFactor')) {
      if (options.enforceReplicationFactor) {
        urlAddons.push('enforceReplicationFactor=1');
      } else {
        urlAddons.push('enforceReplicationFactor=0');
      }
    }
  }

  let urlAddon = '';
  if (urlAddons.length > 0) {
    urlAddon += '?' + urlAddons.join('&');
  }

  if (type !== undefined) {
    body.type = type;
  }

  var requestResult = this._connection.POST(this._collectionurl() + urlAddon, body);

  arangosh.checkRequestResult(requestResult);

  var nname = requestResult.name;

  if (nname !== undefined) {
    this._registerCollection(nname, new this._collectionConstructor(this, requestResult));
    return this[nname];
  }

  return undefined;
};

// //////////////////////////////////////////////////////////////////////////////
// / @brief creates a new document collection
// //////////////////////////////////////////////////////////////////////////////

ArangoDatabase.prototype._createDocumentCollection = function (name, properties) {
  return this._create(name, properties, ArangoCollection.TYPE_DOCUMENT);
};

// //////////////////////////////////////////////////////////////////////////////
// / @brief creates a new edges collection
// //////////////////////////////////////////////////////////////////////////////

ArangoDatabase.prototype._createEdgeCollection = function (name, properties) {
  return this._create(name, properties, ArangoCollection.TYPE_EDGE);
};

// //////////////////////////////////////////////////////////////////////////////
// / @brief creates a new timeseries collection
// //////////////////////////////////////////////////////////////////////////////

ArangoDatabase.prototype._createTimeseriesCollection = function (name, properties) {
  return this._create(name, properties, ArangoCollection.TYPE_TIMESERIES);
};

// //////////////////////////////////////////////////////////////////////////////
// / @brief truncates a collection
// //////////////////////////////////////////////////////////////////////////////

ArangoDatabase.prototype._truncate = function (id) {
  var name;

  if (typeof id !== 'string') {
    id = id._id;
  }

  for (name in this) {
    if (this.hasOwnProperty(name)) {
      var collection = this[name];

      if (collection instanceof this._collectionConstructor) {
        if (collection._id === id || collection._name === id) {
          return collection.truncate();
        }
      }
    }
  }

  return undefined;
};

// //////////////////////////////////////////////////////////////////////////////
// / @brief drops a collection
// //////////////////////////////////////////////////////////////////////////////

ArangoDatabase.prototype._drop = function (id, options) {
  var name;

  for (name in this) {
    if (this.hasOwnProperty(name)) {
      var collection = this[name];

      if (collection instanceof this._collectionConstructor) {
        if (collection._id === id || collection._name === id) {
          return collection.drop(options);
        }
      }
    }
  }

  var c = this._collection(id);
  if (c) {
    return c.drop(options);
  }
  return undefined;
};

// //////////////////////////////////////////////////////////////////////////////
// / @brief flush the local cache
// / this is called by connection.reconnect()
// //////////////////////////////////////////////////////////////////////////////

ArangoDatabase.prototype._flushCache = function () {
  var name;

  for (name in this) {
    if (this.hasOwnProperty(name)) {
      var collOrView = this[name];

      if (collOrView instanceof this._collectionConstructor ||
         collOrView instanceof this._viewConstructor) {
        // reset the collection status
        collOrView._status = null;
        this[name] = undefined;
      }
    }
  }

  try {
    // repopulate cache
    this._collections();
  } catch (err) {}

  this._properties = null;
};

// //////////////////////////////////////////////////////////////////////////////
// / @brief query the database properties
// //////////////////////////////////////////////////////////////////////////////

ArangoDatabase.prototype._queryProperties = function (force) {
  if (force || this._properties === null) {
    var url = '/_api/database/current';
    var requestResult = this._connection.GET(url);

    arangosh.checkRequestResult(requestResult);
    this._properties = requestResult.result;
  }

  return this._properties;
};

// //////////////////////////////////////////////////////////////////////////////
// / @brief return the database id
// //////////////////////////////////////////////////////////////////////////////

ArangoDatabase.prototype._id = function () {
  return this._queryProperties().id;
};

// //////////////////////////////////////////////////////////////////////////////
// / @brief return whether or not the current database is the system database
// //////////////////////////////////////////////////////////////////////////////

ArangoDatabase.prototype._isSystem = function () {
  return this._queryProperties().isSystem;
};

// //////////////////////////////////////////////////////////////////////////////
// / @brief get the name of the current database
// //////////////////////////////////////////////////////////////////////////////

ArangoDatabase.prototype._name = function () {
  return this._queryProperties().name;
};

// //////////////////////////////////////////////////////////////////////////////
// / @brief get the path of the current database
// //////////////////////////////////////////////////////////////////////////////

ArangoDatabase.prototype._path = function () {
  return this._queryProperties().path;
};

// //////////////////////////////////////////////////////////////////////////////
// / @brief returns one index
// //////////////////////////////////////////////////////////////////////////////

ArangoDatabase.prototype._index = function (id) {
  if (id.hasOwnProperty('id')) {
    id = id.id;
  }

  var requestResult = this._connection.GET(this._indexurl(id));

  arangosh.checkRequestResult(requestResult);

  return requestResult;
};

// //////////////////////////////////////////////////////////////////////////////
// / @brief deletes one index
// //////////////////////////////////////////////////////////////////////////////

ArangoDatabase.prototype._dropIndex = function (id) {
  if (id.hasOwnProperty('id')) {
    id = id.id;
  }

  var requestResult = this._connection.DELETE(this._indexurl(id));

  if (requestResult !== null
    && requestResult.error === true
    && requestResult.errorNum === internal.errors.ERROR_ARANGO_INDEX_NOT_FOUND.code) {
    return false;
  }

  arangosh.checkRequestResult(requestResult);

  return true;
};

// //////////////////////////////////////////////////////////////////////////////
// / @brief returns the engine name
// //////////////////////////////////////////////////////////////////////////////

ArangoDatabase.prototype._engine = function () {
  var requestResult = this._connection.GET('/_api/engine');

  arangosh.checkRequestResult(requestResult);

  return requestResult;
};

// //////////////////////////////////////////////////////////////////////////////
// / @brief returns the engine statistics
// //////////////////////////////////////////////////////////////////////////////

ArangoDatabase.prototype._engineStats = function () {
  var requestResult = this._connection.GET('/_api/engine/stats');

  arangosh.checkRequestResult(requestResult);

  return requestResult;
};

// //////////////////////////////////////////////////////////////////////////////
// / @brief returns the database version
// //////////////////////////////////////////////////////////////////////////////

ArangoDatabase.prototype._version = function (details) {
  var requestResult = this._connection.GET('/_api/version' +
                        (details ? '?details=true' : ''));

  arangosh.checkRequestResult(requestResult);

  return details ? requestResult : requestResult.version;
};

// //////////////////////////////////////////////////////////////////////////////
// / @brief return a single document from the collection, identified by its id
// //////////////////////////////////////////////////////////////////////////////

ArangoDatabase.prototype._document = function (id) {
  var rev = null;
  var requestResult;

  if (typeof id === 'object') {
    if (id.hasOwnProperty('_rev')) {
      rev = id._rev;
    }
    if (id.hasOwnProperty('_id')) {
      id = id._id;
    }
  }

  if (rev === null) {
    requestResult = this._connection.GET(this._documenturl(id));
  } else {
    requestResult = this._connection.GET(this._documenturl(id),
      {'if-match': JSON.stringify(rev) });
  }

  if (requestResult !== null && requestResult.error === true) {
    if (requestResult.errorNum === internal.errors.ERROR_HTTP_PRECONDITION_FAILED.code) {
      requestResult.errorNum = internal.errors.ERROR_ARANGO_CONFLICT.code;
    }
  }

  arangosh.checkRequestResult(requestResult);

  return requestResult;
};

// //////////////////////////////////////////////////////////////////////////////
// / @brief checks whether a document exists, identified by its id
// //////////////////////////////////////////////////////////////////////////////

ArangoDatabase.prototype._exists = function (id) {
  var rev = null;
  var requestResult;

  if (typeof id === 'object') {
    if (id.hasOwnProperty('_rev')) {
      rev = id._rev;
    }
    if (id.hasOwnProperty('_id')) {
      id = id._id;
    }
  }

  if (rev === null) {
    requestResult = this._connection.HEAD(this._documenturl(id));
  } else {
    requestResult = this._connection.HEAD(this._documenturl(id),
      {'if-match': JSON.stringify(rev) });
  }

  if (requestResult !== null && requestResult.error === true) {
    if (requestResult.errorNum === internal.errors.ERROR_HTTP_NOT_FOUND.code) {
      return false;
    }
    if (requestResult.errorNum === internal.errors.ERROR_HTTP_PRECONDITION_FAILED.code) {
      requestResult.errorNum = internal.errors.ERROR_ARANGO_CONFLICT.code;
    }
  }

  arangosh.checkRequestResult(requestResult);

  return true;
};

// //////////////////////////////////////////////////////////////////////////////
// / @brief delete a document in the collection, identified by its id
// //////////////////////////////////////////////////////////////////////////////

ArangoDatabase.prototype._remove = function (id, overwrite, waitForSync) {
  var rev = null;
  var requestResult;

  if (typeof id === 'object') {
    if (Array.isArray(id)) {
      throw new ArangoError({
        error: true,
        code: internal.errors.ERROR_ARANGO_DOCUMENT_HANDLE_BAD.code,
        errorNum: internal.errors.ERROR_ARANGO_DOCUMENT_HANDLE_BAD.code,
        errorMessage: internal.errors.ERROR_ARANGO_DOCUMENT_HANDLE_BAD.message
      });
    }
    if (id.hasOwnProperty('_rev')) {
      rev = id._rev;
    }
    if (id.hasOwnProperty('_id')) {
      id = id._id;
    }
  }

  var params = '';
  var ignoreRevs = false;
  var options;

  if (typeof overwrite === 'object') {
    if (typeof waitForSync !== 'undefined') {
      throw 'too many arguments';
    }
    // we assume the caller uses new signature (id, data, options)
    options = overwrite;
    if (options.hasOwnProperty('overwrite') && options.overwrite) {
      ignoreRevs = true;
    }
    if (options.hasOwnProperty('waitForSync')) {
      waitForSync = options.waitForSync;
    }
  } else {
    if (overwrite) {
      ignoreRevs = true;
    }
    options = {};
  }

  var url = this._documenturl(id) + params;
  url = this._appendSyncParameter(url, waitForSync);
  url = this._appendBoolParameter(url, 'ignoreRevs', ignoreRevs);
  url = this._appendBoolParameter(url, 'returnOld', options.returnOld);

  if (rev === null || ignoreRevs) {
    requestResult = this._connection.DELETE(url);
  } else {
    requestResult = this._connection.DELETE(url, null,
      {'if-match': JSON.stringify(rev) });
  }

  if (requestResult !== null && requestResult.error === true) {
    if (requestResult.errorNum === internal.errors.ERROR_HTTP_PRECONDITION_FAILED.code) {
      requestResult.errorNum = internal.errors.ERROR_ARANGO_CONFLICT.code;
    }
  }

  arangosh.checkRequestResult(requestResult);

  return options.silent ? true : requestResult;
};

// //////////////////////////////////////////////////////////////////////////////
// / @brief replace a document in the collection, identified by its id
// //////////////////////////////////////////////////////////////////////////////

ArangoDatabase.prototype._replace = function (id, data, overwrite, waitForSync) {
  var rev = null;
  var requestResult;

  if (typeof id === 'object') {
    if (Array.isArray(id)) {
      throw new ArangoError({
        error: true,
        code: internal.errors.ERROR_ARANGO_DOCUMENT_TYPE_INVALID.code,
        errorNum: internal.errors.ERROR_ARANGO_DOCUMENT_TYPE_INVALID.code,
        errorMessage: internal.errors.ERROR_ARANGO_DOCUMENT_TYPE_INVALID.message
      });
    }
    if (id.hasOwnProperty('_rev')) {
      rev = id._rev;
    }
    if (id.hasOwnProperty('_id')) {
      id = id._id;
    }
  }

  var params = '';
  var ignoreRevs = false;
  var options;

  if (typeof overwrite === 'object') {
    if (typeof waitForSync !== 'undefined') {
      throw 'too many arguments';
    }
    // we assume the caller uses new signature (id, data, options)
    options = overwrite;
    if (options.hasOwnProperty('overwrite') && options.overwrite) {
      ignoreRevs = true;
    }
    if (options.hasOwnProperty('waitForSync')) {
      waitForSync = options.waitForSync;
    }
  } else {
    if (overwrite) {
      ignoreRevs = true;
    }
    options = {};
  }
  var url = this._documenturl(id) + params;
  url = this._appendSyncParameter(url, waitForSync);
  url = this._appendBoolParameter(url, 'ignoreRevs', true);
  url = this._appendBoolParameter(url, 'returnOld', options.returnOld);
  url = this._appendBoolParameter(url, 'returnNew', options.returnNew);

  if (rev === null || ignoreRevs) {
    requestResult = this._connection.PUT(url, data);
  } else {
    requestResult = this._connection.PUT(url, data,
      {'if-match': JSON.stringify(rev) });
  }

  if (requestResult !== null && requestResult.error === true) {
    if (requestResult.errorNum === internal.errors.ERROR_HTTP_PRECONDITION_FAILED.code) {
      requestResult.errorNum = internal.errors.ERROR_ARANGO_CONFLICT.code;
    }
  }

  arangosh.checkRequestResult(requestResult);

  return options.silent ? true : requestResult;
};

// //////////////////////////////////////////////////////////////////////////////
// / @brief update a document in the collection, identified by its id
// //////////////////////////////////////////////////////////////////////////////

ArangoDatabase.prototype._update = function (id, data, overwrite, keepNull, waitForSync) {
  var rev = null;
  var requestResult;

  if (typeof id === 'object') {
    if (Array.isArray(id)) {
      throw new ArangoError({
        error: true,
        code: internal.errors.ERROR_ARANGO_DOCUMENT_TYPE_INVALID.code,
        errorNum: internal.errors.ERROR_ARANGO_DOCUMENT_TYPE_INVALID.code,
        errorMessage: internal.errors.ERROR_ARANGO_DOCUMENT_TYPE_INVALID.message
      });
    }
    if (id.hasOwnProperty('_rev')) {
      rev = id._rev;
    }
    if (id.hasOwnProperty('_id')) {
      id = id._id;
    }
  }

  var params = '';
  var ignoreRevs = false;
  var options;
  if (typeof overwrite === 'object') {
    if (typeof keepNull !== 'undefined') {
      throw 'too many arguments';
    }
    // we assume the caller uses new signature (id, data, options)
    options = overwrite;
    if (!options.hasOwnProperty('keepNull')) {
      options.keepNull = true;
    }
    params = '?keepNull=' + options.keepNull;
    if (!options.hasOwnProperty('mergeObjects')) {
      options.mergeObjects = true;
    }
    params += '&mergeObjects=' + options.mergeObjects;

    if (options.hasOwnProperty('overwrite') && options.overwrite) {
      ignoreRevs = true;
    }
  } else {
    // set default value for keepNull
    var keepNullValue = ((typeof keepNull === 'undefined') ? true : keepNull);
    params = '?keepNull=' + (keepNullValue ? 'true' : 'false');

    if (overwrite) {
      ignoreRevs = true;
    }
    options = {};
  }
  var url = this._documenturl(id) + params;
  url = this._appendSyncParameter(url, waitForSync);
  url = this._appendBoolParameter(url, 'ignoreRevs', true);
  url = this._appendBoolParameter(url, 'returnOld', options.returnOld);
  url = this._appendBoolParameter(url, 'returnNew', options.returnNew);

  if (rev === null || ignoreRevs) {
    requestResult = this._connection.PATCH(url, data);
  } else {
    requestResult = this._connection.PATCH(url, data,
      {'if-match': JSON.stringify(rev) });
  }

  if (requestResult !== null && requestResult.error === true) {
    if (requestResult.errorNum === internal.errors.ERROR_HTTP_PRECONDITION_FAILED.code) {
      requestResult.errorNum = internal.errors.ERROR_ARANGO_CONFLICT.code;
    }
  }

  arangosh.checkRequestResult(requestResult);

  return options.silent ? true : requestResult;
};

// //////////////////////////////////////////////////////////////////////////////
// / @brief factory method to create a new statement
// //////////////////////////////////////////////////////////////////////////////

ArangoDatabase.prototype._createStatement = function (data) {
  return new ArangoStatement(this, data);
};

// //////////////////////////////////////////////////////////////////////////////
// / @brief factory method to create and execute a new statement
// //////////////////////////////////////////////////////////////////////////////

ArangoDatabase.prototype._query = function (query, bindVars, cursorOptions, options) {
  var payload = {
    query,
    bindVars: bindVars || undefined
  };

  if (query && typeof query === 'object' && typeof query.toAQL !== 'function') {
    payload = query;
    options = cursorOptions;
    cursorOptions = bindVars;
  }
  if (options === undefined && cursorOptions !== undefined) {
    options = cursorOptions;
  }

  if (options) {
    payload.options = options || undefined;
    payload.cache = (options && options.cache) || undefined;
  }
  if (cursorOptions) {
    payload.count = (cursorOptions && cursorOptions.count) || false;
    payload.batchSize = (cursorOptions && cursorOptions.batchSize) || undefined;
  }

  return new ArangoStatement(this, payload).execute();
};

// //////////////////////////////////////////////////////////////////////////////
// / @brief queryProfile execute a query with profiling information
// //////////////////////////////////////////////////////////////////////////////

ArangoDatabase.prototype._profileQuery = function (query, bindVars, options) {
  options = options || {};
  options.profile = 2;
  query = { query: query, bindVars: bindVars, options: options };
  require('@arangodb/aql/explainer').profileQuery(query);
};

// //////////////////////////////////////////////////////////////////////////////
// / @brief explains a query
// //////////////////////////////////////////////////////////////////////////////

ArangoDatabase.prototype._explain = function (query, bindVars, options) {
  if (typeof query === 'object' && typeof query.toAQL === 'function') {
    query = { query: query.toAQL() };
  }

  if (arguments.length > 1) {
    query = { query: query, bindVars: bindVars, options: options };
  }

  require('@arangodb/aql/explainer').explain(query);
};

// //////////////////////////////////////////////////////////////////////////////
// / @brief parses a query
// //////////////////////////////////////////////////////////////////////////////

ArangoDatabase.prototype._parse = function (query) {
  if (typeof query === 'object' && typeof query.toAQL === 'function') {
    query = { query: query.toAQL() };
  } else {
    query = { query };
  }

  const requestResult = this._connection.POST('/_api/query', query);

  if (requestResult && requestResult.error === true) {
    throw new ArangoError(requestResult);
  }

  arangosh.checkRequestResult(requestResult);

  return requestResult;
};

// //////////////////////////////////////////////////////////////////////////////
// / @brief create a new database
// //////////////////////////////////////////////////////////////////////////////

ArangoDatabase.prototype._createDatabase = function (name, options, users) {
  var data = {
    name: name,
    options: options || { },
    users: users || []
  };

  var requestResult = this._connection.POST('/_api/database', data);

  if (requestResult !== null && requestResult.error === true) {
    throw new ArangoError(requestResult);
  }

  arangosh.checkRequestResult(requestResult);

  return requestResult.result;
};

// //////////////////////////////////////////////////////////////////////////////
// / @brief drop an existing database
// //////////////////////////////////////////////////////////////////////////////

ArangoDatabase.prototype._dropDatabase = function (name) {
  var requestResult = this._connection.DELETE('/_api/database/' + encodeURIComponent(name));

  if (requestResult !== null && requestResult.error === true) {
    throw new ArangoError(requestResult);
  }

  arangosh.checkRequestResult(requestResult);

  return requestResult.result;
};

// //////////////////////////////////////////////////////////////////////////////
// / @brief list all existing databases
// //////////////////////////////////////////////////////////////////////////////

ArangoDatabase.prototype._databases = function () {
  var requestResult = this._connection.GET('/_api/database');

  if (requestResult !== null && requestResult.error === true) {
    throw new ArangoError(requestResult);
  }

  arangosh.checkRequestResult(requestResult);

  return requestResult.result;
};

// //////////////////////////////////////////////////////////////////////////////
// / @brief uses a database
// //////////////////////////////////////////////////////////////////////////////

ArangoDatabase.prototype._useDatabase = function (name) {
  var old = this._connection.getDatabaseName();

  // no change
  if (name === old) {
    return true;
  }

  this._connection.setDatabaseName(name);

  try {
    // re-query properties
    this._queryProperties(true);
    this._flushCache();
  } catch (err) {
    this._connection.setDatabaseName(old);

    if (err.hasOwnProperty('errorNum')) {
      throw err;
    }

    throw new ArangoError({
      error: true,
      code: internal.errors.ERROR_BAD_PARAMETER.code,
      errorNum: internal.errors.ERROR_BAD_PARAMETER.code,
      errorMessage: "cannot use database '" + name + "'"
    });
  }

  return true;
};

// //////////////////////////////////////////////////////////////////////////////
// / @brief lists all endpoints
// //////////////////////////////////////////////////////////////////////////////

ArangoDatabase.prototype._endpoints = function () {
  var requestResult = this._connection.GET('/_api/endpoint');

  if (requestResult !== null && requestResult.error === true) {
    throw new ArangoError(requestResult);
  }

  arangosh.checkRequestResult(requestResult);

  return requestResult;
};

// //////////////////////////////////////////////////////////////////////////////
// / @brief execute a transaction
// //////////////////////////////////////////////////////////////////////////////

ArangoDatabase.prototype._executeTransaction = function (data) {
  if (!data || typeof (data) !== 'object') {
    throw new ArangoError({
      error: true,
      code: internal.errors.ERROR_HTTP_BAD_PARAMETER.code,
      errorNum: internal.errors.ERROR_BAD_PARAMETER.code,
      errorMessage: 'usage: _executeTransaction(<object>)'
    });
  }

  data = Object.assign({}, data);

  if (!data.collections || typeof data.collections !== 'object') {
    throw new ArangoError({
      error: true,
      code: internal.errors.ERROR_HTTP_BAD_PARAMETER.code,
      errorNum: internal.errors.ERROR_BAD_PARAMETER.code,
      errorMessage: 'missing/invalid collections definition for transaction'
    });
  }

  data.collections = Object.assign({}, data.collections);
  if (data.collections.read) {
    if (!Array.isArray(data.collections.read)) {
      data.collections.read = [data.collections.read];
    }
    data.collections.read = data.collections.read.map(
      col => col.isArangoCollection ? col.name() : col
    );
  }
  if (data.collections.write) {
    if (!Array.isArray(data.collections.write)) {
      data.collections.write = [data.collections.write];
    }
    data.collections.write = data.collections.write.map(
      col => col.isArangoCollection ? col.name() : col
    );
  }

  if (!data.action ||
    (typeof (data.action) !== 'string' && typeof (data.action) !== 'function')) {
    throw new ArangoError({
      error: true,
      code: internal.errors.ERROR_HTTP_BAD_PARAMETER.code,
      errorNum: internal.errors.ERROR_BAD_PARAMETER.code,
      errorMessage: 'missing/invalid action definition for transaction'
    });
  }

  if (typeof (data.action) === 'function') {
    data.action = String(data.action);
  }

  var requestResult = this._connection.POST('/_api/transaction', data);

  if (requestResult !== null && requestResult.error === true) {
    throw new ArangoError(requestResult);
  }

  arangosh.checkRequestResult(requestResult);

  return requestResult.result;
};


// //////////////////////////////////////////////////////////////////////////////
// / @brief create a transaction
// //////////////////////////////////////////////////////////////////////////////

ArangoDatabase.prototype._createTransaction = function (data) {
  return new ArangoTransaction(this, data);
};

// //////////////////////////////////////////////////////////////////////////////
// / @brief creates a new view
// //////////////////////////////////////////////////////////////////////////////

ArangoDatabase.prototype._createView = function (name, type, properties) {
  var body = properties === undefined ? {} : properties;

  if (name === undefined) {
    delete body['name'];
  } else {
    body['name'] = name;
  }

  if (type === undefined) {
    delete body['type'];
  } else {
    body['type'] = type;
  }

  var requestResult = this._connection.POST(this._viewurl(), body);

  arangosh.checkRequestResult(requestResult);

  var nname = requestResult.name;

  if (nname !== undefined) {
    this._registerView(nname, new this._viewConstructor(this, requestResult));
    return this[nname];
  }

  return undefined;
};

// //////////////////////////////////////////////////////////////////////////////
// / @brief deletes a view
// //////////////////////////////////////////////////////////////////////////////

ArangoDatabase.prototype._dropView = function (id) {
  var name;

  for (name in this) {
    if (this.hasOwnProperty(name)) {
      var view = this[name];

      if (view instanceof this._viewConstructor) {
        if (view._id === id || view._name === id) {
          return view.drop();
        }
      }
    }
  }

  var v = this._view(id);

  if (v) {
    return v.drop();
  }

  return undefined;
};

// //////////////////////////////////////////////////////////////////////////////
// / @brief return all views from the database
// //////////////////////////////////////////////////////////////////////////////

ArangoDatabase.prototype._views = function () {
  var requestResult = this._connection.GET(this._viewurl());

  arangosh.checkRequestResult(requestResult);

  var result = [];
  if (requestResult !== undefined) {
    var views = requestResult.result;
    var i;

    // add all views to object
    for (i = 0;  i < views.length;  ++i) {
      var view = new this._viewConstructor(this, views[i]);
      this._registerView(view._name, view);
      result.push(view);
    }

    result = result.sort(function (l, r) {
      // we assume no two views have the same name
      if (l.name().toLowerCase() < r.name().toLowerCase()) {
        return -1;
      }
      return 1;
    });
  }

  return result;
};

// //////////////////////////////////////////////////////////////////////////////
// / @brief return a single view, identified by its name
// //////////////////////////////////////////////////////////////////////////////

ArangoDatabase.prototype._view = function (id) {
  if (typeof id !== 'number'
      && this.hasOwnProperty(id)
      && this[id]
      && this[id] instanceof this._viewConstructor) {
    return this[id];
  }

  var url = this._viewurl(id);
  var requestResult = this._connection.GET(url);

  // return null in case of not found
  if (requestResult !== null
    && requestResult.error === true
    && requestResult.errorNum === internal.errors.ERROR_ARANGO_DATA_SOURCE_NOT_FOUND.code) {
    return null;
  }

  // check all other errors and throw them
  arangosh.checkRequestResult(requestResult);

  var name = requestResult.name;

  if (name !== undefined) {
    this._registerView(name, new this._viewConstructor(this, requestResult));
    return this[name];
  }

  return null;
};<|MERGE_RESOLUTION|>--- conflicted
+++ resolved
@@ -346,13 +346,8 @@
     [ 'waitForSync', 'journalSize', 'isSystem', 'isVolatile',
       'doCompact', 'keyOptions', 'shardKeys', 'numberOfShards',
       'distributeShardsLike', 'indexBuckets', 'id', 'isSmart',
-<<<<<<< HEAD
-      'replicationFactor', 'shardingStrategy', 'smartGraphAttribute',
+      'replicationFactor', 'minReplicationFactor', 'shardingStrategy', 'smartGraphAttribute',
       'smartJoinAttribute', 'avoidServers', 'cacheEnabled', 'labels'].forEach(function (p) {
-=======
-      'replicationFactor', 'minReplicationFactor', 'shardingStrategy', 'smartGraphAttribute',
-      'smartJoinAttribute', 'avoidServers', 'cacheEnabled'].forEach(function (p) {
->>>>>>> 973f00a9
       if (properties.hasOwnProperty(p)) {
         body[p] = properties[p];
       }
