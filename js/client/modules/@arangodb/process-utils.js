--- conflicted
+++ resolved
@@ -1599,7 +1599,19 @@
       throw new Error('cluster startup timed out after 10 minutes!');
     }
   }
-<<<<<<< HEAD
+
+  print("Determining server IDs");
+  instanceInfo.arangods.forEach(arangod => {
+    // agents don't support the ID call...
+    if ((arangod.role !== "agent") && (arangod.role !== "single")) {
+      const reply = download(arangod.url + '/_db/_system/_admin/server/id', '', makeAuthorizationHeaders(instanceInfo.authOpts));
+      if (reply.error || reply.code !== 200) {
+        throw new Error("Server has no detectable ID! " + JSON.stringify(reply) + "\n" + JSON.stringify(arangod));
+      }
+      let res = JSON.parse(reply.body);
+      arangod.id = res['id'];
+    }
+  });
 
   if (options.cluster) {
     print("spawning cluster health inspector");
@@ -1611,21 +1623,6 @@
     instanceInfo.clusterHealthMonitor = executeExternal(ARANGOSH_BIN, argv);
     instanceInfo.clusterHealthMonitorFile = fs.join(instanceInfo.rootDir, 'stats.jsonl');
   }
-
-=======
-  print("Determining server IDs");
-  instanceInfo.arangods.forEach(arangod => {
-    // agents don't support the ID call...
-    if ((arangod.role !== "agent") && (arangod.role !== "single")) {
-      const reply = download(arangod.url + '/_db/_system/_admin/server/id', '', makeAuthorizationHeaders(instanceInfo.authOpts));
-      if (reply.error || reply.code !== 200) {
-        throw new Error("Server has no detectable ID! " + JSON.stringify(reply) + "\n" + JSON.stringify(arangod));
-      }
-      let res = JSON.parse(reply.body);
-      arangod.id = res['id'];
-    }
-  });
->>>>>>> 9cc0c500
 }
 // //////////////////////////////////////////////////////////////////////////////
 // / @brief starts an instance
