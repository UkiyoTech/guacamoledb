/*jshint globalstrict:false, strict:false, maxlen: 7000 */
/*global assertEqual, assertTrue, assertMatch, fail, AQL_EXECUTE, AQL_PARSE */

////////////////////////////////////////////////////////////////////////////////
/// @brief tests for query language, PARSE function
///
/// @file
///
/// DISCLAIMER
///
/// Copyright 2010-2012 triagens GmbH, Cologne, Germany
///
/// Licensed under the Apache License, Version 2.0 (the "License");
/// you may not use this file except in compliance with the License.
/// You may obtain a copy of the License at
///
///     http://www.apache.org/licenses/LICENSE-2.0
///
/// Unless required by applicable law or agreed to in writing, software
/// distributed under the License is distributed on an "AS IS" BASIS,
/// WITHOUT WARRANTIES OR CONDITIONS OF ANY KIND, either express or implied.
/// See the License for the specific language governing permissions and
/// limitations under the License.
///
/// Copyright holder is triAGENS GmbH, Cologne, Germany
///
/// @author Jan Steemann
/// @author Copyright 2012, triAGENS GmbH, Cologne, Germany
////////////////////////////////////////////////////////////////////////////////

var internal = require("internal");
var jsunity = require("jsunity");
var helper = require("@arangodb/aql-helper");
var getParseResults = helper.getParseResults;
var assertParseError = helper.assertParseError;

////////////////////////////////////////////////////////////////////////////////
/// @brief test suite
////////////////////////////////////////////////////////////////////////////////

function ahuacatlParseTestSuite () {
  var errors = internal.errors;

////////////////////////////////////////////////////////////////////////////////
/// @brief return the collection names from the result
////////////////////////////////////////////////////////////////////////////////

  function getCollections (result) {
    var collections = result.collections;

    assertTrue(result.parsed);
   
    collections.sort();
    return collections;
  }

////////////////////////////////////////////////////////////////////////////////
/// @brief return the bind parameter names from the result
////////////////////////////////////////////////////////////////////////////////

  function getParameters (result) {
    var parameters = result.parameters;

    assertTrue(result.parsed);
   
    parameters.sort();
    return parameters;
  }

  return {

////////////////////////////////////////////////////////////////////////////////
/// @brief set up
////////////////////////////////////////////////////////////////////////////////

    setUp : function () {
    },

////////////////////////////////////////////////////////////////////////////////
/// @brief tear down
////////////////////////////////////////////////////////////////////////////////

    tearDown : function () {
    },

////////////////////////////////////////////////////////////////////////////////
/// @brief test empty query
////////////////////////////////////////////////////////////////////////////////

    testEmptyQuery : function () {
      assertParseError(errors.ERROR_QUERY_EMPTY.code, "");
    },

////////////////////////////////////////////////////////////////////////////////
/// @brief test broken queries
////////////////////////////////////////////////////////////////////////////////

    testBrokenQueries : function () {
      assertParseError(errors.ERROR_QUERY_PARSE.code, " "); 
      assertParseError(errors.ERROR_QUERY_PARSE.code, "  "); 
      assertParseError(errors.ERROR_QUERY_PARSE.code, "for"); 
      assertParseError(errors.ERROR_QUERY_PARSE.code, "for "); 
      assertParseError(errors.ERROR_QUERY_PARSE.code, "for u"); 
      assertParseError(errors.ERROR_QUERY_PARSE.code, "for u "); 
      assertParseError(errors.ERROR_QUERY_PARSE.code, "for u in"); 
      assertParseError(errors.ERROR_QUERY_PARSE.code, "for u in "); 
      assertParseError(errors.ERROR_QUERY_PARSE.code, "for u in ["); 
      assertParseError(errors.ERROR_QUERY_PARSE.code, "for u in [1"); 
      assertParseError(errors.ERROR_QUERY_PARSE.code, "for u in [1]"); 
      assertParseError(errors.ERROR_QUERY_PARSE.code, "for u in [1] return"); 
      assertParseError(errors.ERROR_QUERY_PARSE.code, "for u in [1] return u;"); 
      assertParseError(errors.ERROR_QUERY_PARSE.code, ";"); 
      assertParseError(errors.ERROR_QUERY_PARSE.code, "1"); 
      assertParseError(errors.ERROR_QUERY_PARSE.code, "for @u in users return 1"); 
      assertParseError(errors.ERROR_QUERY_PARSE.code, "return"); 
      assertParseError(errors.ERROR_QUERY_PARSE.code, "return "); 
      assertParseError(errors.ERROR_QUERY_PARSE.code, "return 1;"); 
      assertParseError(errors.ERROR_QUERY_PARSE.code, "return 1 +"); 
      assertParseError(errors.ERROR_QUERY_PARSE.code, "return 1 + 1 +"); 
      assertParseError(errors.ERROR_QUERY_PARSE.code, "return (1"); 
      assertParseError(errors.ERROR_QUERY_PARSE.code, "for f1 in x1"); 
      assertParseError(errors.ERROR_QUERY_PARSE.code, "return 00"); 
      assertParseError(errors.ERROR_QUERY_PARSE.code, "return 01"); 
      assertParseError(errors.ERROR_QUERY_PARSE.code, "return 1."); 
      assertParseError(errors.ERROR_QUERY_PARSE.code, "return -");
      assertParseError(errors.ERROR_QUERY_PARSE.code, "return +");
      assertParseError(errors.ERROR_QUERY_PARSE.code, "return ."); 
    },

////////////////////////////////////////////////////////////////////////////////
/// @brief test bind parameter names
////////////////////////////////////////////////////////////////////////////////

    testParameterNames : function () {
      assertEqual([ ], getParameters(getParseResults("return 1")));
      assertEqual([ ], getParameters(getParseResults("for u in [ 1, 2, 3] return 1")));
      assertEqual([ "u" ], getParameters(getParseResults("for u in users return @u")));
      assertEqual([ "b" ], getParameters(getParseResults("for a in b return @b")));
      assertEqual([ "b", "c" ], getParameters(getParseResults("for a in @b return @c")));
      assertEqual([ "friends", "relations", "u", "users" ], getParameters(getParseResults("for u in @users for f in @friends for r in @relations return @u")));
      assertEqual([ "friends", "relations", "u", "users" ], getParameters(getParseResults("for r in @relations for f in @friends for u in @users return @u")));
      assertEqual([ "1", "hans", "r" ], getParameters(getParseResults("for r in (for x in @hans return @1) return @r")));
      assertEqual([ "1", "2", "hans" ], getParameters(getParseResults("for r in [ @1, @2 ] return @hans")));
      assertEqual([ "@users", "users" ], getParameters(getParseResults("for r in @@users return @users")));
      assertEqual([ "@users" ], getParameters(getParseResults("for r in @@users return @@users")));
    },

////////////////////////////////////////////////////////////////////////////////
/// @brief test collection names
////////////////////////////////////////////////////////////////////////////////

    testCollectionNames : function () {
      assertEqual([ ], getCollections(getParseResults("return 1")));
      assertEqual([ ], getCollections(getParseResults("for u in [ 1, 2, 3] return 1")));
      assertEqual([ "users" ], getCollections(getParseResults("for u in users return u")));
      assertEqual([ "b" ], getCollections(getParseResults("for a in b return b")));
      assertEqual([ "friends", "relations", "users" ], getCollections(getParseResults("for u in users for f in friends for r in relations return u")));
      assertEqual([ "friends", "relations", "users" ], getCollections(getParseResults("for r in relations for f in friends for u in users return u")));
      assertEqual([ "hans" ], getCollections(getParseResults("for r in (for x in hans return 1) return r")));
      assertEqual([ "hans" ], getCollections(getParseResults("for r in [ 1, 2 ] return hans")));
    },

////////////////////////////////////////////////////////////////////////////////
/// @brief test bind parameter names in comments
////////////////////////////////////////////////////////////////////////////////

    testComments : function () {
      assertEqual([ ], getParameters(getParseResults("return /* @nada */ 1")));
      assertEqual([ ], getParameters(getParseResults("return /* @@nada */ 1")));
      assertEqual([ ], getParameters(getParseResults("/*   @nada   */ return /* @@nada */ /*@@nada*/ 1 /*@nada*/")));
    },

////////////////////////////////////////////////////////////////////////////////
/// @brief test number parsing
////////////////////////////////////////////////////////////////////////////////

    testNumbers : function () {
      function getRoot(query) { return getParseResults(query).ast[0]; }

      var returnNode = getRoot("return 0").subNodes[0];
      assertEqual("return", returnNode.type);
      assertEqual("value", returnNode.subNodes[0].type);
      assertEqual(0, returnNode.subNodes[0].value);
      
      returnNode = getRoot("return 1").subNodes[0];
      assertEqual("return", returnNode.type);
      assertEqual("value", returnNode.subNodes[0].type);
      assertEqual(1, returnNode.subNodes[0].value);
      
      returnNode = getRoot("return 9993835").subNodes[0];
      assertEqual("return", returnNode.type);
      assertEqual("value", returnNode.subNodes[0].type);
      assertEqual(9993835, returnNode.subNodes[0].value);
      
      returnNode = getRoot("return .24982").subNodes[0];
      assertEqual("return", returnNode.type);
      assertEqual("value", returnNode.subNodes[0].type);
      assertEqual(0.24982, returnNode.subNodes[0].value);
      
      returnNode = getRoot("return 1.2").subNodes[0];
      assertEqual("return", returnNode.type);
      assertEqual("value", returnNode.subNodes[0].type);
      assertEqual(1.2, returnNode.subNodes[0].value);
      
      returnNode = getRoot("return 13442.029285").subNodes[0];
      assertEqual("return", returnNode.type);
      assertEqual("value", returnNode.subNodes[0].type);
      assertEqual(13442.029285, returnNode.subNodes[0].value);
      
      returnNode = getRoot("return 12345").subNodes[0];
      assertEqual("return", returnNode.type);
      assertEqual("value", returnNode.subNodes[0].type);
      assertEqual(12345, returnNode.subNodes[0].value);
      
      returnNode = getRoot("return -1").subNodes[0];
      assertEqual("return", returnNode.type);
      assertEqual("unary minus", returnNode.subNodes[0].type);
      assertEqual("value", returnNode.subNodes[0].subNodes[0].type);
      assertEqual(1, returnNode.subNodes[0].subNodes[0].value);
      
      returnNode = getRoot("return -193817872892").subNodes[0];
      assertEqual("return", returnNode.type);
      assertEqual("unary minus", returnNode.subNodes[0].type);
      assertEqual("value", returnNode.subNodes[0].subNodes[0].type);
      assertEqual(193817872892, returnNode.subNodes[0].subNodes[0].value);
      
      returnNode = getRoot("return -.95264").subNodes[0];
      assertEqual("return", returnNode.type);
      assertEqual("unary minus", returnNode.subNodes[0].type);
      assertEqual("value", returnNode.subNodes[0].subNodes[0].type);
      assertEqual(0.95264, returnNode.subNodes[0].subNodes[0].value);
      
      returnNode = getRoot("return -12345").subNodes[0];
      assertEqual("return", returnNode.type);
      assertEqual("unary minus", returnNode.subNodes[0].type);
      assertEqual("value", returnNode.subNodes[0].subNodes[0].type);
      assertEqual(12345, returnNode.subNodes[0].subNodes[0].value);
      
      returnNode = getRoot("return -92.4987521").subNodes[0];
      assertEqual("return", returnNode.type);
      assertEqual("unary minus", returnNode.subNodes[0].type);
      assertEqual("value", returnNode.subNodes[0].subNodes[0].type);
      assertEqual(92.4987521, returnNode.subNodes[0].subNodes[0].value);
    },      

////////////////////////////////////////////////////////////////////////////////
/// @brief test string parsing
////////////////////////////////////////////////////////////////////////////////

    testStrings : function () {
      function getRoot(query) { return getParseResults(query).ast[0]; }

      var returnNode = getRoot("return 'abcdef'").subNodes[0];
      assertEqual("return", returnNode.type);
      assertEqual("value", returnNode.subNodes[0].type);
      assertEqual("abcdef", returnNode.subNodes[0].value);
      
      returnNode = getRoot("return 'abcdef ghi'").subNodes[0];
      assertEqual("return", returnNode.type);
      assertEqual("value", returnNode.subNodes[0].type);
      assertEqual("abcdef ghi", returnNode.subNodes[0].value);
      
      returnNode = getRoot("return 'abcd\"\\'ab\\nc'").subNodes[0];
      assertEqual("return", returnNode.type);
      assertEqual("value", returnNode.subNodes[0].type);
      assertEqual("abcd\"'ab\nc", returnNode.subNodes[0].value);
      
      returnNode = getRoot("return '\\'abcd\"\\'ab\nnc'").subNodes[0];
      assertEqual("return", returnNode.type);
      assertEqual("value", returnNode.subNodes[0].type);
      assertEqual("'abcd\"'ab\nnc", returnNode.subNodes[0].value);
      
      returnNode = getRoot("return \"abcdef\"").subNodes[0];
      assertEqual("return", returnNode.type);
      assertEqual("value", returnNode.subNodes[0].type);
      assertEqual("abcdef", returnNode.subNodes[0].value);
      
      returnNode = getRoot("return \"abcdef ghi\"").subNodes[0];
      assertEqual("return", returnNode.type);
      assertEqual("value", returnNode.subNodes[0].type);
      assertEqual("abcdef ghi", returnNode.subNodes[0].value);
      
      returnNode = getRoot("return \"abcd\\\"\\'ab\\nc\"").subNodes[0];
      assertEqual("return", returnNode.type);
      assertEqual("value", returnNode.subNodes[0].type);
      assertEqual("abcd\"'ab\nc", returnNode.subNodes[0].value);
      
      returnNode = getRoot("return \"\\'abcd\\\"\\'ab\nnc\"").subNodes[0];
      assertEqual("return", returnNode.type);
      assertEqual("value", returnNode.subNodes[0].type);
      assertEqual("'abcd\"'ab\nnc", returnNode.subNodes[0].value);
    },

////////////////////////////////////////////////////////////////////////////////
/// @brief test string parsing
////////////////////////////////////////////////////////////////////////////////

    testStringsAfterNot : function () {
      function getRoot(query) { return getParseResults(query).ast[0]; }

      var returnNode = getRoot("return NOT ('abc' == 'def')").subNodes[0];
      assertEqual("return", returnNode.type);
      assertEqual("unary not", returnNode.subNodes[0].type);
      assertEqual("compare ==", returnNode.subNodes[0].subNodes[0].type);
      assertEqual("abc", returnNode.subNodes[0].subNodes[0].subNodes[0].value);
      assertEqual("def", returnNode.subNodes[0].subNodes[0].subNodes[1].value);
    },

////////////////////////////////////////////////////////////////////////////////
/// @brief test too many collections
////////////////////////////////////////////////////////////////////////////////

    testTooManyCollections : function () {
      assertParseError(errors.ERROR_QUERY_TOO_MANY_COLLECTIONS.code, "RETURN MERGE((FOR x IN y0 RETURN x), (FOR x IN y1 RETURN x), (FOR x IN y2 RETURN x), (FOR x IN y3 RETURN x), (FOR x IN y4 RETURN x), (FOR x IN y5 RETURN x), (FOR x IN y6 RETURN x), (FOR x IN y7 RETURN x), (FOR x IN y8 RETURN x), (FOR x IN y9 RETURN x), (FOR x IN y10 RETURN x), (FOR x IN y11 RETURN x), (FOR x IN y12 RETURN x), (FOR x IN y13 RETURN x), (FOR x IN y14 RETURN x), (FOR x IN y15 RETURN x), (FOR x IN y16 RETURN x), (FOR x IN y17 RETURN x), (FOR x IN y18 RETURN x), (FOR x IN y19 RETURN x), (FOR x IN y20 RETURN x), (FOR x IN y21 RETURN x), (FOR x IN y22 RETURN x), (FOR x IN y23 RETURN x), (FOR x IN y24 RETURN x), (FOR x IN y25 RETURN x), (FOR x IN y26 RETURN x), (FOR x IN y27 RETURN x), (FOR x IN y28 RETURN x), (FOR x IN y29 RETURN x), (FOR x IN y30 RETURN x), (FOR x IN y31 RETURN x), (FOR x IN y32 RETURN x), (FOR x IN y33 RETURN x), (FOR x IN y34 RETURN x), (FOR x IN y35 RETURN x), (FOR x IN y36 RETURN x), (FOR x IN y37 RETURN x), (FOR x IN y38 RETURN x), (FOR x IN y39 RETURN x), (FOR x IN y40 RETURN x), (FOR x IN y41 RETURN x), (FOR x IN y42 RETURN x), (FOR x IN y43 RETURN x), (FOR x IN y44 RETURN x), (FOR x IN y45 RETURN x), (FOR x IN y46 RETURN x), (FOR x IN y47 RETURN x), (FOR x IN y48 RETURN x), (FOR x IN y49 RETURN x), (FOR x IN y50 RETURN x), (FOR x IN y51 RETURN x), (FOR x IN y52 RETURN x), (FOR x IN y53 RETURN x), (FOR x IN y54 RETURN x), (FOR x IN y55 RETURN x), (FOR x IN y56 RETURN x), (FOR x IN y57 RETURN x), (FOR x IN y58 RETURN x), (FOR x IN y59 RETURN x), (FOR x IN y60 RETURN x), (FOR x IN y61 RETURN x), (FOR x IN y62 RETURN x), (FOR x IN y63 RETURN x), (FOR x IN y64 RETURN x), (FOR x IN y65 RETURN x), (FOR x IN y66 RETURN x), (FOR x IN y67 RETURN x), (FOR x IN y68 RETURN x), (FOR x IN y69 RETURN x), (FOR x IN y70 RETURN x), (FOR x IN y71 RETURN x), (FOR x IN y72 RETURN x), (FOR x IN y73 RETURN x), (FOR x IN y74 RETURN x), (FOR x IN y75 RETURN x), (FOR x IN y76 RETURN x), (FOR x IN y77 RETURN x), (FOR x IN y78 RETURN x), (FOR x IN y79 RETURN x), (FOR x IN y80 RETURN x), (FOR x IN y81 RETURN x), (FOR x IN y82 RETURN x), (FOR x IN y83 RETURN x), (FOR x IN y84 RETURN x), (FOR x IN y85 RETURN x), (FOR x IN y86 RETURN x), (FOR x IN y87 RETURN x), (FOR x IN y88 RETURN x), (FOR x IN y89 RETURN x), (FOR x IN y90 RETURN x), (FOR x IN y91 RETURN x), (FOR x IN y92 RETURN x), (FOR x IN y93 RETURN x), (FOR x IN y94 RETURN x), (FOR x IN y95 RETURN x), (FOR x IN y96 RETURN x), (FOR x IN y97 RETURN x), (FOR x IN y98 RETURN x), (FOR x IN y99 RETURN x), (FOR x IN y100 RETURN x), (FOR x IN y101 RETURN x), (FOR x IN y102 RETURN x), (FOR x IN y103 RETURN x), (FOR x IN y104 RETURN x), (FOR x IN y105 RETURN x), (FOR x IN y106 RETURN x), (FOR x IN y107 RETURN x), (FOR x IN y108 RETURN x), (FOR x IN y109 RETURN x), (FOR x IN y110 RETURN x), (FOR x IN y111 RETURN x), (FOR x IN y112 RETURN x), (FOR x IN y113 RETURN x), (FOR x IN y114 RETURN x), (FOR x IN y115 RETURN x), (FOR x IN y116 RETURN x), (FOR x IN y117 RETURN x), (FOR x IN y118 RETURN x), (FOR x IN y119 RETURN x), (FOR x IN y120 RETURN x), (FOR x IN y121 RETURN x), (FOR x IN y122 RETURN x), (FOR x IN y123 RETURN x), (FOR x IN y124 RETURN x), (FOR x IN y125 RETURN x), (FOR x IN y126 RETURN x), (FOR x IN y127 RETURN x), (FOR x IN y128 RETURN x), (FOR x IN y129 RETURN x), (FOR x IN y130 RETURN x), (FOR x IN y131 RETURN x), (FOR x IN y132 RETURN x), (FOR x IN y133 RETURN x), (FOR x IN y134 RETURN x), (FOR x IN y135 RETURN x), (FOR x IN y136 RETURN x), (FOR x IN y137 RETURN x), (FOR x IN y138 RETURN x), (FOR x IN y139 RETURN x), (FOR x IN y140 RETURN x), (FOR x IN y141 RETURN x), (FOR x IN y142 RETURN x), (FOR x IN y143 RETURN x), (FOR x IN y144 RETURN x), (FOR x IN y145 RETURN x), (FOR x IN y146 RETURN x), (FOR x IN y147 RETURN x), (FOR x IN y148 RETURN x), (FOR x IN y149 RETURN x), (FOR x IN y150 RETURN x), (FOR x IN y151 RETURN x), (FOR x IN y152 RETURN x), (FOR x IN y153 RETURN x), (FOR x IN y154 RETURN x), (FOR x IN y155 RETURN x), (FOR x IN y156 RETURN x), (FOR x IN y157 RETURN x), (FOR x IN y158 RETURN x), (FOR x IN y159 RETURN x), (FOR x IN y160 RETURN x), (FOR x IN y161 RETURN x), (FOR x IN y162 RETURN x), (FOR x IN y163 RETURN x), (FOR x IN y164 RETURN x), (FOR x IN y165 RETURN x), (FOR x IN y166 RETURN x), (FOR x IN y167 RETURN x), (FOR x IN y168 RETURN x), (FOR x IN y169 RETURN x), (FOR x IN y170 RETURN x), (FOR x IN y171 RETURN x), (FOR x IN y172 RETURN x), (FOR x IN y173 RETURN x), (FOR x IN y174 RETURN x), (FOR x IN y175 RETURN x), (FOR x IN y176 RETURN x), (FOR x IN y177 RETURN x), (FOR x IN y178 RETURN x), (FOR x IN y179 RETURN x), (FOR x IN y180 RETURN x), (FOR x IN y181 RETURN x), (FOR x IN y182 RETURN x), (FOR x IN y183 RETURN x), (FOR x IN y184 RETURN x), (FOR x IN y185 RETURN x), (FOR x IN y186 RETURN x), (FOR x IN y187 RETURN x), (FOR x IN y188 RETURN x), (FOR x IN y189 RETURN x), (FOR x IN y190 RETURN x), (FOR x IN y191 RETURN x), (FOR x IN y192 RETURN x), (FOR x IN y193 RETURN x), (FOR x IN y194 RETURN x), (FOR x IN y195 RETURN x), (FOR x IN y196 RETURN x), (FOR x IN y197 RETURN x), (FOR x IN y198 RETURN x), (FOR x IN y199 RETURN x), (FOR x IN y200 RETURN x), (FOR x IN y201 RETURN x), (FOR x IN y202 RETURN x), (FOR x IN y203 RETURN x), (FOR x IN y204 RETURN x), (FOR x IN y205 RETURN x), (FOR x IN y206 RETURN x), (FOR x IN y207 RETURN x), (FOR x IN y208 RETURN x), (FOR x IN y209 RETURN x), (FOR x IN y210 RETURN x), (FOR x IN y211 RETURN x), (FOR x IN y212 RETURN x), (FOR x IN y213 RETURN x), (FOR x IN y214 RETURN x), (FOR x IN y215 RETURN x), (FOR x IN y216 RETURN x), (FOR x IN y217 RETURN x), (FOR x IN y218 RETURN x), (FOR x IN y219 RETURN x), (FOR x IN y220 RETURN x), (FOR x IN y221 RETURN x), (FOR x IN y222 RETURN x), (FOR x IN y223 RETURN x), (FOR x IN y224 RETURN x), (FOR x IN y225 RETURN x), (FOR x IN y226 RETURN x), (FOR x IN y227 RETURN x), (FOR x IN y228 RETURN x), (FOR x IN y229 RETURN x), (FOR x IN y230 RETURN x), (FOR x IN y231 RETURN x), (FOR x IN y232 RETURN x), (FOR x IN y233 RETURN x), (FOR x IN y234 RETURN x), (FOR x IN y235 RETURN x), (FOR x IN y236 RETURN x), (FOR x IN y237 RETURN x), (FOR x IN y238 RETURN x), (FOR x IN y239 RETURN x), (FOR x IN y240 RETURN x), (FOR x IN y241 RETURN x), (FOR x IN y242 RETURN x), (FOR x IN y243 RETURN x), (FOR x IN y244 RETURN x), (FOR x IN y245 RETURN x), (FOR x IN y246 RETURN x), (FOR x IN y247 RETURN x), (FOR x IN y248 RETURN x), (FOR x IN y249 RETURN x), (FOR x IN y250 RETURN x), (FOR x IN y251 RETURN x), (FOR x IN y252 RETURN x), (FOR x IN y253 RETURN x), (FOR x IN y254 RETURN x), (FOR x IN y255 RETURN x), (FOR x IN y256 RETURN x), (FOR x IN y257 RETURN x), (FOR x IN y258 RETURN x), (FOR x IN y259 RETURN x), (FOR x IN y260 RETURN x), (FOR x IN y261 RETURN x), (FOR x IN y262 RETURN x), (FOR x IN y263 RETURN x), (FOR x IN y264 RETURN x), (FOR x IN y265 RETURN x), (FOR x IN y266 RETURN x), (FOR x IN y267 RETURN x), (FOR x IN y268 RETURN x), (FOR x IN y269 RETURN x), (FOR x IN y270 RETURN x), (FOR x IN y271 RETURN x), (FOR x IN y272 RETURN x), (FOR x IN y273 RETURN x), (FOR x IN y274 RETURN x), (FOR x IN y275 RETURN x), (FOR x IN y276 RETURN x), (FOR x IN y277 RETURN x), (FOR x IN y278 RETURN x), (FOR x IN y279 RETURN x), (FOR x IN y280 RETURN x), (FOR x IN y281 RETURN x), (FOR x IN y282 RETURN x), (FOR x IN y283 RETURN x), (FOR x IN y284 RETURN x), (FOR x IN y285 RETURN x), (FOR x IN y286 RETURN x), (FOR x IN y287 RETURN x), (FOR x IN y288 RETURN x), (FOR x IN y289 RETURN x), (FOR x IN y290 RETURN x), (FOR x IN y291 RETURN x), (FOR x IN y292 RETURN x), (FOR x IN y293 RETURN x), (FOR x IN y294 RETURN x), (FOR x IN y295 RETURN x), (FOR x IN y296 RETURN x), (FOR x IN y297 RETURN x), (FOR x IN y298 RETURN x), (FOR x IN y299 RETURN x), (FOR x IN y300 RETURN x), (FOR x IN y301 RETURN x), (FOR x IN y302 RETURN x), (FOR x IN y303 RETURN x), (FOR x IN y304 RETURN x), (FOR x IN y305 RETURN x), (FOR x IN y306 RETURN x), (FOR x IN y307 RETURN x), (FOR x IN y308 RETURN x), (FOR x IN y309 RETURN x), (FOR x IN y310 RETURN x), (FOR x IN y311 RETURN x), (FOR x IN y312 RETURN x), (FOR x IN y313 RETURN x), (FOR x IN y314 RETURN x), (FOR x IN y315 RETURN x), (FOR x IN y316 RETURN x), (FOR x IN y317 RETURN x), (FOR x IN y318 RETURN x), (FOR x IN y319 RETURN x), (FOR x IN y320 RETURN x), (FOR x IN y321 RETURN x), (FOR x IN y322 RETURN x), (FOR x IN y323 RETURN x), (FOR x IN y324 RETURN x), (FOR x IN y325 RETURN x), (FOR x IN y326 RETURN x), (FOR x IN y327 RETURN x), (FOR x IN y328 RETURN x), (FOR x IN y329 RETURN x), (FOR x IN y330 RETURN x), (FOR x IN y331 RETURN x), (FOR x IN y332 RETURN x), (FOR x IN y333 RETURN x), (FOR x IN y334 RETURN x), (FOR x IN y335 RETURN x), (FOR x IN y336 RETURN x), (FOR x IN y337 RETURN x), (FOR x IN y338 RETURN x), (FOR x IN y339 RETURN x), (FOR x IN y340 RETURN x), (FOR x IN y341 RETURN x), (FOR x IN y342 RETURN x), (FOR x IN y343 RETURN x), (FOR x IN y344 RETURN x), (FOR x IN y345 RETURN x), (FOR x IN y346 RETURN x), (FOR x IN y347 RETURN x), (FOR x IN y348 RETURN x), (FOR x IN y349 RETURN x), (FOR x IN y350 RETURN x), (FOR x IN y351 RETURN x), (FOR x IN y352 RETURN x), (FOR x IN y353 RETURN x), (FOR x IN y354 RETURN x), (FOR x IN y355 RETURN x), (FOR x IN y356 RETURN x), (FOR x IN y357 RETURN x), (FOR x IN y358 RETURN x), (FOR x IN y359 RETURN x), (FOR x IN y360 RETURN x), (FOR x IN y361 RETURN x), (FOR x IN y362 RETURN x), (FOR x IN y363 RETURN x), (FOR x IN y364 RETURN x), (FOR x IN y365 RETURN x), (FOR x IN y366 RETURN x), (FOR x IN y367 RETURN x), (FOR x IN y368 RETURN x), (FOR x IN y369 RETURN x), (FOR x IN y370 RETURN x), (FOR x IN y371 RETURN x), (FOR x IN y372 RETURN x), (FOR x IN y373 RETURN x), (FOR x IN y374 RETURN x), (FOR x IN y375 RETURN x), (FOR x IN y376 RETURN x), (FOR x IN y377 RETURN x), (FOR x IN y378 RETURN x), (FOR x IN y379 RETURN x), (FOR x IN y380 RETURN x), (FOR x IN y381 RETURN x), (FOR x IN y382 RETURN x), (FOR x IN y383 RETURN x), (FOR x IN y384 RETURN x), (FOR x IN y385 RETURN x), (FOR x IN y386 RETURN x), (FOR x IN y387 RETURN x), (FOR x IN y388 RETURN x), (FOR x IN y389 RETURN x), (FOR x IN y390 RETURN x), (FOR x IN y391 RETURN x), (FOR x IN y392 RETURN x), (FOR x IN y393 RETURN x), (FOR x IN y394 RETURN x), (FOR x IN y395 RETURN x), (FOR x IN y396 RETURN x), (FOR x IN y397 RETURN x), (FOR x IN y398 RETURN x), (FOR x IN y399 RETURN x), (FOR x IN y400 RETURN x), (FOR x IN y401 RETURN x), (FOR x IN y402 RETURN x), (FOR x IN y403 RETURN x), (FOR x IN y404 RETURN x), (FOR x IN y405 RETURN x), (FOR x IN y406 RETURN x), (FOR x IN y407 RETURN x), (FOR x IN y408 RETURN x), (FOR x IN y409 RETURN x), (FOR x IN y410 RETURN x), (FOR x IN y411 RETURN x), (FOR x IN y412 RETURN x), (FOR x IN y413 RETURN x), (FOR x IN y414 RETURN x), (FOR x IN y415 RETURN x), (FOR x IN y416 RETURN x), (FOR x IN y417 RETURN x), (FOR x IN y418 RETURN x), (FOR x IN y419 RETURN x), (FOR x IN y420 RETURN x), (FOR x IN y421 RETURN x), (FOR x IN y422 RETURN x), (FOR x IN y423 RETURN x), (FOR x IN y424 RETURN x), (FOR x IN y425 RETURN x), (FOR x IN y426 RETURN x), (FOR x IN y427 RETURN x), (FOR x IN y428 RETURN x), (FOR x IN y429 RETURN x), (FOR x IN y430 RETURN x), (FOR x IN y431 RETURN x), (FOR x IN y432 RETURN x), (FOR x IN y433 RETURN x), (FOR x IN y434 RETURN x), (FOR x IN y435 RETURN x), (FOR x IN y436 RETURN x), (FOR x IN y437 RETURN x), (FOR x IN y438 RETURN x), (FOR x IN y439 RETURN x), (FOR x IN y440 RETURN x), (FOR x IN y441 RETURN x), (FOR x IN y442 RETURN x), (FOR x IN y443 RETURN x), (FOR x IN y444 RETURN x), (FOR x IN y445 RETURN x), (FOR x IN y446 RETURN x), (FOR x IN y447 RETURN x), (FOR x IN y448 RETURN x), (FOR x IN y449 RETURN x), (FOR x IN y450 RETURN x), (FOR x IN y451 RETURN x), (FOR x IN y452 RETURN x), (FOR x IN y453 RETURN x), (FOR x IN y454 RETURN x), (FOR x IN y455 RETURN x), (FOR x IN y456 RETURN x), (FOR x IN y457 RETURN x), (FOR x IN y458 RETURN x), (FOR x IN y459 RETURN x), (FOR x IN y460 RETURN x), (FOR x IN y461 RETURN x), (FOR x IN y462 RETURN x), (FOR x IN y463 RETURN x), (FOR x IN y464 RETURN x), (FOR x IN y465 RETURN x), (FOR x IN y466 RETURN x), (FOR x IN y467 RETURN x), (FOR x IN y468 RETURN x), (FOR x IN y469 RETURN x), (FOR x IN y470 RETURN x), (FOR x IN y471 RETURN x), (FOR x IN y472 RETURN x), (FOR x IN y473 RETURN x), (FOR x IN y474 RETURN x), (FOR x IN y475 RETURN x), (FOR x IN y476 RETURN x), (FOR x IN y477 RETURN x), (FOR x IN y478 RETURN x), (FOR x IN y479 RETURN x), (FOR x IN y480 RETURN x), (FOR x IN y481 RETURN x), (FOR x IN y482 RETURN x), (FOR x IN y483 RETURN x), (FOR x IN y484 RETURN x), (FOR x IN y485 RETURN x), (FOR x IN y486 RETURN x), (FOR x IN y487 RETURN x), (FOR x IN y488 RETURN x), (FOR x IN y489 RETURN x), (FOR x IN y490 RETURN x), (FOR x IN y491 RETURN x), (FOR x IN y492 RETURN x), (FOR x IN y493 RETURN x), (FOR x IN y494 RETURN x), (FOR x IN y495 RETURN x), (FOR x IN y496 RETURN x), (FOR x IN y497 RETURN x), (FOR x IN y498 RETURN x), (FOR x IN y499 RETURN x), (FOR x IN y500 RETURN x), (FOR x IN y501 RETURN x), (FOR x IN y502 RETURN x), (FOR x IN y503 RETURN x), (FOR x IN y504 RETURN x), (FOR x IN y505 RETURN x), (FOR x IN y506 RETURN x), (FOR x IN y507 RETURN x), (FOR x IN y508 RETURN x), (FOR x IN y509 RETURN x), (FOR x IN y510 RETURN x), (FOR x IN y511 RETURN x), (FOR x IN y512 RETURN x), (FOR x IN y513 RETURN x), (FOR x IN y514 RETURN x), (FOR x IN y515 RETURN x), (FOR x IN y516 RETURN x), (FOR x IN y517 RETURN x), (FOR x IN y518 RETURN x), (FOR x IN y519 RETURN x), (FOR x IN y520 RETURN x), (FOR x IN y521 RETURN x), (FOR x IN y522 RETURN x), (FOR x IN y523 RETURN x), (FOR x IN y524 RETURN x), (FOR x IN y525 RETURN x), (FOR x IN y526 RETURN x), (FOR x IN y527 RETURN x), (FOR x IN y528 RETURN x), (FOR x IN y529 RETURN x), (FOR x IN y530 RETURN x), (FOR x IN y531 RETURN x), (FOR x IN y532 RETURN x), (FOR x IN y533 RETURN x), (FOR x IN y534 RETURN x), (FOR x IN y535 RETURN x), (FOR x IN y536 RETURN x), (FOR x IN y537 RETURN x), (FOR x IN y538 RETURN x), (FOR x IN y539 RETURN x), (FOR x IN y540 RETURN x), (FOR x IN y541 RETURN x), (FOR x IN y542 RETURN x), (FOR x IN y543 RETURN x), (FOR x IN y544 RETURN x), (FOR x IN y545 RETURN x), (FOR x IN y546 RETURN x), (FOR x IN y547 RETURN x), (FOR x IN y548 RETURN x), (FOR x IN y549 RETURN x), (FOR x IN y550 RETURN x), (FOR x IN y551 RETURN x), (FOR x IN y552 RETURN x), (FOR x IN y553 RETURN x), (FOR x IN y554 RETURN x), (FOR x IN y555 RETURN x), (FOR x IN y556 RETURN x), (FOR x IN y557 RETURN x), (FOR x IN y558 RETURN x), (FOR x IN y559 RETURN x), (FOR x IN y560 RETURN x), (FOR x IN y561 RETURN x), (FOR x IN y562 RETURN x), (FOR x IN y563 RETURN x), (FOR x IN y564 RETURN x), (FOR x IN y565 RETURN x), (FOR x IN y566 RETURN x), (FOR x IN y567 RETURN x), (FOR x IN y568 RETURN x), (FOR x IN y569 RETURN x), (FOR x IN y570 RETURN x), (FOR x IN y571 RETURN x), (FOR x IN y572 RETURN x), (FOR x IN y573 RETURN x), (FOR x IN y574 RETURN x), (FOR x IN y575 RETURN x), (FOR x IN y576 RETURN x), (FOR x IN y577 RETURN x), (FOR x IN y578 RETURN x), (FOR x IN y579 RETURN x), (FOR x IN y580 RETURN x), (FOR x IN y581 RETURN x), (FOR x IN y582 RETURN x), (FOR x IN y583 RETURN x), (FOR x IN y584 RETURN x), (FOR x IN y585 RETURN x), (FOR x IN y586 RETURN x), (FOR x IN y587 RETURN x), (FOR x IN y588 RETURN x), (FOR x IN y589 RETURN x), (FOR x IN y590 RETURN x), (FOR x IN y591 RETURN x), (FOR x IN y592 RETURN x), (FOR x IN y593 RETURN x), (FOR x IN y594 RETURN x), (FOR x IN y595 RETURN x), (FOR x IN y596 RETURN x), (FOR x IN y597 RETURN x), (FOR x IN y598 RETURN x), (FOR x IN y599 RETURN x), (FOR x IN y600 RETURN x), (FOR x IN y601 RETURN x), (FOR x IN y602 RETURN x), (FOR x IN y603 RETURN x), (FOR x IN y604 RETURN x), (FOR x IN y605 RETURN x), (FOR x IN y606 RETURN x), (FOR x IN y607 RETURN x), (FOR x IN y608 RETURN x), (FOR x IN y609 RETURN x), (FOR x IN y610 RETURN x), (FOR x IN y611 RETURN x), (FOR x IN y612 RETURN x), (FOR x IN y613 RETURN x), (FOR x IN y614 RETURN x), (FOR x IN y615 RETURN x), (FOR x IN y616 RETURN x), (FOR x IN y617 RETURN x), (FOR x IN y618 RETURN x), (FOR x IN y619 RETURN x), (FOR x IN y620 RETURN x), (FOR x IN y621 RETURN x), (FOR x IN y622 RETURN x), (FOR x IN y623 RETURN x), (FOR x IN y624 RETURN x), (FOR x IN y625 RETURN x), (FOR x IN y626 RETURN x), (FOR x IN y627 RETURN x), (FOR x IN y628 RETURN x), (FOR x IN y629 RETURN x), (FOR x IN y630 RETURN x), (FOR x IN y631 RETURN x), (FOR x IN y632 RETURN x), (FOR x IN y633 RETURN x), (FOR x IN y634 RETURN x), (FOR x IN y635 RETURN x), (FOR x IN y636 RETURN x), (FOR x IN y637 RETURN x), (FOR x IN y638 RETURN x), (FOR x IN y639 RETURN x), (FOR x IN y640 RETURN x), (FOR x IN y641 RETURN x), (FOR x IN y642 RETURN x), (FOR x IN y643 RETURN x), (FOR x IN y644 RETURN x), (FOR x IN y645 RETURN x), (FOR x IN y646 RETURN x), (FOR x IN y647 RETURN x), (FOR x IN y648 RETURN x), (FOR x IN y649 RETURN x), (FOR x IN y650 RETURN x), (FOR x IN y651 RETURN x), (FOR x IN y652 RETURN x), (FOR x IN y653 RETURN x), (FOR x IN y654 RETURN x), (FOR x IN y655 RETURN x), (FOR x IN y656 RETURN x), (FOR x IN y657 RETURN x), (FOR x IN y658 RETURN x), (FOR x IN y659 RETURN x), (FOR x IN y660 RETURN x), (FOR x IN y661 RETURN x), (FOR x IN y662 RETURN x), (FOR x IN y663 RETURN x), (FOR x IN y664 RETURN x), (FOR x IN y665 RETURN x), (FOR x IN y666 RETURN x), (FOR x IN y667 RETURN x), (FOR x IN y668 RETURN x), (FOR x IN y669 RETURN x), (FOR x IN y670 RETURN x), (FOR x IN y671 RETURN x), (FOR x IN y672 RETURN x), (FOR x IN y673 RETURN x), (FOR x IN y674 RETURN x), (FOR x IN y675 RETURN x), (FOR x IN y676 RETURN x), (FOR x IN y677 RETURN x), (FOR x IN y678 RETURN x), (FOR x IN y679 RETURN x), (FOR x IN y680 RETURN x), (FOR x IN y681 RETURN x), (FOR x IN y682 RETURN x), (FOR x IN y683 RETURN x), (FOR x IN y684 RETURN x), (FOR x IN y685 RETURN x), (FOR x IN y686 RETURN x), (FOR x IN y687 RETURN x), (FOR x IN y688 RETURN x), (FOR x IN y689 RETURN x), (FOR x IN y690 RETURN x), (FOR x IN y691 RETURN x), (FOR x IN y692 RETURN x), (FOR x IN y693 RETURN x), (FOR x IN y694 RETURN x), (FOR x IN y695 RETURN x), (FOR x IN y696 RETURN x), (FOR x IN y697 RETURN x), (FOR x IN y698 RETURN x), (FOR x IN y699 RETURN x), (FOR x IN y700 RETURN x), (FOR x IN y701 RETURN x), (FOR x IN y702 RETURN x), (FOR x IN y703 RETURN x), (FOR x IN y704 RETURN x), (FOR x IN y705 RETURN x), (FOR x IN y706 RETURN x), (FOR x IN y707 RETURN x), (FOR x IN y708 RETURN x), (FOR x IN y709 RETURN x), (FOR x IN y710 RETURN x), (FOR x IN y711 RETURN x), (FOR x IN y712 RETURN x), (FOR x IN y713 RETURN x), (FOR x IN y714 RETURN x), (FOR x IN y715 RETURN x), (FOR x IN y716 RETURN x), (FOR x IN y717 RETURN x), (FOR x IN y718 RETURN x), (FOR x IN y719 RETURN x), (FOR x IN y720 RETURN x), (FOR x IN y721 RETURN x), (FOR x IN y722 RETURN x), (FOR x IN y723 RETURN x), (FOR x IN y724 RETURN x), (FOR x IN y725 RETURN x), (FOR x IN y726 RETURN x), (FOR x IN y727 RETURN x), (FOR x IN y728 RETURN x), (FOR x IN y729 RETURN x), (FOR x IN y730 RETURN x), (FOR x IN y731 RETURN x), (FOR x IN y732 RETURN x), (FOR x IN y733 RETURN x), (FOR x IN y734 RETURN x), (FOR x IN y735 RETURN x), (FOR x IN y736 RETURN x), (FOR x IN y737 RETURN x), (FOR x IN y738 RETURN x), (FOR x IN y739 RETURN x), (FOR x IN y740 RETURN x), (FOR x IN y741 RETURN x), (FOR x IN y742 RETURN x), (FOR x IN y743 RETURN x), (FOR x IN y744 RETURN x), (FOR x IN y745 RETURN x), (FOR x IN y746 RETURN x), (FOR x IN y747 RETURN x), (FOR x IN y748 RETURN x), (FOR x IN y749 RETURN x), (FOR x IN y750 RETURN x), (FOR x IN y751 RETURN x), (FOR x IN y752 RETURN x), (FOR x IN y753 RETURN x), (FOR x IN y754 RETURN x), (FOR x IN y755 RETURN x), (FOR x IN y756 RETURN x), (FOR x IN y757 RETURN x), (FOR x IN y758 RETURN x), (FOR x IN y759 RETURN x), (FOR x IN y760 RETURN x), (FOR x IN y761 RETURN x), (FOR x IN y762 RETURN x), (FOR x IN y763 RETURN x), (FOR x IN y764 RETURN x), (FOR x IN y765 RETURN x), (FOR x IN y766 RETURN x), (FOR x IN y767 RETURN x), (FOR x IN y768 RETURN x), (FOR x IN y769 RETURN x), (FOR x IN y770 RETURN x), (FOR x IN y771 RETURN x), (FOR x IN y772 RETURN x), (FOR x IN y773 RETURN x), (FOR x IN y774 RETURN x), (FOR x IN y775 RETURN x), (FOR x IN y776 RETURN x), (FOR x IN y777 RETURN x), (FOR x IN y778 RETURN x), (FOR x IN y779 RETURN x), (FOR x IN y780 RETURN x), (FOR x IN y781 RETURN x), (FOR x IN y782 RETURN x), (FOR x IN y783 RETURN x), (FOR x IN y784 RETURN x), (FOR x IN y785 RETURN x), (FOR x IN y786 RETURN x), (FOR x IN y787 RETURN x), (FOR x IN y788 RETURN x), (FOR x IN y789 RETURN x), (FOR x IN y790 RETURN x), (FOR x IN y791 RETURN x), (FOR x IN y792 RETURN x), (FOR x IN y793 RETURN x), (FOR x IN y794 RETURN x), (FOR x IN y795 RETURN x), (FOR x IN y796 RETURN x), (FOR x IN y797 RETURN x), (FOR x IN y798 RETURN x), (FOR x IN y799 RETURN x), (FOR x IN y800 RETURN x), (FOR x IN y801 RETURN x), (FOR x IN y802 RETURN x), (FOR x IN y803 RETURN x), (FOR x IN y804 RETURN x), (FOR x IN y805 RETURN x), (FOR x IN y806 RETURN x), (FOR x IN y807 RETURN x), (FOR x IN y808 RETURN x), (FOR x IN y809 RETURN x), (FOR x IN y810 RETURN x), (FOR x IN y811 RETURN x), (FOR x IN y812 RETURN x), (FOR x IN y813 RETURN x), (FOR x IN y814 RETURN x), (FOR x IN y815 RETURN x), (FOR x IN y816 RETURN x), (FOR x IN y817 RETURN x), (FOR x IN y818 RETURN x), (FOR x IN y819 RETURN x), (FOR x IN y820 RETURN x), (FOR x IN y821 RETURN x), (FOR x IN y822 RETURN x), (FOR x IN y823 RETURN x), (FOR x IN y824 RETURN x), (FOR x IN y825 RETURN x), (FOR x IN y826 RETURN x), (FOR x IN y827 RETURN x), (FOR x IN y828 RETURN x), (FOR x IN y829 RETURN x), (FOR x IN y830 RETURN x), (FOR x IN y831 RETURN x), (FOR x IN y832 RETURN x), (FOR x IN y833 RETURN x), (FOR x IN y834 RETURN x), (FOR x IN y835 RETURN x), (FOR x IN y836 RETURN x), (FOR x IN y837 RETURN x), (FOR x IN y838 RETURN x), (FOR x IN y839 RETURN x), (FOR x IN y840 RETURN x), (FOR x IN y841 RETURN x), (FOR x IN y842 RETURN x), (FOR x IN y843 RETURN x), (FOR x IN y844 RETURN x), (FOR x IN y845 RETURN x), (FOR x IN y846 RETURN x), (FOR x IN y847 RETURN x), (FOR x IN y848 RETURN x), (FOR x IN y849 RETURN x), (FOR x IN y850 RETURN x), (FOR x IN y851 RETURN x), (FOR x IN y852 RETURN x), (FOR x IN y853 RETURN x), (FOR x IN y854 RETURN x), (FOR x IN y855 RETURN x), (FOR x IN y856 RETURN x), (FOR x IN y857 RETURN x), (FOR x IN y858 RETURN x), (FOR x IN y859 RETURN x), (FOR x IN y860 RETURN x), (FOR x IN y861 RETURN x), (FOR x IN y862 RETURN x), (FOR x IN y863 RETURN x), (FOR x IN y864 RETURN x), (FOR x IN y865 RETURN x), (FOR x IN y866 RETURN x), (FOR x IN y867 RETURN x), (FOR x IN y868 RETURN x), (FOR x IN y869 RETURN x), (FOR x IN y870 RETURN x), (FOR x IN y871 RETURN x), (FOR x IN y872 RETURN x), (FOR x IN y873 RETURN x), (FOR x IN y874 RETURN x), (FOR x IN y875 RETURN x), (FOR x IN y876 RETURN x), (FOR x IN y877 RETURN x), (FOR x IN y878 RETURN x), (FOR x IN y879 RETURN x), (FOR x IN y880 RETURN x), (FOR x IN y881 RETURN x), (FOR x IN y882 RETURN x), (FOR x IN y883 RETURN x), (FOR x IN y884 RETURN x), (FOR x IN y885 RETURN x), (FOR x IN y886 RETURN x), (FOR x IN y887 RETURN x), (FOR x IN y888 RETURN x), (FOR x IN y889 RETURN x), (FOR x IN y890 RETURN x), (FOR x IN y891 RETURN x), (FOR x IN y892 RETURN x), (FOR x IN y893 RETURN x), (FOR x IN y894 RETURN x), (FOR x IN y895 RETURN x), (FOR x IN y896 RETURN x), (FOR x IN y897 RETURN x), (FOR x IN y898 RETURN x), (FOR x IN y899 RETURN x), (FOR x IN y900 RETURN x), (FOR x IN y901 RETURN x), (FOR x IN y902 RETURN x), (FOR x IN y903 RETURN x), (FOR x IN y904 RETURN x), (FOR x IN y905 RETURN x), (FOR x IN y906 RETURN x), (FOR x IN y907 RETURN x), (FOR x IN y908 RETURN x), (FOR x IN y909 RETURN x), (FOR x IN y910 RETURN x), (FOR x IN y911 RETURN x), (FOR x IN y912 RETURN x), (FOR x IN y913 RETURN x), (FOR x IN y914 RETURN x), (FOR x IN y915 RETURN x), (FOR x IN y916 RETURN x), (FOR x IN y917 RETURN x), (FOR x IN y918 RETURN x), (FOR x IN y919 RETURN x), (FOR x IN y920 RETURN x), (FOR x IN y921 RETURN x), (FOR x IN y922 RETURN x), (FOR x IN y923 RETURN x), (FOR x IN y924 RETURN x), (FOR x IN y925 RETURN x), (FOR x IN y926 RETURN x), (FOR x IN y927 RETURN x), (FOR x IN y928 RETURN x), (FOR x IN y929 RETURN x), (FOR x IN y930 RETURN x), (FOR x IN y931 RETURN x), (FOR x IN y932 RETURN x), (FOR x IN y933 RETURN x), (FOR x IN y934 RETURN x), (FOR x IN y935 RETURN x), (FOR x IN y936 RETURN x), (FOR x IN y937 RETURN x), (FOR x IN y938 RETURN x), (FOR x IN y939 RETURN x), (FOR x IN y940 RETURN x), (FOR x IN y941 RETURN x), (FOR x IN y942 RETURN x), (FOR x IN y943 RETURN x), (FOR x IN y944 RETURN x), (FOR x IN y945 RETURN x), (FOR x IN y946 RETURN x), (FOR x IN y947 RETURN x), (FOR x IN y948 RETURN x), (FOR x IN y949 RETURN x), (FOR x IN y950 RETURN x), (FOR x IN y951 RETURN x), (FOR x IN y952 RETURN x), (FOR x IN y953 RETURN x), (FOR x IN y954 RETURN x), (FOR x IN y955 RETURN x), (FOR x IN y956 RETURN x), (FOR x IN y957 RETURN x), (FOR x IN y958 RETURN x), (FOR x IN y959 RETURN x), (FOR x IN y960 RETURN x), (FOR x IN y961 RETURN x), (FOR x IN y962 RETURN x), (FOR x IN y963 RETURN x), (FOR x IN y964 RETURN x), (FOR x IN y965 RETURN x), (FOR x IN y966 RETURN x), (FOR x IN y967 RETURN x), (FOR x IN y968 RETURN x), (FOR x IN y969 RETURN x), (FOR x IN y970 RETURN x), (FOR x IN y971 RETURN x), (FOR x IN y972 RETURN x), (FOR x IN y973 RETURN x), (FOR x IN y974 RETURN x), (FOR x IN y975 RETURN x), (FOR x IN y976 RETURN x), (FOR x IN y977 RETURN x), (FOR x IN y978 RETURN x), (FOR x IN y979 RETURN x), (FOR x IN y980 RETURN x), (FOR x IN y981 RETURN x), (FOR x IN y982 RETURN x), (FOR x IN y983 RETURN x), (FOR x IN y984 RETURN x), (FOR x IN y985 RETURN x), (FOR x IN y986 RETURN x), (FOR x IN y987 RETURN x), (FOR x IN y988 RETURN x), (FOR x IN y989 RETURN x), (FOR x IN y990 RETURN x), (FOR x IN y991 RETURN x), (FOR x IN y992 RETURN x), (FOR x IN y993 RETURN x), (FOR x IN y994 RETURN x), (FOR x IN y995 RETURN x), (FOR x IN y996 RETURN x), (FOR x IN y997 RETURN x), (FOR x IN y998 RETURN x), (FOR x IN y999 RETURN x), (FOR x IN y1000 RETURN x), (FOR x IN y1001 RETURN x), (FOR x IN y1002 RETURN x), (FOR x IN y1003 RETURN x), (FOR x IN y1004 RETURN x), (FOR x IN y1005 RETURN x), (FOR x IN y1006 RETURN x), (FOR x IN y1007 RETURN x), (FOR x IN y1008 RETURN x), (FOR x IN y1009 RETURN x), (FOR x IN y1010 RETURN x), (FOR x IN y1011 RETURN x), (FOR x IN y1012 RETURN x), (FOR x IN y1013 RETURN x), (FOR x IN y1014 RETURN x), (FOR x IN y1015 RETURN x), (FOR x IN y1016 RETURN x), (FOR x IN y1017 RETURN x), (FOR x IN y1018 RETURN x), (FOR x IN y1019 RETURN x), (FOR x IN y1020 RETURN x), (FOR x IN y1021 RETURN x), (FOR x IN y1022 RETURN x), (FOR x IN y1023 RETURN x), (FOR x IN y1024 RETURN x), (FOR x IN y1025 RETURN x), (FOR x IN y1026 RETURN x), (FOR x IN y1027 RETURN x), (FOR x IN y1028 RETURN x), (FOR x IN y1029 RETURN x), (FOR x IN y1030 RETURN x), (FOR x IN y1031 RETURN x), (FOR x IN y1032 RETURN x), (FOR x IN y1033 RETURN x), (FOR x IN y1034 RETURN x), (FOR x IN y1035 RETURN x), (FOR x IN y1036 RETURN x), (FOR x IN y1037 RETURN x), (FOR x IN y1038 RETURN x), (FOR x IN y1039 RETURN x), (FOR x IN y1040 RETURN x), (FOR x IN y1041 RETURN x), (FOR x IN y1042 RETURN x), (FOR x IN y1043 RETURN x), (FOR x IN y1044 RETURN x), (FOR x IN y1045 RETURN x), (FOR x IN y1046 RETURN x), (FOR x IN y1047 RETURN x), (FOR x IN y1048 RETURN x), (FOR x IN y1049 RETURN x), (FOR x IN y1050 RETURN x), (FOR x IN y1051 RETURN x), (FOR x IN y1052 RETURN x), (FOR x IN y1053 RETURN x), (FOR x IN y1054 RETURN x), (FOR x IN y1055 RETURN x), (FOR x IN y1056 RETURN x), (FOR x IN y1057 RETURN x), (FOR x IN y1058 RETURN x), (FOR x IN y1059 RETURN x), (FOR x IN y1060 RETURN x), (FOR x IN y1061 RETURN x), (FOR x IN y1062 RETURN x), (FOR x IN y1063 RETURN x), (FOR x IN y1064 RETURN x), (FOR x IN y1065 RETURN x), (FOR x IN y1066 RETURN x), (FOR x IN y1067 RETURN x), (FOR x IN y1068 RETURN x), (FOR x IN y1069 RETURN x), (FOR x IN y1070 RETURN x), (FOR x IN y1071 RETURN x), (FOR x IN y1072 RETURN x), (FOR x IN y1073 RETURN x), (FOR x IN y1074 RETURN x), (FOR x IN y1075 RETURN x), (FOR x IN y1076 RETURN x), (FOR x IN y1077 RETURN x), (FOR x IN y1078 RETURN x), (FOR x IN y1079 RETURN x), (FOR x IN y1080 RETURN x), (FOR x IN y1081 RETURN x), (FOR x IN y1082 RETURN x), (FOR x IN y1083 RETURN x), (FOR x IN y1084 RETURN x), (FOR x IN y1085 RETURN x), (FOR x IN y1086 RETURN x), (FOR x IN y1087 RETURN x), (FOR x IN y1088 RETURN x), (FOR x IN y1089 RETURN x), (FOR x IN y1090 RETURN x), (FOR x IN y1091 RETURN x), (FOR x IN y1092 RETURN x), (FOR x IN y1093 RETURN x), (FOR x IN y1094 RETURN x), (FOR x IN y1095 RETURN x), (FOR x IN y1096 RETURN x), (FOR x IN y1097 RETURN x), (FOR x IN y1098 RETURN x), (FOR x IN y1099 RETURN x), (FOR x IN y1100 RETURN x), (FOR x IN y1101 RETURN x), (FOR x IN y1102 RETURN x), (FOR x IN y1103 RETURN x), (FOR x IN y1104 RETURN x), (FOR x IN y1105 RETURN x), (FOR x IN y1106 RETURN x), (FOR x IN y1107 RETURN x), (FOR x IN y1108 RETURN x), (FOR x IN y1109 RETURN x), (FOR x IN y1110 RETURN x), (FOR x IN y1111 RETURN x), (FOR x IN y1112 RETURN x), (FOR x IN y1113 RETURN x), (FOR x IN y1114 RETURN x), (FOR x IN y1115 RETURN x), (FOR x IN y1116 RETURN x), (FOR x IN y1117 RETURN x), (FOR x IN y1118 RETURN x), (FOR x IN y1119 RETURN x), (FOR x IN y1120 RETURN x), (FOR x IN y1121 RETURN x), (FOR x IN y1122 RETURN x), (FOR x IN y1123 RETURN x), (FOR x IN y1124 RETURN x), (FOR x IN y1125 RETURN x), (FOR x IN y1126 RETURN x), (FOR x IN y1127 RETURN x), (FOR x IN y1128 RETURN x), (FOR x IN y1129 RETURN x), (FOR x IN y1130 RETURN x), (FOR x IN y1131 RETURN x), (FOR x IN y1132 RETURN x), (FOR x IN y1133 RETURN x), (FOR x IN y1134 RETURN x), (FOR x IN y1135 RETURN x), (FOR x IN y1136 RETURN x), (FOR x IN y1137 RETURN x), (FOR x IN y1138 RETURN x), (FOR x IN y1139 RETURN x), (FOR x IN y1140 RETURN x), (FOR x IN y1141 RETURN x), (FOR x IN y1142 RETURN x), (FOR x IN y1143 RETURN x), (FOR x IN y1144 RETURN x), (FOR x IN y1145 RETURN x), (FOR x IN y1146 RETURN x), (FOR x IN y1147 RETURN x), (FOR x IN y1148 RETURN x), (FOR x IN y1149 RETURN x), (FOR x IN y1150 RETURN x), (FOR x IN y1151 RETURN x), (FOR x IN y1152 RETURN x), (FOR x IN y1153 RETURN x), (FOR x IN y1154 RETURN x), (FOR x IN y1155 RETURN x), (FOR x IN y1156 RETURN x), (FOR x IN y1157 RETURN x), (FOR x IN y1158 RETURN x), (FOR x IN y1159 RETURN x), (FOR x IN y1160 RETURN x), (FOR x IN y1161 RETURN x), (FOR x IN y1162 RETURN x), (FOR x IN y1163 RETURN x), (FOR x IN y1164 RETURN x), (FOR x IN y1165 RETURN x), (FOR x IN y1166 RETURN x), (FOR x IN y1167 RETURN x), (FOR x IN y1168 RETURN x), (FOR x IN y1169 RETURN x), (FOR x IN y1170 RETURN x), (FOR x IN y1171 RETURN x), (FOR x IN y1172 RETURN x), (FOR x IN y1173 RETURN x), (FOR x IN y1174 RETURN x), (FOR x IN y1175 RETURN x), (FOR x IN y1176 RETURN x), (FOR x IN y1177 RETURN x), (FOR x IN y1178 RETURN x), (FOR x IN y1179 RETURN x), (FOR x IN y1180 RETURN x), (FOR x IN y1181 RETURN x), (FOR x IN y1182 RETURN x), (FOR x IN y1183 RETURN x), (FOR x IN y1184 RETURN x), (FOR x IN y1185 RETURN x), (FOR x IN y1186 RETURN x), (FOR x IN y1187 RETURN x), (FOR x IN y1188 RETURN x), (FOR x IN y1189 RETURN x), (FOR x IN y1190 RETURN x), (FOR x IN y1191 RETURN x), (FOR x IN y1192 RETURN x), (FOR x IN y1193 RETURN x), (FOR x IN y1194 RETURN x), (FOR x IN y1195 RETURN x), (FOR x IN y1196 RETURN x), (FOR x IN y1197 RETURN x), (FOR x IN y1198 RETURN x), (FOR x IN y1199 RETURN x), (FOR x IN y1200 RETURN x), (FOR x IN y1201 RETURN x), (FOR x IN y1202 RETURN x), (FOR x IN y1203 RETURN x), (FOR x IN y1204 RETURN x), (FOR x IN y1205 RETURN x), (FOR x IN y1206 RETURN x), (FOR x IN y1207 RETURN x), (FOR x IN y1208 RETURN x), (FOR x IN y1209 RETURN x), (FOR x IN y1210 RETURN x), (FOR x IN y1211 RETURN x), (FOR x IN y1212 RETURN x), (FOR x IN y1213 RETURN x), (FOR x IN y1214 RETURN x), (FOR x IN y1215 RETURN x), (FOR x IN y1216 RETURN x), (FOR x IN y1217 RETURN x), (FOR x IN y1218 RETURN x), (FOR x IN y1219 RETURN x), (FOR x IN y1220 RETURN x), (FOR x IN y1221 RETURN x), (FOR x IN y1222 RETURN x), (FOR x IN y1223 RETURN x), (FOR x IN y1224 RETURN x), (FOR x IN y1225 RETURN x), (FOR x IN y1226 RETURN x), (FOR x IN y1227 RETURN x), (FOR x IN y1228 RETURN x), (FOR x IN y1229 RETURN x), (FOR x IN y1230 RETURN x), (FOR x IN y1231 RETURN x), (FOR x IN y1232 RETURN x), (FOR x IN y1233 RETURN x), (FOR x IN y1234 RETURN x), (FOR x IN y1235 RETURN x), (FOR x IN y1236 RETURN x), (FOR x IN y1237 RETURN x), (FOR x IN y1238 RETURN x), (FOR x IN y1239 RETURN x), (FOR x IN y1240 RETURN x), (FOR x IN y1241 RETURN x), (FOR x IN y1242 RETURN x), (FOR x IN y1243 RETURN x), (FOR x IN y1244 RETURN x), (FOR x IN y1245 RETURN x), (FOR x IN y1246 RETURN x), (FOR x IN y1247 RETURN x), (FOR x IN y1248 RETURN x), (FOR x IN y1249 RETURN x), (FOR x IN y1250 RETURN x), (FOR x IN y1251 RETURN x), (FOR x IN y1252 RETURN x), (FOR x IN y1253 RETURN x), (FOR x IN y1254 RETURN x), (FOR x IN y1255 RETURN x), (FOR x IN y1256 RETURN x), (FOR x IN y1257 RETURN x), (FOR x IN y1258 RETURN x), (FOR x IN y1259 RETURN x), (FOR x IN y1260 RETURN x), (FOR x IN y1261 RETURN x), (FOR x IN y1262 RETURN x), (FOR x IN y1263 RETURN x), (FOR x IN y1264 RETURN x), (FOR x IN y1265 RETURN x), (FOR x IN y1266 RETURN x), (FOR x IN y1267 RETURN x), (FOR x IN y1268 RETURN x), (FOR x IN y1269 RETURN x), (FOR x IN y1270 RETURN x), (FOR x IN y1271 RETURN x), (FOR x IN y1272 RETURN x), (FOR x IN y1273 RETURN x), (FOR x IN y1274 RETURN x), (FOR x IN y1275 RETURN x), (FOR x IN y1276 RETURN x), (FOR x IN y1277 RETURN x), (FOR x IN y1278 RETURN x), (FOR x IN y1279 RETURN x), (FOR x IN y1280 RETURN x), (FOR x IN y1281 RETURN x), (FOR x IN y1282 RETURN x), (FOR x IN y1283 RETURN x), (FOR x IN y1284 RETURN x), (FOR x IN y1285 RETURN x), (FOR x IN y1286 RETURN x), (FOR x IN y1287 RETURN x), (FOR x IN y1288 RETURN x), (FOR x IN y1289 RETURN x), (FOR x IN y1290 RETURN x), (FOR x IN y1291 RETURN x), (FOR x IN y1292 RETURN x), (FOR x IN y1293 RETURN x), (FOR x IN y1294 RETURN x), (FOR x IN y1295 RETURN x), (FOR x IN y1296 RETURN x), (FOR x IN y1297 RETURN x), (FOR x IN y1298 RETURN x), (FOR x IN y1299 RETURN x), (FOR x IN y1300 RETURN x), (FOR x IN y1301 RETURN x), (FOR x IN y1302 RETURN x), (FOR x IN y1303 RETURN x), (FOR x IN y1304 RETURN x), (FOR x IN y1305 RETURN x), (FOR x IN y1306 RETURN x), (FOR x IN y1307 RETURN x), (FOR x IN y1308 RETURN x), (FOR x IN y1309 RETURN x), (FOR x IN y1310 RETURN x), (FOR x IN y1311 RETURN x), (FOR x IN y1312 RETURN x), (FOR x IN y1313 RETURN x), (FOR x IN y1314 RETURN x), (FOR x IN y1315 RETURN x), (FOR x IN y1316 RETURN x), (FOR x IN y1317 RETURN x), (FOR x IN y1318 RETURN x), (FOR x IN y1319 RETURN x), (FOR x IN y1320 RETURN x), (FOR x IN y1321 RETURN x), (FOR x IN y1322 RETURN x), (FOR x IN y1323 RETURN x), (FOR x IN y1324 RETURN x), (FOR x IN y1325 RETURN x), (FOR x IN y1326 RETURN x), (FOR x IN y1327 RETURN x), (FOR x IN y1328 RETURN x), (FOR x IN y1329 RETURN x), (FOR x IN y1330 RETURN x), (FOR x IN y1331 RETURN x), (FOR x IN y1332 RETURN x), (FOR x IN y1333 RETURN x), (FOR x IN y1334 RETURN x), (FOR x IN y1335 RETURN x), (FOR x IN y1336 RETURN x), (FOR x IN y1337 RETURN x), (FOR x IN y1338 RETURN x), (FOR x IN y1339 RETURN x), (FOR x IN y1340 RETURN x), (FOR x IN y1341 RETURN x), (FOR x IN y1342 RETURN x), (FOR x IN y1343 RETURN x), (FOR x IN y1344 RETURN x), (FOR x IN y1345 RETURN x), (FOR x IN y1346 RETURN x), (FOR x IN y1347 RETURN x), (FOR x IN y1348 RETURN x), (FOR x IN y1349 RETURN x), (FOR x IN y1350 RETURN x), (FOR x IN y1351 RETURN x), (FOR x IN y1352 RETURN x), (FOR x IN y1353 RETURN x), (FOR x IN y1354 RETURN x), (FOR x IN y1355 RETURN x), (FOR x IN y1356 RETURN x), (FOR x IN y1357 RETURN x), (FOR x IN y1358 RETURN x), (FOR x IN y1359 RETURN x), (FOR x IN y1360 RETURN x), (FOR x IN y1361 RETURN x), (FOR x IN y1362 RETURN x), (FOR x IN y1363 RETURN x), (FOR x IN y1364 RETURN x), (FOR x IN y1365 RETURN x), (FOR x IN y1366 RETURN x), (FOR x IN y1367 RETURN x), (FOR x IN y1368 RETURN x), (FOR x IN y1369 RETURN x), (FOR x IN y1370 RETURN x), (FOR x IN y1371 RETURN x), (FOR x IN y1372 RETURN x), (FOR x IN y1373 RETURN x), (FOR x IN y1374 RETURN x), (FOR x IN y1375 RETURN x), (FOR x IN y1376 RETURN x), (FOR x IN y1377 RETURN x), (FOR x IN y1378 RETURN x), (FOR x IN y1379 RETURN x), (FOR x IN y1380 RETURN x), (FOR x IN y1381 RETURN x), (FOR x IN y1382 RETURN x), (FOR x IN y1383 RETURN x), (FOR x IN y1384 RETURN x), (FOR x IN y1385 RETURN x), (FOR x IN y1386 RETURN x), (FOR x IN y1387 RETURN x), (FOR x IN y1388 RETURN x), (FOR x IN y1389 RETURN x), (FOR x IN y1390 RETURN x), (FOR x IN y1391 RETURN x), (FOR x IN y1392 RETURN x), (FOR x IN y1393 RETURN x), (FOR x IN y1394 RETURN x), (FOR x IN y1395 RETURN x), (FOR x IN y1396 RETURN x), (FOR x IN y1397 RETURN x), (FOR x IN y1398 RETURN x), (FOR x IN y1399 RETURN x), (FOR x IN y1400 RETURN x), (FOR x IN y1401 RETURN x), (FOR x IN y1402 RETURN x), (FOR x IN y1403 RETURN x), (FOR x IN y1404 RETURN x), (FOR x IN y1405 RETURN x), (FOR x IN y1406 RETURN x), (FOR x IN y1407 RETURN x), (FOR x IN y1408 RETURN x), (FOR x IN y1409 RETURN x), (FOR x IN y1410 RETURN x), (FOR x IN y1411 RETURN x), (FOR x IN y1412 RETURN x), (FOR x IN y1413 RETURN x), (FOR x IN y1414 RETURN x), (FOR x IN y1415 RETURN x), (FOR x IN y1416 RETURN x), (FOR x IN y1417 RETURN x), (FOR x IN y1418 RETURN x), (FOR x IN y1419 RETURN x), (FOR x IN y1420 RETURN x), (FOR x IN y1421 RETURN x), (FOR x IN y1422 RETURN x), (FOR x IN y1423 RETURN x), (FOR x IN y1424 RETURN x), (FOR x IN y1425 RETURN x), (FOR x IN y1426 RETURN x), (FOR x IN y1427 RETURN x), (FOR x IN y1428 RETURN x), (FOR x IN y1429 RETURN x), (FOR x IN y1430 RETURN x), (FOR x IN y1431 RETURN x), (FOR x IN y1432 RETURN x), (FOR x IN y1433 RETURN x), (FOR x IN y1434 RETURN x), (FOR x IN y1435 RETURN x), (FOR x IN y1436 RETURN x), (FOR x IN y1437 RETURN x), (FOR x IN y1438 RETURN x), (FOR x IN y1439 RETURN x), (FOR x IN y1440 RETURN x), (FOR x IN y1441 RETURN x), (FOR x IN y1442 RETURN x), (FOR x IN y1443 RETURN x), (FOR x IN y1444 RETURN x), (FOR x IN y1445 RETURN x), (FOR x IN y1446 RETURN x), (FOR x IN y1447 RETURN x), (FOR x IN y1448 RETURN x), (FOR x IN y1449 RETURN x), (FOR x IN y1450 RETURN x), (FOR x IN y1451 RETURN x), (FOR x IN y1452 RETURN x), (FOR x IN y1453 RETURN x), (FOR x IN y1454 RETURN x), (FOR x IN y1455 RETURN x), (FOR x IN y1456 RETURN x), (FOR x IN y1457 RETURN x), (FOR x IN y1458 RETURN x), (FOR x IN y1459 RETURN x), (FOR x IN y1460 RETURN x), (FOR x IN y1461 RETURN x), (FOR x IN y1462 RETURN x), (FOR x IN y1463 RETURN x), (FOR x IN y1464 RETURN x), (FOR x IN y1465 RETURN x), (FOR x IN y1466 RETURN x), (FOR x IN y1467 RETURN x), (FOR x IN y1468 RETURN x), (FOR x IN y1469 RETURN x), (FOR x IN y1470 RETURN x), (FOR x IN y1471 RETURN x), (FOR x IN y1472 RETURN x), (FOR x IN y1473 RETURN x), (FOR x IN y1474 RETURN x), (FOR x IN y1475 RETURN x), (FOR x IN y1476 RETURN x), (FOR x IN y1477 RETURN x), (FOR x IN y1478 RETURN x), (FOR x IN y1479 RETURN x), (FOR x IN y1480 RETURN x), (FOR x IN y1481 RETURN x), (FOR x IN y1482 RETURN x), (FOR x IN y1483 RETURN x), (FOR x IN y1484 RETURN x), (FOR x IN y1485 RETURN x), (FOR x IN y1486 RETURN x), (FOR x IN y1487 RETURN x), (FOR x IN y1488 RETURN x), (FOR x IN y1489 RETURN x), (FOR x IN y1490 RETURN x), (FOR x IN y1491 RETURN x), (FOR x IN y1492 RETURN x), (FOR x IN y1493 RETURN x), (FOR x IN y1494 RETURN x), (FOR x IN y1495 RETURN x), (FOR x IN y1496 RETURN x), (FOR x IN y1497 RETURN x), (FOR x IN y1498 RETURN x), (FOR x IN y1499 RETURN x), (FOR x IN y1500 RETURN x), (FOR x IN y1501 RETURN x), (FOR x IN y1502 RETURN x), (FOR x IN y1503 RETURN x), (FOR x IN y1504 RETURN x), (FOR x IN y1505 RETURN x), (FOR x IN y1506 RETURN x), (FOR x IN y1507 RETURN x), (FOR x IN y1508 RETURN x), (FOR x IN y1509 RETURN x), (FOR x IN y1510 RETURN x), (FOR x IN y1511 RETURN x), (FOR x IN y1512 RETURN x), (FOR x IN y1513 RETURN x), (FOR x IN y1514 RETURN x), (FOR x IN y1515 RETURN x), (FOR x IN y1516 RETURN x), (FOR x IN y1517 RETURN x), (FOR x IN y1518 RETURN x), (FOR x IN y1519 RETURN x), (FOR x IN y1520 RETURN x), (FOR x IN y1521 RETURN x), (FOR x IN y1522 RETURN x), (FOR x IN y1523 RETURN x), (FOR x IN y1524 RETURN x), (FOR x IN y1525 RETURN x), (FOR x IN y1526 RETURN x), (FOR x IN y1527 RETURN x), (FOR x IN y1528 RETURN x), (FOR x IN y1529 RETURN x), (FOR x IN y1530 RETURN x), (FOR x IN y1531 RETURN x), (FOR x IN y1532 RETURN x), (FOR x IN y1533 RETURN x), (FOR x IN y1534 RETURN x), (FOR x IN y1535 RETURN x), (FOR x IN y1536 RETURN x), (FOR x IN y1537 RETURN x), (FOR x IN y1538 RETURN x), (FOR x IN y1539 RETURN x), (FOR x IN y1540 RETURN x), (FOR x IN y1541 RETURN x), (FOR x IN y1542 RETURN x), (FOR x IN y1543 RETURN x), (FOR x IN y1544 RETURN x), (FOR x IN y1545 RETURN x), (FOR x IN y1546 RETURN x), (FOR x IN y1547 RETURN x), (FOR x IN y1548 RETURN x), (FOR x IN y1549 RETURN x), (FOR x IN y1550 RETURN x), (FOR x IN y1551 RETURN x), (FOR x IN y1552 RETURN x), (FOR x IN y1553 RETURN x), (FOR x IN y1554 RETURN x), (FOR x IN y1555 RETURN x), (FOR x IN y1556 RETURN x), (FOR x IN y1557 RETURN x), (FOR x IN y1558 RETURN x), (FOR x IN y1559 RETURN x), (FOR x IN y1560 RETURN x), (FOR x IN y1561 RETURN x), (FOR x IN y1562 RETURN x), (FOR x IN y1563 RETURN x), (FOR x IN y1564 RETURN x), (FOR x IN y1565 RETURN x), (FOR x IN y1566 RETURN x), (FOR x IN y1567 RETURN x), (FOR x IN y1568 RETURN x), (FOR x IN y1569 RETURN x), (FOR x IN y1570 RETURN x), (FOR x IN y1571 RETURN x), (FOR x IN y1572 RETURN x), (FOR x IN y1573 RETURN x), (FOR x IN y1574 RETURN x), (FOR x IN y1575 RETURN x), (FOR x IN y1576 RETURN x), (FOR x IN y1577 RETURN x), (FOR x IN y1578 RETURN x), (FOR x IN y1579 RETURN x), (FOR x IN y1580 RETURN x), (FOR x IN y1581 RETURN x), (FOR x IN y1582 RETURN x), (FOR x IN y1583 RETURN x), (FOR x IN y1584 RETURN x), (FOR x IN y1585 RETURN x), (FOR x IN y1586 RETURN x), (FOR x IN y1587 RETURN x), (FOR x IN y1588 RETURN x), (FOR x IN y1589 RETURN x), (FOR x IN y1590 RETURN x), (FOR x IN y1591 RETURN x), (FOR x IN y1592 RETURN x), (FOR x IN y1593 RETURN x), (FOR x IN y1594 RETURN x), (FOR x IN y1595 RETURN x), (FOR x IN y1596 RETURN x), (FOR x IN y1597 RETURN x), (FOR x IN y1598 RETURN x), (FOR x IN y1599 RETURN x), (FOR x IN y1600 RETURN x), (FOR x IN y1601 RETURN x), (FOR x IN y1602 RETURN x), (FOR x IN y1603 RETURN x), (FOR x IN y1604 RETURN x), (FOR x IN y1605 RETURN x), (FOR x IN y1606 RETURN x), (FOR x IN y1607 RETURN x), (FOR x IN y1608 RETURN x), (FOR x IN y1609 RETURN x), (FOR x IN y1610 RETURN x), (FOR x IN y1611 RETURN x), (FOR x IN y1612 RETURN x), (FOR x IN y1613 RETURN x), (FOR x IN y1614 RETURN x), (FOR x IN y1615 RETURN x), (FOR x IN y1616 RETURN x), (FOR x IN y1617 RETURN x), (FOR x IN y1618 RETURN x), (FOR x IN y1619 RETURN x), (FOR x IN y1620 RETURN x), (FOR x IN y1621 RETURN x), (FOR x IN y1622 RETURN x), (FOR x IN y1623 RETURN x), (FOR x IN y1624 RETURN x), (FOR x IN y1625 RETURN x), (FOR x IN y1626 RETURN x), (FOR x IN y1627 RETURN x), (FOR x IN y1628 RETURN x), (FOR x IN y1629 RETURN x), (FOR x IN y1630 RETURN x), (FOR x IN y1631 RETURN x), (FOR x IN y1632 RETURN x), (FOR x IN y1633 RETURN x), (FOR x IN y1634 RETURN x), (FOR x IN y1635 RETURN x), (FOR x IN y1636 RETURN x), (FOR x IN y1637 RETURN x), (FOR x IN y1638 RETURN x), (FOR x IN y1639 RETURN x), (FOR x IN y1640 RETURN x), (FOR x IN y1641 RETURN x), (FOR x IN y1642 RETURN x), (FOR x IN y1643 RETURN x), (FOR x IN y1644 RETURN x), (FOR x IN y1645 RETURN x), (FOR x IN y1646 RETURN x), (FOR x IN y1647 RETURN x), (FOR x IN y1648 RETURN x), (FOR x IN y1649 RETURN x), (FOR x IN y1650 RETURN x), (FOR x IN y1651 RETURN x), (FOR x IN y1652 RETURN x), (FOR x IN y1653 RETURN x), (FOR x IN y1654 RETURN x), (FOR x IN y1655 RETURN x), (FOR x IN y1656 RETURN x), (FOR x IN y1657 RETURN x), (FOR x IN y1658 RETURN x), (FOR x IN y1659 RETURN x), (FOR x IN y1660 RETURN x), (FOR x IN y1661 RETURN x), (FOR x IN y1662 RETURN x), (FOR x IN y1663 RETURN x), (FOR x IN y1664 RETURN x), (FOR x IN y1665 RETURN x), (FOR x IN y1666 RETURN x), (FOR x IN y1667 RETURN x), (FOR x IN y1668 RETURN x), (FOR x IN y1669 RETURN x), (FOR x IN y1670 RETURN x), (FOR x IN y1671 RETURN x), (FOR x IN y1672 RETURN x), (FOR x IN y1673 RETURN x), (FOR x IN y1674 RETURN x), (FOR x IN y1675 RETURN x), (FOR x IN y1676 RETURN x), (FOR x IN y1677 RETURN x), (FOR x IN y1678 RETURN x), (FOR x IN y1679 RETURN x), (FOR x IN y1680 RETURN x), (FOR x IN y1681 RETURN x), (FOR x IN y1682 RETURN x), (FOR x IN y1683 RETURN x), (FOR x IN y1684 RETURN x), (FOR x IN y1685 RETURN x), (FOR x IN y1686 RETURN x), (FOR x IN y1687 RETURN x), (FOR x IN y1688 RETURN x), (FOR x IN y1689 RETURN x), (FOR x IN y1690 RETURN x), (FOR x IN y1691 RETURN x), (FOR x IN y1692 RETURN x), (FOR x IN y1693 RETURN x), (FOR x IN y1694 RETURN x), (FOR x IN y1695 RETURN x), (FOR x IN y1696 RETURN x), (FOR x IN y1697 RETURN x), (FOR x IN y1698 RETURN x), (FOR x IN y1699 RETURN x), (FOR x IN y1700 RETURN x), (FOR x IN y1701 RETURN x), (FOR x IN y1702 RETURN x), (FOR x IN y1703 RETURN x), (FOR x IN y1704 RETURN x), (FOR x IN y1705 RETURN x), (FOR x IN y1706 RETURN x), (FOR x IN y1707 RETURN x), (FOR x IN y1708 RETURN x), (FOR x IN y1709 RETURN x), (FOR x IN y1710 RETURN x), (FOR x IN y1711 RETURN x), (FOR x IN y1712 RETURN x), (FOR x IN y1713 RETURN x), (FOR x IN y1714 RETURN x), (FOR x IN y1715 RETURN x), (FOR x IN y1716 RETURN x), (FOR x IN y1717 RETURN x), (FOR x IN y1718 RETURN x), (FOR x IN y1719 RETURN x), (FOR x IN y1720 RETURN x), (FOR x IN y1721 RETURN x), (FOR x IN y1722 RETURN x), (FOR x IN y1723 RETURN x), (FOR x IN y1724 RETURN x), (FOR x IN y1725 RETURN x), (FOR x IN y1726 RETURN x), (FOR x IN y1727 RETURN x), (FOR x IN y1728 RETURN x), (FOR x IN y1729 RETURN x), (FOR x IN y1730 RETURN x), (FOR x IN y1731 RETURN x), (FOR x IN y1732 RETURN x), (FOR x IN y1733 RETURN x), (FOR x IN y1734 RETURN x), (FOR x IN y1735 RETURN x), (FOR x IN y1736 RETURN x), (FOR x IN y1737 RETURN x), (FOR x IN y1738 RETURN x), (FOR x IN y1739 RETURN x), (FOR x IN y1740 RETURN x), (FOR x IN y1741 RETURN x), (FOR x IN y1742 RETURN x), (FOR x IN y1743 RETURN x), (FOR x IN y1744 RETURN x), (FOR x IN y1745 RETURN x), (FOR x IN y1746 RETURN x), (FOR x IN y1747 RETURN x), (FOR x IN y1748 RETURN x), (FOR x IN y1749 RETURN x), (FOR x IN y1750 RETURN x), (FOR x IN y1751 RETURN x), (FOR x IN y1752 RETURN x), (FOR x IN y1753 RETURN x), (FOR x IN y1754 RETURN x), (FOR x IN y1755 RETURN x), (FOR x IN y1756 RETURN x), (FOR x IN y1757 RETURN x), (FOR x IN y1758 RETURN x), (FOR x IN y1759 RETURN x), (FOR x IN y1760 RETURN x), (FOR x IN y1761 RETURN x), (FOR x IN y1762 RETURN x), (FOR x IN y1763 RETURN x), (FOR x IN y1764 RETURN x), (FOR x IN y1765 RETURN x), (FOR x IN y1766 RETURN x), (FOR x IN y1767 RETURN x), (FOR x IN y1768 RETURN x), (FOR x IN y1769 RETURN x), (FOR x IN y1770 RETURN x), (FOR x IN y1771 RETURN x), (FOR x IN y1772 RETURN x), (FOR x IN y1773 RETURN x), (FOR x IN y1774 RETURN x), (FOR x IN y1775 RETURN x), (FOR x IN y1776 RETURN x), (FOR x IN y1777 RETURN x), (FOR x IN y1778 RETURN x), (FOR x IN y1779 RETURN x), (FOR x IN y1780 RETURN x), (FOR x IN y1781 RETURN x), (FOR x IN y1782 RETURN x), (FOR x IN y1783 RETURN x), (FOR x IN y1784 RETURN x), (FOR x IN y1785 RETURN x), (FOR x IN y1786 RETURN x), (FOR x IN y1787 RETURN x), (FOR x IN y1788 RETURN x), (FOR x IN y1789 RETURN x), (FOR x IN y1790 RETURN x), (FOR x IN y1791 RETURN x), (FOR x IN y1792 RETURN x), (FOR x IN y1793 RETURN x), (FOR x IN y1794 RETURN x), (FOR x IN y1795 RETURN x), (FOR x IN y1796 RETURN x), (FOR x IN y1797 RETURN x), (FOR x IN y1798 RETURN x), (FOR x IN y1799 RETURN x), (FOR x IN y1800 RETURN x), (FOR x IN y1801 RETURN x), (FOR x IN y1802 RETURN x), (FOR x IN y1803 RETURN x), (FOR x IN y1804 RETURN x), (FOR x IN y1805 RETURN x), (FOR x IN y1806 RETURN x), (FOR x IN y1807 RETURN x), (FOR x IN y1808 RETURN x), (FOR x IN y1809 RETURN x), (FOR x IN y1810 RETURN x), (FOR x IN y1811 RETURN x), (FOR x IN y1812 RETURN x), (FOR x IN y1813 RETURN x), (FOR x IN y1814 RETURN x), (FOR x IN y1815 RETURN x), (FOR x IN y1816 RETURN x), (FOR x IN y1817 RETURN x), (FOR x IN y1818 RETURN x), (FOR x IN y1819 RETURN x), (FOR x IN y1820 RETURN x), (FOR x IN y1821 RETURN x), (FOR x IN y1822 RETURN x), (FOR x IN y1823 RETURN x), (FOR x IN y1824 RETURN x), (FOR x IN y1825 RETURN x), (FOR x IN y1826 RETURN x), (FOR x IN y1827 RETURN x), (FOR x IN y1828 RETURN x), (FOR x IN y1829 RETURN x), (FOR x IN y1830 RETURN x), (FOR x IN y1831 RETURN x), (FOR x IN y1832 RETURN x), (FOR x IN y1833 RETURN x), (FOR x IN y1834 RETURN x), (FOR x IN y1835 RETURN x), (FOR x IN y1836 RETURN x), (FOR x IN y1837 RETURN x), (FOR x IN y1838 RETURN x), (FOR x IN y1839 RETURN x), (FOR x IN y1840 RETURN x), (FOR x IN y1841 RETURN x), (FOR x IN y1842 RETURN x), (FOR x IN y1843 RETURN x), (FOR x IN y1844 RETURN x), (FOR x IN y1845 RETURN x), (FOR x IN y1846 RETURN x), (FOR x IN y1847 RETURN x), (FOR x IN y1848 RETURN x), (FOR x IN y1849 RETURN x), (FOR x IN y1850 RETURN x), (FOR x IN y1851 RETURN x), (FOR x IN y1852 RETURN x), (FOR x IN y1853 RETURN x), (FOR x IN y1854 RETURN x), (FOR x IN y1855 RETURN x), (FOR x IN y1856 RETURN x), (FOR x IN y1857 RETURN x), (FOR x IN y1858 RETURN x), (FOR x IN y1859 RETURN x), (FOR x IN y1860 RETURN x), (FOR x IN y1861 RETURN x), (FOR x IN y1862 RETURN x), (FOR x IN y1863 RETURN x), (FOR x IN y1864 RETURN x), (FOR x IN y1865 RETURN x), (FOR x IN y1866 RETURN x), (FOR x IN y1867 RETURN x), (FOR x IN y1868 RETURN x), (FOR x IN y1869 RETURN x), (FOR x IN y1870 RETURN x), (FOR x IN y1871 RETURN x), (FOR x IN y1872 RETURN x), (FOR x IN y1873 RETURN x), (FOR x IN y1874 RETURN x), (FOR x IN y1875 RETURN x), (FOR x IN y1876 RETURN x), (FOR x IN y1877 RETURN x), (FOR x IN y1878 RETURN x), (FOR x IN y1879 RETURN x), (FOR x IN y1880 RETURN x), (FOR x IN y1881 RETURN x), (FOR x IN y1882 RETURN x), (FOR x IN y1883 RETURN x), (FOR x IN y1884 RETURN x), (FOR x IN y1885 RETURN x), (FOR x IN y1886 RETURN x), (FOR x IN y1887 RETURN x), (FOR x IN y1888 RETURN x), (FOR x IN y1889 RETURN x), (FOR x IN y1890 RETURN x), (FOR x IN y1891 RETURN x), (FOR x IN y1892 RETURN x), (FOR x IN y1893 RETURN x), (FOR x IN y1894 RETURN x), (FOR x IN y1895 RETURN x), (FOR x IN y1896 RETURN x), (FOR x IN y1897 RETURN x), (FOR x IN y1898 RETURN x), (FOR x IN y1899 RETURN x), (FOR x IN y1900 RETURN x), (FOR x IN y1901 RETURN x), (FOR x IN y1902 RETURN x), (FOR x IN y1903 RETURN x), (FOR x IN y1904 RETURN x), (FOR x IN y1905 RETURN x), (FOR x IN y1906 RETURN x), (FOR x IN y1907 RETURN x), (FOR x IN y1908 RETURN x), (FOR x IN y1909 RETURN x), (FOR x IN y1910 RETURN x), (FOR x IN y1911 RETURN x), (FOR x IN y1912 RETURN x), (FOR x IN y1913 RETURN x), (FOR x IN y1914 RETURN x), (FOR x IN y1915 RETURN x), (FOR x IN y1916 RETURN x), (FOR x IN y1917 RETURN x), (FOR x IN y1918 RETURN x), (FOR x IN y1919 RETURN x), (FOR x IN y1920 RETURN x), (FOR x IN y1921 RETURN x), (FOR x IN y1922 RETURN x), (FOR x IN y1923 RETURN x), (FOR x IN y1924 RETURN x), (FOR x IN y1925 RETURN x), (FOR x IN y1926 RETURN x), (FOR x IN y1927 RETURN x), (FOR x IN y1928 RETURN x), (FOR x IN y1929 RETURN x), (FOR x IN y1930 RETURN x), (FOR x IN y1931 RETURN x), (FOR x IN y1932 RETURN x), (FOR x IN y1933 RETURN x), (FOR x IN y1934 RETURN x), (FOR x IN y1935 RETURN x), (FOR x IN y1936 RETURN x), (FOR x IN y1937 RETURN x), (FOR x IN y1938 RETURN x), (FOR x IN y1939 RETURN x), (FOR x IN y1940 RETURN x), (FOR x IN y1941 RETURN x), (FOR x IN y1942 RETURN x), (FOR x IN y1943 RETURN x), (FOR x IN y1944 RETURN x), (FOR x IN y1945 RETURN x), (FOR x IN y1946 RETURN x), (FOR x IN y1947 RETURN x), (FOR x IN y1948 RETURN x), (FOR x IN y1949 RETURN x), (FOR x IN y1950 RETURN x), (FOR x IN y1951 RETURN x), (FOR x IN y1952 RETURN x), (FOR x IN y1953 RETURN x), (FOR x IN y1954 RETURN x), (FOR x IN y1955 RETURN x), (FOR x IN y1956 RETURN x), (FOR x IN y1957 RETURN x), (FOR x IN y1958 RETURN x), (FOR x IN y1959 RETURN x), (FOR x IN y1960 RETURN x), (FOR x IN y1961 RETURN x), (FOR x IN y1962 RETURN x), (FOR x IN y1963 RETURN x), (FOR x IN y1964 RETURN x), (FOR x IN y1965 RETURN x), (FOR x IN y1966 RETURN x), (FOR x IN y1967 RETURN x), (FOR x IN y1968 RETURN x), (FOR x IN y1969 RETURN x), (FOR x IN y1970 RETURN x), (FOR x IN y1971 RETURN x), (FOR x IN y1972 RETURN x), (FOR x IN y1973 RETURN x), (FOR x IN y1974 RETURN x), (FOR x IN y1975 RETURN x), (FOR x IN y1976 RETURN x), (FOR x IN y1977 RETURN x), (FOR x IN y1978 RETURN x), (FOR x IN y1979 RETURN x), (FOR x IN y1980 RETURN x), (FOR x IN y1981 RETURN x), (FOR x IN y1982 RETURN x), (FOR x IN y1983 RETURN x), (FOR x IN y1984 RETURN x), (FOR x IN y1985 RETURN x), (FOR x IN y1986 RETURN x), (FOR x IN y1987 RETURN x), (FOR x IN y1988 RETURN x), (FOR x IN y1989 RETURN x), (FOR x IN y1990 RETURN x), (FOR x IN y1991 RETURN x), (FOR x IN y1992 RETURN x), (FOR x IN y1993 RETURN x), (FOR x IN y1994 RETURN x), (FOR x IN y1995 RETURN x), (FOR x IN y1996 RETURN x), (FOR x IN y1997 RETURN x), (FOR x IN y1998 RETURN x), (FOR x IN y1999 RETURN x), (FOR x IN y2000 RETURN x), (FOR x IN y2001 RETURN x), (FOR x IN y2002 RETURN x), (FOR x IN y2003 RETURN x), (FOR x IN y2004 RETURN x), (FOR x IN y2005 RETURN x), (FOR x IN y2006 RETURN x), (FOR x IN y2007 RETURN x), (FOR x IN y2008 RETURN x), (FOR x IN y2009 RETURN x), (FOR x IN y2010 RETURN x), (FOR x IN y2011 RETURN x), (FOR x IN y2012 RETURN x), (FOR x IN y2013 RETURN x), (FOR x IN y2014 RETURN x), (FOR x IN y2015 RETURN x), (FOR x IN y2016 RETURN x), (FOR x IN y2017 RETURN x), (FOR x IN y2018 RETURN x), (FOR x IN y2019 RETURN x), (FOR x IN y2020 RETURN x), (FOR x IN y2021 RETURN x), (FOR x IN y2022 RETURN x), (FOR x IN y2023 RETURN x), (FOR x IN y2024 RETURN x), (FOR x IN y2025 RETURN x), (FOR x IN y2026 RETURN x), (FOR x IN y2027 RETURN x), (FOR x IN y2028 RETURN x), (FOR x IN y2029 RETURN x), (FOR x IN y2030 RETURN x), (FOR x IN y2031 RETURN x), (FOR x IN y2032 RETURN x), (FOR x IN y2033 RETURN x), (FOR x IN y2034 RETURN x), (FOR x IN y2035 RETURN x), (FOR x IN y2036 RETURN x), (FOR x IN y2037 RETURN x), (FOR x IN y2038 RETURN x), (FOR x IN y2039 RETURN x), (FOR x IN y2040 RETURN x), (FOR x IN y2041 RETURN x), (FOR x IN y2042 RETURN x), (FOR x IN y2043 RETURN x), (FOR x IN y2044 RETURN x), (FOR x IN y2045 RETURN x), (FOR x IN y2046 RETURN x), (FOR x IN y2047 RETURN x), (FOR x IN y2048 RETURN x))");
    },

////////////////////////////////////////////////////////////////////////////////
/// @brief test line numbers in parse errors
////////////////////////////////////////////////////////////////////////////////

    testLineNumbers : function () {
      var queries = [
        [ "RETURN 1 +", [ 1, 10 ] ],
        [ "RETURN 1 + ", [ 1, 11 ] ],
        [ "RETURN 1 + ", [ 1, 11 ] ],
        [ "\nRETURN 1 + ", [ 2, 11 ] ],
        [ "\r\nRETURN 1 + ", [ 2, 11 ] ],
        [ "\n\n   RETURN 1 + ", [ 3, 14 ] ],
        [ "\n// foo\n   RETURN 1 + ", [ 3, 14 ] ],
        [ "\n/* foo \n\n bar */\n   RETURN 1 + ", [ 5, 14 ] ],
        [ "RETURN \"\n\n\" + ", [ 3, 5 ] ],
        [ "RETURN '\n\n' + ", [ 3, 5 ] ],
        [ "RETURN \"\n\n", [ 3, 1 ] ],
        [ "RETURN '\n\n", [ 3, 1 ] ],
        [ "RETURN `ahaa\n\n", [ 3, 1 ] ],
        [ "RETURN `ahaa\n\n", [ 3, 1 ] ],
        [ "RETURN `ahaa\n\n ", [ 3, 2 ] ]
      ];

      queries.forEach(function(query) {
        try {
          AQL_EXECUTE(query[0]);
          fail();
        } catch (err) {
          assertEqual(errors.ERROR_QUERY_PARSE.code, err.errorNum);
          assertMatch(/at position \d+:\d+/, err.errorMessage);
          var matches = err.errorMessage.match(/at position (\d+):(\d+)/);
          var line = parseInt(matches[1], 10);
          var column = parseInt(matches[2], 10);
          assertEqual(query[1][0], line);
          assertEqual(query[1][1], column);
        }
      });
    },

    testPrecedenceOfNotIn : function() {
      let result = AQL_PARSE("RETURN 3..4 NOT IN 1..2").ast;

      assertEqual("root", result[0].type);
      result = result[0].subNodes;

      assertEqual("return", result[0].type);
      result = result[0].subNodes;

      assertEqual("compare not in", result[0].type);
      let sub = result[0].subNodes;
      assertEqual("range", sub[0].type);
      assertEqual("value", sub[0].subNodes[0].type);
      assertEqual(3, sub[0].subNodes[0].value);
      assertEqual("value", sub[0].subNodes[1].type);
      assertEqual(4, sub[0].subNodes[1].value);
      
      assertEqual("range", sub[1].type);
      assertEqual("value", sub[1].subNodes[0].type);
      assertEqual(1, sub[1].subNodes[0].value);
      assertEqual("value", sub[1].subNodes[1].type);
      assertEqual(2, sub[1].subNodes[1].value);
     

      result = AQL_PARSE("RETURN 3..(4 NOT IN 1)..2").ast;

      assertEqual("root", result[0].type);
      result = result[0].subNodes;

      assertEqual("return", result[0].type);
      result = result[0].subNodes;
      
      assertEqual("range", result[0].type);
      sub = result[0].subNodes;

      assertEqual("range", sub[0].type);
      assertEqual("value", sub[0].subNodes[0].type);
      assertEqual(3, sub[0].subNodes[0].value);
      assertEqual("compare not in", sub[0].subNodes[1].type);
      assertEqual("value", sub[0].subNodes[1].subNodes[0].type);
      assertEqual(4, sub[0].subNodes[1].subNodes[0].value);
      assertEqual("value", sub[0].subNodes[1].subNodes[1].type);
      assertEqual(1, sub[0].subNodes[1].subNodes[1].value);
      assertEqual("value", sub[1].type);
      assertEqual(2, sub[1].value);
    },
    
    testPrecedenceOfNestedNotIn : function() {
      let result = AQL_PARSE("RETURN 3..4 NOT IN 1..2 NOT IN 7..8").ast;

      assertEqual("root", result[0].type);
      result = result[0].subNodes;

      assertEqual("return", result[0].type);
      result = result[0].subNodes;
      
      assertEqual("compare not in", result[0].type);
      let sub = result[0].subNodes;
      assertEqual("compare not in", sub[0].type);
      assertEqual("range", sub[0].subNodes[0].type);
      assertEqual("value", sub[0].subNodes[0].subNodes[0].type);
      assertEqual(3, sub[0].subNodes[0].subNodes[0].value);
      assertEqual("value", sub[0].subNodes[0].subNodes[1].type);
      assertEqual(4, sub[0].subNodes[0].subNodes[1].value);
      assertEqual("range", sub[0].subNodes[1].type);
      assertEqual("value", sub[0].subNodes[1].subNodes[0].type);
      assertEqual(1, sub[0].subNodes[1].subNodes[0].value);
      assertEqual("value", sub[0].subNodes[1].subNodes[1].type);
      assertEqual(2, sub[0].subNodes[1].subNodes[1].value);
      
      assertEqual("range", sub[1].type);
      assertEqual("value", sub[1].subNodes[0].type);
      assertEqual(7, sub[1].subNodes[0].value);
      assertEqual("value", sub[1].subNodes[1].type);
      assertEqual(8, sub[1].subNodes[1].value);
<<<<<<< HEAD
    }
=======
    },
    
    testNotLike : function() {
      let result = AQL_PARSE("RETURN 'a' NOT LIKE 'b'").ast;

      assertEqual("root", result[0].type);
      result = result[0].subNodes;
      
      assertEqual("return", result[0].type);
      result = result[0].subNodes;

      assertEqual("unary not", result[0].type);
      let sub = result[0].subNodes[0];

      assertEqual("function call", sub.type);
      assertEqual("LIKE", sub.name);
    },

    testNotMatches : function() {
      let result = AQL_PARSE("RETURN 'a' NOT =~ 'b'").ast;

      assertEqual("root", result[0].type);
      result = result[0].subNodes;
      
      assertEqual("return", result[0].type);
      result = result[0].subNodes;

      assertEqual("unary not", result[0].type);
      let sub = result[0].subNodes[0];

      assertEqual("function call", sub.type);
      assertEqual("REGEX_TEST", sub.name);
    },
>>>>>>> 8c573549

    testNotNotMatches : function() {
      let result = AQL_PARSE("RETURN 'a' NOT !~ 'b'").ast;

      assertEqual("root", result[0].type);
      result = result[0].subNodes;
      
      assertEqual("return", result[0].type);
      result = result[0].subNodes;

      assertEqual("function call", result[0].type);
      assertEqual("REGEX_TEST", result[0].name);
    }
  };
}

jsunity.run(ahuacatlParseTestSuite);

return jsunity.done();<|MERGE_RESOLUTION|>--- conflicted
+++ resolved
@@ -428,9 +428,6 @@
       assertEqual(7, sub[1].subNodes[0].value);
       assertEqual("value", sub[1].subNodes[1].type);
       assertEqual(8, sub[1].subNodes[1].value);
-<<<<<<< HEAD
-    }
-=======
     },
     
     testNotLike : function() {
@@ -464,7 +461,6 @@
       assertEqual("function call", sub.type);
       assertEqual("REGEX_TEST", sub.name);
     },
->>>>>>> 8c573549
 
     testNotNotMatches : function() {
       let result = AQL_PARSE("RETURN 'a' NOT !~ 'b'").ast;
