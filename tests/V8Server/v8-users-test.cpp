--- conflicted
+++ resolved
@@ -23,7 +23,6 @@
 
 #include "gtest/gtest.h"
 
-<<<<<<< HEAD
 #include "Helper/TestHelper.h"
 #include "Mocks/Servers.h"
 
@@ -36,48 +35,6 @@
 // -----------------------------------------------------------------------------
 // --SECTION--                                                 setup / tear-down
 // -----------------------------------------------------------------------------
-=======
-#include "velocypack/Builder.h"
-
-#include "IResearch/common.h"
-#include "Mocks/LogLevels.h"
-#include "Mocks/Servers.h"
-
-#include "Aql/QueryRegistry.h"
-#include "Basics/StaticStrings.h"
-#include "GeneralServer/AuthenticationFeature.h"
-#include "Replication/ReplicationFeature.h"
-#include "RestServer/DatabaseFeature.h"
-#include "RestServer/QueryRegistryFeature.h"
-#include "RestServer/SystemDatabaseFeature.h"
-#include "RestServer/ViewTypesFeature.h"
-#include "Sharding/ShardingFeature.h"
-#include "StorageEngine/EngineSelectorFeature.h"
-#include "Utils/ExecContext.h"
-#include "V8/v8-vpack.h"
-#include "V8Server/V8DealerFeature.h"
-#include "V8Server/v8-users.h"
-#include "VocBase/LogicalCollection.h"
-#include "VocBase/LogicalView.h"
-#include "VocBase/vocbase.h"
-
-#if USE_ENTERPRISE
-#include "Enterprise/Ldap/LdapFeature.h"
-#endif
-
-// The following v8 headers must be included late, or MSVC fails to compile
-// (error in mswsockdef.h), because V8's win32-headers.h #undef some macros like
-// CONST and VOID. If, e.g., "Cluster/ClusterInfo.h" (which is in turn included
-// here by "Sharding/ShardingFeature.h") is included after these, compilation
-// fails. Another option than to include the following headers late is to
-// include ClusterInfo.h before them.
-// I have not dug into which header included by ClusterInfo.h will finally
-// include mwsockdef.h. Nor did I check whether all of the following headers
-// will include V8's "src/base/win32-headers.h".
-#include "src/api.h"
-#include "src/objects-inl.h"
-#include "src/objects/scope-info.h"
->>>>>>> dc6dba27
 
 namespace {
 std::string const COLLECTION_NAME = "testDataSource";
@@ -104,20 +61,16 @@
 constexpr arangodb::auth::Level RO = arangodb::auth::Level::RO;
 }  // namespace
 
-<<<<<<< HEAD
-class V8UsersTest : public ::testing::Test {
- public:
-  static arangodb::tests::TestHelper helper;
-
-=======
-// -----------------------------------------------------------------------------
-// --SECTION--                                                 setup / tear-down
-// -----------------------------------------------------------------------------
-
 class V8UsersTest
     : public ::testing::Test,
       public arangodb::tests::LogSuppressor<arangodb::Logger::AUTHENTICATION, arangodb::LogLevel::ERR> {
->>>>>>> dc6dba27
+ public:
+  static arangodb::tests::TestHelper helper;
+
+  // -----------------------------------------------------------------------------
+  // --SECTION--                                                 setup / tear-down
+  // -----------------------------------------------------------------------------
+
  protected:
   arangodb::ExecContext* exec;
   std::unique_ptr<arangodb::ExecContext::Scope> execContextScope;
@@ -125,7 +78,6 @@
   V8UsersTest() : exec(nullptr) {
     helper.usersSetup();
 
-<<<<<<< HEAD
     exec = helper.createExecContext(arangodb::auth::AuthUser{USERNAME},
                                     arangodb::auth::DatabaseResource{DB_NAME});
     exec->setSystemDbAuthLevel(RW);
@@ -141,11 +93,6 @@
   static void SetUpTestCase() { SetUpTestSuite(); }
 
   static void SetUpTestSuite() {
-    // suppress: INFO {authentication} Authentication is turned on ...
-    // suppress: WARNING {authentication} --server.jwt-secret is ...
-    arangodb::LogTopic::setLogLevel(arangodb::Logger::AUTHENTICATION.name(),
-                                    arangodb::LogLevel::ERR);
-
     auto server = helper.mockAqlServerInit();
     helper.viewFactoryInit(server);
 
@@ -188,19 +135,7 @@
   // name changed between gtest versions
   static void TearDownTestCase() { TearDownTestSuite(); }
 
-  static void TearDownTestSuite() {
-    helper.v8Teardown();
-
-    arangodb::LogTopic::setLogLevel(arangodb::Logger::AUTHENTICATION.name(),
-                                    arangodb::LogLevel::DEFAULT);
-  }
-=======
-    auto& viewTypesFeature = server.getFeature<arangodb::ViewTypesFeature>();
-    viewTypesFeature.emplace(arangodb::LogicalDataSource::Type::emplace(arangodb::velocypack::StringRef(
-                                 "testViewType")),
-                             viewFactory);
-  }
->>>>>>> dc6dba27
+  static void TearDownTestSuite() { helper.v8Teardown(); }
 };
 
 arangodb::tests::TestHelper V8UsersTest::helper;
