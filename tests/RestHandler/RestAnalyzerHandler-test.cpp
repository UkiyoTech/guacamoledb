////////////////////////////////////////////////////////////////////////////////
/// DISCLAIMER
///
/// Copyright 2019 ArangoDB GmbH, Cologne, Germany
///
/// Licensed under the Apache License, Version 2.0 (the "License");
/// you may not use this file except in compliance with the License.
/// You may obtain a copy of the License at
///
///     http://www.apache.org/licenses/LICENSE-2.0
///
/// Unless required by applicable law or agreed to in writing, software
/// distributed under the License is distributed on an "AS IS" BASIS,
/// WITHOUT WARRANTIES OR CONDITIONS OF ANY KIND, either express or implied.
/// See the License for the specific language governing permissions and
/// limitations under the License.
///
/// Copyright holder is ArangoDB GmbH, Cologne, Germany
///
/// @author Andrey Abramov
/// @author Vasiliy Nabatchikov
////////////////////////////////////////////////////////////////////////////////

#include "gtest/gtest.h"
#include "../IResearch/common.h"
#include "../IResearch/RestHandlerMock.h"
#include "../Mocks/StorageEngineMock.h"

#include <velocypack/Iterator.h>
#include <velocypack/Parser.h>

#include "Aql/QueryRegistry.h"
#include "Auth/DatabaseResource.h"
#include "Basics/VelocyPackHelper.h"
#include "GeneralServer/AuthenticationFeature.h"
#include "IResearch/IResearchAnalyzerFeature.h"
#include "IResearch/IResearchCommon.h"
#include "RestHandler/RestAnalyzerHandler.h"
#include "RestServer/DatabaseFeature.h"
#include "RestServer/QueryRegistryFeature.h"
#include "RestServer/SystemDatabaseFeature.h"
#include "StorageEngine/EngineSelectorFeature.h"
#include "V8Server/V8DealerFeature.h"
#include "VocBase/LogicalCollection.h"
#include "VocBase/Methods/Collections.h"

<<<<<<< HEAD
#if USE_ENTERPRISE
#include "Enterprise/Ldap/LdapFeature.h"
#endif
=======
#include "../Mocks/Servers.h"
#include "velocypack/Iterator.h"
#include "velocypack/Parser.h"
>>>>>>> 2e91f4fe

#include "analysis/analyzers.hpp"
#include "analysis/token_attributes.hpp"

#include "Logger/LogMacros.h"

#define ASSERT_ARANGO_OK(x) \
  { ASSERT_TRUE(x.ok()) << x.errorMessage(); }

using namespace std::literals::string_literals;

namespace {

class EmptyAnalyzer : public irs::analysis::analyzer {
 public:
  DECLARE_ANALYZER_TYPE();
  EmptyAnalyzer() : irs::analysis::analyzer(EmptyAnalyzer::type()) {
    _attrs.emplace(_attr);
  }
  virtual irs::attribute_view const& attributes() const NOEXCEPT override {
    return _attrs;
  }
  static ptr make(irs::string_ref const&) {
    PTR_NAMED(EmptyAnalyzer, ptr);
    return ptr;
  }
  static bool normalize(irs::string_ref const&, std::string& out) {
    out.resize(VPackSlice::emptyObjectSlice().byteSize());
    std::memcpy(&out[0], VPackSlice::emptyObjectSlice().begin(), out.size());
    return true;
  }
  virtual bool next() override { return false; }
  virtual bool reset(irs::string_ref const& data) override { return true; }

 private:
  irs::attribute_view _attrs;
  irs::frequency _attr;
};

DEFINE_ANALYZER_TYPE_NAMED(EmptyAnalyzer, "rest-analyzer-empty");
REGISTER_ANALYZER_VPACK(EmptyAnalyzer, EmptyAnalyzer::make, EmptyAnalyzer::normalize);

}  // namespace

// -----------------------------------------------------------------------------
// --SECTION--                                                 setup / tear-down
// -----------------------------------------------------------------------------

class RestAnalyzerHandlerTest : public ::testing::Test {
 protected:
  arangodb::tests::mocks::MockAqlServer server;
  TRI_vocbase_t& _system_vocbase;

  std::vector<std::pair<arangodb::application_features::ApplicationFeature*, bool>> features;
  arangodb::iresearch::IResearchAnalyzerFeature* analyzers;
  arangodb::DatabaseFeature* dbFeature;
  arangodb::AuthenticationFeature* authFeature;
  arangodb::auth::UserManager* userManager;

  struct ExecContext : public arangodb::ExecContext {
    ExecContext()
        : arangodb::ExecContext(arangodb::ExecContext::Type::Default, "", "",
                                arangodb::auth::Level::NONE,
                                arangodb::auth::Level::NONE) {}
  } execContext;
  arangodb::ExecContextScope execContextScope;  // (&execContext);
  arangodb::aql::QueryRegistry queryRegistry;  // required for UserManager::loadFromDB()

  RestAnalyzerHandlerTest()
      : server(),
        _system_vocbase(server.getSystemDatabase()),
        execContext(),
        execContextScope(&execContext),
        queryRegistry(0) {
    // suppress INFO {authentication} Authentication is turned on (system only), authentication for unix sockets is turned on
    // suppress WARNING {authentication} --server.jwt-secret is insecure. Use --server.jwt-secret-keyfile instead
    arangodb::LogTopic::setLogLevel(arangodb::Logger::AUTHENTICATION.name(),
                                    arangodb::LogLevel::ERR);

    // suppress log messages since tests check error conditions
    arangodb::LogTopic::setLogLevel(arangodb::iresearch::TOPIC.name(),
                                    arangodb::LogLevel::FATAL);

    authFeature = arangodb::AuthenticationFeature::instance();
    TRI_ASSERT(authFeature != nullptr);

    userManager = authFeature->userManager();
    TRI_ASSERT(userManager != nullptr);

    grantOnDb(arangodb::StaticStrings::SystemDatabase, arangodb::auth::Level::RW);

    userManager->setQueryRegistry(&queryRegistry);

    analyzers = arangodb::application_features::ApplicationServer::server
                    ->lookupFeature<arangodb::iresearch::IResearchAnalyzerFeature>(
                        "ArangoSearchAnalyzer"s);
    TRI_ASSERT(analyzers != nullptr);

    // TODO: This should at the very least happen in the mock
    // create system vocbase
    {
      arangodb::methods::Collections::createSystem(server.getSystemDatabase(),
                                                   arangodb::tests::AnalyzerCollectionName,
                                                   false);
    }
    dbFeature = arangodb::application_features::ApplicationServer::server
                    ->lookupFeature<arangodb::DatabaseFeature>("Database");
    TRI_ASSERT(dbFeature != nullptr);

    createAnalyzers();

    grantOnDb(arangodb::StaticStrings::SystemDatabase, arangodb::auth::Level::NONE);
  }
  ~RestAnalyzerHandlerTest() {
    arangodb::LogTopic::setLogLevel(arangodb::iresearch::TOPIC.name(),
                                    arangodb::LogLevel::DEFAULT);
    arangodb::LogTopic::setLogLevel(arangodb::Logger::AUTHENTICATION.name(),
                                    arangodb::LogLevel::DEFAULT);
  }

  // Creates the analyzers that are used in all the tests
  void createAnalyzers() {
    arangodb::Result res;
    std::string name;
    arangodb::iresearch::IResearchAnalyzerFeature::EmplaceResult result;

    name = arangodb::StaticStrings::SystemDatabase + "::testAnalyzer1";

    ASSERT_ARANGO_OK(
        analyzers->emplace(result, name, "identity"s,
                           VPackParser::fromJson("{\"args\":\"abc\"}"s)->slice()));

    name = arangodb::StaticStrings::SystemDatabase + "::testAnalyzer2";
    ASSERT_ARANGO_OK(
        analyzers->emplace(result, name, "identity"s,
                           VPackParser::fromJson("{\"args\":\"abc\"}"s)->slice()));

    name = arangodb::StaticStrings::SystemDatabase + "::emptyAnalyzer"s;
    ASSERT_ARANGO_OK(
        analyzers->emplace(result, name, "rest-analyzer-empty"s,
                           VPackParser::fromJson("{\"args\":\"en\"}"s)->slice(),
                           irs::flags{irs::frequency::type()}));
  };

  // Creates a new database
  void createDatabase(std::string const& name) {
    arangodb::iresearch::IResearchAnalyzerFeature::EmplaceResult result;
    auto const databases = arangodb::velocypack::Parser::fromJson(
        std::string("[ { \"name\": \"" + name + "\" } ]"));
    ASSERT_TRUE((TRI_ERROR_NO_ERROR == dbFeature->loadDatabases(databases->slice())));

    grantOnDb({{name, arangodb::auth::Level::RW},
               {arangodb::StaticStrings::SystemDatabase, arangodb::auth::Level::RW}});

    arangodb::Result res;
    std::tie(res, std::ignore) =
        arangodb::methods::Collections::createSystem(*dbFeature->useDatabase(name),
                                                     arangodb::tests::AnalyzerCollectionName,
                                                     false);

    ASSERT_TRUE(res.ok());

<<<<<<< HEAD
  arangodb::ExecContext::NobodyScope execContextScope;
  auto* authFeature = arangodb::AuthenticationFeature::instance();
  auto* userManager = authFeature->userManager();
  arangodb::aql::QueryRegistry queryRegistry(0);  // required for UserManager::loadFromDB()
  userManager->setQueryRegistry(&queryRegistry);
  auto resetUserManager = std::shared_ptr<arangodb::auth::UserManager>(
      userManager,
      [](arangodb::auth::UserManager* ptr) -> void { ptr->removeAllUsers(); });

  // invalid params (non-object body)
  {
    TRI_vocbase_t vocbase(TRI_vocbase_type_e::TRI_VOCBASE_TYPE_NORMAL, 1,
                          arangodb::StaticStrings::SystemDatabase);
    auto requestPtr = std::make_unique<GeneralRequestMock>(vocbase);
    auto& request = *requestPtr;
    auto responcePtr = std::make_unique<GeneralResponseMock>();
    auto& responce = *responcePtr;
    arangodb::iresearch::RestAnalyzerHandler handler(requestPtr.release(),
                                                     responcePtr.release());
    request.setRequestType(arangodb::rest::RequestType::POST);
    request._payload.openArray();
    request._payload.close();
=======
    ASSERT_ARANGO_OK(analyzers->emplace(result, name + "::testAnalyzer1",
                                        "identity"s, VPackSlice::noneSlice()));
    ASSERT_ARANGO_OK(analyzers->emplace(result, name + "::testAnalyzer2",
                                        "identity"s, VPackSlice::noneSlice()));
  }
>>>>>>> 2e91f4fe

  // Grant permissions on one DB
  // NOTE that permissions are always overwritten.
  void grantOnDb(std::string const& dbName, arangodb::auth::Level const& level) {
    arangodb::auth::UserMap userMap;  // empty map, no user -> no permissions
    auto& user =
        userMap
            .emplace("", arangodb::auth::User::newUser("", "", arangodb::auth::Source::LDAP))
            .first->second;

    // for system collections User::collectionAuthLevel(...) returns database auth::Level
    user.grantDatabase(dbName, level);
    // set user map to avoid loading configuration from system database
    userManager->setAuthInfo(userMap);
  }

  // Grant permissions on multiple DBs
  // NOTE that permissions are always overwritten.
  void grantOnDb(std::vector<std::pair<std::string const&, arangodb::auth::Level const&>> grants) {
    arangodb::auth::UserMap userMap;
    auto& user =
        userMap
            .emplace("", arangodb::auth::User::newUser(""s, ""s, arangodb::auth::Source::LDAP))
            .first->second;

    for (auto& g : grants) {
      user.grantDatabase(g.first, g.second);
    }
    userManager->setAuthInfo(userMap);
  }
};

// -----------------------------------------------------------------------------
// --SECTION--                                                        test suite
// -----------------------------------------------------------------------------

// invalid params (non-object body)
TEST_F(RestAnalyzerHandlerTest, test_create_non_object_body) {
  grantOnDb(arangodb::StaticStrings::SystemDatabase, arangodb::auth::Level::RW);

  auto requestPtr = std::make_unique<GeneralRequestMock>(_system_vocbase);
  auto& request = *requestPtr;
  auto responcePtr = std::make_unique<GeneralResponseMock>();
  auto& responce = *responcePtr;
  arangodb::iresearch::RestAnalyzerHandler handler(requestPtr.release(),
                                                   responcePtr.release());
  request.setRequestType(arangodb::rest::RequestType::POST);
  request._payload.openArray();
  request._payload.close();

  auto status = handler.execute();
  EXPECT_TRUE((arangodb::RestStatus::DONE == status));
  EXPECT_TRUE((arangodb::rest::ResponseCode::BAD == responce.responseCode()));
  auto slice = responce._payload.slice();
  EXPECT_TRUE((slice.isObject()));
  EXPECT_TRUE((slice.hasKey(arangodb::StaticStrings::Code) &&
               slice.get(arangodb::StaticStrings::Code).isNumber<size_t>() &&
               size_t(arangodb::rest::ResponseCode::BAD) ==
                   slice.get(arangodb::StaticStrings::Code).getNumber<size_t>()));
  EXPECT_TRUE((slice.hasKey(arangodb::StaticStrings::Error) &&
               slice.get(arangodb::StaticStrings::Error).isBoolean() &&
               true == slice.get(arangodb::StaticStrings::Error).getBoolean()));
  EXPECT_TRUE((slice.hasKey(arangodb::StaticStrings::ErrorNum) &&
               slice.get(arangodb::StaticStrings::ErrorNum).isNumber<int>() &&
               TRI_ERROR_BAD_PARAMETER ==
                   slice.get(arangodb::StaticStrings::ErrorNum).getNumber<int>()));
}

TEST_F(RestAnalyzerHandlerTest, test_create_no_name) {
  grantOnDb(arangodb::StaticStrings::SystemDatabase, arangodb::auth::Level::RW);

  auto requestPtr = std::make_unique<GeneralRequestMock>(_system_vocbase);
  auto& request = *requestPtr;
  auto responcePtr = std::make_unique<GeneralResponseMock>();
  auto& responce = *responcePtr;
  arangodb::iresearch::RestAnalyzerHandler handler(requestPtr.release(),
                                                   responcePtr.release());
  request.setRequestType(arangodb::rest::RequestType::POST);
  request._payload.openObject();
  request._payload.add("type", arangodb::velocypack::Value("identity"));
  request._payload.add("properties", arangodb::velocypack::Value(
                                         arangodb::velocypack::ValueType::Null));
  request._payload.close();

  auto status = handler.execute();
  EXPECT_TRUE((arangodb::RestStatus::DONE == status));
  EXPECT_TRUE((arangodb::rest::ResponseCode::BAD == responce.responseCode()));
  auto slice = responce._payload.slice();
  EXPECT_TRUE((slice.isObject()));
  EXPECT_TRUE((slice.hasKey(arangodb::StaticStrings::Code) &&
               slice.get(arangodb::StaticStrings::Code).isNumber<size_t>() &&
               size_t(arangodb::rest::ResponseCode::BAD) ==
                   slice.get(arangodb::StaticStrings::Code).getNumber<size_t>()));
  EXPECT_TRUE((slice.hasKey(arangodb::StaticStrings::Error) &&
               slice.get(arangodb::StaticStrings::Error).isBoolean() &&
               true == slice.get(arangodb::StaticStrings::Error).getBoolean()));
  EXPECT_TRUE((slice.hasKey(arangodb::StaticStrings::ErrorNum) &&
               slice.get(arangodb::StaticStrings::ErrorNum).isNumber<int>() &&
               TRI_ERROR_BAD_PARAMETER ==
                   slice.get(arangodb::StaticStrings::ErrorNum).getNumber<int>()));
}

TEST_F(RestAnalyzerHandlerTest, test_create_no_permission) {
  grantOnDb(arangodb::StaticStrings::SystemDatabase, arangodb::auth::Level::RW);

  auto requestPtr = std::make_unique<GeneralRequestMock>(_system_vocbase);
  auto& request = *requestPtr;
  auto responcePtr = std::make_unique<GeneralResponseMock>();
  auto& responce = *responcePtr;
  arangodb::iresearch::RestAnalyzerHandler handler(requestPtr.release(),
                                                   responcePtr.release());
  request.setRequestType(arangodb::rest::RequestType::POST);
  request._payload.openObject();
  request._payload.add("name", VPackValue("unknownVocbase::testAnalyzer"));
  request._payload.add("type", VPackValue("identity"));
  request._payload.add("properties", VPackValue(arangodb::velocypack::ValueType::Null));
  request._payload.close();

  auto status = handler.execute();
  EXPECT_TRUE((arangodb::RestStatus::DONE == status));
  EXPECT_TRUE((arangodb::rest::ResponseCode::FORBIDDEN == responce.responseCode()));
  auto slice = responce._payload.slice();
  EXPECT_TRUE((slice.isObject()));
  EXPECT_TRUE((slice.hasKey(arangodb::StaticStrings::Code) &&
               slice.get(arangodb::StaticStrings::Code).isNumber<size_t>() &&
               size_t(arangodb::rest::ResponseCode::FORBIDDEN) ==
                   slice.get(arangodb::StaticStrings::Code).getNumber<size_t>()));
  EXPECT_TRUE((slice.hasKey(arangodb::StaticStrings::Error) &&
               slice.get(arangodb::StaticStrings::Error).isBoolean() &&
               true == slice.get(arangodb::StaticStrings::Error).getBoolean()));
  EXPECT_TRUE((slice.hasKey(arangodb::StaticStrings::ErrorNum) &&
               slice.get(arangodb::StaticStrings::ErrorNum).isNumber<int>() &&
               TRI_ERROR_FORBIDDEN ==
                   slice.get(arangodb::StaticStrings::ErrorNum).getNumber<int>()));
}

TEST_F(RestAnalyzerHandlerTest, test_create_invalid_symbols) {
  grantOnDb(arangodb::StaticStrings::SystemDatabase, arangodb::auth::Level::RW);

  auto requestPtr = std::make_unique<GeneralRequestMock>(_system_vocbase);
  auto& request = *requestPtr;
  auto responcePtr = std::make_unique<GeneralResponseMock>();
  auto& responce = *responcePtr;
  arangodb::iresearch::RestAnalyzerHandler handler(requestPtr.release(),
                                                   responcePtr.release());
  request.setRequestType(arangodb::rest::RequestType::POST);
  request._payload.openObject();
  request._payload.add("name", VPackValue(arangodb::StaticStrings::SystemDatabase + "::testAnalyzer"));
  request._payload.add("type", VPackValue("identity"));
  request._payload.add("properties", VPackValue(arangodb::velocypack::ValueType::Null));
  request._payload.close();

  auto status = handler.execute();
  EXPECT_TRUE((arangodb::RestStatus::DONE == status));
  EXPECT_TRUE((arangodb::rest::ResponseCode::BAD == responce.responseCode()));
  auto slice = responce._payload.slice();
  EXPECT_TRUE((slice.isObject()));
  EXPECT_TRUE((slice.hasKey(arangodb::StaticStrings::Code) &&
               slice.get(arangodb::StaticStrings::Code).isNumber<size_t>() &&
               size_t(arangodb::rest::ResponseCode::BAD) ==
                   slice.get(arangodb::StaticStrings::Code).getNumber<size_t>()));
  EXPECT_TRUE((slice.hasKey(arangodb::StaticStrings::Error) &&
               slice.get(arangodb::StaticStrings::Error).isBoolean() &&
               true == slice.get(arangodb::StaticStrings::Error).getBoolean()));
  EXPECT_TRUE((slice.hasKey(arangodb::StaticStrings::ErrorNum) &&
               slice.get(arangodb::StaticStrings::ErrorNum).isNumber<int>() &&
               TRI_ERROR_BAD_PARAMETER ==
                   slice.get(arangodb::StaticStrings::ErrorNum).getNumber<int>()));
}

// TODO: is this the smae test as above?
TEST_F(RestAnalyzerHandlerTest, test_create_invalid_symbols_2) {
  grantOnDb(arangodb::StaticStrings::SystemDatabase, arangodb::auth::Level::RW);

  auto requestPtr = std::make_unique<GeneralRequestMock>(_system_vocbase);
  auto& request = *requestPtr;
  auto responcePtr = std::make_unique<GeneralResponseMock>();
  auto& responce = *responcePtr;
  arangodb::iresearch::RestAnalyzerHandler handler(requestPtr.release(),
                                                   responcePtr.release());
  request.setRequestType(arangodb::rest::RequestType::POST);
  request._payload.openObject();
  request._payload.add("name", VPackValue("::testAnalyzer"));
  request._payload.add("type", VPackValue("identity"));
  request._payload.add("properties", VPackValue(arangodb::velocypack::ValueType::Null));
  request._payload.close();

  auto status = handler.execute();
  EXPECT_TRUE((arangodb::RestStatus::DONE == status));
  EXPECT_TRUE((arangodb::rest::ResponseCode::BAD == responce.responseCode()));
  auto slice = responce._payload.slice();
  EXPECT_TRUE((slice.isObject()));
  EXPECT_TRUE((slice.hasKey(arangodb::StaticStrings::Code) &&
               slice.get(arangodb::StaticStrings::Code).isNumber<size_t>() &&
               size_t(arangodb::rest::ResponseCode::BAD) ==
                   slice.get(arangodb::StaticStrings::Code).getNumber<size_t>()));
  EXPECT_TRUE((slice.hasKey(arangodb::StaticStrings::Error) &&
               slice.get(arangodb::StaticStrings::Error).isBoolean() &&
               true == slice.get(arangodb::StaticStrings::Error).getBoolean()));
  EXPECT_TRUE((slice.hasKey(arangodb::StaticStrings::ErrorNum) &&
               slice.get(arangodb::StaticStrings::ErrorNum).isNumber<int>() &&
               TRI_ERROR_BAD_PARAMETER ==
                   slice.get(arangodb::StaticStrings::ErrorNum).getNumber<int>()));
}

TEST_F(RestAnalyzerHandlerTest, test_create_name_collision) {
  grantOnDb(arangodb::StaticStrings::SystemDatabase, arangodb::auth::Level::RW);

  auto requestPtr = std::make_unique<GeneralRequestMock>(_system_vocbase);
  auto& request = *requestPtr;
  auto responcePtr = std::make_unique<GeneralResponseMock>();
  auto& responce = *responcePtr;
  arangodb::iresearch::RestAnalyzerHandler handler(requestPtr.release(),
                                                   responcePtr.release());
  request.setRequestType(arangodb::rest::RequestType::POST);
  request._payload.openObject();
  request._payload.add("name", arangodb::velocypack::Value("emptyAnalyzer"));
  request._payload.add("type",
                       arangodb::velocypack::Value("rest-analyzer-empty"));
  request._payload.add("properties",
                       arangodb::velocypack::Value("{\"args\":\"abc\"}"));
  request._payload.close();

  auto status = handler.execute();
  EXPECT_TRUE((arangodb::RestStatus::DONE == status));
  EXPECT_TRUE((arangodb::rest::ResponseCode::BAD == responce.responseCode()));
  auto slice = responce._payload.slice();
  EXPECT_TRUE((slice.isObject()));
  EXPECT_TRUE((slice.hasKey(arangodb::StaticStrings::Code) &&
               slice.get(arangodb::StaticStrings::Code).isNumber<size_t>() &&
               size_t(arangodb::rest::ResponseCode::BAD) ==
                   slice.get(arangodb::StaticStrings::Code).getNumber<size_t>()));
  EXPECT_TRUE((slice.hasKey(arangodb::StaticStrings::Error) &&
               slice.get(arangodb::StaticStrings::Error).isBoolean() &&
               true == slice.get(arangodb::StaticStrings::Error).getBoolean()));
  EXPECT_TRUE((slice.hasKey(arangodb::StaticStrings::ErrorNum) &&
               slice.get(arangodb::StaticStrings::ErrorNum).isNumber<int>() &&
               TRI_ERROR_BAD_PARAMETER ==
                   slice.get(arangodb::StaticStrings::ErrorNum).getNumber<int>()));
}

TEST_F(RestAnalyzerHandlerTest, test_create_duplicate_matching) {
  grantOnDb(arangodb::StaticStrings::SystemDatabase, arangodb::auth::Level::RW);

  auto requestPtr = std::make_unique<GeneralRequestMock>(_system_vocbase);
  auto& request = *requestPtr;
  auto responcePtr = std::make_unique<GeneralResponseMock>();
  auto& responce = *responcePtr;
  arangodb::iresearch::RestAnalyzerHandler handler(requestPtr.release(),
                                                   responcePtr.release());
  request.setRequestType(arangodb::rest::RequestType::POST);
  request._payload.openObject();
  request._payload.add("name", VPackValue("testAnalyzer1"));
  request._payload.add("type", VPackValue("identity"));
  request._payload.add("properties", VPackSlice::noneSlice());
  request._payload.close();

  auto status = handler.execute();
  EXPECT_TRUE((arangodb::RestStatus::DONE == status));
  EXPECT_TRUE((arangodb::rest::ResponseCode::OK == responce.responseCode()));
  auto slice = responce._payload.slice();
  EXPECT_TRUE((slice.isObject()));
  EXPECT_TRUE((slice.hasKey("name") && slice.get("name").isString() &&
               arangodb::StaticStrings::SystemDatabase + "::testAnalyzer1" ==
                   slice.get("name").copyString()));
  EXPECT_TRUE((slice.hasKey("type") && slice.get("type").isString()));
  EXPECT_TRUE(slice.hasKey("properties") && slice.get("properties").isObject());
  EXPECT_TRUE((slice.hasKey("features") && slice.get("features").isArray()));
  auto analyzer = analyzers->get(arangodb::StaticStrings::SystemDatabase +
                                 "::testAnalyzer1");
  EXPECT_NE(nullptr, analyzer);
}

TEST_F(RestAnalyzerHandlerTest, test_create_not_authorized) {
  grantOnDb(arangodb::StaticStrings::SystemDatabase, arangodb::auth::Level::RO);

  auto requestPtr = std::make_unique<GeneralRequestMock>(_system_vocbase);
  auto& request = *requestPtr;
  auto responcePtr = std::make_unique<GeneralResponseMock>();
  auto& responce = *responcePtr;
  arangodb::iresearch::RestAnalyzerHandler handler(requestPtr.release(),
                                                   responcePtr.release());
  request.setRequestType(arangodb::rest::RequestType::POST);
  request._payload.openObject();
  request._payload.add("name", VPackValue("testAnalyzer2"));
  request._payload.add("type", VPackValue("identity"));
  request._payload.add("properties",
                       arangodb::velocypack::Value("{\"args\":\"abc\"}"));
  request._payload.close();

  auto status = handler.execute();
  EXPECT_TRUE((arangodb::RestStatus::DONE == status));
  EXPECT_TRUE((arangodb::rest::ResponseCode::FORBIDDEN == responce.responseCode()));
  auto slice = responce._payload.slice();
  EXPECT_TRUE((slice.isObject()));
  EXPECT_TRUE((slice.hasKey(arangodb::StaticStrings::Code) &&
               slice.get(arangodb::StaticStrings::Code).isNumber<size_t>() &&
               size_t(arangodb::rest::ResponseCode::FORBIDDEN) ==
                   slice.get(arangodb::StaticStrings::Code).getNumber<size_t>()));
  EXPECT_TRUE((slice.hasKey(arangodb::StaticStrings::Error) &&
               slice.get(arangodb::StaticStrings::Error).isBoolean() &&
               true == slice.get(arangodb::StaticStrings::Error).getBoolean()));
  EXPECT_TRUE((slice.hasKey(arangodb::StaticStrings::ErrorNum) &&
               slice.get(arangodb::StaticStrings::ErrorNum).isNumber<int>() &&
               TRI_ERROR_FORBIDDEN ==
                   slice.get(arangodb::StaticStrings::ErrorNum).getNumber<int>()));
}

TEST_F(RestAnalyzerHandlerTest, test_create_success) {
  grantOnDb(arangodb::StaticStrings::SystemDatabase, arangodb::auth::Level::RW);

  auto requestPtr = std::make_unique<GeneralRequestMock>(_system_vocbase);
  auto& request = *requestPtr;
  auto responcePtr = std::make_unique<GeneralResponseMock>();
  auto& responce = *responcePtr;
  arangodb::iresearch::RestAnalyzerHandler handler(requestPtr.release(),
                                                   responcePtr.release());
  request.setRequestType(arangodb::rest::RequestType::POST);
  request._payload.openObject();
  request._payload.add("name", arangodb::velocypack::Value("testAnalyzer3"));
  request._payload.add("type", arangodb::velocypack::Value("identity"));
  request._payload.add("properties",
                       arangodb::velocypack::Value("{\"args\":\"abc\"}"));
  request._payload.close();

  auto status = handler.execute();
  EXPECT_TRUE((arangodb::RestStatus::DONE == status));
  EXPECT_TRUE((arangodb::rest::ResponseCode::CREATED == responce.responseCode()));
  auto slice = responce._payload.slice();
  EXPECT_TRUE((slice.isObject()));
  EXPECT_TRUE((slice.hasKey("name") && slice.get("name").isString() &&
               arangodb::StaticStrings::SystemDatabase + "::testAnalyzer3" ==
                   slice.get("name").copyString()));
  EXPECT_TRUE((slice.hasKey("type") && slice.get("type").isString()));
  EXPECT_TRUE(slice.hasKey("properties") && slice.get("properties").isObject());
  EXPECT_TRUE((slice.hasKey("features") && slice.get("features").isArray()));
  auto analyzer = analyzers->get(arangodb::StaticStrings::SystemDatabase +
                                 "::testAnalyzer1");
  EXPECT_NE(nullptr, analyzer);
}

TEST_F(RestAnalyzerHandlerTest, test_get_static_known) {
  grantOnDb(arangodb::StaticStrings::SystemDatabase, arangodb::auth::Level::RO);

  auto requestPtr = std::make_unique<GeneralRequestMock>(_system_vocbase);
  auto& request = *requestPtr;
  auto responcePtr = std::make_unique<GeneralResponseMock>();
  auto& responce = *responcePtr;
  arangodb::iresearch::RestAnalyzerHandler handler(requestPtr.release(),
                                                   responcePtr.release());
  request.setRequestType(arangodb::rest::RequestType::GET);
  request.addSuffix("identity");

  auto status = handler.execute();
  EXPECT_TRUE((arangodb::RestStatus::DONE == status));
  EXPECT_TRUE((arangodb::rest::ResponseCode::OK == responce.responseCode()));
  auto slice = responce._payload.slice();
  EXPECT_TRUE((slice.isObject()));
  EXPECT_TRUE((slice.hasKey(arangodb::StaticStrings::Code) &&
               slice.get(arangodb::StaticStrings::Code).isNumber<size_t>() &&
               size_t(arangodb::rest::ResponseCode::OK) ==
                   slice.get(arangodb::StaticStrings::Code).getNumber<size_t>()));
  EXPECT_TRUE((slice.hasKey(arangodb::StaticStrings::Error) &&
               slice.get(arangodb::StaticStrings::Error).isBoolean() &&
               false == slice.get(arangodb::StaticStrings::Error).getBoolean()));
  EXPECT_TRUE((slice.hasKey("name") && slice.get("name").isString() &&
               std::string("identity") == slice.get("name").copyString()));
  EXPECT_TRUE((slice.hasKey("type") && slice.get("type").isString()));
  EXPECT_TRUE(slice.hasKey("properties") && slice.get("properties").isObject());
  EXPECT_TRUE((slice.hasKey("features") && slice.get("features").isArray()));
}

TEST_F(RestAnalyzerHandlerTest, test_get_static_unknown) {
  grantOnDb(arangodb::StaticStrings::SystemDatabase, arangodb::auth::Level::RO);

  auto requestPtr = std::make_unique<GeneralRequestMock>(_system_vocbase);
  TRI_ASSERT(requestPtr != nullptr);
  auto& request = *requestPtr;
  auto responcePtr = std::make_unique<GeneralResponseMock>();
  TRI_ASSERT(responcePtr != nullptr);
  auto& responce = *responcePtr;
  arangodb::iresearch::RestAnalyzerHandler handler(requestPtr.release(),
                                                   responcePtr.release());
  request.setRequestType(arangodb::rest::RequestType::GET);
  request.addSuffix("unknown");

  auto status = handler.execute();
  EXPECT_TRUE((arangodb::RestStatus::DONE == status));
  EXPECT_EQ(arangodb::rest::ResponseCode::NOT_FOUND, responce.responseCode());
  auto slice = responce._payload.slice();
  EXPECT_TRUE((slice.isObject()));
  EXPECT_TRUE((slice.hasKey(arangodb::StaticStrings::Code) &&
               slice.get(arangodb::StaticStrings::Code).isNumber<size_t>() &&
               size_t(arangodb::rest::ResponseCode::NOT_FOUND) ==
                   slice.get(arangodb::StaticStrings::Code).getNumber<size_t>()));
  EXPECT_TRUE((slice.hasKey(arangodb::StaticStrings::Error) &&
               slice.get(arangodb::StaticStrings::Error).isBoolean() &&
               true == slice.get(arangodb::StaticStrings::Error).getBoolean()));
  EXPECT_TRUE((slice.hasKey(arangodb::StaticStrings::ErrorNum) &&
               slice.get(arangodb::StaticStrings::ErrorNum).isNumber<int>() &&
               TRI_ERROR_ARANGO_DOCUMENT_NOT_FOUND ==
                   slice.get(arangodb::StaticStrings::ErrorNum).getNumber<int>()));
}

TEST_F(RestAnalyzerHandlerTest, test_get_known) {
  grantOnDb(arangodb::StaticStrings::SystemDatabase, arangodb::auth::Level::RO);

  auto requestPtr = std::make_unique<GeneralRequestMock>(_system_vocbase);
  auto& request = *requestPtr;
  auto responcePtr = std::make_unique<GeneralResponseMock>();
  auto& responce = *responcePtr;
  arangodb::iresearch::RestAnalyzerHandler handler(requestPtr.release(),
                                                   responcePtr.release());
  request.setRequestType(arangodb::rest::RequestType::GET);
  request.addSuffix(arangodb::StaticStrings::SystemDatabase +
                    "::testAnalyzer1");

  auto status = handler.execute();
  EXPECT_TRUE((arangodb::RestStatus::DONE == status));
  EXPECT_TRUE((arangodb::rest::ResponseCode::OK == responce.responseCode()));
  auto slice = responce._payload.slice();
  EXPECT_TRUE((slice.isObject()));
  EXPECT_TRUE((slice.hasKey(arangodb::StaticStrings::Code) &&
               slice.get(arangodb::StaticStrings::Code).isNumber<size_t>() &&
               size_t(arangodb::rest::ResponseCode::OK) ==
                   slice.get(arangodb::StaticStrings::Code).getNumber<size_t>()));
  EXPECT_TRUE((slice.hasKey(arangodb::StaticStrings::Error) &&
               slice.get(arangodb::StaticStrings::Error).isBoolean() &&
               false == slice.get(arangodb::StaticStrings::Error).getBoolean()));
  EXPECT_TRUE((slice.hasKey("name") && slice.get("name").isString() &&
               arangodb::StaticStrings::SystemDatabase + "::testAnalyzer1" ==
                   slice.get("name").copyString()));
  EXPECT_TRUE((slice.hasKey("type") && slice.get("type").isString()));
  EXPECT_TRUE(slice.hasKey("properties") && slice.get("properties").isObject());
  EXPECT_TRUE((slice.hasKey("features") && slice.get("features").isArray()));
}

// TODO: This test needs some love (i.e. probably splitting)
TEST_F(RestAnalyzerHandlerTest, test_get_custom) {
  createDatabase("FooDb"s);
  createDatabase("FooDb2"s);

  grantOnDb({{"FooDb"s, arangodb::auth::Level::RW},
             {"FooDb2"s, arangodb::auth::Level::RW},
             {arangodb::StaticStrings::SystemDatabase, arangodb::auth::Level::RO}});

  {
    TRI_vocbase_t& vocbase = *dbFeature->useDatabase("FooDb2");
    auto requestPtr = std::make_unique<GeneralRequestMock>(vocbase);
    auto& request = *requestPtr;
    auto responcePtr = std::make_unique<GeneralResponseMock>();
    auto& responce = *responcePtr;
    arangodb::iresearch::RestAnalyzerHandler handler(requestPtr.release(),
                                                     responcePtr.release());
    request.setRequestType(arangodb::rest::RequestType::GET);
    request.addSuffix("FooDb::testAnalyzer1");

    auto status = handler.execute();
    EXPECT_TRUE((arangodb::RestStatus::DONE == status));
    // user has access but analyzer should not be visible
    EXPECT_EQ(arangodb::rest::ResponseCode::FORBIDDEN, responce.responseCode());
  }
  {
    TRI_vocbase_t& vocbase = *dbFeature->useDatabase("FooDb2");
    auto requestPtr = std::make_unique<GeneralRequestMock>(vocbase);
    auto& request = *requestPtr;
    auto responcePtr = std::make_unique<GeneralResponseMock>();
    auto& responce = *responcePtr;
    arangodb::iresearch::RestAnalyzerHandler handler(requestPtr.release(),
                                                     responcePtr.release());
    request.setRequestType(arangodb::rest::RequestType::GET);
    request.addSuffix(arangodb::StaticStrings::SystemDatabase +
                      "::testAnalyzer1");
    auto status = handler.execute();
    EXPECT_TRUE((arangodb::RestStatus::DONE == status));
    // system should be visible
    EXPECT_EQ(arangodb::rest::ResponseCode::OK, responce.responseCode());
  }
  {
    TRI_vocbase_t& vocbase = *dbFeature->useDatabase("FooDb2");
    auto requestPtr = std::make_unique<GeneralRequestMock>(vocbase);
    auto& request = *requestPtr;
    auto responcePtr = std::make_unique<GeneralResponseMock>();
    auto& responce = *responcePtr;
    arangodb::iresearch::RestAnalyzerHandler handler(requestPtr.release(),
                                                     responcePtr.release());
    request.setRequestType(arangodb::rest::RequestType::GET);
    request.addSuffix("::testAnalyzer1");
    auto status = handler.execute();
    EXPECT_TRUE((arangodb::RestStatus::DONE == status));
    // system should be visible
    EXPECT_EQ(arangodb::rest::ResponseCode::OK, responce.responseCode());
  }
}

TEST_F(RestAnalyzerHandlerTest, test_get_known_not_authorized) {
  grantOnDb(arangodb::StaticStrings::SystemDatabase, arangodb::auth::Level::NONE);

  auto requestPtr = std::make_unique<GeneralRequestMock>(_system_vocbase);
  auto& request = *requestPtr;
  auto responcePtr = std::make_unique<GeneralResponseMock>();
  auto& responce = *responcePtr;
  arangodb::iresearch::RestAnalyzerHandler handler(requestPtr.release(),
                                                   responcePtr.release());
  request.setRequestType(arangodb::rest::RequestType::GET);
  request.addSuffix("testAnalyzer1");

  auto status = handler.execute();
  EXPECT_TRUE((arangodb::RestStatus::DONE == status));
  EXPECT_EQ(arangodb::rest::ResponseCode::FORBIDDEN, responce.responseCode());
  auto slice = responce._payload.slice();
  EXPECT_TRUE((slice.isObject()));
  EXPECT_TRUE((slice.hasKey(arangodb::StaticStrings::Code) &&
               slice.get(arangodb::StaticStrings::Code).isNumber<size_t>() &&
               size_t(arangodb::rest::ResponseCode::FORBIDDEN) ==
                   slice.get(arangodb::StaticStrings::Code).getNumber<size_t>()));
  EXPECT_TRUE((slice.hasKey(arangodb::StaticStrings::Error) &&
               slice.get(arangodb::StaticStrings::Error).isBoolean() &&
               true == slice.get(arangodb::StaticStrings::Error).getBoolean()));
  EXPECT_TRUE((slice.hasKey(arangodb::StaticStrings::ErrorNum) &&
               slice.get(arangodb::StaticStrings::ErrorNum).isNumber<int>() &&
               TRI_ERROR_FORBIDDEN ==
                   slice.get(arangodb::StaticStrings::ErrorNum).getNumber<int>()));
}

TEST_F(RestAnalyzerHandlerTest, test_get_unknown_authorized) {
  grantOnDb(arangodb::StaticStrings::SystemDatabase, arangodb::auth::Level::RO);

  auto requestPtr = std::make_unique<GeneralRequestMock>(_system_vocbase);
  auto& request = *requestPtr;
  auto responcePtr = std::make_unique<GeneralResponseMock>();
  auto& responce = *responcePtr;
  arangodb::iresearch::RestAnalyzerHandler handler(requestPtr.release(),
                                                   responcePtr.release());
  request.setRequestType(arangodb::rest::RequestType::GET);
  request.addSuffix("unknown");

  auto status = handler.execute();
  EXPECT_TRUE((arangodb::RestStatus::DONE == status));
  EXPECT_TRUE((arangodb::rest::ResponseCode::NOT_FOUND == responce.responseCode()));
  auto slice = responce._payload.slice();
  EXPECT_TRUE((slice.isObject()));
  EXPECT_TRUE((slice.hasKey(arangodb::StaticStrings::Code) &&
               slice.get(arangodb::StaticStrings::Code).isNumber<size_t>() &&
               size_t(arangodb::rest::ResponseCode::NOT_FOUND) ==
                   slice.get(arangodb::StaticStrings::Code).getNumber<size_t>()));
  EXPECT_TRUE((slice.hasKey(arangodb::StaticStrings::Error) &&
               slice.get(arangodb::StaticStrings::Error).isBoolean() &&
               true == slice.get(arangodb::StaticStrings::Error).getBoolean()));
  EXPECT_TRUE((slice.hasKey(arangodb::StaticStrings::ErrorNum) &&
               slice.get(arangodb::StaticStrings::ErrorNum).isNumber<int>() &&
               TRI_ERROR_ARANGO_DOCUMENT_NOT_FOUND ==
                   slice.get(arangodb::StaticStrings::ErrorNum).getNumber<int>()));
}

TEST_F(RestAnalyzerHandlerTest, test_get_unknown_not_authorized) {
  grantOnDb(arangodb::StaticStrings::SystemDatabase, arangodb::auth::Level::NONE);
  auto requestPtr = std::make_unique<GeneralRequestMock>(_system_vocbase);
  auto& request = *requestPtr;
  auto responcePtr = std::make_unique<GeneralResponseMock>();
  auto& responce = *responcePtr;
  arangodb::iresearch::RestAnalyzerHandler handler(requestPtr.release(),
                                                   responcePtr.release());
  request.setRequestType(arangodb::rest::RequestType::GET);
  request.addSuffix("unknown");

  auto status = handler.execute();
  EXPECT_TRUE((arangodb::RestStatus::DONE == status));
  EXPECT_TRUE((arangodb::rest::ResponseCode::FORBIDDEN == responce.responseCode()));
  auto slice = responce._payload.slice();
  EXPECT_TRUE((slice.isObject()));
  EXPECT_TRUE((slice.hasKey(arangodb::StaticStrings::Code) &&
               slice.get(arangodb::StaticStrings::Code).isNumber<size_t>() &&
               size_t(arangodb::rest::ResponseCode::FORBIDDEN) ==
                   slice.get(arangodb::StaticStrings::Code).getNumber<size_t>()));
  EXPECT_TRUE((slice.hasKey(arangodb::StaticStrings::Error) &&
               slice.get(arangodb::StaticStrings::Error).isBoolean() &&
               true == slice.get(arangodb::StaticStrings::Error).getBoolean()));
  EXPECT_TRUE((slice.hasKey(arangodb::StaticStrings::ErrorNum) &&
               slice.get(arangodb::StaticStrings::ErrorNum).isNumber<int>() &&
               TRI_ERROR_FORBIDDEN ==
                   slice.get(arangodb::StaticStrings::ErrorNum).getNumber<int>()));
}

TEST_F(RestAnalyzerHandlerTest, test_get_unknown_analyzer_unknown_vocbase_authorized) {
  grantOnDb(arangodb::StaticStrings::SystemDatabase, arangodb::auth::Level::RO);

  // TODO
  TRI_vocbase_t vocbase(TRI_vocbase_type_e::TRI_VOCBASE_TYPE_NORMAL, 1,
                        "unknownVocbase");
  auto requestPtr = std::make_unique<GeneralRequestMock>(vocbase);
  auto& request = *requestPtr;
  auto responcePtr = std::make_unique<GeneralResponseMock>();
  auto& responce = *responcePtr;
  arangodb::iresearch::RestAnalyzerHandler handler(requestPtr.release(),
                                                   responcePtr.release());
  request.setRequestType(arangodb::rest::RequestType::GET);
  request.addSuffix("unknown");

  auto status = handler.execute();
  EXPECT_TRUE((arangodb::RestStatus::DONE == status));
  EXPECT_TRUE((arangodb::rest::ResponseCode::NOT_FOUND == responce.responseCode()));
  auto slice = responce._payload.slice();
  EXPECT_TRUE((slice.isObject()));
  EXPECT_TRUE((slice.hasKey(arangodb::StaticStrings::Code) &&
               slice.get(arangodb::StaticStrings::Code).isNumber<size_t>() &&
               size_t(arangodb::rest::ResponseCode::NOT_FOUND) ==
                   slice.get(arangodb::StaticStrings::Code).getNumber<size_t>()));
  EXPECT_TRUE((slice.hasKey(arangodb::StaticStrings::Error) &&
               slice.get(arangodb::StaticStrings::Error).isBoolean() &&
               true == slice.get(arangodb::StaticStrings::Error).getBoolean()));
  EXPECT_TRUE((slice.hasKey(arangodb::StaticStrings::ErrorNum) &&
               slice.get(arangodb::StaticStrings::ErrorNum).isNumber<int>() &&
               TRI_ERROR_ARANGO_DOCUMENT_NOT_FOUND ==
                   slice.get(arangodb::StaticStrings::ErrorNum).getNumber<int>()));
}

TEST_F(RestAnalyzerHandlerTest, test_get_unknown_analyzer_unknown_vocbase_not_authorized) {
  grantOnDb(arangodb::StaticStrings::SystemDatabase, arangodb::auth::Level::NONE);

  // TODO
  TRI_vocbase_t vocbase(TRI_vocbase_type_e::TRI_VOCBASE_TYPE_NORMAL, 1,
                        "unknownVocbase");
  auto requestPtr = std::make_unique<GeneralRequestMock>(vocbase);
  auto& request = *requestPtr;
  auto responcePtr = std::make_unique<GeneralResponseMock>();
  auto& responce = *responcePtr;
  arangodb::iresearch::RestAnalyzerHandler handler(requestPtr.release(),
                                                   responcePtr.release());
  request.setRequestType(arangodb::rest::RequestType::GET);
  request.addSuffix("unknown");

  auto status = handler.execute();
  EXPECT_TRUE((arangodb::RestStatus::DONE == status));
  EXPECT_TRUE((arangodb::rest::ResponseCode::FORBIDDEN == responce.responseCode()));
  auto slice = responce._payload.slice();
  EXPECT_TRUE((slice.isObject()));
  EXPECT_TRUE((slice.hasKey(arangodb::StaticStrings::Code) &&
               slice.get(arangodb::StaticStrings::Code).isNumber<size_t>() &&
               size_t(arangodb::rest::ResponseCode::FORBIDDEN) ==
                   slice.get(arangodb::StaticStrings::Code).getNumber<size_t>()));
  EXPECT_TRUE((slice.hasKey(arangodb::StaticStrings::Error) &&
               slice.get(arangodb::StaticStrings::Error).isBoolean() &&
               true == slice.get(arangodb::StaticStrings::Error).getBoolean()));
  EXPECT_TRUE((slice.hasKey(arangodb::StaticStrings::ErrorNum) &&
               slice.get(arangodb::StaticStrings::ErrorNum).isNumber<int>() &&
               TRI_ERROR_FORBIDDEN ==
                   slice.get(arangodb::StaticStrings::ErrorNum).getNumber<int>()));
}

TEST_F(RestAnalyzerHandlerTest, test_list_system_database_authorized) {
  grantOnDb(arangodb::StaticStrings::SystemDatabase, arangodb::auth::Level::RO);

  auto requestPtr = std::make_unique<GeneralRequestMock>(_system_vocbase);
  auto& request = *requestPtr;
  auto responcePtr = std::make_unique<GeneralResponseMock>();
  auto& responce = *responcePtr;
  arangodb::iresearch::RestAnalyzerHandler handler(requestPtr.release(),
                                                   responcePtr.release());
  request.setRequestType(arangodb::rest::RequestType::GET);

  std::set<std::string> expected = {
      "identity",
      "text_de",
      "text_en",
      "text_es",
      "text_fi",
      "text_fr",
      "text_it",
      "text_nl",
      "text_no",
      "text_pt",
      "text_ru",
      "text_sv",
      "text_zh",
      arangodb::StaticStrings::SystemDatabase + "::testAnalyzer1",
      arangodb::StaticStrings::SystemDatabase + "::testAnalyzer2",
      arangodb::StaticStrings::SystemDatabase + "::emptyAnalyzer",
  };
  auto status = handler.execute();
  EXPECT_TRUE((arangodb::RestStatus::DONE == status));
  EXPECT_TRUE((arangodb::rest::ResponseCode::OK == responce.responseCode()));
  auto slice = responce._payload.slice();
  EXPECT_TRUE((slice.isObject()));
  EXPECT_TRUE((slice.hasKey(arangodb::StaticStrings::Code) &&
               slice.get(arangodb::StaticStrings::Code).isNumber<size_t>() &&
               size_t(arangodb::rest::ResponseCode::OK) ==
                   slice.get(arangodb::StaticStrings::Code).getNumber<size_t>()));
  EXPECT_TRUE((slice.hasKey(arangodb::StaticStrings::Error) &&
               slice.get(arangodb::StaticStrings::Error).isBoolean() &&
               false == slice.get(arangodb::StaticStrings::Error).getBoolean()));

  for (arangodb::velocypack::ArrayIterator itr(slice.get("result")); itr.valid(); ++itr) {
    auto subSlice = *itr;
    EXPECT_TRUE((subSlice.isObject()));
    EXPECT_TRUE((subSlice.hasKey("name") && subSlice.get("name").isString()));
    EXPECT_TRUE((subSlice.hasKey("type") && subSlice.get("type").isString()));
    EXPECT_TRUE(
        (subSlice.hasKey("properties") && (subSlice.get("properties").isObject() ||
                                           subSlice.get("properties").isNull())));
    EXPECT_TRUE((subSlice.hasKey("features") && subSlice.get("features").isArray()));
    EXPECT_TRUE((1 == expected.erase(subSlice.get("name").copyString())));
  }

  EXPECT_TRUE((true == expected.empty()));
}

<<<<<<< HEAD
  arangodb::ExecContext::NobodyScope execContextScope;
  auto* authFeature = arangodb::AuthenticationFeature::instance();
  auto* userManager = authFeature->userManager();
  arangodb::aql::QueryRegistry queryRegistry(0);  // required for UserManager::loadFromDB()
  userManager->setQueryRegistry(&queryRegistry);
  auto resetUserManager = std::shared_ptr<arangodb::auth::UserManager>(
      userManager,
      [](arangodb::auth::UserManager* ptr) -> void { ptr->removeAllUsers(); });

  // get static (known analyzer)
  {
    TRI_vocbase_t vocbase(TRI_vocbase_type_e::TRI_VOCBASE_TYPE_NORMAL, 1,
                          arangodb::StaticStrings::SystemDatabase);
    auto requestPtr = std::make_unique<GeneralRequestMock>(vocbase);
    auto& request = *requestPtr;
    auto responcePtr = std::make_unique<GeneralResponseMock>();
    auto& responce = *responcePtr;
    arangodb::iresearch::RestAnalyzerHandler handler(requestPtr.release(),
                                                     responcePtr.release());
    request.setRequestType(arangodb::rest::RequestType::GET);
    request.addSuffix("identity");
=======
TEST_F(RestAnalyzerHandlerTest, test_list_system_database_not_authorized) {
  grantOnDb(arangodb::StaticStrings::SystemDatabase, arangodb::auth::Level::NONE);

  auto requestPtr = std::make_unique<GeneralRequestMock>(_system_vocbase);
  auto& request = *requestPtr;
  auto responcePtr = std::make_unique<GeneralResponseMock>();
  auto& responce = *responcePtr;
  arangodb::iresearch::RestAnalyzerHandler handler(requestPtr.release(),
                                                   responcePtr.release());
  request.setRequestType(arangodb::rest::RequestType::GET);

  std::set<std::string> expected = {
      "identity", "text_de", "text_en", "text_es", "text_fi",
      "text_fr",  "text_it", "text_nl", "text_no", "text_pt",
      "text_ru",  "text_sv", "text_zh",
  };
  auto status = handler.execute();
  EXPECT_TRUE((arangodb::RestStatus::DONE == status));
  EXPECT_TRUE((arangodb::rest::ResponseCode::OK == responce.responseCode()));
  auto slice = responce._payload.slice();
  EXPECT_TRUE((slice.isObject()));
  EXPECT_TRUE((slice.hasKey(arangodb::StaticStrings::Code) &&
               slice.get(arangodb::StaticStrings::Code).isNumber<size_t>() &&
               size_t(arangodb::rest::ResponseCode::OK) ==
                   slice.get(arangodb::StaticStrings::Code).getNumber<size_t>()));
  EXPECT_TRUE((slice.hasKey(arangodb::StaticStrings::Error) &&
               slice.get(arangodb::StaticStrings::Error).isBoolean() &&
               false == slice.get(arangodb::StaticStrings::Error).getBoolean()));
  EXPECT_TRUE((slice.hasKey("result") && slice.get("result").isArray() &&
               expected.size() == slice.get("result").length()));

  for (arangodb::velocypack::ArrayIterator itr(slice.get("result")); itr.valid(); ++itr) {
    auto subSlice = *itr;
    EXPECT_TRUE((subSlice.isObject()));
    EXPECT_TRUE((subSlice.hasKey("name") && subSlice.get("name").isString()));
    EXPECT_TRUE((subSlice.hasKey("type") && subSlice.get("type").isString()));
    EXPECT_TRUE(
        (subSlice.hasKey("properties") && (subSlice.get("properties").isObject() ||
                                           subSlice.get("properties").isNull())));
    EXPECT_TRUE((subSlice.hasKey("features") && subSlice.get("features").isArray()));
    EXPECT_TRUE((1 == expected.erase(subSlice.get("name").copyString())));
  }
>>>>>>> 2e91f4fe

  EXPECT_TRUE((true == expected.empty()));
}

TEST_F(RestAnalyzerHandlerTest, test_list_non_system_database_authorized) {
  createDatabase("testVocbase"s);

  arangodb::auth::UserMap userMap;

  grantOnDb({{"testVocbase"s, arangodb::auth::Level::RW},
             {arangodb::StaticStrings::SystemDatabase, arangodb::auth::Level::RO}});

  TRI_vocbase_t& vocbase = *dbFeature->useDatabase("testVocbase");

  auto requestPtr = std::make_unique<GeneralRequestMock>(vocbase);
  auto& request = *requestPtr;
  auto responcePtr = std::make_unique<GeneralResponseMock>();
  auto& responce = *responcePtr;
  arangodb::iresearch::RestAnalyzerHandler handler(requestPtr.release(),
                                                   responcePtr.release());
  request.setRequestType(arangodb::rest::RequestType::GET);
  grantOnDb({{"testVocbase"s, arangodb::auth::Level::RO},
             {arangodb::StaticStrings::SystemDatabase, arangodb::auth::Level::RO}});
  std::set<std::string> expected = {
      "identity",
      "text_de",
      "text_en",
      "text_es",
      "text_fi",
      "text_fr",
      "text_it",
      "text_nl",
      "text_no",
      "text_pt",
      "text_ru",
      "text_sv",
      "text_zh",
      "testVocbase::testAnalyzer1",
      "testVocbase::testAnalyzer2",
      arangodb::StaticStrings::SystemDatabase + "::testAnalyzer1",
      arangodb::StaticStrings::SystemDatabase + "::testAnalyzer2",
      arangodb::StaticStrings::SystemDatabase + "::emptyAnalyzer",
  };
  auto status = handler.execute();
  EXPECT_TRUE((arangodb::RestStatus::DONE == status));
  EXPECT_TRUE((arangodb::rest::ResponseCode::OK == responce.responseCode()));
  auto slice = responce._payload.slice();
  EXPECT_TRUE((slice.isObject()));
  EXPECT_TRUE((slice.hasKey(arangodb::StaticStrings::Code) &&
               slice.get(arangodb::StaticStrings::Code).isNumber<size_t>() &&
               size_t(arangodb::rest::ResponseCode::OK) ==
                   slice.get(arangodb::StaticStrings::Code).getNumber<size_t>()));
  EXPECT_TRUE((slice.hasKey(arangodb::StaticStrings::Error) &&
               slice.get(arangodb::StaticStrings::Error).isBoolean() &&
               false == slice.get(arangodb::StaticStrings::Error).getBoolean()));
  EXPECT_TRUE((slice.hasKey("result") && slice.get("result").isArray() &&
               expected.size() == slice.get("result").length()));

  for (arangodb::velocypack::ArrayIterator itr(slice.get("result")); itr.valid(); ++itr) {
    auto subSlice = *itr;
    EXPECT_TRUE((subSlice.isObject()));
    EXPECT_TRUE((subSlice.hasKey("name") && subSlice.get("name").isString()));
    EXPECT_TRUE((subSlice.hasKey("type") && subSlice.get("type").isString()));
    EXPECT_TRUE(
        (subSlice.hasKey("properties") && (subSlice.get("properties").isObject() ||
                                           subSlice.get("properties").isNull())));
    EXPECT_TRUE((subSlice.hasKey("features") && subSlice.get("features").isArray()));
    EXPECT_TRUE((1 == expected.erase(subSlice.get("name").copyString())));
  }

  EXPECT_TRUE((true == expected.empty()));
}

TEST_F(RestAnalyzerHandlerTest, test_list_non_system_database_not_authorized) {
  grantOnDb(arangodb::StaticStrings::SystemDatabase, arangodb::auth::Level::RW);

  createDatabase("testVocbase"s);

  TRI_vocbase_t& vocbase = *dbFeature->useDatabase("testVocbase");
  auto requestPtr = std::make_unique<GeneralRequestMock>(vocbase);
  auto& request = *requestPtr;
  auto responcePtr = std::make_unique<GeneralResponseMock>();
  auto& responce = *responcePtr;
  arangodb::iresearch::RestAnalyzerHandler handler(requestPtr.release(),
                                                   responcePtr.release());
  request.setRequestType(arangodb::rest::RequestType::GET);

  grantOnDb({{"testVocbase"s, arangodb::auth::Level::NONE},
             {arangodb::StaticStrings::SystemDatabase, arangodb::auth::Level::RO}});

  std::set<std::string> expected = {
      "identity",
      "text_de",
      "text_en",
      "text_es",
      "text_fi",
      "text_fr",
      "text_it",
      "text_nl",
      "text_no",
      "text_pt",
      "text_ru",
      "text_sv",
      "text_zh",
      arangodb::StaticStrings::SystemDatabase + "::emptyAnalyzer",
      arangodb::StaticStrings::SystemDatabase + "::testAnalyzer1",
      arangodb::StaticStrings::SystemDatabase + "::testAnalyzer2",
  };
  auto status = handler.execute();
  EXPECT_TRUE((arangodb::RestStatus::DONE == status));
  EXPECT_TRUE((arangodb::rest::ResponseCode::OK == responce.responseCode()));
  auto slice = responce._payload.slice();
  EXPECT_TRUE((slice.isObject()));
  EXPECT_TRUE((slice.hasKey(arangodb::StaticStrings::Code) &&
               slice.get(arangodb::StaticStrings::Code).isNumber<size_t>() &&
               size_t(arangodb::rest::ResponseCode::OK) ==
                   slice.get(arangodb::StaticStrings::Code).getNumber<size_t>()));
  EXPECT_TRUE((slice.hasKey(arangodb::StaticStrings::Error) &&
               slice.get(arangodb::StaticStrings::Error).isBoolean() &&
               false == slice.get(arangodb::StaticStrings::Error).getBoolean()));
  EXPECT_TRUE((slice.hasKey("result") && slice.get("result").isArray() &&
               expected.size() == slice.get("result").length()))
      << "expected: " << expected << " got: " << slice.toJson();

  for (arangodb::velocypack::ArrayIterator itr(slice.get("result")); itr.valid(); ++itr) {
    auto subSlice = *itr;
    EXPECT_TRUE((subSlice.isObject()));
    EXPECT_TRUE((subSlice.hasKey("name") && subSlice.get("name").isString()));
    EXPECT_TRUE((subSlice.hasKey("type") && subSlice.get("type").isString()));
    EXPECT_TRUE(
        (subSlice.hasKey("properties") && (subSlice.get("properties").isObject() ||
                                           subSlice.get("properties").isNull())));
    EXPECT_TRUE((subSlice.hasKey("features") && subSlice.get("features").isArray()));
    EXPECT_TRUE((1 == expected.erase(subSlice.get("name").copyString())));
  }

  EXPECT_TRUE((true == expected.empty()));
}

TEST_F(RestAnalyzerHandlerTest, test_list_non_system_database_system_not_authorized) {
  createDatabase("testVocbase"s);

  TRI_vocbase_t& vocbase = *dbFeature->useDatabase("testVocbase");
  auto requestPtr = std::make_unique<GeneralRequestMock>(vocbase);
  auto& request = *requestPtr;
  auto responcePtr = std::make_unique<GeneralResponseMock>();
  auto& responce = *responcePtr;
  arangodb::iresearch::RestAnalyzerHandler handler(requestPtr.release(),
                                                   responcePtr.release());
  request.setRequestType(arangodb::rest::RequestType::GET);

  grantOnDb({{"testVocbase"s, arangodb::auth::Level::RO},
             {arangodb::StaticStrings::SystemDatabase, arangodb::auth::Level::NONE}});

  std::set<std::string> expected = {
      "identity",
      "text_de",
      "text_en",
      "text_es",
      "text_fi",
      "text_fr",
      "text_it",
      "text_nl",
      "text_no",
      "text_pt",
      "text_ru",
      "text_sv",
      "text_zh",
      "testVocbase::testAnalyzer1",
      "testVocbase::testAnalyzer2",
  };
  auto status = handler.execute();
  EXPECT_TRUE((arangodb::RestStatus::DONE == status));
  EXPECT_TRUE((arangodb::rest::ResponseCode::OK == responce.responseCode()));
  auto slice = responce._payload.slice();
  EXPECT_TRUE((slice.isObject()));
  EXPECT_TRUE((slice.hasKey(arangodb::StaticStrings::Code) &&
               slice.get(arangodb::StaticStrings::Code).isNumber<size_t>() &&
               size_t(arangodb::rest::ResponseCode::OK) ==
                   slice.get(arangodb::StaticStrings::Code).getNumber<size_t>()));
  EXPECT_TRUE((slice.hasKey(arangodb::StaticStrings::Error) &&
               slice.get(arangodb::StaticStrings::Error).isBoolean() &&
               false == slice.get(arangodb::StaticStrings::Error).getBoolean()));
  EXPECT_TRUE((slice.hasKey("result") && slice.get("result").isArray() &&
               expected.size() == slice.get("result").length()));

  for (arangodb::velocypack::ArrayIterator itr(slice.get("result")); itr.valid(); ++itr) {
    auto subSlice = *itr;
    EXPECT_TRUE((subSlice.isObject()));
    EXPECT_TRUE((subSlice.hasKey("name") && subSlice.get("name").isString()));
    EXPECT_TRUE((subSlice.hasKey("type") && subSlice.get("type").isString()));
    EXPECT_TRUE(
        (subSlice.hasKey("properties") && (subSlice.get("properties").isObject() ||
                                           subSlice.get("properties").isNull())));
    EXPECT_TRUE((subSlice.hasKey("features") && subSlice.get("features").isArray()));
    EXPECT_TRUE((1 == expected.erase(subSlice.get("name").copyString())));
  }
  EXPECT_TRUE((true == expected.empty()));
}

TEST_F(RestAnalyzerHandlerTest,
       test_list_non_system_database_system_not_authorized_not_authorized) {
  createDatabase("testVocbase"s);

  TRI_vocbase_t& vocbase = *dbFeature->useDatabase("testVocbase");

  auto requestPtr = std::make_unique<GeneralRequestMock>(vocbase);
  auto& request = *requestPtr;
  auto responcePtr = std::make_unique<GeneralResponseMock>();
  auto& responce = *responcePtr;
  arangodb::iresearch::RestAnalyzerHandler handler(requestPtr.release(),
                                                   responcePtr.release());
  request.setRequestType(arangodb::rest::RequestType::GET);

  grantOnDb({{arangodb::StaticStrings::SystemDatabase, arangodb::auth::Level::NONE},
             {"testVocbase"s, arangodb::auth::Level::NONE}});

  std::set<std::string> expected = {
      "identity", "text_de", "text_en", "text_es", "text_fi",
      "text_fr",  "text_it", "text_nl", "text_no", "text_pt",
      "text_ru",  "text_sv", "text_zh",
  };
  auto status = handler.execute();
  EXPECT_TRUE((arangodb::RestStatus::DONE == status));
  EXPECT_TRUE((arangodb::rest::ResponseCode::OK == responce.responseCode()));
  auto slice = responce._payload.slice();
  EXPECT_TRUE((slice.isObject()));
  EXPECT_TRUE((slice.hasKey(arangodb::StaticStrings::Code) &&
               slice.get(arangodb::StaticStrings::Code).isNumber<size_t>() &&
               size_t(arangodb::rest::ResponseCode::OK) ==
                   slice.get(arangodb::StaticStrings::Code).getNumber<size_t>()));
  EXPECT_TRUE((slice.hasKey(arangodb::StaticStrings::Error) &&
               slice.get(arangodb::StaticStrings::Error).isBoolean() &&
               false == slice.get(arangodb::StaticStrings::Error).getBoolean()));
  EXPECT_TRUE((slice.hasKey("result") && slice.get("result").isArray() &&
               expected.size() == slice.get("result").length()));

  for (arangodb::velocypack::ArrayIterator itr(slice.get("result")); itr.valid(); ++itr) {
    auto subSlice = *itr;
    EXPECT_TRUE((subSlice.isObject()));
    EXPECT_TRUE((subSlice.hasKey("name") && subSlice.get("name").isString()));
    EXPECT_TRUE((subSlice.hasKey("type") && subSlice.get("type").isString()));
    EXPECT_TRUE(
        (subSlice.hasKey("properties") && (subSlice.get("properties").isObject() ||
                                           subSlice.get("properties").isNull())));
    EXPECT_TRUE((subSlice.hasKey("features") && subSlice.get("features").isArray()));
    EXPECT_TRUE((1 == expected.erase(subSlice.get("name").copyString())));
  }

  EXPECT_TRUE((true == expected.empty()));
}

<<<<<<< HEAD
TEST_F(RestAnalyzerHandlerTest, test_list) {
  // create a new instance of an ApplicationServer and fill it with the required features
  // cannot use the existing server since its features already have some state
  std::shared_ptr<arangodb::application_features::ApplicationServer> originalServer(
      arangodb::application_features::ApplicationServer::server,
      [](arangodb::application_features::ApplicationServer* ptr) -> void {
        arangodb::application_features::ApplicationServer::server = ptr;
      });
  arangodb::application_features::ApplicationServer::server =
      nullptr;  // avoid "ApplicationServer initialized twice"
  arangodb::application_features::ApplicationServer server(nullptr, nullptr);
  arangodb::iresearch::IResearchAnalyzerFeature* analyzers;
  arangodb::DatabaseFeature* dbFeature;
  arangodb::SystemDatabaseFeature* sysDatabase;
  server.addFeature(new arangodb::QueryRegistryFeature(server));  // required for constructing TRI_vocbase_t
  server.addFeature(new arangodb::V8DealerFeature(server));  // required for DatabaseFeature::createDatabase(...)
  server.addFeature(dbFeature = new arangodb::DatabaseFeature(server));  // required for IResearchAnalyzerFeature::emplace(...)
  server.addFeature(sysDatabase = new arangodb::SystemDatabaseFeature(server));  // required for IResearchAnalyzerFeature::start()
  server.addFeature(analyzers = new arangodb::iresearch::IResearchAnalyzerFeature(server));  // required for running upgrade task

  auto cleanup = arangodb::scopeGuard([dbFeature](){ dbFeature->unprepare(); });

  // create system vocbase
  {
    auto const databases = arangodb::velocypack::Parser::fromJson(
        std::string("[ { \"name\": \"") +
        arangodb::StaticStrings::SystemDatabase + "\" } ]");
    ASSERT_TRUE((TRI_ERROR_NO_ERROR == dbFeature->loadDatabases(databases->slice())));
    TRI_vocbase_t* vocbase;
    ASSERT_TRUE((TRI_ERROR_NO_ERROR ==
                 dbFeature->createDatabase(1, "testVocbase", vocbase)));
    sysDatabase->start();  // get system database from DatabaseFeature
    arangodb::methods::Collections::createSystem(
        *vocbase, 
        arangodb::tests::AnalyzerCollectionName);
    arangodb::methods::Collections::createSystem(
        *sysDatabase->use(), 
        arangodb::tests::AnalyzerCollectionName);
  }

  arangodb::iresearch::IResearchAnalyzerFeature::EmplaceResult result;
  ASSERT_TRUE((analyzers
                   ->emplace(result, arangodb::StaticStrings::SystemDatabase + "::testAnalyzer1",
                             "identity", VPackSlice::noneSlice())
                   .ok()));
  ASSERT_TRUE((analyzers
                   ->emplace(result, "testVocbase::testAnalyzer2", "identity",
                             VPackSlice::noneSlice())
                   .ok()));

  arangodb::ExecContext::NobodyScope execContextScope;
  auto* authFeature = arangodb::AuthenticationFeature::instance();
  auto* userManager = authFeature->userManager();
  arangodb::aql::QueryRegistry queryRegistry(0);  // required for UserManager::loadFromDB()
  userManager->setQueryRegistry(&queryRegistry);
  auto resetUserManager = std::shared_ptr<arangodb::auth::UserManager>(
      userManager,
      [](arangodb::auth::UserManager* ptr) -> void { ptr->removeAllUsers(); });

  // system database (authorised)
  {
    TRI_vocbase_t vocbase(TRI_vocbase_type_e::TRI_VOCBASE_TYPE_NORMAL, 1,
                          arangodb::StaticStrings::SystemDatabase);
    auto requestPtr = std::make_unique<GeneralRequestMock>(vocbase);
    auto& request = *requestPtr;
    auto responcePtr = std::make_unique<GeneralResponseMock>();
    auto& responce = *responcePtr;
    arangodb::iresearch::RestAnalyzerHandler handler(requestPtr.release(),
                                                     responcePtr.release());
    request.setRequestType(arangodb::rest::RequestType::GET);

    arangodb::auth::UserMap userMap;  // empty map, no user -> no permissions
    auto& user =
        userMap
            .emplace("", arangodb::auth::User::newUser("", "", arangodb::auth::Source::LDAP))
            .first->second;
    user.grantDatabase(vocbase.name(), arangodb::auth::Level::RO);  // for system collections User::collectionAuthLevel(...) returns database auth::Level
    userManager->setAuthInfo(userMap);  // set user map to avoid loading configuration from system database

    std::set<std::string> expected = {
      "identity", "text_de",  "text_en",  "text_es",  "text_fi",
      "text_fr",  "text_it",  "text_nl",  "text_no",  "text_pt",
      "text_ru",  "text_sv",  "text_zh",
      arangodb::StaticStrings::SystemDatabase + "::testAnalyzer1",
    };
    auto status = handler.execute();
    EXPECT_TRUE((arangodb::RestStatus::DONE == status));
    EXPECT_TRUE((arangodb::rest::ResponseCode::OK == responce.responseCode()));
    auto slice = responce._payload.slice();
    EXPECT_TRUE((slice.isObject()));
    EXPECT_TRUE((slice.hasKey(arangodb::StaticStrings::Code) &&
                 slice.get(arangodb::StaticStrings::Code).isNumber<size_t>() &&
                 size_t(arangodb::rest::ResponseCode::OK) ==
                     slice.get(arangodb::StaticStrings::Code).getNumber<size_t>()));
    EXPECT_TRUE((slice.hasKey(arangodb::StaticStrings::Error) &&
                 slice.get(arangodb::StaticStrings::Error).isBoolean() &&
                 false == slice.get(arangodb::StaticStrings::Error).getBoolean()));
    EXPECT_TRUE((slice.hasKey("result") && slice.get("result").isArray() &&
                 expected.size() == slice.get("result").length()));

    for (arangodb::velocypack::ArrayIterator itr(slice.get("result")); itr.valid(); ++itr) {
      auto subSlice = *itr;
      EXPECT_TRUE((subSlice.isObject()));
      EXPECT_TRUE((subSlice.hasKey("name") && subSlice.get("name").isString()));
      EXPECT_TRUE((subSlice.hasKey("type") && subSlice.get("type").isString()));
      EXPECT_TRUE((subSlice.hasKey("properties") &&
                   (subSlice.get("properties").isObject() ||
                    subSlice.get("properties").isNull())));
      EXPECT_TRUE((subSlice.hasKey("features") && subSlice.get("features").isArray()));
      EXPECT_TRUE((1 == expected.erase(subSlice.get("name").copyString())));
    }

    EXPECT_TRUE((true == expected.empty()));
  }

  // system database (not authorised)
  {
    TRI_vocbase_t vocbase(TRI_vocbase_type_e::TRI_VOCBASE_TYPE_NORMAL, 1,
                          arangodb::StaticStrings::SystemDatabase);
    auto requestPtr = std::make_unique<GeneralRequestMock>(vocbase);
    auto& request = *requestPtr;
    auto responcePtr = std::make_unique<GeneralResponseMock>();
    auto& responce = *responcePtr;
    arangodb::iresearch::RestAnalyzerHandler handler(requestPtr.release(),
                                                     responcePtr.release());
    request.setRequestType(arangodb::rest::RequestType::GET);

    arangodb::auth::UserMap userMap;  // empty map, no user -> no permissions
    auto& user =
        userMap
            .emplace("", arangodb::auth::User::newUser("", "", arangodb::auth::Source::LDAP))
            .first->second;
    user.grantDatabase(vocbase.name(), arangodb::auth::Level::NONE);  // for system collections User::collectionAuthLevel(...) returns database auth::Level
    userManager->setAuthInfo(userMap);  // set user map to avoid loading configuration from system database

    std::set<std::string> expected = {
      "identity", "text_de",  "text_en",  "text_es",  "text_fi",
      "text_fr",  "text_it",  "text_nl",  "text_no",  "text_pt",
      "text_ru",  "text_sv",  "text_zh",
    };
    auto status = handler.execute();
    EXPECT_TRUE((arangodb::RestStatus::DONE == status));
    EXPECT_TRUE((arangodb::rest::ResponseCode::OK == responce.responseCode()));
    auto slice = responce._payload.slice();
    EXPECT_TRUE((slice.isObject()));
    EXPECT_TRUE((slice.hasKey(arangodb::StaticStrings::Code) &&
                 slice.get(arangodb::StaticStrings::Code).isNumber<size_t>() &&
                 size_t(arangodb::rest::ResponseCode::OK) ==
                     slice.get(arangodb::StaticStrings::Code).getNumber<size_t>()));
    EXPECT_TRUE((slice.hasKey(arangodb::StaticStrings::Error) &&
                 slice.get(arangodb::StaticStrings::Error).isBoolean() &&
                 false == slice.get(arangodb::StaticStrings::Error).getBoolean()));
    EXPECT_TRUE((slice.hasKey("result") && slice.get("result").isArray() &&
                 expected.size() == slice.get("result").length()));

    for (arangodb::velocypack::ArrayIterator itr(slice.get("result")); itr.valid(); ++itr) {
      auto subSlice = *itr;
      EXPECT_TRUE((subSlice.isObject()));
      EXPECT_TRUE((subSlice.hasKey("name") && subSlice.get("name").isString()));
      EXPECT_TRUE((subSlice.hasKey("type") && subSlice.get("type").isString()));
      EXPECT_TRUE((subSlice.hasKey("properties") &&
                   (subSlice.get("properties").isObject() ||
                    subSlice.get("properties").isNull())));
      EXPECT_TRUE((subSlice.hasKey("features") && subSlice.get("features").isArray()));
      EXPECT_TRUE((1 == expected.erase(subSlice.get("name").copyString())));
    }

    EXPECT_TRUE((true == expected.empty()));
  }

  // non-system database (authorised, system authorised)
  {
    TRI_vocbase_t vocbase(TRI_vocbase_type_e::TRI_VOCBASE_TYPE_NORMAL, 1,
                          "testVocbase");
    auto requestPtr = std::make_unique<GeneralRequestMock>(vocbase);
    auto& request = *requestPtr;
    auto responcePtr = std::make_unique<GeneralResponseMock>();
    auto& responce = *responcePtr;
    arangodb::iresearch::RestAnalyzerHandler handler(requestPtr.release(),
                                                     responcePtr.release());
    request.setRequestType(arangodb::rest::RequestType::GET);

    arangodb::auth::UserMap userMap;  // empty map, no user -> no permissions
    auto& user =
        userMap
            .emplace("", arangodb::auth::User::newUser("", "", arangodb::auth::Source::LDAP))
            .first->second;
    user.grantDatabase(arangodb::StaticStrings::SystemDatabase, arangodb::auth::Level::RO);  // for system collections User::collectionAuthLevel(...) returns database auth::Level
    user.grantDatabase(vocbase.name(), arangodb::auth::Level::RO);  // for system collections User::collectionAuthLevel(...) returns database auth::Level
    userManager->setAuthInfo(userMap);  // set user map to avoid loading configuration from system database

    std::set<std::string> expected = {
      "identity", "text_de",  "text_en",  "text_es",  "text_fi",
      "text_fr",  "text_it",  "text_nl",  "text_no",  "text_pt",
      "text_ru",  "text_sv",  "text_zh",
      arangodb::StaticStrings::SystemDatabase + "::testAnalyzer1",
      "testVocbase::testAnalyzer2",
    };
    auto status = handler.execute();
    EXPECT_TRUE((arangodb::RestStatus::DONE == status));
    EXPECT_TRUE((arangodb::rest::ResponseCode::OK == responce.responseCode()));
    auto slice = responce._payload.slice();
    EXPECT_TRUE((slice.isObject()));
    EXPECT_TRUE((slice.hasKey(arangodb::StaticStrings::Code) &&
                 slice.get(arangodb::StaticStrings::Code).isNumber<size_t>() &&
                 size_t(arangodb::rest::ResponseCode::OK) ==
                     slice.get(arangodb::StaticStrings::Code).getNumber<size_t>()));
    EXPECT_TRUE((slice.hasKey(arangodb::StaticStrings::Error) &&
                 slice.get(arangodb::StaticStrings::Error).isBoolean() &&
                 false == slice.get(arangodb::StaticStrings::Error).getBoolean()));
    EXPECT_TRUE((slice.hasKey("result") && slice.get("result").isArray() &&
                 expected.size() == slice.get("result").length()));

    for (arangodb::velocypack::ArrayIterator itr(slice.get("result")); itr.valid(); ++itr) {
      auto subSlice = *itr;
      EXPECT_TRUE((subSlice.isObject()));
      EXPECT_TRUE((subSlice.hasKey("name") && subSlice.get("name").isString()));
      EXPECT_TRUE((subSlice.hasKey("type") && subSlice.get("type").isString()));
      EXPECT_TRUE((subSlice.hasKey("properties") &&
                   (subSlice.get("properties").isObject() ||
                    subSlice.get("properties").isNull())));
      EXPECT_TRUE((subSlice.hasKey("features") && subSlice.get("features").isArray()));
      EXPECT_TRUE((1 == expected.erase(subSlice.get("name").copyString())));
    }

    EXPECT_TRUE((true == expected.empty()));
  }

  // non-system database (not authorised, system authorised)
  {
    TRI_vocbase_t vocbase(TRI_vocbase_type_e::TRI_VOCBASE_TYPE_NORMAL, 1,
                          "testVocbase");
    auto requestPtr = std::make_unique<GeneralRequestMock>(vocbase);
    auto& request = *requestPtr;
    auto responcePtr = std::make_unique<GeneralResponseMock>();
    auto& responce = *responcePtr;
    arangodb::iresearch::RestAnalyzerHandler handler(requestPtr.release(),
                                                     responcePtr.release());
    request.setRequestType(arangodb::rest::RequestType::GET);

    arangodb::auth::UserMap userMap;  // empty map, no user -> no permissions
    auto& user =
        userMap
            .emplace("", arangodb::auth::User::newUser("", "", arangodb::auth::Source::LDAP))
            .first->second;
    user.grantDatabase(arangodb::StaticStrings::SystemDatabase, arangodb::auth::Level::RO);  // for system collections User::collectionAuthLevel(...) returns database auth::Level
    user.grantDatabase(vocbase.name(), arangodb::auth::Level::NONE);  // for system collections User::collectionAuthLevel(...) returns database auth::Level
    userManager->setAuthInfo(userMap);  // set user map to avoid loading configuration from system database

    std::set<std::string> expected = {
      "identity", "text_de",  "text_en",  "text_es",  "text_fi",
      "text_fr",  "text_it",  "text_nl",  "text_no",  "text_pt",
      "text_ru",  "text_sv",  "text_zh",
      arangodb::StaticStrings::SystemDatabase + "::testAnalyzer1",
    };
    auto status = handler.execute();
    EXPECT_TRUE((arangodb::RestStatus::DONE == status));
    EXPECT_TRUE((arangodb::rest::ResponseCode::OK == responce.responseCode()));
    auto slice = responce._payload.slice();
    EXPECT_TRUE((slice.isObject()));
    EXPECT_TRUE((slice.hasKey(arangodb::StaticStrings::Code) &&
                 slice.get(arangodb::StaticStrings::Code).isNumber<size_t>() &&
                 size_t(arangodb::rest::ResponseCode::OK) ==
                     slice.get(arangodb::StaticStrings::Code).getNumber<size_t>()));
    EXPECT_TRUE((slice.hasKey(arangodb::StaticStrings::Error) &&
                 slice.get(arangodb::StaticStrings::Error).isBoolean() &&
                 false == slice.get(arangodb::StaticStrings::Error).getBoolean()));
    EXPECT_TRUE((slice.hasKey("result") && slice.get("result").isArray() &&
                 expected.size() == slice.get("result").length()));

    for (arangodb::velocypack::ArrayIterator itr(slice.get("result")); itr.valid(); ++itr) {
      auto subSlice = *itr;
      EXPECT_TRUE((subSlice.isObject()));
      EXPECT_TRUE((subSlice.hasKey("name") && subSlice.get("name").isString()));
      EXPECT_TRUE((subSlice.hasKey("type") && subSlice.get("type").isString()));
      EXPECT_TRUE((subSlice.hasKey("properties") &&
                   (subSlice.get("properties").isObject() ||
                    subSlice.get("properties").isNull())));
      EXPECT_TRUE((subSlice.hasKey("features") && subSlice.get("features").isArray()));
      EXPECT_TRUE((1 == expected.erase(subSlice.get("name").copyString())));
    }

    EXPECT_TRUE((true == expected.empty()));
  }

  // non-system database (authorised, system not authorised)
  {
    TRI_vocbase_t vocbase(TRI_vocbase_type_e::TRI_VOCBASE_TYPE_NORMAL, 1,
                          "testVocbase");
    auto requestPtr = std::make_unique<GeneralRequestMock>(vocbase);
    auto& request = *requestPtr;
    auto responcePtr = std::make_unique<GeneralResponseMock>();
    auto& responce = *responcePtr;
    arangodb::iresearch::RestAnalyzerHandler handler(requestPtr.release(),
                                                     responcePtr.release());
    request.setRequestType(arangodb::rest::RequestType::GET);

    arangodb::auth::UserMap userMap;  // empty map, no user -> no permissions
    auto& user =
        userMap
            .emplace("", arangodb::auth::User::newUser("", "", arangodb::auth::Source::LDAP))
            .first->second;
    user.grantDatabase(arangodb::StaticStrings::SystemDatabase, arangodb::auth::Level::NONE);  // for system collections User::collectionAuthLevel(...) returns database auth::Level
    user.grantDatabase(vocbase.name(), arangodb::auth::Level::RO);  // for system collections User::collectionAuthLevel(...) returns database auth::Level
    userManager->setAuthInfo(userMap);  // set user map to avoid loading configuration from system database

    std::set<std::string> expected = {
      "identity", "text_de",  "text_en",  "text_es",  "text_fi",
      "text_fr",  "text_it",  "text_nl",  "text_no",  "text_pt",
      "text_ru",  "text_sv",  "text_zh",
      "testVocbase::testAnalyzer2",
    };
    auto status = handler.execute();
    EXPECT_TRUE((arangodb::RestStatus::DONE == status));
    EXPECT_TRUE((arangodb::rest::ResponseCode::OK == responce.responseCode()));
    auto slice = responce._payload.slice();
    EXPECT_TRUE((slice.isObject()));
    EXPECT_TRUE((slice.hasKey(arangodb::StaticStrings::Code) &&
                 slice.get(arangodb::StaticStrings::Code).isNumber<size_t>() &&
                 size_t(arangodb::rest::ResponseCode::OK) ==
                     slice.get(arangodb::StaticStrings::Code).getNumber<size_t>()));
    EXPECT_TRUE((slice.hasKey(arangodb::StaticStrings::Error) &&
                 slice.get(arangodb::StaticStrings::Error).isBoolean() &&
                 false == slice.get(arangodb::StaticStrings::Error).getBoolean()));
    EXPECT_TRUE((slice.hasKey("result") && slice.get("result").isArray() &&
                 expected.size() == slice.get("result").length()));

    for (arangodb::velocypack::ArrayIterator itr(slice.get("result")); itr.valid(); ++itr) {
      auto subSlice = *itr;
      EXPECT_TRUE((subSlice.isObject()));
      EXPECT_TRUE((subSlice.hasKey("name") && subSlice.get("name").isString()));
      EXPECT_TRUE((subSlice.hasKey("type") && subSlice.get("type").isString()));
      EXPECT_TRUE((subSlice.hasKey("properties") &&
                   (subSlice.get("properties").isObject() ||
                    subSlice.get("properties").isNull())));
      EXPECT_TRUE((subSlice.hasKey("features") && subSlice.get("features").isArray()));
      EXPECT_TRUE((1 == expected.erase(subSlice.get("name").copyString())));
    }

    EXPECT_TRUE((true == expected.empty()));
  }

  // non-system database (not authorised, system not authorised)
  {
    TRI_vocbase_t vocbase(TRI_vocbase_type_e::TRI_VOCBASE_TYPE_NORMAL, 1,
                          "testVocbase");
    auto requestPtr = std::make_unique<GeneralRequestMock>(vocbase);
    auto& request = *requestPtr;
    auto responcePtr = std::make_unique<GeneralResponseMock>();
    auto& responce = *responcePtr;
    arangodb::iresearch::RestAnalyzerHandler handler(requestPtr.release(),
                                                     responcePtr.release());
    request.setRequestType(arangodb::rest::RequestType::GET);

    arangodb::auth::UserMap userMap;  // empty map, no user -> no permissions
    auto& user =
        userMap
            .emplace("", arangodb::auth::User::newUser("", "", arangodb::auth::Source::LDAP))
            .first->second;
    user.grantDatabase(arangodb::StaticStrings::SystemDatabase, arangodb::auth::Level::NONE);  // for system collections User::collectionAuthLevel(...) returns database auth::Level
    user.grantDatabase(vocbase.name(), arangodb::auth::Level::NONE);  // for system collections User::collectionAuthLevel(...) returns database auth::Level
    userManager->setAuthInfo(userMap);  // set user map to avoid loading configuration from system database

    std::set<std::string> expected = {
      "identity", "text_de",  "text_en",  "text_es",  "text_fi",
      "text_fr",  "text_it",  "text_nl",  "text_no",  "text_pt",
      "text_ru",  "text_sv",  "text_zh",
    };
    auto status = handler.execute();
    EXPECT_TRUE((arangodb::RestStatus::DONE == status));
    EXPECT_TRUE((arangodb::rest::ResponseCode::OK == responce.responseCode()));
    auto slice = responce._payload.slice();
    EXPECT_TRUE((slice.isObject()));
    EXPECT_TRUE((slice.hasKey(arangodb::StaticStrings::Code) &&
                 slice.get(arangodb::StaticStrings::Code).isNumber<size_t>() &&
                 size_t(arangodb::rest::ResponseCode::OK) ==
                     slice.get(arangodb::StaticStrings::Code).getNumber<size_t>()));
    EXPECT_TRUE((slice.hasKey(arangodb::StaticStrings::Error) &&
                 slice.get(arangodb::StaticStrings::Error).isBoolean() &&
                 false == slice.get(arangodb::StaticStrings::Error).getBoolean()));
    EXPECT_TRUE((slice.hasKey("result") && slice.get("result").isArray() &&
                 expected.size() == slice.get("result").length()));

    for (arangodb::velocypack::ArrayIterator itr(slice.get("result")); itr.valid(); ++itr) {
      auto subSlice = *itr;
      EXPECT_TRUE((subSlice.isObject()));
      EXPECT_TRUE((subSlice.hasKey("name") && subSlice.get("name").isString()));
      EXPECT_TRUE((subSlice.hasKey("type") && subSlice.get("type").isString()));
      EXPECT_TRUE((subSlice.hasKey("properties") &&
                   (subSlice.get("properties").isObject() ||
                    subSlice.get("properties").isNull())));
      EXPECT_TRUE((subSlice.hasKey("features") && subSlice.get("features").isArray()));
      EXPECT_TRUE((1 == expected.erase(subSlice.get("name").copyString())));
    }

    EXPECT_TRUE((true == expected.empty()));
  }
}

TEST_F(RestAnalyzerHandlerTest, test_remove) {
  // create a new instance of an ApplicationServer and fill it with the required features
  // cannot use the existing server since its features already have some state
  std::shared_ptr<arangodb::application_features::ApplicationServer> originalServer(
      arangodb::application_features::ApplicationServer::server,
      [](arangodb::application_features::ApplicationServer* ptr) -> void {
        arangodb::application_features::ApplicationServer::server = ptr;
      });
  arangodb::application_features::ApplicationServer::server =
      nullptr;  // avoid "ApplicationServer initialized twice"
  arangodb::application_features::ApplicationServer server(nullptr, nullptr);
  arangodb::iresearch::IResearchAnalyzerFeature* analyzers;
  arangodb::DatabaseFeature* dbFeature;
  server.addFeature(new arangodb::QueryRegistryFeature(server));  // required for constructing TRI_vocbase_t
  server.addFeature(new arangodb::V8DealerFeature(server));  // required for DatabaseFeature::createDatabase(...)
  server.addFeature(dbFeature = new arangodb::DatabaseFeature(server));  // required for IResearchAnalyzerFeature::emplace(...)
  auto sysDbFeature = new arangodb::SystemDatabaseFeature(server);
  server.addFeature(sysDbFeature);
  server.addFeature(analyzers = new arangodb::iresearch::IResearchAnalyzerFeature(server));  // required for running upgrade task

  auto cleanup = arangodb::scopeGuard([dbFeature](){ dbFeature->unprepare(); });

  // create system vocbase
  {
    auto const databases = arangodb::velocypack::Parser::fromJson(
        std::string("[ { \"name\": \"") +
        arangodb::StaticStrings::SystemDatabase + "\" } ]");
    ASSERT_TRUE((TRI_ERROR_NO_ERROR == dbFeature->loadDatabases(databases->slice())));
    arangodb::methods::Collections::createSystem(
        *dbFeature->useDatabase(arangodb::StaticStrings::SystemDatabase),
        arangodb::tests::AnalyzerCollectionName);
    sysDbFeature->prepare();
    sysDbFeature->start();
  }

  arangodb::iresearch::IResearchAnalyzerFeature::EmplaceResult result;
  ASSERT_TRUE((analyzers
                   ->emplace(result, arangodb::StaticStrings::SystemDatabase + "::testAnalyzer1",
                             "identity", VPackSlice::noneSlice())
                   .ok()));
  ASSERT_TRUE((analyzers
                   ->emplace(result, arangodb::StaticStrings::SystemDatabase + "::testAnalyzer2",
                             "identity", VPackSlice::noneSlice())
                   .ok()));
  ASSERT_TRUE((analyzers
                   ->emplace(result, arangodb::StaticStrings::SystemDatabase + "::testAnalyzer3",
                             "identity", VPackSlice::noneSlice())
                   .ok()));
  ASSERT_TRUE((analyzers
                   ->emplace(result, arangodb::StaticStrings::SystemDatabase + "::testAnalyzer4",
                             "identity", VPackSlice::noneSlice())
                   .ok()));
  result.first.reset(); // to release reference!

  arangodb::ExecContext::NobodyScope execContextScope;
  auto* authFeature = arangodb::AuthenticationFeature::instance();
  auto* userManager = authFeature->userManager();
  arangodb::aql::QueryRegistry queryRegistry(0);  // required for UserManager::loadFromDB()
  userManager->setQueryRegistry(&queryRegistry);
  auto resetUserManager = std::shared_ptr<arangodb::auth::UserManager>(
      userManager,
      [](arangodb::auth::UserManager* ptr) -> void { ptr->removeAllUsers(); });

  // invalid params (no name)
  {
    TRI_vocbase_t vocbase(TRI_vocbase_type_e::TRI_VOCBASE_TYPE_NORMAL, 1,
                          arangodb::StaticStrings::SystemDatabase);
    auto requestPtr = std::make_unique<GeneralRequestMock>(vocbase);
    auto& request = *requestPtr;
    auto responcePtr = std::make_unique<GeneralResponseMock>();
    auto& responce = *responcePtr;
    arangodb::iresearch::RestAnalyzerHandler handler(requestPtr.release(),
                                                     responcePtr.release());
    request.setRequestType(arangodb::rest::RequestType::DELETE_REQ);

    arangodb::auth::UserMap userMap;  // empty map, no user -> no permissions
    auto& user =
        userMap
            .emplace("", arangodb::auth::User::newUser("", "", arangodb::auth::Source::LDAP))
            .first->second;
    user.grantDatabase(vocbase.name(), arangodb::auth::Level::RW);  // for system collections User::collectionAuthLevel(...) returns database auth::Level
    userManager->setAuthInfo(userMap);  // set user map to avoid loading configuration from system database

    auto status = handler.execute();
    EXPECT_TRUE((arangodb::RestStatus::DONE == status));
    EXPECT_TRUE((arangodb::rest::ResponseCode::BAD == responce.responseCode()));
    auto slice = responce._payload.slice();
    EXPECT_TRUE((slice.isObject()));
    EXPECT_TRUE((slice.hasKey(arangodb::StaticStrings::Code) &&
                 slice.get(arangodb::StaticStrings::Code).isNumber<size_t>() &&
                 size_t(arangodb::rest::ResponseCode::BAD) ==
                     slice.get(arangodb::StaticStrings::Code).getNumber<size_t>()));
    EXPECT_TRUE((slice.hasKey(arangodb::StaticStrings::Error) &&
                 slice.get(arangodb::StaticStrings::Error).isBoolean() &&
                 true == slice.get(arangodb::StaticStrings::Error).getBoolean()));
    EXPECT_TRUE((slice.hasKey(arangodb::StaticStrings::ErrorNum) &&
                 slice.get(arangodb::StaticStrings::ErrorNum).isNumber<int>() &&
                 TRI_ERROR_BAD_PARAMETER ==
                     slice.get(arangodb::StaticStrings::ErrorNum).getNumber<int>()));
  }

  // unknown analyzer
  {
    TRI_vocbase_t vocbase(TRI_vocbase_type_e::TRI_VOCBASE_TYPE_NORMAL, 1,
                          arangodb::StaticStrings::SystemDatabase);
    auto requestPtr = std::make_unique<GeneralRequestMock>(vocbase);
    auto& request = *requestPtr;
    auto responcePtr = std::make_unique<GeneralResponseMock>();
    auto& responce = *responcePtr;
    arangodb::iresearch::RestAnalyzerHandler handler(requestPtr.release(),
                                                     responcePtr.release());
    request.setRequestType(arangodb::rest::RequestType::DELETE_REQ);
    request.addSuffix("unknown");

    arangodb::auth::UserMap userMap;  // empty map, no user -> no permissions
    auto& user =
        userMap
            .emplace("", arangodb::auth::User::newUser("", "", arangodb::auth::Source::LDAP))
            .first->second;
    user.grantDatabase(vocbase.name(), arangodb::auth::Level::RW);  // for system collections User::collectionAuthLevel(...) returns database auth::Level
    userManager->setAuthInfo(userMap);  // set user map to avoid loading configuration from system database

    auto status = handler.execute();
    EXPECT_TRUE((arangodb::RestStatus::DONE == status));
    EXPECT_TRUE((arangodb::rest::ResponseCode::NOT_FOUND == responce.responseCode()));
    auto slice = responce._payload.slice();
    EXPECT_TRUE((slice.isObject()));
    EXPECT_TRUE((slice.hasKey(arangodb::StaticStrings::Code) &&
                 slice.get(arangodb::StaticStrings::Code).isNumber<size_t>() &&
                 size_t(arangodb::rest::ResponseCode::NOT_FOUND) ==
                     slice.get(arangodb::StaticStrings::Code).getNumber<size_t>()));
    EXPECT_TRUE((slice.hasKey(arangodb::StaticStrings::Error) &&
                 slice.get(arangodb::StaticStrings::Error).isBoolean() &&
                 true == slice.get(arangodb::StaticStrings::Error).getBoolean()));
    EXPECT_TRUE((slice.hasKey(arangodb::StaticStrings::ErrorNum) &&
                 slice.get(arangodb::StaticStrings::ErrorNum).isNumber<int>() &&
                 TRI_ERROR_ARANGO_DOCUMENT_NOT_FOUND ==
                     slice.get(arangodb::StaticStrings::ErrorNum).getNumber<int>()));
  }

  // not authorised
  {
    TRI_vocbase_t vocbase(TRI_vocbase_type_e::TRI_VOCBASE_TYPE_NORMAL, 1,
                          arangodb::StaticStrings::SystemDatabase);
    auto requestPtr = std::make_unique<GeneralRequestMock>(vocbase);
    auto& request = *requestPtr;
    auto responcePtr = std::make_unique<GeneralResponseMock>();
    auto& responce = *responcePtr;
    arangodb::iresearch::RestAnalyzerHandler handler(requestPtr.release(),
                                                     responcePtr.release());
    request.setRequestType(arangodb::rest::RequestType::DELETE_REQ);
    request.addSuffix("testAnalyzer1");

    arangodb::auth::UserMap userMap;  // empty map, no user -> no permissions
    auto& user =
        userMap
            .emplace("", arangodb::auth::User::newUser("", "", arangodb::auth::Source::LDAP))
            .first->second;
    user.grantDatabase(vocbase.name(), arangodb::auth::Level::RO);  // for system collections User::collectionAuthLevel(...) returns database auth::Level
    userManager->setAuthInfo(userMap);  // set user map to avoid loading configuration from system database

    auto status = handler.execute();
    EXPECT_TRUE((arangodb::RestStatus::DONE == status));
    EXPECT_TRUE((arangodb::rest::ResponseCode::FORBIDDEN == responce.responseCode()));
    auto slice = responce._payload.slice();
    EXPECT_TRUE((slice.isObject()));
    EXPECT_TRUE((slice.hasKey(arangodb::StaticStrings::Code) &&
                 slice.get(arangodb::StaticStrings::Code).isNumber<size_t>() &&
                 size_t(arangodb::rest::ResponseCode::FORBIDDEN) ==
                     slice.get(arangodb::StaticStrings::Code).getNumber<size_t>()));
    EXPECT_TRUE((slice.hasKey(arangodb::StaticStrings::Error) &&
                 slice.get(arangodb::StaticStrings::Error).isBoolean() &&
                 true == slice.get(arangodb::StaticStrings::Error).getBoolean()));
    EXPECT_TRUE((slice.hasKey(arangodb::StaticStrings::ErrorNum) &&
                 slice.get(arangodb::StaticStrings::ErrorNum).isNumber<int>() &&
                 TRI_ERROR_FORBIDDEN ==
                     slice.get(arangodb::StaticStrings::ErrorNum).getNumber<int>()));
    auto analyzer = analyzers->get(arangodb::StaticStrings::SystemDatabase +
                                   "::testAnalyzer1");
    EXPECT_TRUE((false == !analyzer));
  }

  // still in use (fail)
  {
    TRI_vocbase_t vocbase(TRI_vocbase_type_e::TRI_VOCBASE_TYPE_NORMAL, 1,
                          arangodb::StaticStrings::SystemDatabase);
    auto requestPtr = std::make_unique<GeneralRequestMock>(vocbase);
    auto& request = *requestPtr;
    auto responcePtr = std::make_unique<GeneralResponseMock>();
    auto& responce = *responcePtr;
    arangodb::iresearch::RestAnalyzerHandler handler(requestPtr.release(),
                                                     responcePtr.release());
    request.setRequestType(arangodb::rest::RequestType::DELETE_REQ);
    request.addSuffix("testAnalyzer2");
    request.values().emplace("force", "false");
    auto inUseAnalyzer = analyzers->get(arangodb::StaticStrings::SystemDatabase +
                                        "::testAnalyzer2");  // hold ref to mark in-use
    ASSERT_TRUE((false == !inUseAnalyzer));

    arangodb::auth::UserMap userMap;  // empty map, no user -> no permissions
    auto& user =
        userMap
            .emplace("", arangodb::auth::User::newUser("", "", arangodb::auth::Source::LDAP))
            .first->second;
    user.grantDatabase(vocbase.name(), arangodb::auth::Level::RW);  // for system collections User::collectionAuthLevel(...) returns database auth::Level
    userManager->setAuthInfo(userMap);  // set user map to avoid loading configuration from system database

    auto status = handler.execute();
    EXPECT_TRUE((arangodb::RestStatus::DONE == status));
    EXPECT_TRUE((arangodb::rest::ResponseCode::CONFLICT == responce.responseCode()));
    auto slice = responce._payload.slice();
    EXPECT_TRUE((slice.isObject()));
    EXPECT_TRUE((slice.hasKey(arangodb::StaticStrings::Code) &&
                 slice.get(arangodb::StaticStrings::Code).isNumber<size_t>() &&
                 size_t(arangodb::rest::ResponseCode::CONFLICT) ==
                     slice.get(arangodb::StaticStrings::Code).getNumber<size_t>()));
    EXPECT_TRUE((slice.hasKey(arangodb::StaticStrings::Error) &&
                 slice.get(arangodb::StaticStrings::Error).isBoolean() &&
                 true == slice.get(arangodb::StaticStrings::Error).getBoolean()));
    EXPECT_TRUE((slice.hasKey(arangodb::StaticStrings::ErrorNum) &&
                 slice.get(arangodb::StaticStrings::ErrorNum).isNumber<int>() &&
                 TRI_ERROR_ARANGO_CONFLICT ==
                     slice.get(arangodb::StaticStrings::ErrorNum).getNumber<int>()));
    auto analyzer = analyzers->get(arangodb::StaticStrings::SystemDatabase +
                                   "::testAnalyzer2");
    EXPECT_TRUE((false == !analyzer));
  }

  // still in use + force (success)
  {
    TRI_vocbase_t vocbase(TRI_vocbase_type_e::TRI_VOCBASE_TYPE_NORMAL, 1,
                          arangodb::StaticStrings::SystemDatabase);
    auto requestPtr = std::make_unique<GeneralRequestMock>(vocbase);
    auto& request = *requestPtr;
    auto responcePtr = std::make_unique<GeneralResponseMock>();
    auto& responce = *responcePtr;
    arangodb::iresearch::RestAnalyzerHandler handler(requestPtr.release(),
                                                     responcePtr.release());
    request.setRequestType(arangodb::rest::RequestType::DELETE_REQ);
    request.addSuffix("testAnalyzer2");
    request.values().emplace("force", "true");
    auto inUseAnalyzer = analyzers->get(arangodb::StaticStrings::SystemDatabase +
                                        "::testAnalyzer2");  // hold ref to mark in-use
    ASSERT_TRUE((false == !inUseAnalyzer));

    arangodb::auth::UserMap userMap;  // empty map, no user -> no permissions
    auto& user =
        userMap
            .emplace("", arangodb::auth::User::newUser("", "", arangodb::auth::Source::LDAP))
            .first->second;
    user.grantDatabase(vocbase.name(), arangodb::auth::Level::RW);  // for system collections User::collectionAuthLevel(...) returns database auth::Level
    userManager->setAuthInfo(userMap);  // set user map to avoid loading configuration from system database

    auto status = handler.execute();
    EXPECT_TRUE((arangodb::RestStatus::DONE == status));
    EXPECT_TRUE((arangodb::rest::ResponseCode::OK == responce.responseCode()));
    auto slice = responce._payload.slice();
    EXPECT_TRUE((slice.isObject()));
    EXPECT_TRUE((slice.hasKey(arangodb::StaticStrings::Code) &&
                 slice.get(arangodb::StaticStrings::Code).isNumber<size_t>() &&
                 size_t(arangodb::rest::ResponseCode::OK) ==
                     slice.get(arangodb::StaticStrings::Code).getNumber<size_t>()));
    EXPECT_TRUE((slice.hasKey(arangodb::StaticStrings::Error) &&
                 slice.get(arangodb::StaticStrings::Error).isBoolean() &&
                 false == slice.get(arangodb::StaticStrings::Error).getBoolean()));
    EXPECT_TRUE((slice.hasKey("name") && slice.get("name").isString() &&
                 arangodb::StaticStrings::SystemDatabase + "::testAnalyzer2" ==
                     slice.get("name").copyString()));
    auto analyzer = analyzers->get(arangodb::StaticStrings::SystemDatabase +
                                   "::testAnalyzer2");
    EXPECT_TRUE((true == !analyzer));
  }

  //  removal with  db name in analyzer name
  {
    TRI_vocbase_t vocbase(TRI_vocbase_type_e::TRI_VOCBASE_TYPE_NORMAL, 1,
                          arangodb::StaticStrings::SystemDatabase);
    auto requestPtr = std::make_unique<GeneralRequestMock>(vocbase);
    auto& request = *requestPtr;
    auto responcePtr = std::make_unique<GeneralResponseMock>();
    auto& responce = *responcePtr;
    arangodb::iresearch::RestAnalyzerHandler handler(requestPtr.release(),
                                                     responcePtr.release());
    request.setRequestType(arangodb::rest::RequestType::DELETE_REQ);
    request.addSuffix(arangodb::StaticStrings::SystemDatabase +
                      "::testAnalyzer3");

    arangodb::auth::UserMap userMap;  // empty map, no user -> no permissions
    auto& user =
        userMap
            .emplace("", arangodb::auth::User::newUser("", "", arangodb::auth::Source::LDAP))
            .first->second;
    user.grantDatabase(vocbase.name(), arangodb::auth::Level::RW);  // for system collections User::collectionAuthLevel(...) returns database auth::Level
    userManager->setAuthInfo(userMap);  // set user map to avoid loading configuration from system database

    auto status = handler.execute();
    EXPECT_TRUE((arangodb::RestStatus::DONE == status));
    EXPECT_EQ(arangodb::rest::ResponseCode::OK, responce.responseCode());
    auto analyzer = analyzers->get(arangodb::StaticStrings::SystemDatabase +
                                   "::testAnalyzer3");
    EXPECT_EQ(nullptr, analyzer);
  }

  //  removal with db name prefix as ::
  {
    TRI_vocbase_t vocbase(TRI_vocbase_type_e::TRI_VOCBASE_TYPE_NORMAL, 1,
                          arangodb::StaticStrings::SystemDatabase);
    auto requestPtr = std::make_unique<GeneralRequestMock>(vocbase);
    auto& request = *requestPtr;
    auto responcePtr = std::make_unique<GeneralResponseMock>();
    auto& responce = *responcePtr;
    arangodb::iresearch::RestAnalyzerHandler handler(requestPtr.release(),
                                                     responcePtr.release());
    request.setRequestType(arangodb::rest::RequestType::DELETE_REQ);
    request.addSuffix("::testAnalyzer4");
=======
// invalid params (no name)
TEST_F(RestAnalyzerHandlerTest, test_remove_invalid_params) {
  grantOnDb(arangodb::StaticStrings::SystemDatabase, arangodb::auth::Level::RW);

  auto requestPtr = std::make_unique<GeneralRequestMock>(_system_vocbase);
  auto& request = *requestPtr;
  auto responcePtr = std::make_unique<GeneralResponseMock>();
  auto& responce = *responcePtr;
  arangodb::iresearch::RestAnalyzerHandler handler(requestPtr.release(),
                                                   responcePtr.release());
  request.setRequestType(arangodb::rest::RequestType::DELETE_REQ);

  auto status = handler.execute();
  EXPECT_TRUE((arangodb::RestStatus::DONE == status));
  EXPECT_TRUE((arangodb::rest::ResponseCode::BAD == responce.responseCode()));
  auto slice = responce._payload.slice();
  EXPECT_TRUE((slice.isObject()));
  EXPECT_TRUE((slice.hasKey(arangodb::StaticStrings::Code) &&
               slice.get(arangodb::StaticStrings::Code).isNumber<size_t>() &&
               size_t(arangodb::rest::ResponseCode::BAD) ==
                   slice.get(arangodb::StaticStrings::Code).getNumber<size_t>()));
  EXPECT_TRUE((slice.hasKey(arangodb::StaticStrings::Error) &&
               slice.get(arangodb::StaticStrings::Error).isBoolean() &&
               true == slice.get(arangodb::StaticStrings::Error).getBoolean()));
  EXPECT_TRUE((slice.hasKey(arangodb::StaticStrings::ErrorNum) &&
               slice.get(arangodb::StaticStrings::ErrorNum).isNumber<int>() &&
               TRI_ERROR_BAD_PARAMETER ==
                   slice.get(arangodb::StaticStrings::ErrorNum).getNumber<int>()));
}

// unknown analyzer
TEST_F(RestAnalyzerHandlerTest, test_remove_unknown_analyzer) {
  grantOnDb(arangodb::StaticStrings::SystemDatabase, arangodb::auth::Level::RW);

  auto requestPtr = std::make_unique<GeneralRequestMock>(_system_vocbase);
  auto& request = *requestPtr;
  auto responcePtr = std::make_unique<GeneralResponseMock>();
  auto& responce = *responcePtr;
  arangodb::iresearch::RestAnalyzerHandler handler(requestPtr.release(),
                                                   responcePtr.release());
  request.setRequestType(arangodb::rest::RequestType::DELETE_REQ);
  request.addSuffix("unknown");

  auto status = handler.execute();
  EXPECT_TRUE((arangodb::RestStatus::DONE == status));
  EXPECT_TRUE((arangodb::rest::ResponseCode::NOT_FOUND == responce.responseCode()));
  auto slice = responce._payload.slice();
  EXPECT_TRUE((slice.isObject()));
  EXPECT_TRUE((slice.hasKey(arangodb::StaticStrings::Code) &&
               slice.get(arangodb::StaticStrings::Code).isNumber<size_t>() &&
               size_t(arangodb::rest::ResponseCode::NOT_FOUND) ==
                   slice.get(arangodb::StaticStrings::Code).getNumber<size_t>()));
  EXPECT_TRUE((slice.hasKey(arangodb::StaticStrings::Error) &&
               slice.get(arangodb::StaticStrings::Error).isBoolean() &&
               true == slice.get(arangodb::StaticStrings::Error).getBoolean()));
  EXPECT_TRUE((slice.hasKey(arangodb::StaticStrings::ErrorNum) &&
               slice.get(arangodb::StaticStrings::ErrorNum).isNumber<int>() &&
               TRI_ERROR_ARANGO_DOCUMENT_NOT_FOUND ==
                   slice.get(arangodb::StaticStrings::ErrorNum).getNumber<int>()));
}
>>>>>>> 2e91f4fe

// not authorised
TEST_F(RestAnalyzerHandlerTest, test_remove_not_authorized) {
  grantOnDb(arangodb::StaticStrings::SystemDatabase, arangodb::auth::Level::RO);

  auto requestPtr = std::make_unique<GeneralRequestMock>(_system_vocbase);
  auto& request = *requestPtr;
  auto responcePtr = std::make_unique<GeneralResponseMock>();
  auto& responce = *responcePtr;
  arangodb::iresearch::RestAnalyzerHandler handler(requestPtr.release(),
                                                   responcePtr.release());
  request.setRequestType(arangodb::rest::RequestType::DELETE_REQ);
  request.addSuffix("testAnalyzer1");

  auto status = handler.execute();
  EXPECT_TRUE((arangodb::RestStatus::DONE == status));
  EXPECT_TRUE((arangodb::rest::ResponseCode::FORBIDDEN == responce.responseCode()));
  auto slice = responce._payload.slice();
  EXPECT_TRUE((slice.isObject()));
  EXPECT_TRUE((slice.hasKey(arangodb::StaticStrings::Code) &&
               slice.get(arangodb::StaticStrings::Code).isNumber<size_t>() &&
               size_t(arangodb::rest::ResponseCode::FORBIDDEN) ==
                   slice.get(arangodb::StaticStrings::Code).getNumber<size_t>()));
  EXPECT_TRUE((slice.hasKey(arangodb::StaticStrings::Error) &&
               slice.get(arangodb::StaticStrings::Error).isBoolean() &&
               true == slice.get(arangodb::StaticStrings::Error).getBoolean()));
  EXPECT_TRUE((slice.hasKey(arangodb::StaticStrings::ErrorNum) &&
               slice.get(arangodb::StaticStrings::ErrorNum).isNumber<int>() &&
               TRI_ERROR_FORBIDDEN ==
                   slice.get(arangodb::StaticStrings::ErrorNum).getNumber<int>()));

  // Check it's not gone
  auto analyzer = analyzers->get(arangodb::StaticStrings::SystemDatabase +
                                 "::testAnalyzer1");
  ASSERT_NE(analyzer, nullptr);
}

// still in use (fail)
TEST_F(RestAnalyzerHandlerTest, test_remove_still_in_use) {
  grantOnDb(arangodb::StaticStrings::SystemDatabase, arangodb::auth::Level::RW);

  auto requestPtr = std::make_unique<GeneralRequestMock>(_system_vocbase);
  auto& request = *requestPtr;
  auto responcePtr = std::make_unique<GeneralResponseMock>();
  auto& responce = *responcePtr;
  arangodb::iresearch::RestAnalyzerHandler handler(requestPtr.release(),
                                                   responcePtr.release());
  request.setRequestType(arangodb::rest::RequestType::DELETE_REQ);
  request.addSuffix("testAnalyzer2");
  request.values().emplace("force", "false");

  // Hold a reference to mark analyzer in use
  auto inUseAnalyzer = analyzers->get(arangodb::StaticStrings::SystemDatabase +
                                      "::testAnalyzer2");
  ASSERT_NE(nullptr, inUseAnalyzer);

  auto status = handler.execute();
  EXPECT_TRUE((arangodb::RestStatus::DONE == status));
  EXPECT_TRUE((arangodb::rest::ResponseCode::CONFLICT == responce.responseCode()));
  auto slice = responce._payload.slice();
  EXPECT_TRUE((slice.isObject()));
  EXPECT_TRUE((slice.hasKey(arangodb::StaticStrings::Code) &&
               slice.get(arangodb::StaticStrings::Code).isNumber<size_t>() &&
               size_t(arangodb::rest::ResponseCode::CONFLICT) ==
                   slice.get(arangodb::StaticStrings::Code).getNumber<size_t>()));
  EXPECT_TRUE((slice.hasKey(arangodb::StaticStrings::Error) &&
               slice.get(arangodb::StaticStrings::Error).isBoolean() &&
               true == slice.get(arangodb::StaticStrings::Error).getBoolean()));
  EXPECT_TRUE((slice.hasKey(arangodb::StaticStrings::ErrorNum) &&
               slice.get(arangodb::StaticStrings::ErrorNum).isNumber<int>() &&
               TRI_ERROR_ARANGO_CONFLICT ==
                   slice.get(arangodb::StaticStrings::ErrorNum).getNumber<int>()));
  auto analyzer = analyzers->get(arangodb::StaticStrings::SystemDatabase +
                                 "::testAnalyzer2");
  // Check it's not gone
  ASSERT_NE(analyzer, nullptr);
}

// still in use + force (success)
TEST_F(RestAnalyzerHandlerTest, test_remove_still_in_use_force) {
  grantOnDb(arangodb::StaticStrings::SystemDatabase, arangodb::auth::Level::RW);

  auto requestPtr = std::make_unique<GeneralRequestMock>(_system_vocbase);
  auto& request = *requestPtr;
  auto responcePtr = std::make_unique<GeneralResponseMock>();
  auto& responce = *responcePtr;
  arangodb::iresearch::RestAnalyzerHandler handler(requestPtr.release(),
                                                   responcePtr.release());
  request.setRequestType(arangodb::rest::RequestType::DELETE_REQ);
  request.addSuffix("testAnalyzer2");
  request.values().emplace("force", "true");

  // hold ref to mark in-use
  auto inUseAnalyzer = analyzers->get(arangodb::StaticStrings::SystemDatabase +
                                      "::testAnalyzer2");
  ASSERT_NE(nullptr, inUseAnalyzer);

  auto status = handler.execute();
  EXPECT_TRUE((arangodb::RestStatus::DONE == status));
  EXPECT_TRUE((arangodb::rest::ResponseCode::OK == responce.responseCode()));
  auto slice = responce._payload.slice();
  EXPECT_TRUE((slice.isObject()));
  EXPECT_TRUE((slice.hasKey(arangodb::StaticStrings::Code) &&
               slice.get(arangodb::StaticStrings::Code).isNumber<size_t>() &&
               size_t(arangodb::rest::ResponseCode::OK) ==
                   slice.get(arangodb::StaticStrings::Code).getNumber<size_t>()));
  EXPECT_TRUE((slice.hasKey(arangodb::StaticStrings::Error) &&
               slice.get(arangodb::StaticStrings::Error).isBoolean() &&
               false == slice.get(arangodb::StaticStrings::Error).getBoolean()));
  EXPECT_TRUE((slice.hasKey("name") && slice.get("name").isString() &&
               arangodb::StaticStrings::SystemDatabase + "::testAnalyzer2" ==
                   slice.get("name").copyString()));
  auto analyzer = analyzers->get(arangodb::StaticStrings::SystemDatabase +
                                 "::testAnalyzer2");
  ASSERT_EQ(nullptr, analyzer);
}

// removal with db name in analyzer name
TEST_F(RestAnalyzerHandlerTest, test_remove_with_db_name) {
  grantOnDb(arangodb::StaticStrings::SystemDatabase, arangodb::auth::Level::RW);

  auto requestPtr = std::make_unique<GeneralRequestMock>(_system_vocbase);
  auto& request = *requestPtr;
  auto responcePtr = std::make_unique<GeneralResponseMock>();
  auto& responce = *responcePtr;
  arangodb::iresearch::RestAnalyzerHandler handler(requestPtr.release(),
                                                   responcePtr.release());
  request.setRequestType(arangodb::rest::RequestType::DELETE_REQ);
  request.addSuffix(arangodb::StaticStrings::SystemDatabase +
                    "::testAnalyzer1");

  auto status = handler.execute();
  EXPECT_TRUE((arangodb::RestStatus::DONE == status));
  EXPECT_EQ(arangodb::rest::ResponseCode::OK, responce.responseCode());
  auto analyzer = analyzers->get(arangodb::StaticStrings::SystemDatabase +
                                 "::testAnalyzer1");
  EXPECT_EQ(nullptr, analyzer);
}

TEST_F(RestAnalyzerHandlerTest, test_remove_success) {
  grantOnDb(arangodb::StaticStrings::SystemDatabase, arangodb::auth::Level::RW);

  auto requestPtr = std::make_unique<GeneralRequestMock>(_system_vocbase);
  auto& request = *requestPtr;
  auto responcePtr = std::make_unique<GeneralResponseMock>();
  auto& responce = *responcePtr;
  arangodb::iresearch::RestAnalyzerHandler handler(requestPtr.release(),
                                                   responcePtr.release());
  request.setRequestType(arangodb::rest::RequestType::DELETE_REQ);
  request.addSuffix("testAnalyzer1");

  auto status = handler.execute();
  EXPECT_TRUE((arangodb::RestStatus::DONE == status));
  EXPECT_EQ(arangodb::rest::ResponseCode::OK, responce.responseCode());
  auto slice = responce._payload.slice();
  EXPECT_TRUE((slice.isObject()));
  EXPECT_TRUE((slice.hasKey(arangodb::StaticStrings::Code) &&
               slice.get(arangodb::StaticStrings::Code).isNumber<size_t>() &&
               size_t(arangodb::rest::ResponseCode::OK) ==
                   slice.get(arangodb::StaticStrings::Code).getNumber<size_t>()));
  EXPECT_TRUE((slice.hasKey(arangodb::StaticStrings::Error) &&
               slice.get(arangodb::StaticStrings::Error).isBoolean() &&
               false == slice.get(arangodb::StaticStrings::Error).getBoolean()));
  EXPECT_TRUE((slice.hasKey("name") && slice.get("name").isString() &&
               arangodb::StaticStrings::SystemDatabase + "::testAnalyzer1" ==
                   slice.get("name").copyString()));
  auto analyzer = analyzers->get(arangodb::StaticStrings::SystemDatabase +
                                 "::testAnalyzer1");
  ASSERT_EQ(nullptr, analyzer);
}<|MERGE_RESOLUTION|>--- conflicted
+++ resolved
@@ -25,6 +25,7 @@
 #include "../IResearch/common.h"
 #include "../IResearch/RestHandlerMock.h"
 #include "../Mocks/StorageEngineMock.h"
+#include "../Mocks/Servers.h"
 
 #include <velocypack/Iterator.h>
 #include <velocypack/Parser.h>
@@ -44,16 +45,6 @@
 #include "VocBase/LogicalCollection.h"
 #include "VocBase/Methods/Collections.h"
 
-<<<<<<< HEAD
-#if USE_ENTERPRISE
-#include "Enterprise/Ldap/LdapFeature.h"
-#endif
-=======
-#include "../Mocks/Servers.h"
-#include "velocypack/Iterator.h"
-#include "velocypack/Parser.h"
->>>>>>> 2e91f4fe
-
 #include "analysis/analyzers.hpp"
 #include "analysis/token_attributes.hpp"
 
@@ -215,36 +206,11 @@
 
     ASSERT_TRUE(res.ok());
 
-<<<<<<< HEAD
-  arangodb::ExecContext::NobodyScope execContextScope;
-  auto* authFeature = arangodb::AuthenticationFeature::instance();
-  auto* userManager = authFeature->userManager();
-  arangodb::aql::QueryRegistry queryRegistry(0);  // required for UserManager::loadFromDB()
-  userManager->setQueryRegistry(&queryRegistry);
-  auto resetUserManager = std::shared_ptr<arangodb::auth::UserManager>(
-      userManager,
-      [](arangodb::auth::UserManager* ptr) -> void { ptr->removeAllUsers(); });
-
-  // invalid params (non-object body)
-  {
-    TRI_vocbase_t vocbase(TRI_vocbase_type_e::TRI_VOCBASE_TYPE_NORMAL, 1,
-                          arangodb::StaticStrings::SystemDatabase);
-    auto requestPtr = std::make_unique<GeneralRequestMock>(vocbase);
-    auto& request = *requestPtr;
-    auto responcePtr = std::make_unique<GeneralResponseMock>();
-    auto& responce = *responcePtr;
-    arangodb::iresearch::RestAnalyzerHandler handler(requestPtr.release(),
-                                                     responcePtr.release());
-    request.setRequestType(arangodb::rest::RequestType::POST);
-    request._payload.openArray();
-    request._payload.close();
-=======
     ASSERT_ARANGO_OK(analyzers->emplace(result, name + "::testAnalyzer1",
                                         "identity"s, VPackSlice::noneSlice()));
     ASSERT_ARANGO_OK(analyzers->emplace(result, name + "::testAnalyzer2",
                                         "identity"s, VPackSlice::noneSlice()));
   }
->>>>>>> 2e91f4fe
 
   // Grant permissions on one DB
   // NOTE that permissions are always overwritten.
@@ -952,29 +918,6 @@
   EXPECT_TRUE((true == expected.empty()));
 }
 
-<<<<<<< HEAD
-  arangodb::ExecContext::NobodyScope execContextScope;
-  auto* authFeature = arangodb::AuthenticationFeature::instance();
-  auto* userManager = authFeature->userManager();
-  arangodb::aql::QueryRegistry queryRegistry(0);  // required for UserManager::loadFromDB()
-  userManager->setQueryRegistry(&queryRegistry);
-  auto resetUserManager = std::shared_ptr<arangodb::auth::UserManager>(
-      userManager,
-      [](arangodb::auth::UserManager* ptr) -> void { ptr->removeAllUsers(); });
-
-  // get static (known analyzer)
-  {
-    TRI_vocbase_t vocbase(TRI_vocbase_type_e::TRI_VOCBASE_TYPE_NORMAL, 1,
-                          arangodb::StaticStrings::SystemDatabase);
-    auto requestPtr = std::make_unique<GeneralRequestMock>(vocbase);
-    auto& request = *requestPtr;
-    auto responcePtr = std::make_unique<GeneralResponseMock>();
-    auto& responce = *responcePtr;
-    arangodb::iresearch::RestAnalyzerHandler handler(requestPtr.release(),
-                                                     responcePtr.release());
-    request.setRequestType(arangodb::rest::RequestType::GET);
-    request.addSuffix("identity");
-=======
 TEST_F(RestAnalyzerHandlerTest, test_list_system_database_not_authorized) {
   grantOnDb(arangodb::StaticStrings::SystemDatabase, arangodb::auth::Level::NONE);
 
@@ -1017,7 +960,6 @@
     EXPECT_TRUE((subSlice.hasKey("features") && subSlice.get("features").isArray()));
     EXPECT_TRUE((1 == expected.erase(subSlice.get("name").copyString())));
   }
->>>>>>> 2e91f4fe
 
   EXPECT_TRUE((true == expected.empty()));
 }
@@ -1270,722 +1212,6 @@
   EXPECT_TRUE((true == expected.empty()));
 }
 
-<<<<<<< HEAD
-TEST_F(RestAnalyzerHandlerTest, test_list) {
-  // create a new instance of an ApplicationServer and fill it with the required features
-  // cannot use the existing server since its features already have some state
-  std::shared_ptr<arangodb::application_features::ApplicationServer> originalServer(
-      arangodb::application_features::ApplicationServer::server,
-      [](arangodb::application_features::ApplicationServer* ptr) -> void {
-        arangodb::application_features::ApplicationServer::server = ptr;
-      });
-  arangodb::application_features::ApplicationServer::server =
-      nullptr;  // avoid "ApplicationServer initialized twice"
-  arangodb::application_features::ApplicationServer server(nullptr, nullptr);
-  arangodb::iresearch::IResearchAnalyzerFeature* analyzers;
-  arangodb::DatabaseFeature* dbFeature;
-  arangodb::SystemDatabaseFeature* sysDatabase;
-  server.addFeature(new arangodb::QueryRegistryFeature(server));  // required for constructing TRI_vocbase_t
-  server.addFeature(new arangodb::V8DealerFeature(server));  // required for DatabaseFeature::createDatabase(...)
-  server.addFeature(dbFeature = new arangodb::DatabaseFeature(server));  // required for IResearchAnalyzerFeature::emplace(...)
-  server.addFeature(sysDatabase = new arangodb::SystemDatabaseFeature(server));  // required for IResearchAnalyzerFeature::start()
-  server.addFeature(analyzers = new arangodb::iresearch::IResearchAnalyzerFeature(server));  // required for running upgrade task
-
-  auto cleanup = arangodb::scopeGuard([dbFeature](){ dbFeature->unprepare(); });
-
-  // create system vocbase
-  {
-    auto const databases = arangodb::velocypack::Parser::fromJson(
-        std::string("[ { \"name\": \"") +
-        arangodb::StaticStrings::SystemDatabase + "\" } ]");
-    ASSERT_TRUE((TRI_ERROR_NO_ERROR == dbFeature->loadDatabases(databases->slice())));
-    TRI_vocbase_t* vocbase;
-    ASSERT_TRUE((TRI_ERROR_NO_ERROR ==
-                 dbFeature->createDatabase(1, "testVocbase", vocbase)));
-    sysDatabase->start();  // get system database from DatabaseFeature
-    arangodb::methods::Collections::createSystem(
-        *vocbase, 
-        arangodb::tests::AnalyzerCollectionName);
-    arangodb::methods::Collections::createSystem(
-        *sysDatabase->use(), 
-        arangodb::tests::AnalyzerCollectionName);
-  }
-
-  arangodb::iresearch::IResearchAnalyzerFeature::EmplaceResult result;
-  ASSERT_TRUE((analyzers
-                   ->emplace(result, arangodb::StaticStrings::SystemDatabase + "::testAnalyzer1",
-                             "identity", VPackSlice::noneSlice())
-                   .ok()));
-  ASSERT_TRUE((analyzers
-                   ->emplace(result, "testVocbase::testAnalyzer2", "identity",
-                             VPackSlice::noneSlice())
-                   .ok()));
-
-  arangodb::ExecContext::NobodyScope execContextScope;
-  auto* authFeature = arangodb::AuthenticationFeature::instance();
-  auto* userManager = authFeature->userManager();
-  arangodb::aql::QueryRegistry queryRegistry(0);  // required for UserManager::loadFromDB()
-  userManager->setQueryRegistry(&queryRegistry);
-  auto resetUserManager = std::shared_ptr<arangodb::auth::UserManager>(
-      userManager,
-      [](arangodb::auth::UserManager* ptr) -> void { ptr->removeAllUsers(); });
-
-  // system database (authorised)
-  {
-    TRI_vocbase_t vocbase(TRI_vocbase_type_e::TRI_VOCBASE_TYPE_NORMAL, 1,
-                          arangodb::StaticStrings::SystemDatabase);
-    auto requestPtr = std::make_unique<GeneralRequestMock>(vocbase);
-    auto& request = *requestPtr;
-    auto responcePtr = std::make_unique<GeneralResponseMock>();
-    auto& responce = *responcePtr;
-    arangodb::iresearch::RestAnalyzerHandler handler(requestPtr.release(),
-                                                     responcePtr.release());
-    request.setRequestType(arangodb::rest::RequestType::GET);
-
-    arangodb::auth::UserMap userMap;  // empty map, no user -> no permissions
-    auto& user =
-        userMap
-            .emplace("", arangodb::auth::User::newUser("", "", arangodb::auth::Source::LDAP))
-            .first->second;
-    user.grantDatabase(vocbase.name(), arangodb::auth::Level::RO);  // for system collections User::collectionAuthLevel(...) returns database auth::Level
-    userManager->setAuthInfo(userMap);  // set user map to avoid loading configuration from system database
-
-    std::set<std::string> expected = {
-      "identity", "text_de",  "text_en",  "text_es",  "text_fi",
-      "text_fr",  "text_it",  "text_nl",  "text_no",  "text_pt",
-      "text_ru",  "text_sv",  "text_zh",
-      arangodb::StaticStrings::SystemDatabase + "::testAnalyzer1",
-    };
-    auto status = handler.execute();
-    EXPECT_TRUE((arangodb::RestStatus::DONE == status));
-    EXPECT_TRUE((arangodb::rest::ResponseCode::OK == responce.responseCode()));
-    auto slice = responce._payload.slice();
-    EXPECT_TRUE((slice.isObject()));
-    EXPECT_TRUE((slice.hasKey(arangodb::StaticStrings::Code) &&
-                 slice.get(arangodb::StaticStrings::Code).isNumber<size_t>() &&
-                 size_t(arangodb::rest::ResponseCode::OK) ==
-                     slice.get(arangodb::StaticStrings::Code).getNumber<size_t>()));
-    EXPECT_TRUE((slice.hasKey(arangodb::StaticStrings::Error) &&
-                 slice.get(arangodb::StaticStrings::Error).isBoolean() &&
-                 false == slice.get(arangodb::StaticStrings::Error).getBoolean()));
-    EXPECT_TRUE((slice.hasKey("result") && slice.get("result").isArray() &&
-                 expected.size() == slice.get("result").length()));
-
-    for (arangodb::velocypack::ArrayIterator itr(slice.get("result")); itr.valid(); ++itr) {
-      auto subSlice = *itr;
-      EXPECT_TRUE((subSlice.isObject()));
-      EXPECT_TRUE((subSlice.hasKey("name") && subSlice.get("name").isString()));
-      EXPECT_TRUE((subSlice.hasKey("type") && subSlice.get("type").isString()));
-      EXPECT_TRUE((subSlice.hasKey("properties") &&
-                   (subSlice.get("properties").isObject() ||
-                    subSlice.get("properties").isNull())));
-      EXPECT_TRUE((subSlice.hasKey("features") && subSlice.get("features").isArray()));
-      EXPECT_TRUE((1 == expected.erase(subSlice.get("name").copyString())));
-    }
-
-    EXPECT_TRUE((true == expected.empty()));
-  }
-
-  // system database (not authorised)
-  {
-    TRI_vocbase_t vocbase(TRI_vocbase_type_e::TRI_VOCBASE_TYPE_NORMAL, 1,
-                          arangodb::StaticStrings::SystemDatabase);
-    auto requestPtr = std::make_unique<GeneralRequestMock>(vocbase);
-    auto& request = *requestPtr;
-    auto responcePtr = std::make_unique<GeneralResponseMock>();
-    auto& responce = *responcePtr;
-    arangodb::iresearch::RestAnalyzerHandler handler(requestPtr.release(),
-                                                     responcePtr.release());
-    request.setRequestType(arangodb::rest::RequestType::GET);
-
-    arangodb::auth::UserMap userMap;  // empty map, no user -> no permissions
-    auto& user =
-        userMap
-            .emplace("", arangodb::auth::User::newUser("", "", arangodb::auth::Source::LDAP))
-            .first->second;
-    user.grantDatabase(vocbase.name(), arangodb::auth::Level::NONE);  // for system collections User::collectionAuthLevel(...) returns database auth::Level
-    userManager->setAuthInfo(userMap);  // set user map to avoid loading configuration from system database
-
-    std::set<std::string> expected = {
-      "identity", "text_de",  "text_en",  "text_es",  "text_fi",
-      "text_fr",  "text_it",  "text_nl",  "text_no",  "text_pt",
-      "text_ru",  "text_sv",  "text_zh",
-    };
-    auto status = handler.execute();
-    EXPECT_TRUE((arangodb::RestStatus::DONE == status));
-    EXPECT_TRUE((arangodb::rest::ResponseCode::OK == responce.responseCode()));
-    auto slice = responce._payload.slice();
-    EXPECT_TRUE((slice.isObject()));
-    EXPECT_TRUE((slice.hasKey(arangodb::StaticStrings::Code) &&
-                 slice.get(arangodb::StaticStrings::Code).isNumber<size_t>() &&
-                 size_t(arangodb::rest::ResponseCode::OK) ==
-                     slice.get(arangodb::StaticStrings::Code).getNumber<size_t>()));
-    EXPECT_TRUE((slice.hasKey(arangodb::StaticStrings::Error) &&
-                 slice.get(arangodb::StaticStrings::Error).isBoolean() &&
-                 false == slice.get(arangodb::StaticStrings::Error).getBoolean()));
-    EXPECT_TRUE((slice.hasKey("result") && slice.get("result").isArray() &&
-                 expected.size() == slice.get("result").length()));
-
-    for (arangodb::velocypack::ArrayIterator itr(slice.get("result")); itr.valid(); ++itr) {
-      auto subSlice = *itr;
-      EXPECT_TRUE((subSlice.isObject()));
-      EXPECT_TRUE((subSlice.hasKey("name") && subSlice.get("name").isString()));
-      EXPECT_TRUE((subSlice.hasKey("type") && subSlice.get("type").isString()));
-      EXPECT_TRUE((subSlice.hasKey("properties") &&
-                   (subSlice.get("properties").isObject() ||
-                    subSlice.get("properties").isNull())));
-      EXPECT_TRUE((subSlice.hasKey("features") && subSlice.get("features").isArray()));
-      EXPECT_TRUE((1 == expected.erase(subSlice.get("name").copyString())));
-    }
-
-    EXPECT_TRUE((true == expected.empty()));
-  }
-
-  // non-system database (authorised, system authorised)
-  {
-    TRI_vocbase_t vocbase(TRI_vocbase_type_e::TRI_VOCBASE_TYPE_NORMAL, 1,
-                          "testVocbase");
-    auto requestPtr = std::make_unique<GeneralRequestMock>(vocbase);
-    auto& request = *requestPtr;
-    auto responcePtr = std::make_unique<GeneralResponseMock>();
-    auto& responce = *responcePtr;
-    arangodb::iresearch::RestAnalyzerHandler handler(requestPtr.release(),
-                                                     responcePtr.release());
-    request.setRequestType(arangodb::rest::RequestType::GET);
-
-    arangodb::auth::UserMap userMap;  // empty map, no user -> no permissions
-    auto& user =
-        userMap
-            .emplace("", arangodb::auth::User::newUser("", "", arangodb::auth::Source::LDAP))
-            .first->second;
-    user.grantDatabase(arangodb::StaticStrings::SystemDatabase, arangodb::auth::Level::RO);  // for system collections User::collectionAuthLevel(...) returns database auth::Level
-    user.grantDatabase(vocbase.name(), arangodb::auth::Level::RO);  // for system collections User::collectionAuthLevel(...) returns database auth::Level
-    userManager->setAuthInfo(userMap);  // set user map to avoid loading configuration from system database
-
-    std::set<std::string> expected = {
-      "identity", "text_de",  "text_en",  "text_es",  "text_fi",
-      "text_fr",  "text_it",  "text_nl",  "text_no",  "text_pt",
-      "text_ru",  "text_sv",  "text_zh",
-      arangodb::StaticStrings::SystemDatabase + "::testAnalyzer1",
-      "testVocbase::testAnalyzer2",
-    };
-    auto status = handler.execute();
-    EXPECT_TRUE((arangodb::RestStatus::DONE == status));
-    EXPECT_TRUE((arangodb::rest::ResponseCode::OK == responce.responseCode()));
-    auto slice = responce._payload.slice();
-    EXPECT_TRUE((slice.isObject()));
-    EXPECT_TRUE((slice.hasKey(arangodb::StaticStrings::Code) &&
-                 slice.get(arangodb::StaticStrings::Code).isNumber<size_t>() &&
-                 size_t(arangodb::rest::ResponseCode::OK) ==
-                     slice.get(arangodb::StaticStrings::Code).getNumber<size_t>()));
-    EXPECT_TRUE((slice.hasKey(arangodb::StaticStrings::Error) &&
-                 slice.get(arangodb::StaticStrings::Error).isBoolean() &&
-                 false == slice.get(arangodb::StaticStrings::Error).getBoolean()));
-    EXPECT_TRUE((slice.hasKey("result") && slice.get("result").isArray() &&
-                 expected.size() == slice.get("result").length()));
-
-    for (arangodb::velocypack::ArrayIterator itr(slice.get("result")); itr.valid(); ++itr) {
-      auto subSlice = *itr;
-      EXPECT_TRUE((subSlice.isObject()));
-      EXPECT_TRUE((subSlice.hasKey("name") && subSlice.get("name").isString()));
-      EXPECT_TRUE((subSlice.hasKey("type") && subSlice.get("type").isString()));
-      EXPECT_TRUE((subSlice.hasKey("properties") &&
-                   (subSlice.get("properties").isObject() ||
-                    subSlice.get("properties").isNull())));
-      EXPECT_TRUE((subSlice.hasKey("features") && subSlice.get("features").isArray()));
-      EXPECT_TRUE((1 == expected.erase(subSlice.get("name").copyString())));
-    }
-
-    EXPECT_TRUE((true == expected.empty()));
-  }
-
-  // non-system database (not authorised, system authorised)
-  {
-    TRI_vocbase_t vocbase(TRI_vocbase_type_e::TRI_VOCBASE_TYPE_NORMAL, 1,
-                          "testVocbase");
-    auto requestPtr = std::make_unique<GeneralRequestMock>(vocbase);
-    auto& request = *requestPtr;
-    auto responcePtr = std::make_unique<GeneralResponseMock>();
-    auto& responce = *responcePtr;
-    arangodb::iresearch::RestAnalyzerHandler handler(requestPtr.release(),
-                                                     responcePtr.release());
-    request.setRequestType(arangodb::rest::RequestType::GET);
-
-    arangodb::auth::UserMap userMap;  // empty map, no user -> no permissions
-    auto& user =
-        userMap
-            .emplace("", arangodb::auth::User::newUser("", "", arangodb::auth::Source::LDAP))
-            .first->second;
-    user.grantDatabase(arangodb::StaticStrings::SystemDatabase, arangodb::auth::Level::RO);  // for system collections User::collectionAuthLevel(...) returns database auth::Level
-    user.grantDatabase(vocbase.name(), arangodb::auth::Level::NONE);  // for system collections User::collectionAuthLevel(...) returns database auth::Level
-    userManager->setAuthInfo(userMap);  // set user map to avoid loading configuration from system database
-
-    std::set<std::string> expected = {
-      "identity", "text_de",  "text_en",  "text_es",  "text_fi",
-      "text_fr",  "text_it",  "text_nl",  "text_no",  "text_pt",
-      "text_ru",  "text_sv",  "text_zh",
-      arangodb::StaticStrings::SystemDatabase + "::testAnalyzer1",
-    };
-    auto status = handler.execute();
-    EXPECT_TRUE((arangodb::RestStatus::DONE == status));
-    EXPECT_TRUE((arangodb::rest::ResponseCode::OK == responce.responseCode()));
-    auto slice = responce._payload.slice();
-    EXPECT_TRUE((slice.isObject()));
-    EXPECT_TRUE((slice.hasKey(arangodb::StaticStrings::Code) &&
-                 slice.get(arangodb::StaticStrings::Code).isNumber<size_t>() &&
-                 size_t(arangodb::rest::ResponseCode::OK) ==
-                     slice.get(arangodb::StaticStrings::Code).getNumber<size_t>()));
-    EXPECT_TRUE((slice.hasKey(arangodb::StaticStrings::Error) &&
-                 slice.get(arangodb::StaticStrings::Error).isBoolean() &&
-                 false == slice.get(arangodb::StaticStrings::Error).getBoolean()));
-    EXPECT_TRUE((slice.hasKey("result") && slice.get("result").isArray() &&
-                 expected.size() == slice.get("result").length()));
-
-    for (arangodb::velocypack::ArrayIterator itr(slice.get("result")); itr.valid(); ++itr) {
-      auto subSlice = *itr;
-      EXPECT_TRUE((subSlice.isObject()));
-      EXPECT_TRUE((subSlice.hasKey("name") && subSlice.get("name").isString()));
-      EXPECT_TRUE((subSlice.hasKey("type") && subSlice.get("type").isString()));
-      EXPECT_TRUE((subSlice.hasKey("properties") &&
-                   (subSlice.get("properties").isObject() ||
-                    subSlice.get("properties").isNull())));
-      EXPECT_TRUE((subSlice.hasKey("features") && subSlice.get("features").isArray()));
-      EXPECT_TRUE((1 == expected.erase(subSlice.get("name").copyString())));
-    }
-
-    EXPECT_TRUE((true == expected.empty()));
-  }
-
-  // non-system database (authorised, system not authorised)
-  {
-    TRI_vocbase_t vocbase(TRI_vocbase_type_e::TRI_VOCBASE_TYPE_NORMAL, 1,
-                          "testVocbase");
-    auto requestPtr = std::make_unique<GeneralRequestMock>(vocbase);
-    auto& request = *requestPtr;
-    auto responcePtr = std::make_unique<GeneralResponseMock>();
-    auto& responce = *responcePtr;
-    arangodb::iresearch::RestAnalyzerHandler handler(requestPtr.release(),
-                                                     responcePtr.release());
-    request.setRequestType(arangodb::rest::RequestType::GET);
-
-    arangodb::auth::UserMap userMap;  // empty map, no user -> no permissions
-    auto& user =
-        userMap
-            .emplace("", arangodb::auth::User::newUser("", "", arangodb::auth::Source::LDAP))
-            .first->second;
-    user.grantDatabase(arangodb::StaticStrings::SystemDatabase, arangodb::auth::Level::NONE);  // for system collections User::collectionAuthLevel(...) returns database auth::Level
-    user.grantDatabase(vocbase.name(), arangodb::auth::Level::RO);  // for system collections User::collectionAuthLevel(...) returns database auth::Level
-    userManager->setAuthInfo(userMap);  // set user map to avoid loading configuration from system database
-
-    std::set<std::string> expected = {
-      "identity", "text_de",  "text_en",  "text_es",  "text_fi",
-      "text_fr",  "text_it",  "text_nl",  "text_no",  "text_pt",
-      "text_ru",  "text_sv",  "text_zh",
-      "testVocbase::testAnalyzer2",
-    };
-    auto status = handler.execute();
-    EXPECT_TRUE((arangodb::RestStatus::DONE == status));
-    EXPECT_TRUE((arangodb::rest::ResponseCode::OK == responce.responseCode()));
-    auto slice = responce._payload.slice();
-    EXPECT_TRUE((slice.isObject()));
-    EXPECT_TRUE((slice.hasKey(arangodb::StaticStrings::Code) &&
-                 slice.get(arangodb::StaticStrings::Code).isNumber<size_t>() &&
-                 size_t(arangodb::rest::ResponseCode::OK) ==
-                     slice.get(arangodb::StaticStrings::Code).getNumber<size_t>()));
-    EXPECT_TRUE((slice.hasKey(arangodb::StaticStrings::Error) &&
-                 slice.get(arangodb::StaticStrings::Error).isBoolean() &&
-                 false == slice.get(arangodb::StaticStrings::Error).getBoolean()));
-    EXPECT_TRUE((slice.hasKey("result") && slice.get("result").isArray() &&
-                 expected.size() == slice.get("result").length()));
-
-    for (arangodb::velocypack::ArrayIterator itr(slice.get("result")); itr.valid(); ++itr) {
-      auto subSlice = *itr;
-      EXPECT_TRUE((subSlice.isObject()));
-      EXPECT_TRUE((subSlice.hasKey("name") && subSlice.get("name").isString()));
-      EXPECT_TRUE((subSlice.hasKey("type") && subSlice.get("type").isString()));
-      EXPECT_TRUE((subSlice.hasKey("properties") &&
-                   (subSlice.get("properties").isObject() ||
-                    subSlice.get("properties").isNull())));
-      EXPECT_TRUE((subSlice.hasKey("features") && subSlice.get("features").isArray()));
-      EXPECT_TRUE((1 == expected.erase(subSlice.get("name").copyString())));
-    }
-
-    EXPECT_TRUE((true == expected.empty()));
-  }
-
-  // non-system database (not authorised, system not authorised)
-  {
-    TRI_vocbase_t vocbase(TRI_vocbase_type_e::TRI_VOCBASE_TYPE_NORMAL, 1,
-                          "testVocbase");
-    auto requestPtr = std::make_unique<GeneralRequestMock>(vocbase);
-    auto& request = *requestPtr;
-    auto responcePtr = std::make_unique<GeneralResponseMock>();
-    auto& responce = *responcePtr;
-    arangodb::iresearch::RestAnalyzerHandler handler(requestPtr.release(),
-                                                     responcePtr.release());
-    request.setRequestType(arangodb::rest::RequestType::GET);
-
-    arangodb::auth::UserMap userMap;  // empty map, no user -> no permissions
-    auto& user =
-        userMap
-            .emplace("", arangodb::auth::User::newUser("", "", arangodb::auth::Source::LDAP))
-            .first->second;
-    user.grantDatabase(arangodb::StaticStrings::SystemDatabase, arangodb::auth::Level::NONE);  // for system collections User::collectionAuthLevel(...) returns database auth::Level
-    user.grantDatabase(vocbase.name(), arangodb::auth::Level::NONE);  // for system collections User::collectionAuthLevel(...) returns database auth::Level
-    userManager->setAuthInfo(userMap);  // set user map to avoid loading configuration from system database
-
-    std::set<std::string> expected = {
-      "identity", "text_de",  "text_en",  "text_es",  "text_fi",
-      "text_fr",  "text_it",  "text_nl",  "text_no",  "text_pt",
-      "text_ru",  "text_sv",  "text_zh",
-    };
-    auto status = handler.execute();
-    EXPECT_TRUE((arangodb::RestStatus::DONE == status));
-    EXPECT_TRUE((arangodb::rest::ResponseCode::OK == responce.responseCode()));
-    auto slice = responce._payload.slice();
-    EXPECT_TRUE((slice.isObject()));
-    EXPECT_TRUE((slice.hasKey(arangodb::StaticStrings::Code) &&
-                 slice.get(arangodb::StaticStrings::Code).isNumber<size_t>() &&
-                 size_t(arangodb::rest::ResponseCode::OK) ==
-                     slice.get(arangodb::StaticStrings::Code).getNumber<size_t>()));
-    EXPECT_TRUE((slice.hasKey(arangodb::StaticStrings::Error) &&
-                 slice.get(arangodb::StaticStrings::Error).isBoolean() &&
-                 false == slice.get(arangodb::StaticStrings::Error).getBoolean()));
-    EXPECT_TRUE((slice.hasKey("result") && slice.get("result").isArray() &&
-                 expected.size() == slice.get("result").length()));
-
-    for (arangodb::velocypack::ArrayIterator itr(slice.get("result")); itr.valid(); ++itr) {
-      auto subSlice = *itr;
-      EXPECT_TRUE((subSlice.isObject()));
-      EXPECT_TRUE((subSlice.hasKey("name") && subSlice.get("name").isString()));
-      EXPECT_TRUE((subSlice.hasKey("type") && subSlice.get("type").isString()));
-      EXPECT_TRUE((subSlice.hasKey("properties") &&
-                   (subSlice.get("properties").isObject() ||
-                    subSlice.get("properties").isNull())));
-      EXPECT_TRUE((subSlice.hasKey("features") && subSlice.get("features").isArray()));
-      EXPECT_TRUE((1 == expected.erase(subSlice.get("name").copyString())));
-    }
-
-    EXPECT_TRUE((true == expected.empty()));
-  }
-}
-
-TEST_F(RestAnalyzerHandlerTest, test_remove) {
-  // create a new instance of an ApplicationServer and fill it with the required features
-  // cannot use the existing server since its features already have some state
-  std::shared_ptr<arangodb::application_features::ApplicationServer> originalServer(
-      arangodb::application_features::ApplicationServer::server,
-      [](arangodb::application_features::ApplicationServer* ptr) -> void {
-        arangodb::application_features::ApplicationServer::server = ptr;
-      });
-  arangodb::application_features::ApplicationServer::server =
-      nullptr;  // avoid "ApplicationServer initialized twice"
-  arangodb::application_features::ApplicationServer server(nullptr, nullptr);
-  arangodb::iresearch::IResearchAnalyzerFeature* analyzers;
-  arangodb::DatabaseFeature* dbFeature;
-  server.addFeature(new arangodb::QueryRegistryFeature(server));  // required for constructing TRI_vocbase_t
-  server.addFeature(new arangodb::V8DealerFeature(server));  // required for DatabaseFeature::createDatabase(...)
-  server.addFeature(dbFeature = new arangodb::DatabaseFeature(server));  // required for IResearchAnalyzerFeature::emplace(...)
-  auto sysDbFeature = new arangodb::SystemDatabaseFeature(server);
-  server.addFeature(sysDbFeature);
-  server.addFeature(analyzers = new arangodb::iresearch::IResearchAnalyzerFeature(server));  // required for running upgrade task
-
-  auto cleanup = arangodb::scopeGuard([dbFeature](){ dbFeature->unprepare(); });
-
-  // create system vocbase
-  {
-    auto const databases = arangodb::velocypack::Parser::fromJson(
-        std::string("[ { \"name\": \"") +
-        arangodb::StaticStrings::SystemDatabase + "\" } ]");
-    ASSERT_TRUE((TRI_ERROR_NO_ERROR == dbFeature->loadDatabases(databases->slice())));
-    arangodb::methods::Collections::createSystem(
-        *dbFeature->useDatabase(arangodb::StaticStrings::SystemDatabase),
-        arangodb::tests::AnalyzerCollectionName);
-    sysDbFeature->prepare();
-    sysDbFeature->start();
-  }
-
-  arangodb::iresearch::IResearchAnalyzerFeature::EmplaceResult result;
-  ASSERT_TRUE((analyzers
-                   ->emplace(result, arangodb::StaticStrings::SystemDatabase + "::testAnalyzer1",
-                             "identity", VPackSlice::noneSlice())
-                   .ok()));
-  ASSERT_TRUE((analyzers
-                   ->emplace(result, arangodb::StaticStrings::SystemDatabase + "::testAnalyzer2",
-                             "identity", VPackSlice::noneSlice())
-                   .ok()));
-  ASSERT_TRUE((analyzers
-                   ->emplace(result, arangodb::StaticStrings::SystemDatabase + "::testAnalyzer3",
-                             "identity", VPackSlice::noneSlice())
-                   .ok()));
-  ASSERT_TRUE((analyzers
-                   ->emplace(result, arangodb::StaticStrings::SystemDatabase + "::testAnalyzer4",
-                             "identity", VPackSlice::noneSlice())
-                   .ok()));
-  result.first.reset(); // to release reference!
-
-  arangodb::ExecContext::NobodyScope execContextScope;
-  auto* authFeature = arangodb::AuthenticationFeature::instance();
-  auto* userManager = authFeature->userManager();
-  arangodb::aql::QueryRegistry queryRegistry(0);  // required for UserManager::loadFromDB()
-  userManager->setQueryRegistry(&queryRegistry);
-  auto resetUserManager = std::shared_ptr<arangodb::auth::UserManager>(
-      userManager,
-      [](arangodb::auth::UserManager* ptr) -> void { ptr->removeAllUsers(); });
-
-  // invalid params (no name)
-  {
-    TRI_vocbase_t vocbase(TRI_vocbase_type_e::TRI_VOCBASE_TYPE_NORMAL, 1,
-                          arangodb::StaticStrings::SystemDatabase);
-    auto requestPtr = std::make_unique<GeneralRequestMock>(vocbase);
-    auto& request = *requestPtr;
-    auto responcePtr = std::make_unique<GeneralResponseMock>();
-    auto& responce = *responcePtr;
-    arangodb::iresearch::RestAnalyzerHandler handler(requestPtr.release(),
-                                                     responcePtr.release());
-    request.setRequestType(arangodb::rest::RequestType::DELETE_REQ);
-
-    arangodb::auth::UserMap userMap;  // empty map, no user -> no permissions
-    auto& user =
-        userMap
-            .emplace("", arangodb::auth::User::newUser("", "", arangodb::auth::Source::LDAP))
-            .first->second;
-    user.grantDatabase(vocbase.name(), arangodb::auth::Level::RW);  // for system collections User::collectionAuthLevel(...) returns database auth::Level
-    userManager->setAuthInfo(userMap);  // set user map to avoid loading configuration from system database
-
-    auto status = handler.execute();
-    EXPECT_TRUE((arangodb::RestStatus::DONE == status));
-    EXPECT_TRUE((arangodb::rest::ResponseCode::BAD == responce.responseCode()));
-    auto slice = responce._payload.slice();
-    EXPECT_TRUE((slice.isObject()));
-    EXPECT_TRUE((slice.hasKey(arangodb::StaticStrings::Code) &&
-                 slice.get(arangodb::StaticStrings::Code).isNumber<size_t>() &&
-                 size_t(arangodb::rest::ResponseCode::BAD) ==
-                     slice.get(arangodb::StaticStrings::Code).getNumber<size_t>()));
-    EXPECT_TRUE((slice.hasKey(arangodb::StaticStrings::Error) &&
-                 slice.get(arangodb::StaticStrings::Error).isBoolean() &&
-                 true == slice.get(arangodb::StaticStrings::Error).getBoolean()));
-    EXPECT_TRUE((slice.hasKey(arangodb::StaticStrings::ErrorNum) &&
-                 slice.get(arangodb::StaticStrings::ErrorNum).isNumber<int>() &&
-                 TRI_ERROR_BAD_PARAMETER ==
-                     slice.get(arangodb::StaticStrings::ErrorNum).getNumber<int>()));
-  }
-
-  // unknown analyzer
-  {
-    TRI_vocbase_t vocbase(TRI_vocbase_type_e::TRI_VOCBASE_TYPE_NORMAL, 1,
-                          arangodb::StaticStrings::SystemDatabase);
-    auto requestPtr = std::make_unique<GeneralRequestMock>(vocbase);
-    auto& request = *requestPtr;
-    auto responcePtr = std::make_unique<GeneralResponseMock>();
-    auto& responce = *responcePtr;
-    arangodb::iresearch::RestAnalyzerHandler handler(requestPtr.release(),
-                                                     responcePtr.release());
-    request.setRequestType(arangodb::rest::RequestType::DELETE_REQ);
-    request.addSuffix("unknown");
-
-    arangodb::auth::UserMap userMap;  // empty map, no user -> no permissions
-    auto& user =
-        userMap
-            .emplace("", arangodb::auth::User::newUser("", "", arangodb::auth::Source::LDAP))
-            .first->second;
-    user.grantDatabase(vocbase.name(), arangodb::auth::Level::RW);  // for system collections User::collectionAuthLevel(...) returns database auth::Level
-    userManager->setAuthInfo(userMap);  // set user map to avoid loading configuration from system database
-
-    auto status = handler.execute();
-    EXPECT_TRUE((arangodb::RestStatus::DONE == status));
-    EXPECT_TRUE((arangodb::rest::ResponseCode::NOT_FOUND == responce.responseCode()));
-    auto slice = responce._payload.slice();
-    EXPECT_TRUE((slice.isObject()));
-    EXPECT_TRUE((slice.hasKey(arangodb::StaticStrings::Code) &&
-                 slice.get(arangodb::StaticStrings::Code).isNumber<size_t>() &&
-                 size_t(arangodb::rest::ResponseCode::NOT_FOUND) ==
-                     slice.get(arangodb::StaticStrings::Code).getNumber<size_t>()));
-    EXPECT_TRUE((slice.hasKey(arangodb::StaticStrings::Error) &&
-                 slice.get(arangodb::StaticStrings::Error).isBoolean() &&
-                 true == slice.get(arangodb::StaticStrings::Error).getBoolean()));
-    EXPECT_TRUE((slice.hasKey(arangodb::StaticStrings::ErrorNum) &&
-                 slice.get(arangodb::StaticStrings::ErrorNum).isNumber<int>() &&
-                 TRI_ERROR_ARANGO_DOCUMENT_NOT_FOUND ==
-                     slice.get(arangodb::StaticStrings::ErrorNum).getNumber<int>()));
-  }
-
-  // not authorised
-  {
-    TRI_vocbase_t vocbase(TRI_vocbase_type_e::TRI_VOCBASE_TYPE_NORMAL, 1,
-                          arangodb::StaticStrings::SystemDatabase);
-    auto requestPtr = std::make_unique<GeneralRequestMock>(vocbase);
-    auto& request = *requestPtr;
-    auto responcePtr = std::make_unique<GeneralResponseMock>();
-    auto& responce = *responcePtr;
-    arangodb::iresearch::RestAnalyzerHandler handler(requestPtr.release(),
-                                                     responcePtr.release());
-    request.setRequestType(arangodb::rest::RequestType::DELETE_REQ);
-    request.addSuffix("testAnalyzer1");
-
-    arangodb::auth::UserMap userMap;  // empty map, no user -> no permissions
-    auto& user =
-        userMap
-            .emplace("", arangodb::auth::User::newUser("", "", arangodb::auth::Source::LDAP))
-            .first->second;
-    user.grantDatabase(vocbase.name(), arangodb::auth::Level::RO);  // for system collections User::collectionAuthLevel(...) returns database auth::Level
-    userManager->setAuthInfo(userMap);  // set user map to avoid loading configuration from system database
-
-    auto status = handler.execute();
-    EXPECT_TRUE((arangodb::RestStatus::DONE == status));
-    EXPECT_TRUE((arangodb::rest::ResponseCode::FORBIDDEN == responce.responseCode()));
-    auto slice = responce._payload.slice();
-    EXPECT_TRUE((slice.isObject()));
-    EXPECT_TRUE((slice.hasKey(arangodb::StaticStrings::Code) &&
-                 slice.get(arangodb::StaticStrings::Code).isNumber<size_t>() &&
-                 size_t(arangodb::rest::ResponseCode::FORBIDDEN) ==
-                     slice.get(arangodb::StaticStrings::Code).getNumber<size_t>()));
-    EXPECT_TRUE((slice.hasKey(arangodb::StaticStrings::Error) &&
-                 slice.get(arangodb::StaticStrings::Error).isBoolean() &&
-                 true == slice.get(arangodb::StaticStrings::Error).getBoolean()));
-    EXPECT_TRUE((slice.hasKey(arangodb::StaticStrings::ErrorNum) &&
-                 slice.get(arangodb::StaticStrings::ErrorNum).isNumber<int>() &&
-                 TRI_ERROR_FORBIDDEN ==
-                     slice.get(arangodb::StaticStrings::ErrorNum).getNumber<int>()));
-    auto analyzer = analyzers->get(arangodb::StaticStrings::SystemDatabase +
-                                   "::testAnalyzer1");
-    EXPECT_TRUE((false == !analyzer));
-  }
-
-  // still in use (fail)
-  {
-    TRI_vocbase_t vocbase(TRI_vocbase_type_e::TRI_VOCBASE_TYPE_NORMAL, 1,
-                          arangodb::StaticStrings::SystemDatabase);
-    auto requestPtr = std::make_unique<GeneralRequestMock>(vocbase);
-    auto& request = *requestPtr;
-    auto responcePtr = std::make_unique<GeneralResponseMock>();
-    auto& responce = *responcePtr;
-    arangodb::iresearch::RestAnalyzerHandler handler(requestPtr.release(),
-                                                     responcePtr.release());
-    request.setRequestType(arangodb::rest::RequestType::DELETE_REQ);
-    request.addSuffix("testAnalyzer2");
-    request.values().emplace("force", "false");
-    auto inUseAnalyzer = analyzers->get(arangodb::StaticStrings::SystemDatabase +
-                                        "::testAnalyzer2");  // hold ref to mark in-use
-    ASSERT_TRUE((false == !inUseAnalyzer));
-
-    arangodb::auth::UserMap userMap;  // empty map, no user -> no permissions
-    auto& user =
-        userMap
-            .emplace("", arangodb::auth::User::newUser("", "", arangodb::auth::Source::LDAP))
-            .first->second;
-    user.grantDatabase(vocbase.name(), arangodb::auth::Level::RW);  // for system collections User::collectionAuthLevel(...) returns database auth::Level
-    userManager->setAuthInfo(userMap);  // set user map to avoid loading configuration from system database
-
-    auto status = handler.execute();
-    EXPECT_TRUE((arangodb::RestStatus::DONE == status));
-    EXPECT_TRUE((arangodb::rest::ResponseCode::CONFLICT == responce.responseCode()));
-    auto slice = responce._payload.slice();
-    EXPECT_TRUE((slice.isObject()));
-    EXPECT_TRUE((slice.hasKey(arangodb::StaticStrings::Code) &&
-                 slice.get(arangodb::StaticStrings::Code).isNumber<size_t>() &&
-                 size_t(arangodb::rest::ResponseCode::CONFLICT) ==
-                     slice.get(arangodb::StaticStrings::Code).getNumber<size_t>()));
-    EXPECT_TRUE((slice.hasKey(arangodb::StaticStrings::Error) &&
-                 slice.get(arangodb::StaticStrings::Error).isBoolean() &&
-                 true == slice.get(arangodb::StaticStrings::Error).getBoolean()));
-    EXPECT_TRUE((slice.hasKey(arangodb::StaticStrings::ErrorNum) &&
-                 slice.get(arangodb::StaticStrings::ErrorNum).isNumber<int>() &&
-                 TRI_ERROR_ARANGO_CONFLICT ==
-                     slice.get(arangodb::StaticStrings::ErrorNum).getNumber<int>()));
-    auto analyzer = analyzers->get(arangodb::StaticStrings::SystemDatabase +
-                                   "::testAnalyzer2");
-    EXPECT_TRUE((false == !analyzer));
-  }
-
-  // still in use + force (success)
-  {
-    TRI_vocbase_t vocbase(TRI_vocbase_type_e::TRI_VOCBASE_TYPE_NORMAL, 1,
-                          arangodb::StaticStrings::SystemDatabase);
-    auto requestPtr = std::make_unique<GeneralRequestMock>(vocbase);
-    auto& request = *requestPtr;
-    auto responcePtr = std::make_unique<GeneralResponseMock>();
-    auto& responce = *responcePtr;
-    arangodb::iresearch::RestAnalyzerHandler handler(requestPtr.release(),
-                                                     responcePtr.release());
-    request.setRequestType(arangodb::rest::RequestType::DELETE_REQ);
-    request.addSuffix("testAnalyzer2");
-    request.values().emplace("force", "true");
-    auto inUseAnalyzer = analyzers->get(arangodb::StaticStrings::SystemDatabase +
-                                        "::testAnalyzer2");  // hold ref to mark in-use
-    ASSERT_TRUE((false == !inUseAnalyzer));
-
-    arangodb::auth::UserMap userMap;  // empty map, no user -> no permissions
-    auto& user =
-        userMap
-            .emplace("", arangodb::auth::User::newUser("", "", arangodb::auth::Source::LDAP))
-            .first->second;
-    user.grantDatabase(vocbase.name(), arangodb::auth::Level::RW);  // for system collections User::collectionAuthLevel(...) returns database auth::Level
-    userManager->setAuthInfo(userMap);  // set user map to avoid loading configuration from system database
-
-    auto status = handler.execute();
-    EXPECT_TRUE((arangodb::RestStatus::DONE == status));
-    EXPECT_TRUE((arangodb::rest::ResponseCode::OK == responce.responseCode()));
-    auto slice = responce._payload.slice();
-    EXPECT_TRUE((slice.isObject()));
-    EXPECT_TRUE((slice.hasKey(arangodb::StaticStrings::Code) &&
-                 slice.get(arangodb::StaticStrings::Code).isNumber<size_t>() &&
-                 size_t(arangodb::rest::ResponseCode::OK) ==
-                     slice.get(arangodb::StaticStrings::Code).getNumber<size_t>()));
-    EXPECT_TRUE((slice.hasKey(arangodb::StaticStrings::Error) &&
-                 slice.get(arangodb::StaticStrings::Error).isBoolean() &&
-                 false == slice.get(arangodb::StaticStrings::Error).getBoolean()));
-    EXPECT_TRUE((slice.hasKey("name") && slice.get("name").isString() &&
-                 arangodb::StaticStrings::SystemDatabase + "::testAnalyzer2" ==
-                     slice.get("name").copyString()));
-    auto analyzer = analyzers->get(arangodb::StaticStrings::SystemDatabase +
-                                   "::testAnalyzer2");
-    EXPECT_TRUE((true == !analyzer));
-  }
-
-  //  removal with  db name in analyzer name
-  {
-    TRI_vocbase_t vocbase(TRI_vocbase_type_e::TRI_VOCBASE_TYPE_NORMAL, 1,
-                          arangodb::StaticStrings::SystemDatabase);
-    auto requestPtr = std::make_unique<GeneralRequestMock>(vocbase);
-    auto& request = *requestPtr;
-    auto responcePtr = std::make_unique<GeneralResponseMock>();
-    auto& responce = *responcePtr;
-    arangodb::iresearch::RestAnalyzerHandler handler(requestPtr.release(),
-                                                     responcePtr.release());
-    request.setRequestType(arangodb::rest::RequestType::DELETE_REQ);
-    request.addSuffix(arangodb::StaticStrings::SystemDatabase +
-                      "::testAnalyzer3");
-
-    arangodb::auth::UserMap userMap;  // empty map, no user -> no permissions
-    auto& user =
-        userMap
-            .emplace("", arangodb::auth::User::newUser("", "", arangodb::auth::Source::LDAP))
-            .first->second;
-    user.grantDatabase(vocbase.name(), arangodb::auth::Level::RW);  // for system collections User::collectionAuthLevel(...) returns database auth::Level
-    userManager->setAuthInfo(userMap);  // set user map to avoid loading configuration from system database
-
-    auto status = handler.execute();
-    EXPECT_TRUE((arangodb::RestStatus::DONE == status));
-    EXPECT_EQ(arangodb::rest::ResponseCode::OK, responce.responseCode());
-    auto analyzer = analyzers->get(arangodb::StaticStrings::SystemDatabase +
-                                   "::testAnalyzer3");
-    EXPECT_EQ(nullptr, analyzer);
-  }
-
-  //  removal with db name prefix as ::
-  {
-    TRI_vocbase_t vocbase(TRI_vocbase_type_e::TRI_VOCBASE_TYPE_NORMAL, 1,
-                          arangodb::StaticStrings::SystemDatabase);
-    auto requestPtr = std::make_unique<GeneralRequestMock>(vocbase);
-    auto& request = *requestPtr;
-    auto responcePtr = std::make_unique<GeneralResponseMock>();
-    auto& responce = *responcePtr;
-    arangodb::iresearch::RestAnalyzerHandler handler(requestPtr.release(),
-                                                     responcePtr.release());
-    request.setRequestType(arangodb::rest::RequestType::DELETE_REQ);
-    request.addSuffix("::testAnalyzer4");
-=======
 // invalid params (no name)
 TEST_F(RestAnalyzerHandlerTest, test_remove_invalid_params) {
   grantOnDb(arangodb::StaticStrings::SystemDatabase, arangodb::auth::Level::RW);
@@ -2046,7 +1272,6 @@
                TRI_ERROR_ARANGO_DOCUMENT_NOT_FOUND ==
                    slice.get(arangodb::StaticStrings::ErrorNum).getNumber<int>()));
 }
->>>>>>> 2e91f4fe
 
 // not authorised
 TEST_F(RestAnalyzerHandlerTest, test_remove_not_authorized) {
