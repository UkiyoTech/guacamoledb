////////////////////////////////////////////////////////////////////////////////
/// DISCLAIMER
///
/// Copyright 2017 ArangoDB GmbH, Cologne, Germany
///
/// Licensed under the Apache License, Version 2.0 (the "License");
/// you may not use this file except in compliance with the License.
/// You may obtain a copy of the License at
///
///     http://www.apache.org/licenses/LICENSE-2.0
///
/// Unless required by applicable law or agreed to in writing, software
/// distributed under the License is distributed on an "AS IS" BASIS,
/// WITHOUT WARRANTIES OR CONDITIONS OF ANY KIND, either express or implied.
/// See the License for the specific language governing permissions and
/// limitations under the License.
///
/// Copyright holder is ArangoDB GmbH, Cologne, Germany
///
/// @author Andrey Abramov
/// @author Vasiliy Nabatchikov
////////////////////////////////////////////////////////////////////////////////

#include <Agency/AsyncAgencyComm.h>
#include "gtest/gtest.h"

#include "utils/misc.hpp"
#include "utils/string.hpp"
#include "utils/thread_utils.hpp"
#include "utils/utf8_path.hpp"
#include "utils/version_defines.hpp"

#include "IResearch/AgencyMock.h"
#include "IResearch/common.h"
#include "Mocks/LogLevels.h"
#include "Mocks/Servers.h"
#include "Mocks/StorageEngineMock.h"

#include "Agency/Store.h"
#include "ApplicationFeatures/CommunicationFeaturePhase.h"
#include "Aql/AqlFunctionFeature.h"
#include "Cluster/ClusterComm.h"
#include "Cluster/ClusterFeature.h"
#include "Cluster/ClusterInfo.h"
#include "ClusterEngine/ClusterEngine.h"
#include "Cluster/ClusterTypes.h"
#include "GeneralServer/AuthenticationFeature.h"
#include "GeneralServer/ServerSecurityFeature.h"
#include "IResearch/ApplicationServerHelper.h"
#include "IResearch/Containers.h"
#include "IResearch/IResearchAnalyzerFeature.h"
#include "IResearch/IResearchCommon.h"
#include "IResearch/IResearchFeature.h"
#include "IResearch/IResearchLinkCoordinator.h"
#include "IResearch/IResearchLinkHelper.h"
#include "IResearch/IResearchMMFilesLink.h"
#include "IResearch/IResearchView.h"
#include "Rest/Version.h"
#include "RestServer/DatabaseFeature.h"
#include "RestServer/DatabasePathFeature.h"
#include "RestServer/FlushFeature.h"
#include "RestServer/QueryRegistryFeature.h"
#include "RestServer/SystemDatabaseFeature.h"
#include "RestServer/UpgradeFeature.h"
#include "RestServer/ViewTypesFeature.h"
#include "Sharding/ShardingFeature.h"
#include "StorageEngine/EngineSelectorFeature.h"
#include "VocBase/LogicalCollection.h"
#include "VocBase/Methods/Indexes.h"
#include "VocBase/Methods/Upgrade.h"

#if USE_ENTERPRISE
#include "Enterprise/Ldap/LdapFeature.h"
#endif

// -----------------------------------------------------------------------------
// --SECTION--                                                 setup / tear-down
// -----------------------------------------------------------------------------

class IResearchFeatureTest
    : public ::testing::Test,
      public arangodb::tests::LogSuppressor<arangodb::Logger::AGENCY, arangodb::LogLevel::FATAL>,
      public arangodb::tests::LogSuppressor<arangodb::Logger::AUTHENTICATION, arangodb::LogLevel::ERR>,
      public arangodb::tests::LogSuppressor<arangodb::Logger::CLUSTER, arangodb::LogLevel::FATAL> {
 protected:
  struct ClusterCommControl : arangodb::ClusterComm {
    static void reset() { arangodb::ClusterComm::_theInstanceInit.store(0); }
  };

  arangodb::tests::mocks::MockV8Server server;

  IResearchFeatureTest() : server(false) {
    arangodb::tests::init();

    server.addFeature<arangodb::iresearch::IResearchAnalyzerFeature>(false);
    server.addFeature<arangodb::FlushFeature>(false);
    server.addFeature<arangodb::QueryRegistryFeature>(false);
    server.addFeature<arangodb::ServerSecurityFeature>(false);
    server.startFeatures();
  }

  ~IResearchFeatureTest() { ClusterCommControl::reset(); }

  // version 0 data-source path
  irs::utf8_path getPersistedPath0(arangodb::LogicalView const& view) {
    auto& dbPathFeature = server.getFeature<arangodb::DatabasePathFeature>();
    irs::utf8_path dataPath(dbPathFeature.directory());
    dataPath /= "databases";
    dataPath /= "database-";
    dataPath += std::to_string(view.vocbase().id());
    dataPath /= arangodb::iresearch::DATA_SOURCE_TYPE.name();
    dataPath += "-";
    dataPath += std::to_string(view.id());
    return dataPath;
  };

  // version 1 data-source path
  irs::utf8_path getPersistedPath1(arangodb::iresearch::IResearchLink const& link) {
    auto& dbPathFeature = server.getFeature<arangodb::DatabasePathFeature>();
    irs::utf8_path dataPath(dbPathFeature.directory());
    dataPath /= "databases";
    dataPath /= "database-";
    dataPath += std::to_string(link.collection().vocbase().id());
    dataPath /= arangodb::iresearch::DATA_SOURCE_TYPE.name();
    dataPath += "-";
    dataPath += std::to_string(link.collection().id());
    dataPath += "_";
    dataPath += std::to_string(link.id());
    return dataPath;
  }
};

// -----------------------------------------------------------------------------
// --SECTION--                                                        test suite
// -----------------------------------------------------------------------------

TEST_F(IResearchFeatureTest, test_start) {
  auto& functions = server.addFeatureUntracked<arangodb::aql::AqlFunctionFeature>();
  auto& iresearch = server.addFeatureUntracked<arangodb::iresearch::IResearchFeature>();
  auto cleanup =
      irs::make_finally([&functions]() -> void { functions.unprepare(); });

  enum class FunctionType { FILTER = 0, SCORER };

  std::map<irs::string_ref, std::pair<irs::string_ref, FunctionType>> expected = {
      // filter functions
      {"EXISTS", {".|.,.", FunctionType::FILTER}},
      {"PHRASE", {".,.|.+", FunctionType::FILTER}},
      {"STARTS_WITH", {".,.|.", FunctionType::FILTER}},
      {"MIN_MATCH", {".,.|.+", FunctionType::FILTER}},

      // context functions
      {"ANALYZER", {".,.", FunctionType::FILTER}},
      {"BOOST", {".,.", FunctionType::FILTER}},

      // scorer functions
      {"BM25", {".|+", FunctionType::SCORER}},
      {"TFIDF", {".|+", FunctionType::SCORER}},
  };

  functions.prepare();

  for (auto& entry : expected) {
    auto* function = arangodb::iresearch::getFunction(functions, entry.first);
    EXPECT_EQ(nullptr, function);
  };

  iresearch.start();

  for (auto& entry : expected) {
    auto* function = arangodb::iresearch::getFunction(functions, entry.first);
    EXPECT_NE(nullptr, function);
    EXPECT_EQ(entry.second.first, function->arguments);
    EXPECT_TRUE(((entry.second.second == FunctionType::FILTER &&
                  arangodb::iresearch::isFilter(*function)) ||
                 (entry.second.second == FunctionType::SCORER &&
                  arangodb::iresearch::isScorer(*function))));
  };

  iresearch.stop();
  functions.unprepare();
}

TEST_F(IResearchFeatureTest, test_upgrade0_1_no_directory) {
  // test single-server (no directory)
  auto collectionJson = arangodb::velocypack::Parser::fromJson(
      "{ \"name\": \"testCollection\" }");
  auto linkJson = arangodb::velocypack::Parser::fromJson(
      "{ \"view\": \"testView\", \"type\": \"arangosearch\", "
      "\"includeAllFields\": true }");
  auto viewJson = arangodb::velocypack::Parser::fromJson(
      "{ \"name\": \"testView\", \"type\": \"arangosearch\", \"version\": 0 "
      "}");
  auto versionJson = arangodb::velocypack::Parser::fromJson(
      "{ \"version\": 0, \"tasks\": {} }");

  // add the UpgradeFeature, but make sure it is not prepared
  server.addFeatureUntracked<arangodb::UpgradeFeature>(nullptr, std::vector<std::type_index>{});

  auto& feature = server.addFeatureUntracked<arangodb::iresearch::IResearchFeature>();
  feature.prepare();  // register iresearch view type
  feature.start();    // register upgrade tasks

  server.getFeature<arangodb::DatabaseFeature>().enableUpgrade();  // skip IResearchView validation

  auto& dbPathFeature = server.getFeature<arangodb::DatabasePathFeature>();
  arangodb::tests::setDatabasePath(dbPathFeature);  // ensure test data is stored in a unique directory
  auto versionFilename = StorageEngineMock::versionFilenameResult;
  auto versionFilenameRestore = irs::make_finally([&versionFilename]() -> void {
    StorageEngineMock::versionFilenameResult = versionFilename;
  });
  StorageEngineMock::versionFilenameResult =
      (irs::utf8_path(dbPathFeature.directory()) /= "version").utf8();
  ASSERT_TRUE(irs::utf8_path(dbPathFeature.directory()).mkdir());
  ASSERT_TRUE((arangodb::basics::VelocyPackHelper::velocyPackToFile(
      StorageEngineMock::versionFilenameResult, versionJson->slice(), false)));

  TRI_vocbase_t vocbase(TRI_vocbase_type_e::TRI_VOCBASE_TYPE_NORMAL,
                        testDBInfo(server.server()));
  auto logicalCollection = vocbase.createCollection(collectionJson->slice());
  ASSERT_NE(logicalCollection, nullptr);
  auto logicalView0 = vocbase.createView(viewJson->slice());
  ASSERT_NE(logicalView0, nullptr);
  bool created = false;
  auto index = logicalCollection->createIndex(linkJson->slice(), created);
  ASSERT_TRUE(created);
  ASSERT_NE(index, nullptr);
  auto link0 = std::dynamic_pointer_cast<arangodb::iresearch::IResearchLink>(index);
  ASSERT_NE(link0, nullptr);

  index->unload();  // release file handles
  bool result;
  auto linkDataPath = getPersistedPath1(*link0);
  EXPECT_TRUE(linkDataPath.remove());  // remove link directory
  auto viewDataPath = getPersistedPath0(*logicalView0);
  EXPECT_TRUE(viewDataPath.exists(result) && !result);  // ensure no view directory
  arangodb::velocypack::Builder builder;
  builder.openObject();
  EXPECT_TRUE(logicalView0
                  ->properties(builder, arangodb::LogicalDataSource::Serialization::Persistence)
                  .ok());
  builder.close();
  EXPECT_EQ(0, builder.slice().get("version").getNumber<uint32_t>());  // ensure 'version == 0 before upgrade

  EXPECT_TRUE(arangodb::methods::Upgrade::startup(vocbase, true, false).ok());  // run upgrade
  auto logicalView1 = vocbase.lookupView(logicalView0->name());
  EXPECT_FALSE(!logicalView1);  // ensure view present after upgrade
  EXPECT_EQ(logicalView0->id(), logicalView1->id());  // ensure same id for view
  auto link1 = arangodb::iresearch::IResearchLinkHelper::find(*logicalCollection, *logicalView1);
  EXPECT_FALSE(!link1);                 // ensure link present after upgrade
  EXPECT_NE(link0->id(), link1->id());  // ensure new link
  linkDataPath = getPersistedPath1(*link1);
  EXPECT_TRUE(linkDataPath.exists(result) && result);  // ensure link directory created after upgrade
  EXPECT_TRUE(viewDataPath.exists(result) && !result);  // ensure view directory not present
  viewDataPath = getPersistedPath0(*logicalView1);
  EXPECT_TRUE(viewDataPath.exists(result) && !result);  // ensure view directory not created
  builder.clear();
  builder.openObject();
  EXPECT_TRUE(logicalView1
                  ->properties(builder, arangodb::LogicalDataSource::Serialization::Persistence)
                  .ok());
  builder.close();
  EXPECT_EQ(1, builder.slice().get("version").getNumber<uint32_t>());  // ensure 'version == 1 after upgrade
}

TEST_F(IResearchFeatureTest, test_upgrade0_1_with_directory) {
  // test single-server (with directory)
  auto collectionJson = arangodb::velocypack::Parser::fromJson(
      "{ \"name\": \"testCollection\" }");
  auto linkJson = arangodb::velocypack::Parser::fromJson(
      "{ \"view\": \"testView\", \"type\": \"arangosearch\", "
      "\"includeAllFields\": true }");
  auto viewJson = arangodb::velocypack::Parser::fromJson(
      "{ \"name\": \"testView\", \"type\": \"arangosearch\", \"version\": 0 "
      "}");
  auto versionJson = arangodb::velocypack::Parser::fromJson(
      "{ \"version\": 0, \"tasks\": {} }");

  // add the UpgradeFeature, but make sure it is not prepared
  server.addFeatureUntracked<arangodb::UpgradeFeature>(nullptr, std::vector<std::type_index>{});

  auto& feature = server.addFeatureUntracked<arangodb::iresearch::IResearchFeature>();
  feature.prepare();  // register iresearch view type
  feature.start();    // register upgrade tasks

  server.getFeature<arangodb::DatabaseFeature>().enableUpgrade();  // skip IResearchView validation

  auto& dbPathFeature = server.getFeature<arangodb::DatabasePathFeature>();
  arangodb::tests::setDatabasePath(dbPathFeature);  // ensure test data is stored in a unique directory
  auto versionFilename = StorageEngineMock::versionFilenameResult;
  auto versionFilenameRestore = irs::make_finally([&versionFilename]() -> void {
    StorageEngineMock::versionFilenameResult = versionFilename;
  });
  StorageEngineMock::versionFilenameResult =
      (irs::utf8_path(dbPathFeature.directory()) /= "version").utf8();
  ASSERT_TRUE(irs::utf8_path(dbPathFeature.directory()).mkdir());
  ASSERT_TRUE((arangodb::basics::VelocyPackHelper::velocyPackToFile(
      StorageEngineMock::versionFilenameResult, versionJson->slice(), false)));

  TRI_vocbase_t vocbase(TRI_vocbase_type_e::TRI_VOCBASE_TYPE_NORMAL,
                        testDBInfo(server.server()));
  auto logicalCollection = vocbase.createCollection(collectionJson->slice());
  ASSERT_FALSE(!logicalCollection);
  auto logicalView0 = vocbase.createView(viewJson->slice());
  ASSERT_FALSE(!logicalView0);
  bool created;
  auto index = logicalCollection->createIndex(linkJson->slice(), created);
  ASSERT_TRUE(created);
  ASSERT_FALSE(!index);
  auto link0 = std::dynamic_pointer_cast<arangodb::iresearch::IResearchLink>(index);
  ASSERT_FALSE(!link0);

  index->unload();  // release file handles
  bool result;
  auto linkDataPath = getPersistedPath1(*link0);
  EXPECT_TRUE(linkDataPath.remove());  // remove link directory
  auto viewDataPath = getPersistedPath0(*logicalView0);
  EXPECT_TRUE(viewDataPath.exists(result) && !result);
  EXPECT_TRUE(viewDataPath.mkdir());  // create view directory
  EXPECT_TRUE(viewDataPath.exists(result) && result);
  arangodb::velocypack::Builder builder;
  builder.openObject();
  EXPECT_TRUE(logicalView0
                  ->properties(builder, arangodb::LogicalDataSource::Serialization::Persistence)
                  .ok());
  builder.close();
  EXPECT_EQ(0, builder.slice().get("version").getNumber<uint32_t>());  // ensure 'version == 0 before upgrade

  EXPECT_TRUE(arangodb::methods::Upgrade::startup(vocbase, true, false).ok());  // run upgrade
  auto logicalView1 = vocbase.lookupView(logicalView0->name());
  EXPECT_FALSE(!logicalView1);  // ensure view present after upgrade
  EXPECT_EQ(logicalView0->id(), logicalView1->id());  // ensure same id for view
  auto link1 = arangodb::iresearch::IResearchLinkHelper::find(*logicalCollection, *logicalView1);
  EXPECT_FALSE(!link1);                 // ensure link present after upgrade
  EXPECT_NE(link0->id(), link1->id());  // ensure new link
  linkDataPath = getPersistedPath1(*link1);
  EXPECT_TRUE(linkDataPath.exists(result) && result);  // ensure link directory created after upgrade
  EXPECT_TRUE(viewDataPath.exists(result) && !result);  // ensure view directory removed after upgrade
  viewDataPath = getPersistedPath0(*logicalView1);
  EXPECT_TRUE(viewDataPath.exists(result) && !result);  // ensure view directory not created
  builder.clear();
  builder.openObject();
  EXPECT_TRUE(logicalView1
                  ->properties(builder, arangodb::LogicalDataSource::Serialization::Persistence)
                  .ok());
  builder.close();
  EXPECT_EQ(1, builder.slice().get("version").getNumber<uint32_t>());  // ensure 'version == 1 after upgrade
}

TEST_F(IResearchFeatureTest, IResearch_version_test) {
  EXPECT_EQ(IResearch_version, arangodb::rest::Version::getIResearchVersion());
  EXPECT_TRUE(IResearch_version ==
              arangodb::rest::Version::Values["iresearch-version"]);
}

// Temporarily surpress for MSVC
#ifndef _MSC_VER
TEST_F(IResearchFeatureTest, test_async_schedule_test_null_resource_mutex) {
  bool deallocated = false;  // declare above 'feature' to ensure proper destruction order
  arangodb::iresearch::IResearchFeature feature(server.server());
  feature.prepare();  // start thread pool
  std::condition_variable cond;
  std::mutex mutex;
  SCOPED_LOCK_NAMED(mutex, lock);

  {
    std::shared_ptr<bool> flag(&deallocated,
                               [](bool* ptr) -> void { *ptr = true; });
    feature.async(nullptr, [&cond, &mutex, flag](size_t&, bool) -> bool {
      SCOPED_LOCK(mutex);
      cond.notify_all();
      return false;
    });
  }
  EXPECT_TRUE((std::cv_status::timeout !=
               cond.wait_for(lock, std::chrono::milliseconds(100))));
  std::this_thread::sleep_for(std::chrono::milliseconds(100));
  EXPECT_TRUE(deallocated);
}

TEST_F(IResearchFeatureTest, test_async_schedule_task_null_resource_mutex_value) {
  bool deallocated = false;  // declare above 'feature' to ensure proper destruction order
  arangodb::iresearch::IResearchFeature feature(server.server());
  feature.prepare();  // start thread pool
  auto resourceMutex = std::make_shared<arangodb::iresearch::ResourceMutex>(nullptr);
  std::condition_variable cond;
  std::mutex mutex;
  SCOPED_LOCK_NAMED(mutex, lock);

  {
    std::shared_ptr<bool> flag(&deallocated,
                               [](bool* ptr) -> void { *ptr = true; });
    feature.async(resourceMutex, [&cond, &mutex, flag](size_t&, bool) -> bool {
      SCOPED_LOCK(mutex);
      cond.notify_all();
      return false;
    });
  }
  EXPECT_TRUE((std::cv_status::timeout ==
               cond.wait_for(lock, std::chrono::milliseconds(100))));
  std::this_thread::sleep_for(std::chrono::milliseconds(100));
  EXPECT_TRUE(deallocated);
}

TEST_F(IResearchFeatureTest, test_async_schedule_task_null_functr) {
  auto& feature = server.addFeatureUntracked<arangodb::iresearch::IResearchFeature>();
  feature.prepare();  // start thread pool
  auto resourceMutex =
      std::make_shared<arangodb::iresearch::ResourceMutex>(&server.server());
  std::condition_variable cond;
  std::mutex mutex;
  SCOPED_LOCK_NAMED(mutex, lock);

  feature.async(resourceMutex, {});
  EXPECT_TRUE((std::cv_status::timeout ==
               cond.wait_for(lock, std::chrono::milliseconds(100))));
  resourceMutex->reset();  // should not deadlock if task released
}

TEST_F(IResearchFeatureTest, test_async_schedule_task_wait_indefinite) {
  bool deallocated = false;  // declare above 'feature' to ensure proper destruction order
  arangodb::iresearch::IResearchFeature feature(server.server());
  feature.prepare();  // start thread pool
  std::condition_variable cond;
  std::mutex mutex;
  size_t count = 0;
  SCOPED_LOCK_NAMED(mutex, lock);

  {
    std::shared_ptr<bool> flag(&deallocated,
                               [](bool* ptr) -> void { *ptr = true; });
    feature.async(nullptr, [&cond, &mutex, flag, &count](size_t&, bool) -> bool {
      ++count;
      SCOPED_LOCK(mutex);
      cond.notify_all();
      return true;
    });
  }
  EXPECT_TRUE((std::cv_status::timeout !=
               cond.wait_for(lock, std::chrono::milliseconds(100))));  // first run invoked immediately
  EXPECT_FALSE(deallocated);
  EXPECT_TRUE((std::cv_status::timeout ==
               cond.wait_for(lock, std::chrono::milliseconds(100))));
  EXPECT_FALSE(deallocated);  // still scheduled
  EXPECT_EQ(1, count);
}

TEST_F(IResearchFeatureTest, test_async_single_run_task) {
  bool deallocated = false;  // declare above 'feature' to ensure proper destruction order
  arangodb::iresearch::IResearchFeature feature(server.server());
  feature.prepare();  // start thread pool
  auto resourceMutex =
      std::make_shared<arangodb::iresearch::ResourceMutex>(&server.server());
  std::condition_variable cond;
  std::mutex mutex;
  SCOPED_LOCK_NAMED(mutex, lock);

  {
    std::shared_ptr<bool> flag(&deallocated,
                               [](bool* ptr) -> void { *ptr = true; });
    feature.async(resourceMutex, [&cond, &mutex, flag](size_t&, bool) -> bool {
      SCOPED_LOCK(mutex);
      cond.notify_all();
      return false;
    });
  }
  EXPECT_TRUE((std::cv_status::timeout !=
               cond.wait_for(lock, std::chrono::milliseconds(100))));
  std::this_thread::sleep_for(std::chrono::milliseconds(100));
  EXPECT_TRUE(deallocated);
}

TEST_F(IResearchFeatureTest, test_async_multi_run_task) {
  bool deallocated = false;  // declare above 'feature' to ensure proper destruction order
  arangodb::iresearch::IResearchFeature feature(server.server());
  feature.prepare();  // start thread pool
  auto resourceMutex =
      std::make_shared<arangodb::iresearch::ResourceMutex>(&server.server());
  std::condition_variable cond;
  std::mutex mutex;
  size_t count = 0;
  auto last = std::chrono::system_clock::now();
  std::chrono::system_clock::duration diff;
  SCOPED_LOCK_NAMED(mutex, lock);

  {
    std::shared_ptr<bool> flag(&deallocated,
                               [](bool* ptr) -> void { *ptr = true; });
    feature.async(resourceMutex,
                  [&cond, &mutex, flag, &count, &last, &diff](size_t& timeoutMsec, bool) -> bool {
                    diff = std::chrono::system_clock::now() - last;
                    last = std::chrono::system_clock::now();
                    timeoutMsec = 100;
                    if (++count <= 1) return true;
                    SCOPED_LOCK(mutex);
                    cond.notify_all();
                    return false;
                  });
  }
  EXPECT_TRUE((std::cv_status::timeout !=
               cond.wait_for(lock, std::chrono::milliseconds(1000))));
  std::this_thread::sleep_for(std::chrono::milliseconds(100));
  EXPECT_TRUE(deallocated);
  EXPECT_EQ(2, count);
  EXPECT_TRUE(std::chrono::milliseconds(100) < diff);
}

TEST_F(IResearchFeatureTest, test_async_trigger_task_by_notify) {
  bool deallocated = false;  // declare above 'feature' to ensure proper destruction order
  arangodb::iresearch::IResearchFeature feature(server.server());
  feature.prepare();  // start thread pool
  auto resourceMutex =
      std::make_shared<arangodb::iresearch::ResourceMutex>(&server.server());
  bool execVal = true;
  std::condition_variable cond;
  std::mutex mutex;
  size_t count = 0;
  auto last = std::chrono::system_clock::now();
  SCOPED_LOCK_NAMED(mutex, lock);

  {
    std::shared_ptr<bool> flag(&deallocated,
                               [](bool* ptr) -> void { *ptr = true; });
    feature.async(resourceMutex,
                  [&cond, &mutex, flag, &execVal, &count](size_t&, bool exec) -> bool {
                    execVal = exec;
                    SCOPED_LOCK(mutex);
                    cond.notify_all();
                    return ++count < 2;
                  });
  }
  EXPECT_TRUE((std::cv_status::timeout !=
               cond.wait_for(lock, std::chrono::milliseconds(100))));  // first run invoked immediately
  EXPECT_FALSE(deallocated);
  EXPECT_TRUE((std::cv_status::timeout ==
               cond.wait_for(lock, std::chrono::milliseconds(100))));
  EXPECT_FALSE(deallocated);
  feature.asyncNotify();
  EXPECT_TRUE((std::cv_status::timeout !=
               cond.wait_for(lock, std::chrono::milliseconds(100))));
  std::this_thread::sleep_for(std::chrono::milliseconds(100));
  EXPECT_TRUE(deallocated);
  EXPECT_FALSE(execVal);
  auto diff = std::chrono::system_clock::now() - last;
  EXPECT_TRUE(std::chrono::milliseconds(1000) > diff);
}

TEST_F(IResearchFeatureTest, test_async_trigger_by_timeout) {
  bool deallocated = false;  // declare above 'feature' to ensure proper destruction order
  arangodb::iresearch::IResearchFeature feature(server.server());
  feature.prepare();  // start thread pool
  auto resourceMutex =
      std::make_shared<arangodb::iresearch::ResourceMutex>(&server.server());
  bool execVal = false;
  std::condition_variable cond;
  std::mutex mutex;
  size_t count = 0;
  auto last = std::chrono::system_clock::now();
  SCOPED_LOCK_NAMED(mutex, lock);

  {
    std::shared_ptr<bool> flag(&deallocated,
                               [](bool* ptr) -> void { *ptr = true; });
    feature.async(resourceMutex,
                  [&cond, &mutex, flag, &execVal, &count](size_t& timeoutMsec, bool exec) -> bool {
                    execVal = exec;
                    SCOPED_LOCK(mutex);
                    cond.notify_all();
                    timeoutMsec = 100;
                    return ++count < 2;
                  });
  }
  EXPECT_TRUE((std::cv_status::timeout !=
               cond.wait_for(lock, std::chrono::milliseconds(100))));  // first run invoked immediately
  EXPECT_FALSE(deallocated);
  EXPECT_TRUE((std::cv_status::timeout !=
               cond.wait_for(lock, std::chrono::milliseconds(1000))));
  std::this_thread::sleep_for(std::chrono::milliseconds(100));
  EXPECT_TRUE(deallocated);
  EXPECT_TRUE(execVal);
  auto diff = std::chrono::system_clock::now() - last;
  EXPECT_TRUE(std::chrono::milliseconds(300) >= diff);  // could be a little more then 100ms+100ms
}

TEST_F(IResearchFeatureTest, test_async_deallocate_empty) {
  auto& feature = server.addFeatureUntracked<arangodb::iresearch::IResearchFeature>();
  feature.prepare();  // start thread pool
}

TEST_F(IResearchFeatureTest, test_async_deallocate_with_running_tasks) {
  auto resourceMutex =
      std::make_shared<arangodb::iresearch::ResourceMutex>(&server.server());
  bool deallocated = false;
  std::condition_variable cond;
  std::mutex mutex;
  SCOPED_LOCK_NAMED(mutex, lock);

  {
    arangodb::iresearch::IResearchFeature feature(server.server());
    feature.prepare();  // start thread pool
    std::shared_ptr<bool> flag(&deallocated,
                               [](bool* ptr) -> void { *ptr = true; });

    feature.async(resourceMutex, [&cond, &mutex, flag](size_t& timeoutMsec, bool) -> bool {
      SCOPED_LOCK(mutex);
      cond.notify_all();
      timeoutMsec = 100;
      return true;
    });
    EXPECT_TRUE((std::cv_status::timeout !=
                 cond.wait_for(lock, std::chrono::milliseconds(100))));
  }

  EXPECT_TRUE(deallocated);
}

TEST_F(IResearchFeatureTest, test_async_multiple_tasks_with_same_resource_mutex) {
  bool deallocated0 = false;  // declare above 'feature' to ensure proper destruction order
  bool deallocated1 = false;  // declare above 'feature' to ensure proper destruction order
  arangodb::iresearch::IResearchFeature feature(server.server());
  feature.prepare();  // start thread pool
  auto resourceMutex =
      std::make_shared<arangodb::iresearch::ResourceMutex>(&server.server());
  std::condition_variable cond;
  std::mutex mutex;
  size_t count = 0;
  SCOPED_LOCK_NAMED(mutex, lock);

  {
    std::shared_ptr<bool> flag(&deallocated0,
                               [](bool* ptr) -> void { *ptr = true; });
    feature.async(resourceMutex,
                  [&cond, &mutex, flag, &count](size_t& timeoutMsec, bool) -> bool {
                    if (++count > 1) return false;
                    timeoutMsec = 100;
                    SCOPED_LOCK_NAMED(mutex, lock);
                    cond.notify_all();
                    cond.wait(lock);
                    return true;
                  });
  }
  EXPECT_TRUE((std::cv_status::timeout !=
               cond.wait_for(lock, std::chrono::milliseconds(1000))));  // wait for the first task to start

  std::thread thread([resourceMutex]() -> void { resourceMutex->reset(); });  // try to aquire a write lock
  std::this_thread::sleep_for(std::chrono::milliseconds(100));  // hopefully a write-lock aquisition attempt is in progress

  {
    TRY_SCOPED_LOCK_NAMED(resourceMutex->mutex(), resourceLock);
    EXPECT_FALSE(resourceLock.owns_lock());  // write-lock aquired successfully (read-locks blocked)
  }

  {
    std::shared_ptr<bool> flag(&deallocated1,
                               [](bool* ptr) -> void { *ptr = true; });
    feature.async(resourceMutex, [flag](size_t&, bool) -> bool { return false; });  // will never get invoked because resourceMutex is reset
  }
  cond.notify_all();  // wake up first task after resourceMutex write-lock aquired (will process pending tasks)
  lock.unlock();      // allow first task to run
  std::this_thread::sleep_for(std::chrono::milliseconds(100));
  EXPECT_TRUE(deallocated0);
  EXPECT_TRUE(deallocated1);
  thread.join();
}

TEST_F(IResearchFeatureTest, test_async_schedule_task_resize_pool) {
  bool deallocated = false;  // declare above 'feature' to ensure proper destruction order
  arangodb::iresearch::IResearchFeature feature(server.server());
  arangodb::options::ProgramOptions options("", "", "", nullptr);
  auto optionsPtr = std::shared_ptr<arangodb::options::ProgramOptions>(
      &options, [](arangodb::options::ProgramOptions*) -> void {});
  feature.collectOptions(optionsPtr);
  options.get<arangodb::options::UInt64Parameter>("arangosearch.threads")
      ->set("8");
  auto resourceMutex =
      std::make_shared<arangodb::iresearch::ResourceMutex>(&server.server());
  std::condition_variable cond;
  std::mutex mutex;
  size_t count = 0;
  auto last = std::chrono::system_clock::now();
  std::chrono::system_clock::duration diff;
  SCOPED_LOCK_NAMED(mutex, lock);

  {
    std::shared_ptr<bool> flag(&deallocated,
                               [](bool* ptr) -> void { *ptr = true; });
    feature.async(resourceMutex,
                  [&cond, &mutex, flag, &count, &last, &diff](size_t& timeoutMsec, bool) -> bool {
                    diff = std::chrono::system_clock::now() - last;
                    last = std::chrono::system_clock::now();
                    timeoutMsec = 100;
                    if (++count <= 1) return true;
                    SCOPED_LOCK(mutex);
                    cond.notify_all();
                    return false;
                  });
  }
  feature.prepare();  // start thread pool after a task has been scheduled, to trigger resize with a task
  EXPECT_TRUE((std::cv_status::timeout !=
               cond.wait_for(lock, std::chrono::milliseconds(1000))));
  std::this_thread::sleep_for(std::chrono::milliseconds(100));
  EXPECT_TRUE(deallocated);
  EXPECT_EQ(2, count);
  EXPECT_TRUE(std::chrono::milliseconds(100) < diff);
}
#endif

class IResearchFeatureTestCoordinator
    : public ::testing::Test,
      public arangodb::tests::LogSuppressor<arangodb::Logger::AGENCY, arangodb::LogLevel::FATAL>,
      public arangodb::tests::LogSuppressor<arangodb::Logger::AUTHENTICATION, arangodb::LogLevel::ERR>,
      public arangodb::tests::LogSuppressor<arangodb::Logger::CLUSTER, arangodb::LogLevel::FATAL> {
 protected:
  struct ClusterCommControl : arangodb::ClusterComm {
    static void reset() { arangodb::ClusterComm::_theInstanceInit.store(0); }
  };

  arangodb::tests::mocks::MockV8Server server;

 private:
  arangodb::consensus::Store _agencyStore;
  arangodb::ServerState::RoleEnum _serverRoleBefore;
  std::unique_ptr<AsyncAgencyStorePoolMock> _pool;

 protected:
  IResearchFeatureTestCoordinator()
      : server(false),
        _agencyStore(server.server(), nullptr, "arango"),
<<<<<<< HEAD
        _serverRoleBefore(arangodb::ServerState::instance()->getRole()),
        _pool(nullptr) {


=======
        _serverRoleBefore(arangodb::ServerState::instance()->getRole()) {
    auto* agencyCommManager =
        new AgencyCommManagerMock(server.server(), "arango");
    std::ignore = agencyCommManager->addConnection<GeneralClientConnectionAgencyMock>(
        server.server(), _agencyStore);
    std::ignore = agencyCommManager->addConnection<GeneralClientConnectionAgencyMock>(
        server.server(),
        _agencyStore);  // need 2 connections or Agency callbacks will fail
    arangodb::AgencyCommManager::MANAGER.reset(agencyCommManager);
>>>>>>> a490e40c

    arangodb::tests::init();

    arangodb::ServerState::instance()->setRole(arangodb::ServerState::ROLE_COORDINATOR);
    arangodb::ServerState::instance()->setRebootId(arangodb::RebootId{1});  // Hack.

    server.addFeature<arangodb::iresearch::IResearchAnalyzerFeature>(false);
    server.addFeature<arangodb::FlushFeature>(false);
    server.addFeature<arangodb::QueryRegistryFeature>(false);
    server.addFeature<arangodb::ServerSecurityFeature>(false);
    server.startFeatures();

    arangodb::AgencyCommHelper::initialize("arango");
    arangodb::network::ConnectionPool::Config poolConfig;
    poolConfig.clusterInfo = &server.getFeature<arangodb::ClusterFeature>().clusterInfo();
    poolConfig.numIOThreads = 1;
    poolConfig.minOpenConnections = 1;
    poolConfig.maxOpenConnections = 3;
    poolConfig.verifyHosts = false;
    _pool = std::make_unique<AsyncAgencyStorePoolMock>(&_agencyStore, poolConfig);
    arangodb::AsyncAgencyCommManager::initialize();
    arangodb::AsyncAgencyCommManager::INSTANCE->pool(_pool.get());
    arangodb::AsyncAgencyCommManager::INSTANCE->addEndpoint("tcp://localhost:4001");
    arangodb::AgencyComm().ensureStructureInitialized();  // initialize agency
  }

  ~IResearchFeatureTestCoordinator() {
    arangodb::ServerState::instance()->setRole(_serverRoleBefore);

    ClusterCommControl::reset();
  }
};

TEST_F(IResearchFeatureTestCoordinator, test_upgrade0_1) {
  // test coordinator
  auto collectionJson = arangodb::velocypack::Parser::fromJson(
      "{ \"id\": \"1\", \"name\": \"testCollection\", \"shards\":{} }");
  auto linkJson = arangodb::velocypack::Parser::fromJson(
      "{ \"view\": \"testView\", \"type\": \"arangosearch\", "
      "\"includeAllFields\": true }");
  auto viewJson = arangodb::velocypack::Parser::fromJson(
      "{ \"id\": 42, \"name\": \"testView\", \"type\": \"arangosearch\", "
      "\"version\": 0 }");
  auto versionJson = arangodb::velocypack::Parser::fromJson(
      "{ \"version\": 0, \"tasks\": {} }");
  auto collectionId = std::to_string(1);
  auto viewId = std::to_string(42);

  // add the UpgradeFeature, but make sure it is not prepared
  server.addFeatureUntracked<arangodb::UpgradeFeature>(nullptr, std::vector<std::type_index>{});

  auto& feature = server.addFeatureUntracked<arangodb::iresearch::IResearchFeature>();
  feature.prepare();  // register iresearch view type
  feature.start();    // register upgrade tasks

  server.getFeature<arangodb::DatabaseFeature>().enableUpgrade();  // skip IResearchView validation

  auto& engine = server.getFeature<arangodb::EngineSelectorFeature>().engine();
  auto& factory =
      server.getFeature<arangodb::iresearch::IResearchFeature>().factory<arangodb::ClusterEngine>();
  const_cast<arangodb::IndexFactory&>(engine.indexFactory())
      .emplace(  // required for Indexes::ensureIndex(...)
          arangodb::iresearch::DATA_SOURCE_TYPE.name(), factory);
  auto& ci = server.getFeature<arangodb::ClusterFeature>().clusterInfo();
  TRI_vocbase_t* vocbase;  // will be owned by DatabaseFeature

  auto& database = server.getFeature<arangodb::DatabaseFeature>();
  ASSERT_TRUE(database.createDatabase(testDBInfo(server.server()), vocbase).ok());

  // simulate heartbeat thread (create database in current)
  // this is stupid.
  {
    auto const path = "/Current/Databases/" + vocbase->name();
    auto const value = arangodb::velocypack::Parser::fromJson(
        // TODO: This one asserts with "not an object". No idea why.
        // "{ \"id\": \"1\" }" );
        "{ \"id\": { \"id\": \"1\" } }");
    EXPECT_TRUE(arangodb::AgencyComm(server.server())
                    .setValue(path, value->slice(), 0.0)
                    .successful());
  }

  ASSERT_TRUE(
      (arangodb::methods::Databases::create(server.server(), vocbase->name(),
                                            arangodb::velocypack::Slice::emptyArraySlice(),
                                            arangodb::velocypack::Slice::emptyObjectSlice())
           .ok()));

  ASSERT_TRUE((ci.createCollectionCoordinator(vocbase->name(), collectionId, 0, 1, 1, false,
                                              collectionJson->slice(), 0.0, false, nullptr)
                   .ok()));

  auto logicalCollection = ci.getCollection(vocbase->name(), collectionId);
  ASSERT_FALSE(!logicalCollection);
  EXPECT_TRUE(
      (ci.createViewCoordinator(vocbase->name(), viewId, viewJson->slice()).ok()));
  auto logicalView0 = ci.getView(vocbase->name(), viewId);
  ASSERT_FALSE(!logicalView0);

  // simulate heartbeat thread (create index in current)
  {
    auto const path = "/Current/Collections/" + vocbase->name() + "/" +
                      std::to_string(logicalCollection->id());
    auto const value = arangodb::velocypack::Parser::fromJson(
        "{ \"shard-id-does-not-matter\": { \"indexes\" : [ { \"id\": \"2\" } "
        "] } }");
    EXPECT_TRUE(arangodb::AgencyComm(server.server())
                    .setValue(path, value->slice(), 0.0)
                    .successful());
  }

  arangodb::velocypack::Builder tmp;
  ASSERT_TRUE((arangodb::methods::Indexes::ensureIndex(logicalCollection.get(),
                                                       linkJson->slice(), true, tmp)
                   .ok()));
  logicalCollection = ci.getCollection(vocbase->name(), collectionId);
  ASSERT_FALSE(!logicalCollection);
  auto link0 = arangodb::iresearch::IResearchLinkHelper::find(*logicalCollection, *logicalView0);
  ASSERT_FALSE(!link0);

  arangodb::velocypack::Builder builder;
  builder.openObject();
  EXPECT_TRUE(logicalView0
                  ->properties(builder, arangodb::LogicalDataSource::Serialization::Persistence)
                  .ok());
  builder.close();
  EXPECT_EQ(0, builder.slice().get("version").getNumber<uint32_t>());  // ensure 'version == 0 before upgrade

  // ensure no upgrade on coordinator
  // simulate heartbeat thread (create index in current)
  {
    auto const path = "/Current/Collections/" + vocbase->name() + "/" +
                      std::to_string(logicalCollection->id());
    auto const value = arangodb::velocypack::Parser::fromJson(
        "{ \"shard-id-does-not-matter\": { \"indexes\" : [ { \"id\": \"2\" } "
        "] } }");
    EXPECT_TRUE(arangodb::AgencyComm(server.server())
                    .setValue(path, value->slice(), 0.0)
                    .successful());
  }
  EXPECT_TRUE(arangodb::methods::Upgrade::clusterBootstrap(*vocbase).ok());  // run upgrade
  auto logicalCollection2 = ci.getCollection(vocbase->name(), collectionId);
  ASSERT_FALSE(!logicalCollection2);
  auto logicalView1 = ci.getView(vocbase->name(), viewId);
  EXPECT_FALSE(!logicalView1);  // ensure view present after upgrade
  EXPECT_EQ(logicalView0->id(), logicalView1->id());  // ensure same id for view
  auto link1 = arangodb::iresearch::IResearchLinkHelper::find(*logicalCollection2, *logicalView1);
  EXPECT_FALSE(!link1);                 // ensure link present after upgrade
  EXPECT_EQ(link0->id(), link1->id());  // ensure new link
  builder.clear();
  builder.openObject();
  EXPECT_TRUE(logicalView1
                  ->properties(builder, arangodb::LogicalDataSource::Serialization::Persistence)
                  .ok());
  builder.close();
  EXPECT_EQ(0, builder.slice().get("version").getNumber<uint32_t>());  // ensure 'version == 0 after upgrade
}

class IResearchFeatureTestDBServer
    : public ::testing::Test,
      public arangodb::tests::LogSuppressor<arangodb::Logger::AGENCY, arangodb::LogLevel::FATAL>,
      public arangodb::tests::LogSuppressor<arangodb::Logger::AUTHENTICATION, arangodb::LogLevel::ERR>,
      public arangodb::tests::LogSuppressor<arangodb::Logger::CLUSTER, arangodb::LogLevel::FATAL> {
 protected:
  struct ClusterCommControl : arangodb::ClusterComm {
    static void reset() { arangodb::ClusterComm::_theInstanceInit.store(0); }
  };

  arangodb::tests::mocks::MockV8Server server;

 private:
  arangodb::consensus::Store _agencyStore;
  arangodb::ServerState::RoleEnum _serverRoleBefore;
  std::unique_ptr<AsyncAgencyStorePoolMock> _pool;

 protected:
  IResearchFeatureTestDBServer()
      : server(false),
        _agencyStore(server.server(), nullptr, "arango"),
<<<<<<< HEAD
        _serverRoleBefore(arangodb::ServerState::instance()->getRole()),
        _pool(nullptr) {
=======
        _serverRoleBefore(arangodb::ServerState::instance()->getRole()) {
    auto* agencyCommManager =
        new AgencyCommManagerMock(server.server(), "arango");
    std::ignore = agencyCommManager->addConnection<GeneralClientConnectionAgencyMock>(
        server.server(), _agencyStore);
    std::ignore = agencyCommManager->addConnection<GeneralClientConnectionAgencyMock>(
        server.server(), _agencyStore);  // need 2 connections or Agency callbacks will fail
    arangodb::AgencyCommManager::MANAGER.reset(agencyCommManager);
>>>>>>> a490e40c

    arangodb::tests::init();

    arangodb::ServerState::instance()->setRole(arangodb::ServerState::ROLE_DBSERVER);
    arangodb::ServerState::instance()->setRebootId(arangodb::RebootId{1});  // Hack.

    server.addFeature<arangodb::iresearch::IResearchAnalyzerFeature>(false);
    server.addFeature<arangodb::FlushFeature>(false);
    server.addFeature<arangodb::QueryRegistryFeature>(false);
    server.addFeature<arangodb::ServerSecurityFeature>(false);
    server.startFeatures();

    arangodb::AgencyCommHelper::initialize("arango");

    arangodb::network::ConnectionPool::Config poolConfig;
    poolConfig.clusterInfo = &server.getFeature<arangodb::ClusterFeature>().clusterInfo();
    poolConfig.numIOThreads = 1;
    poolConfig.minOpenConnections = 1;
    poolConfig.maxOpenConnections = 3;
    poolConfig.verifyHosts = false;
    _pool = std::make_unique<AsyncAgencyStorePoolMock>(&_agencyStore, poolConfig);
    arangodb::AsyncAgencyCommManager::initialize();
    arangodb::AsyncAgencyCommManager::INSTANCE->addEndpoint("tcp://localhost:4000/");
    arangodb::AsyncAgencyCommManager::INSTANCE->pool(_pool.get());

    arangodb::AgencyComm().ensureStructureInitialized();  // initialize agency
  }

  ~IResearchFeatureTestDBServer() {
    arangodb::ServerState::instance()->setRole(_serverRoleBefore);

    ClusterCommControl::reset();
  }

  // version 0 data-source path
  irs::utf8_path getPersistedPath0(arangodb::LogicalView const& view) {
    auto& dbPathFeature = server.getFeature<arangodb::DatabasePathFeature>();
    irs::utf8_path dataPath(dbPathFeature.directory());
    dataPath /= "databases";
    dataPath /= "database-";
    dataPath += std::to_string(view.vocbase().id());
    dataPath /= arangodb::iresearch::DATA_SOURCE_TYPE.name();
    dataPath += "-";
    dataPath += std::to_string(view.id());
    return dataPath;
  };

  // version 1 data-source path
  irs::utf8_path getPersistedPath1(arangodb::iresearch::IResearchLink const& link) {
    auto& dbPathFeature = server.getFeature<arangodb::DatabasePathFeature>();
    irs::utf8_path dataPath(dbPathFeature.directory());
    dataPath /= "databases";
    dataPath /= "database-";
    dataPath += std::to_string(link.collection().vocbase().id());
    dataPath /= arangodb::iresearch::DATA_SOURCE_TYPE.name();
    dataPath += "-";
    dataPath += std::to_string(link.collection().id());
    dataPath += "_";
    dataPath += std::to_string(link.id());
    return dataPath;
  }
};

TEST_F(IResearchFeatureTestDBServer, test_upgrade0_1_no_directory) {
  // test db-server (no directory)
  auto collectionJson = arangodb::velocypack::Parser::fromJson(
      "{ \"name\": \"testCollection\" }");
  auto linkJson = arangodb::velocypack::Parser::fromJson(
      "{ \"view\": \"testView\", \"type\": \"arangosearch\", "
      "\"includeAllFields\": true }");
  auto viewJson = arangodb::velocypack::Parser::fromJson(
      "{ \"name\": \"testView\", \"type\": \"arangosearch\", \"version\": 0 "
      "}");
  auto versionJson = arangodb::velocypack::Parser::fromJson(
      "{ \"version\": 0, \"tasks\": {} }");

  // add the UpgradeFeature, but make sure it is not prepared
  server.addFeatureUntracked<arangodb::UpgradeFeature>(nullptr, std::vector<std::type_index>{});

  auto& feature = server.addFeatureUntracked<arangodb::iresearch::IResearchFeature>();
  feature.prepare();  // register iresearch view type
  feature.start();    // register upgrade tasks

  server.getFeature<arangodb::DatabaseFeature>().enableUpgrade();  // skip IResearchView validation

  auto& dbPathFeature = server.getFeature<arangodb::DatabasePathFeature>();
  arangodb::tests::setDatabasePath(dbPathFeature);  // ensure test data is stored in a unique directory
  auto versionFilename = StorageEngineMock::versionFilenameResult;
  auto versionFilenameRestore = irs::make_finally([&versionFilename]() -> void {
    StorageEngineMock::versionFilenameResult = versionFilename;
  });
  StorageEngineMock::versionFilenameResult =
      (irs::utf8_path(dbPathFeature.directory()) /= "version").utf8();
  ASSERT_TRUE(irs::utf8_path(dbPathFeature.directory()).mkdir());
  ASSERT_TRUE((arangodb::basics::VelocyPackHelper::velocyPackToFile(
      StorageEngineMock::versionFilenameResult, versionJson->slice(), false)));

  TRI_vocbase_t vocbase(TRI_vocbase_type_e::TRI_VOCBASE_TYPE_NORMAL,
                        testDBInfo(server.server()));
  auto logicalCollection = vocbase.createCollection(collectionJson->slice());
  ASSERT_FALSE(!logicalCollection);
  auto logicalView = vocbase.createView(viewJson->slice());
  ASSERT_FALSE(!logicalView);
  auto* view = dynamic_cast<arangodb::iresearch::IResearchView*>(logicalView.get());
  ASSERT_FALSE(!view);
  bool created = false;
  auto index = logicalCollection->createIndex(linkJson->slice(), created);
  ASSERT_TRUE(created);
  ASSERT_FALSE(!index);
  auto link = std::dynamic_pointer_cast<arangodb::iresearch::IResearchLink>(index);
  ASSERT_FALSE(!link);
  ASSERT_TRUE(view->link(link->self()).ok());  // link will not notify view in 'vocbase', hence notify manually

  index->unload();  // release file handles
  bool result;
  auto linkDataPath = getPersistedPath1(*link);
  EXPECT_TRUE(linkDataPath.remove());  // remove link directory
  auto viewDataPath = getPersistedPath0(*logicalView);
  EXPECT_TRUE(viewDataPath.exists(result) && !result);  // ensure no view directory
  arangodb::velocypack::Builder builder;
  builder.openObject();
  EXPECT_TRUE(logicalView
                  ->properties(builder, arangodb::LogicalDataSource::Serialization::Persistence)
                  .ok());
  builder.close();
  EXPECT_EQ(0, builder.slice().get("version").getNumber<uint32_t>());  // ensure 'version == 0 before upgrade

  EXPECT_TRUE(arangodb::methods::Upgrade::startup(vocbase, true, false).ok());  // run upgrade
  logicalView = vocbase.lookupView(logicalView->name());
  EXPECT_FALSE(logicalView);  // ensure view removed after upgrade
  EXPECT_TRUE(viewDataPath.exists(result) && !result);  // ensure view directory not present
}

TEST_F(IResearchFeatureTestDBServer, test_upgrade0_1_with_directory) {
  // test db-server (with directory)
  auto collectionJson = arangodb::velocypack::Parser::fromJson(
      "{ \"name\": \"testCollection\" }");
  auto linkJson = arangodb::velocypack::Parser::fromJson(
      "{ \"view\": \"testView\", \"type\": \"arangosearch\", "
      "\"includeAllFields\": true }");
  auto viewJson = arangodb::velocypack::Parser::fromJson(
      "{ \"name\": \"testView\", \"type\": \"arangosearch\", \"version\": 0 "
      "}");
  auto versionJson = arangodb::velocypack::Parser::fromJson(
      "{ \"version\": 0, \"tasks\": {} }");

  // add the UpgradeFeature, but make sure it is not prepared
  server.addFeatureUntracked<arangodb::UpgradeFeature>(nullptr, std::vector<std::type_index>{});

  auto& feature = server.addFeatureUntracked<arangodb::iresearch::IResearchFeature>();
  feature.prepare();  // register iresearch view type
  feature.start();    // register upgrade tasks

  server.getFeature<arangodb::DatabaseFeature>().enableUpgrade();  // skip IResearchView validation

  auto& dbPathFeature = server.getFeature<arangodb::DatabasePathFeature>();
  arangodb::tests::setDatabasePath(dbPathFeature);  // ensure test data is stored in a unique directory
  auto versionFilename = StorageEngineMock::versionFilenameResult;
  auto versionFilenameRestore = irs::make_finally([&versionFilename]() -> void {
    StorageEngineMock::versionFilenameResult = versionFilename;
  });
  StorageEngineMock::versionFilenameResult =
      (irs::utf8_path(dbPathFeature.directory()) /= "version").utf8();
  ASSERT_TRUE(irs::utf8_path(dbPathFeature.directory()).mkdir());
  ASSERT_TRUE((arangodb::basics::VelocyPackHelper::velocyPackToFile(
      StorageEngineMock::versionFilenameResult, versionJson->slice(), false)));

  auto& engine = *static_cast<StorageEngineMock*>(
      &server.getFeature<arangodb::EngineSelectorFeature>().engine());
  engine.views.clear();
  TRI_vocbase_t vocbase(TRI_vocbase_type_e::TRI_VOCBASE_TYPE_NORMAL,
                        testDBInfo(server.server()));
  auto logicalCollection = vocbase.createCollection(collectionJson->slice());
  ASSERT_FALSE(!logicalCollection);
  auto logicalView = vocbase.createView(viewJson->slice());
  ASSERT_FALSE(!logicalView);
  auto* view = dynamic_cast<arangodb::iresearch::IResearchView*>(logicalView.get());
  ASSERT_FALSE(!view);
  bool created;
  auto index = logicalCollection->createIndex(linkJson->slice(), created);
  ASSERT_TRUE(created);
  ASSERT_FALSE(!index);
  auto link = std::dynamic_pointer_cast<arangodb::iresearch::IResearchLink>(index);
  ASSERT_FALSE(!link);
  ASSERT_TRUE(view->link(link->self()).ok());  // link will not notify view in 'vocbase', hence notify manually

  index->unload();  // release file handles
  bool result;
  auto linkDataPath = getPersistedPath1(*link);
  EXPECT_TRUE(linkDataPath.remove());  // remove link directory
  auto viewDataPath = getPersistedPath0(*logicalView);
  EXPECT_TRUE(viewDataPath.exists(result) && !result);
  EXPECT_TRUE(viewDataPath.mkdir());  // create view directory
  EXPECT_TRUE(viewDataPath.exists(result) && result);
  arangodb::velocypack::Builder builder;
  builder.openObject();
  EXPECT_TRUE(logicalView
                  ->properties(builder, arangodb::LogicalDataSource::Serialization::Persistence)
                  .ok());
  builder.close();
  EXPECT_EQ(0, builder.slice().get("version").getNumber<uint32_t>());  // ensure 'version == 0 before upgrade

  EXPECT_TRUE(arangodb::methods::Upgrade::startup(vocbase, true, false).ok());  // run upgrade
  //    EXPECT_TRUE(arangodb::methods::Upgrade::clusterBootstrap(vocbase).ok()); // run upgrade
  logicalView = vocbase.lookupView(logicalView->name());
  EXPECT_FALSE(logicalView);  // ensure view removed after upgrade
  EXPECT_TRUE(viewDataPath.exists(result) && !result);  // ensure view directory removed after upgrade
}<|MERGE_RESOLUTION|>--- conflicted
+++ resolved
@@ -726,22 +726,9 @@
   IResearchFeatureTestCoordinator()
       : server(false),
         _agencyStore(server.server(), nullptr, "arango"),
-<<<<<<< HEAD
+
         _serverRoleBefore(arangodb::ServerState::instance()->getRole()),
         _pool(nullptr) {
-
-
-=======
-        _serverRoleBefore(arangodb::ServerState::instance()->getRole()) {
-    auto* agencyCommManager =
-        new AgencyCommManagerMock(server.server(), "arango");
-    std::ignore = agencyCommManager->addConnection<GeneralClientConnectionAgencyMock>(
-        server.server(), _agencyStore);
-    std::ignore = agencyCommManager->addConnection<GeneralClientConnectionAgencyMock>(
-        server.server(),
-        _agencyStore);  // need 2 connections or Agency callbacks will fail
-    arangodb::AgencyCommManager::MANAGER.reset(agencyCommManager);
->>>>>>> a490e40c
 
     arangodb::tests::init();
 
@@ -762,10 +749,10 @@
     poolConfig.maxOpenConnections = 3;
     poolConfig.verifyHosts = false;
     _pool = std::make_unique<AsyncAgencyStorePoolMock>(&_agencyStore, poolConfig);
-    arangodb::AsyncAgencyCommManager::initialize();
+    arangodb::AsyncAgencyCommManager::initialize(server.server());
     arangodb::AsyncAgencyCommManager::INSTANCE->pool(_pool.get());
     arangodb::AsyncAgencyCommManager::INSTANCE->addEndpoint("tcp://localhost:4001");
-    arangodb::AgencyComm().ensureStructureInitialized();  // initialize agency
+    arangodb::AgencyComm(server.server()).ensureStructureInitialized();  // initialize agency
   }
 
   ~IResearchFeatureTestCoordinator() {
@@ -921,19 +908,9 @@
   IResearchFeatureTestDBServer()
       : server(false),
         _agencyStore(server.server(), nullptr, "arango"),
-<<<<<<< HEAD
         _serverRoleBefore(arangodb::ServerState::instance()->getRole()),
         _pool(nullptr) {
-=======
-        _serverRoleBefore(arangodb::ServerState::instance()->getRole()) {
-    auto* agencyCommManager =
-        new AgencyCommManagerMock(server.server(), "arango");
-    std::ignore = agencyCommManager->addConnection<GeneralClientConnectionAgencyMock>(
-        server.server(), _agencyStore);
-    std::ignore = agencyCommManager->addConnection<GeneralClientConnectionAgencyMock>(
-        server.server(), _agencyStore);  // need 2 connections or Agency callbacks will fail
-    arangodb::AgencyCommManager::MANAGER.reset(agencyCommManager);
->>>>>>> a490e40c
+
 
     arangodb::tests::init();
 
@@ -955,11 +932,11 @@
     poolConfig.maxOpenConnections = 3;
     poolConfig.verifyHosts = false;
     _pool = std::make_unique<AsyncAgencyStorePoolMock>(&_agencyStore, poolConfig);
-    arangodb::AsyncAgencyCommManager::initialize();
+    arangodb::AsyncAgencyCommManager::initialize(server.server());
     arangodb::AsyncAgencyCommManager::INSTANCE->addEndpoint("tcp://localhost:4000/");
     arangodb::AsyncAgencyCommManager::INSTANCE->pool(_pool.get());
 
-    arangodb::AgencyComm().ensureStructureInitialized();  // initialize agency
+    arangodb::AgencyComm(server.server()).ensureStructureInitialized();  // initialize agency
   }
 
   ~IResearchFeatureTestDBServer() {
