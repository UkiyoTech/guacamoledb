--- conflicted
+++ resolved
@@ -80,17 +80,11 @@
 #include "VocBase/KeyGenerator.h"
 #include "VocBase/LogicalCollection.h"
 #include "VocBase/ManagedDocumentResult.h"
+#include "VocBase/Methods/Collections.h"
 #include "VocBase/Methods/Indexes.h"
-#include "VocBase/Methods/Collections.h"
 #include "velocypack/Slice.h"
 
 namespace {
-
-<<<<<<< HEAD
-std::string const ANALYZER_COLLECTION_NAME("_analyzers");
-=======
-
->>>>>>> 420326be
 
 struct TestIndex : public arangodb::Index {
   TestIndex(TRI_idx_iid_t id, arangodb::LogicalCollection& collection,
@@ -418,10 +412,7 @@
     userManager->setQueryRegistry(&queryRegistry);
 
     auto vocbase = dbFeature->useDatabase(arangodb::StaticStrings::SystemDatabase);
-    arangodb::methods::Collections::createSystem(
-        *vocbase, 
-        arangodb::tests::AnalyzerCollectionName);
-
+    arangodb::methods::Collections::createSystem(*vocbase, arangodb::tests::AnalyzerCollectionName);
   }
 
   ~IResearchAnalyzerFeatureTest() {
@@ -1411,8 +1402,7 @@
   // get missing via link creation (coordinator) ensure no recursive ClusterInfo::loadPlan() call
   {
     auto createCollectionJson = VPackParser::fromJson(
-        std::string("{ \"id\": 42, \"name\": \"") +
-        arangodb::tests::AnalyzerCollectionName +
+        std::string("{ \"id\": 42, \"name\": \"") + arangodb::tests::AnalyzerCollectionName +
         "\", \"isSystem\": true, \"shards\": { }, \"type\": 2 }");  // 'id' and 'shards' required for coordinator tests
     auto collectionId = std::to_string(42);
 
@@ -1781,9 +1771,8 @@
       trx.truncate(collection, options);
       trx.insert(collection, VPackParser::fromJson("{}")->slice(), options);
       trx.insert(collection,
-                 VPackParser::fromJson(
-                     "{\"type\": \"identity\", "
-                     "\"properties\": null}")
+                 VPackParser::fromJson("{\"type\": \"identity\", "
+                                       "\"properties\": null}")
                      ->slice(),
                  options);
       trx.insert(collection,
@@ -2128,11 +2117,9 @@
   arangodb::OperationOptions options;
   arangodb::SingleCollectionTransaction trx(
       arangodb::transaction::StandaloneContext::Create(*vocbase),
-    arangodb::tests::AnalyzerCollectionName,
-    arangodb::AccessMode::Type::WRITE);
+      arangodb::tests::AnalyzerCollectionName, arangodb::AccessMode::Type::WRITE);
   EXPECT_TRUE((trx.begin().ok()));
-  auto queryResult = trx.all(arangodb::tests::AnalyzerCollectionName,
-                             0, 2, options);
+  auto queryResult = trx.all(arangodb::tests::AnalyzerCollectionName, 0, 2, options);
   EXPECT_TRUE((true == queryResult.ok()));
   auto slice = arangodb::velocypack::Slice(queryResult.buffer->data());
   EXPECT_TRUE((slice.isArray() && 1 == slice.length()));
@@ -2149,8 +2136,7 @@
                1 == slice.get("features").length() &&
                slice.get("features").at(0).isString() &&
                std::string("frequency") == slice.get("features").at(0).copyString()));
-  EXPECT_TRUE((trx.truncate(arangodb::tests::AnalyzerCollectionName,
-                            options).ok()));
+  EXPECT_TRUE((trx.truncate(arangodb::tests::AnalyzerCollectionName, options).ok()));
   EXPECT_TRUE((trx.commit().ok()));
 }
 }
@@ -2489,7 +2475,7 @@
       collection = vocbase->lookupCollection(arangodb::tests::AnalyzerCollectionName);
       EXPECT_TRUE((nullptr == collection));
     }
-    
+
     auto before = StorageEngineMock::inRecoveryResult;
     StorageEngineMock::inRecoveryResult = true;
     auto restore = irs::make_finally(
@@ -2537,9 +2523,7 @@
       EXPECT_TRUE((nullptr == collection));
       arangodb::iresearch::IResearchAnalyzerFeature::EmplaceResult result;
       arangodb::iresearch::IResearchAnalyzerFeature feature(server);
-      arangodb::methods::Collections::createSystem(
-          *vocbase, 
-          arangodb::tests::AnalyzerCollectionName);
+      arangodb::methods::Collections::createSystem(*vocbase, arangodb::tests::AnalyzerCollectionName);
       EXPECT_TRUE(
           (true == feature
                        .emplace(result, arangodb::StaticStrings::SystemDatabase + "::test_analyzer",
@@ -2644,9 +2628,7 @@
       EXPECT_TRUE((nullptr == collection));
       arangodb::iresearch::IResearchAnalyzerFeature::EmplaceResult result;
       arangodb::iresearch::IResearchAnalyzerFeature feature(server);
-      arangodb::methods::Collections::createSystem(
-          *vocbase, 
-          arangodb::tests::AnalyzerCollectionName);
+      arangodb::methods::Collections::createSystem(*vocbase, arangodb::tests::AnalyzerCollectionName);
       EXPECT_TRUE(
           (true == feature
                        .emplace(result, arangodb::StaticStrings::SystemDatabase + "::test_analyzer",
@@ -2728,7 +2710,7 @@
   }
 
   auto vocbase = systemdb->use();
-   // ensure there is no configuration collection
+  // ensure there is no configuration collection
   {
     auto collection = vocbase->lookupCollection(arangodb::tests::AnalyzerCollectionName);
 
@@ -2739,9 +2721,9 @@
     collection = vocbase->lookupCollection(arangodb::tests::AnalyzerCollectionName);
     EXPECT_TRUE((nullptr == collection));
   }
-  
+
   arangodb::methods::Collections::createSystem(*vocbase, arangodb::tests::AnalyzerCollectionName);
-  
+
   // test function registration
   {
     arangodb::iresearch::IResearchAnalyzerFeature feature(server);
@@ -2849,7 +2831,8 @@
   static std::string const LEGACY_ANALYZER_COLLECTION_NAME(
       "_iresearch_analyzers");
   static std::string const ANALYZER_COLLECTION_QUERY =
-      std::string("FOR d IN ") + arangodb::tests::AnalyzerCollectionName + " RETURN d";
+      std::string("FOR d IN ") + arangodb::tests::AnalyzerCollectionName +
+      " RETURN d";
   static std::unordered_set<std::string> const EXPECTED_LEGACY_ANALYZERS = {
       "text_de", "text_en", "text_es", "text_fi", "text_fr", "text_it",
       "text_nl", "text_no", "text_pt", "text_ru", "text_sv", "text_zh",
@@ -2978,7 +2961,7 @@
       arangodb::OperationOptions options;
       arangodb::SingleCollectionTransaction trx(
           arangodb::transaction::StandaloneContext::Create(*vocbase),
-        arangodb::tests::AnalyzerCollectionName, arangodb::AccessMode::Type::WRITE);
+          arangodb::tests::AnalyzerCollectionName, arangodb::AccessMode::Type::WRITE);
       EXPECT_TRUE((true == trx.begin().ok()));
       EXPECT_TRUE(
           (true == trx.insert(arangodb::tests::AnalyzerCollectionName,
@@ -3126,7 +3109,7 @@
       arangodb::OperationOptions options;
       arangodb::SingleCollectionTransaction trx(
           arangodb::transaction::StandaloneContext::Create(*vocbase),
-        arangodb::tests::AnalyzerCollectionName, arangodb::AccessMode::Type::WRITE);
+          arangodb::tests::AnalyzerCollectionName, arangodb::AccessMode::Type::WRITE);
       EXPECT_TRUE((true == trx.begin().ok()));
       EXPECT_TRUE(
           (true == trx.insert(arangodb::tests::AnalyzerCollectionName,
@@ -3288,7 +3271,7 @@
       arangodb::OperationOptions options;
       arangodb::SingleCollectionTransaction trx(
           arangodb::transaction::StandaloneContext::Create(*vocbase),
-        arangodb::tests::AnalyzerCollectionName, arangodb::AccessMode::Type::WRITE);
+          arangodb::tests::AnalyzerCollectionName, arangodb::AccessMode::Type::WRITE);
       EXPECT_TRUE((true == trx.begin().ok()));
       EXPECT_TRUE(
           (true == trx.insert(arangodb::tests::AnalyzerCollectionName,
@@ -3406,9 +3389,8 @@
         arangodb::StaticStrings::SystemDatabase + "\" } ]");
     EXPECT_TRUE((TRI_ERROR_NO_ERROR == dbFeature->loadDatabases(databases->slice())));
     sysDatabase->start();  // get system database from DatabaseFeature
-    arangodb::methods::Collections::createSystem(
-        *sysDatabase->use(), 
-        arangodb::tests::AnalyzerCollectionName);
+    arangodb::methods::Collections::createSystem(*sysDatabase->use(),
+                                                 arangodb::tests::AnalyzerCollectionName);
   }
 
   arangodb::iresearch::IResearchAnalyzerFeature::EmplaceResult result;
@@ -3680,9 +3662,7 @@
     EXPECT_TRUE((TRI_ERROR_NO_ERROR == dbFeature->loadDatabases(databases->slice())));
     sysDatabase->start();  // get system database from DatabaseFeature
     auto vocbase = dbFeature->useDatabase(arangodb::StaticStrings::SystemDatabase);
-    arangodb::methods::Collections::createSystem(
-        *vocbase,
-        arangodb::tests::AnalyzerCollectionName);
+    arangodb::methods::Collections::createSystem(*vocbase, arangodb::tests::AnalyzerCollectionName);
   }
 
   // NGRAM ////////////////////////////////////////////////////////////////////
