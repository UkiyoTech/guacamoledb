////////////////////////////////////////////////////////////////////////////////
/// DISCLAIMER
///
/// Copyright 2017 ArangoDB GmbH, Cologne, Germany
///
/// Licensed under the Apache License, Version 2.0 (the "License");
/// you may not use this file except in compliance with the License.
/// You may obtain a copy of the License at
///
///     http://www.apache.org/licenses/LICENSE-2.0
///
/// Unless required by applicable law or agreed to in writing, software
/// distributed under the License is distributed on an "AS IS" BASIS,
/// WITHOUT WARRANTIES OR CONDITIONS OF ANY KIND, either express or implied.
/// See the License for the specific language governing permissions and
/// limitations under the License.
///
/// Copyright holder is ArangoDB GmbH, Cologne, Germany
///
/// @author Andrey Abramov
/// @author Vasiliy Nabatchikov
////////////////////////////////////////////////////////////////////////////////

#include "common.h"
#include "gtest/gtest.h"

#include "../Mocks/StorageEngineMock.h"

#if USE_ENTERPRISE
#include "Enterprise/Ldap/LdapFeature.h"
#endif

#include "3rdParty/iresearch/tests/tests_config.hpp"
#include "Aql/AqlFunctionFeature.h"
#include "Aql/Ast.h"
#include "Aql/ExecutionPlan.h"
#include "Aql/ExpressionContext.h"
#include "Aql/OptimizerRulesFeature.h"
#include "Aql/Query.h"
#include "Basics/VelocyPackHelper.h"
#include "Cluster/ClusterFeature.h"
#include "GeneralServer/AuthenticationFeature.h"
#include "IResearch/ApplicationServerHelper.h"
#include "IResearch/IResearchAnalyzerFeature.h"
#include "IResearch/IResearchCommon.h"
#include "IResearch/IResearchFeature.h"
#include "IResearch/IResearchFilterFactory.h"
#include "IResearch/IResearchLink.h"
#include "IResearch/IResearchLinkHelper.h"
#include "IResearch/IResearchView.h"
#include "Logger/LogTopic.h"
#include "Logger/Logger.h"
#include "RestServer/AqlFeature.h"
#include "RestServer/DatabaseFeature.h"
#include "RestServer/DatabasePathFeature.h"
#include "RestServer/FlushFeature.h"
#include "RestServer/QueryRegistryFeature.h"
#include "RestServer/SystemDatabaseFeature.h"
#include "RestServer/TraverserEngineRegistryFeature.h"
#include "RestServer/ViewTypesFeature.h"
#include "Sharding/ShardingFeature.h"
#include "StorageEngine/EngineSelectorFeature.h"
#include "Transaction/Methods.h"
#include "Transaction/StandaloneContext.h"
#include "Utils/OperationOptions.h"
#include "V8/v8-globals.h"
#include "V8Server/V8DealerFeature.h"
#include "VocBase/LogicalCollection.h"
#include "VocBase/LogicalView.h"
#include "VocBase/ManagedDocumentResult.h"
#include "VocBase/Methods/Collections.h"

#include "IResearch/VelocyPackHelper.h"
#include "analysis/analyzers.hpp"
#include "analysis/token_attributes.hpp"
#include "utils/utf8_path.hpp"

#include <velocypack/Iterator.h>

extern const char* ARGV0;  // defined in main.cpp

namespace {

static const VPackBuilder systemDatabaseBuilder = dbArgsBuilder();
static const VPackSlice   systemDatabaseArgs = systemDatabaseBuilder.slice();
// -----------------------------------------------------------------------------
// --SECTION--                                                 setup / tear-down
// -----------------------------------------------------------------------------

class IResearchQueryJoinTest : public ::testing::Test {
 protected:
  StorageEngineMock engine;
  arangodb::application_features::ApplicationServer server;
  std::vector<std::pair<arangodb::application_features::ApplicationFeature*, bool>> features;

  IResearchQueryJoinTest() : engine(server), server(nullptr, nullptr) {
    arangodb::EngineSelectorFeature::ENGINE = &engine;
    arangodb::aql::AqlFunctionFeature* functions = nullptr;

    arangodb::tests::init(true);

    // suppress INFO {authentication} Authentication is turned on (system only), authentication for unix sockets is turned on
    // suppress WARNING {authentication} --server.jwt-secret is insecure. Use --server.jwt-secret-keyfile instead
    arangodb::LogTopic::setLogLevel(arangodb::Logger::AUTHENTICATION.name(),
                                    arangodb::LogLevel::ERR);

    // suppress log messages since tests check error conditions
    features.emplace_back(new arangodb::FlushFeature(server), false);
    arangodb::LogTopic::setLogLevel(arangodb::Logger::AQL.name(), arangodb::LogLevel::ERR);  // suppress WARNING {aql} Suboptimal AqlItemMatrix index lookup:
    arangodb::LogTopic::setLogLevel(arangodb::Logger::FIXME.name(), arangodb::LogLevel::ERR);  // suppress WARNING DefaultCustomTypeHandler called
    arangodb::LogTopic::setLogLevel(arangodb::iresearch::TOPIC.name(),
                                    arangodb::LogLevel::FATAL);
    irs::logger::output_le(iresearch::logger::IRL_FATAL, stderr);

    // setup required application features
    features.emplace_back(new arangodb::V8DealerFeature(server),
                          false);  // required for DatabaseFeature::createDatabase(...)
    features.emplace_back(new arangodb::ViewTypesFeature(server), true);
    features.emplace_back(new arangodb::AuthenticationFeature(server), true);
    features.emplace_back(new arangodb::DatabasePathFeature(server), false);
    features.emplace_back(new arangodb::DatabaseFeature(server), false);
    features.emplace_back(new arangodb::ShardingFeature(server), false);
    features.emplace_back(new arangodb::QueryRegistryFeature(server), false);  // must be first
    arangodb::application_features::ApplicationServer::server->addFeature(
        features.back().first);  // need QueryRegistryFeature feature to be added now in order to create the system database
    features.emplace_back(new arangodb::SystemDatabaseFeature(server), true);  // required for IResearchAnalyzerFeature
    features.emplace_back(new arangodb::TraverserEngineRegistryFeature(server), false);  // must be before AqlFeature
    features.emplace_back(new arangodb::AqlFeature(server), true);
    features.emplace_back(new arangodb::aql::OptimizerRulesFeature(server), true);
    features.emplace_back(functions = new arangodb::aql::AqlFunctionFeature(server),
                          true);  // required for IResearchAnalyzerFeature
    features.emplace_back(new arangodb::iresearch::IResearchAnalyzerFeature(server), true);
    features.emplace_back(new arangodb::iresearch::IResearchFeature(server), true);

#if USE_ENTERPRISE
    features.emplace_back(new arangodb::LdapFeature(server),
                          false);  // required for AuthenticationFeature with USE_ENTERPRISE
#endif

    // required for V8DealerFeature::prepare(), ClusterFeature::prepare() not required
    arangodb::application_features::ApplicationServer::server->addFeature(
        new arangodb::ClusterFeature(server));

    for (auto& f : features) {
      arangodb::application_features::ApplicationServer::server->addFeature(f.first);
    }

    for (auto& f : features) {
      f.first->prepare();
    }

    auto databases = VPackBuilder();
    databases.openArray();
    databases.add(systemDatabaseArgs);
    databases.close();

    auto* dbFeature =
        arangodb::application_features::ApplicationServer::lookupFeature<arangodb::DatabaseFeature>(
            "Database");
    dbFeature->loadDatabases(databases.slice());

    for (auto& f : features) {
      if (f.second) {
        f.first->start();
      }
    }

    // register fake non-deterministic function in order to suppress optimizations
    functions->add(arangodb::aql::Function{
        "_NONDETERM_", ".",
        arangodb::aql::Function::makeFlags(
            // fake non-deterministic
            arangodb::aql::Function::Flags::CanRunOnDBServer),
        [](arangodb::aql::ExpressionContext*, arangodb::transaction::Methods*,
           arangodb::aql::VPackFunctionParameters const& params) {
          TRI_ASSERT(!params.empty());
          return params[0];
        }});

    // register fake non-deterministic function in order to suppress optimizations
    functions->add(arangodb::aql::Function{
        "_FORWARD_", ".",
        arangodb::aql::Function::makeFlags(
            // fake deterministic
            arangodb::aql::Function::Flags::Deterministic, arangodb::aql::Function::Flags::Cacheable,
            arangodb::aql::Function::Flags::CanRunOnDBServer),
        [](arangodb::aql::ExpressionContext*, arangodb::transaction::Methods*,
           arangodb::aql::VPackFunctionParameters const& params) {
          TRI_ASSERT(!params.empty());
          return params[0];
        }});

    // external function names must be registred in upper-case
    // user defined functions have ':' in the external function name
    // function arguments string format: requiredArg1[,requiredArg2]...[|optionalArg1[,optionalArg2]...]
    arangodb::aql::Function customScorer(
        "CUSTOMSCORER", ".|+",
        arangodb::aql::Function::makeFlags(arangodb::aql::Function::Flags::Deterministic,
                                           arangodb::aql::Function::Flags::Cacheable,
                                           arangodb::aql::Function::Flags::CanRunOnDBServer));
    arangodb::iresearch::addFunction(*arangodb::aql::AqlFunctionFeature::AQLFUNCTIONS,
                                     customScorer);

    auto* analyzers =
        arangodb::application_features::ApplicationServer::lookupFeature<arangodb::iresearch::IResearchAnalyzerFeature>();
    arangodb::iresearch::IResearchAnalyzerFeature::EmplaceResult result;
    TRI_vocbase_t* vocbase;

<<<<<<< HEAD
    dbFeature->createDatabase(1, "testVocbase", vocbase);  // required for IResearchAnalyzerFeature::emplace(...)
    arangodb::methods::Collections::createSystem(*vocbase, arangodb::tests::AnalyzerCollectionName,
                                                 false);
=======
    dbFeature->createDatabase(testDBInfo(), vocbase);  // required for IResearchAnalyzerFeature::emplace(...)
    arangodb::methods::Collections::createSystem(
        *vocbase,
        arangodb::tests::AnalyzerCollectionName, false);
>>>>>>> 23fdac13
    analyzers->emplace(result, "testVocbase::test_analyzer", "TestAnalyzer",
                       VPackParser::fromJson("\"abc\"")->slice());  // cache analyzer
    analyzers->emplace(result, "testVocbase::test_csv_analyzer",
                       "TestDelimAnalyzer",
                       VPackParser::fromJson("\",\"")->slice());  // cache analyzer

    auto* dbPathFeature =
        arangodb::application_features::ApplicationServer::getFeature<arangodb::DatabasePathFeature>(
            "DatabasePath");
    arangodb::tests::setDatabasePath(*dbPathFeature);  // ensure test data is stored in a unique directory
  }

  ~IResearchQueryJoinTest() {
    arangodb::AqlFeature(server).stop();  // unset singleton instance
    arangodb::LogTopic::setLogLevel(arangodb::iresearch::TOPIC.name(),
                                    arangodb::LogLevel::DEFAULT);
    arangodb::LogTopic::setLogLevel(arangodb::Logger::FIXME.name(),
                                    arangodb::LogLevel::DEFAULT);
    arangodb::LogTopic::setLogLevel(arangodb::Logger::AQL.name(), arangodb::LogLevel::DEFAULT);
    arangodb::application_features::ApplicationServer::server = nullptr;

    // destroy application features
    for (auto& f : features) {
      if (f.second) {
        f.first->stop();
      }
    }

    for (auto& f : features) {
      f.first->unprepare();
    }

    arangodb::LogTopic::setLogLevel(arangodb::Logger::AUTHENTICATION.name(),
                                    arangodb::LogLevel::DEFAULT);
    arangodb::EngineSelectorFeature::ENGINE = nullptr;
  }
};  // IResearchQuerySetup

}  // namespace

// -----------------------------------------------------------------------------
// --SECTION--                                                        test suite
// -----------------------------------------------------------------------------

<<<<<<< HEAD
TEST_F(IResearchQueryJoinTest, DISABLED_Subquery) {
  TRI_vocbase_t vocbase(TRI_vocbase_type_e::TRI_VOCBASE_TYPE_NORMAL, 1,
                        "testVocbase");
=======
TEST_F(IResearchQueryJoinTest, Subquery) {
  TRI_vocbase_t vocbase(TRI_vocbase_type_e::TRI_VOCBASE_TYPE_NORMAL, testDBInfo());
>>>>>>> 23fdac13

  std::shared_ptr<arangodb::LogicalCollection> entities;
  std::shared_ptr<arangodb::LogicalCollection> links;
  std::shared_ptr<arangodb::LogicalView> entities_view;
  std::shared_ptr<arangodb::LogicalView> links_view;

  // entities collection
  {
    auto json = VPackParser::fromJson("{ \"name\": \"entities\" }");
    entities = vocbase.createCollection(json->slice());
    ASSERT_TRUE((nullptr != entities));
  }

  // links collection
  {
    auto json = VPackParser::fromJson("{ \"name\": \"links\", \"type\": 3 }");
    links = vocbase.createCollection(json->slice());
    ASSERT_TRUE((nullptr != links));
  }

  // entities view
  {
    auto json = VPackParser::fromJson(
        "{ \"name\" : \"entities_view\", \"writebufferSizeMax\": 33554432, "
        "\"consolidationPolicy\": { \"type\": \"bytes_accum\", \"threshold\": "
        "0.10000000149011612 }, \"globallyUniqueId\": \"hB4A95C21732A/218\", "
        "\"id\": \"218\", \"writebufferActive\": 0, "
        "\"consolidationIntervalMsec\": 60000, \"cleanupIntervalStep\": 10, "
        "\"links\": { \"entities\": { \"analyzers\": [ \"identity\" ], "
        "\"fields\": {}, \"includeAllFields\": true, \"storeValues\": \"id\", "
        "\"trackListPositions\": false } }, \"type\": \"arangosearch\", "
        "\"writebufferIdle\": 64 }");
    ASSERT_TRUE(
        arangodb::LogicalView::create(entities_view, vocbase, json->slice()).ok());
    ASSERT_TRUE((nullptr != entities_view));
  }

  // links view
  {
    auto json = VPackParser::fromJson(
        "{ \"name\" : \"links_view\", \"writebufferSizeMax\": 33554432, "
        "\"consolidationPolicy\": { \"type\": \"bytes_accum\", \"threshold\": "
        "0.10000000149011612 }, \"globallyUniqueId\": \"hB4A95C21732A/181\", "
        "\"id\": \"181\", \"writebufferActive\": 0, "
        "\"consolidationIntervalMsec\": 60000, \"cleanupIntervalStep\": 10, "
        "\"links\": { \"links\": { \"analyzers\": [ \"identity\" ], "
        "\"fields\": {}, \"includeAllFields\": true, \"storeValues\": \"id\", "
        "\"trackListPositions\": false } }, \"type\": \"arangosearch\", "
        "\"writebufferIdle\": 64 }");
    ASSERT_TRUE(
        arangodb::LogicalView::create(links_view, vocbase, json->slice()).ok());
    ASSERT_TRUE((nullptr != links_view));
  }

  std::vector<std::string> const collections{"entities", "links"};

  // populate views with the data
  {
    arangodb::OperationOptions opt;

    arangodb::transaction::Methods trx(arangodb::transaction::StandaloneContext::Create(vocbase),
                                       collections, collections, collections,
                                       arangodb::transaction::Options());
    EXPECT_TRUE((trx.begin().ok()));

    // insert into entities collection
    {
      auto builder = VPackParser::fromJson(
          "[{ \"_key\": \"person1\", \"_id\": \"entities/person1\", \"_rev\": "
          "\"_YOr40eu--_\", \"type\": \"person\", \"id\": \"person1\" },"
          " { \"_key\": \"person5\", \"_id\": \"entities/person5\", \"_rev\": "
          "\"_YOr48rO---\", \"type\": \"person\", \"id\": \"person5\" },"
          " { \"_key\": \"person4\", \"_id\": \"entities/person4\", \"_rev\": "
          "\"_YOr5IGu--_\", \"type\": \"person\", \"id\": \"person4\" },"
          " { \"_key\": \"person3\", \"_id\": \"entities/person3\", \"_rev\": "
          "\"_YOr5PBK--_\", \"type\": \"person\", \"id\": \"person3\" }, "
          " { \"_key\": \"person2\", \"_id\": \"entities/person2\", \"_rev\": "
          "\"_YOr5Umq--_\", \"type\": \"person\", \"id\": \"person2\" } ]");

      auto root = builder->slice();
      ASSERT_TRUE(root.isArray());

      arangodb::ManagedDocumentResult mmdr;
      for (auto doc : arangodb::velocypack::ArrayIterator(root)) {
        auto const res = entities->insert(&trx, doc, mmdr, opt, false);
        EXPECT_TRUE(res.ok());
      }
    }

    // insert into links collection
    {
      auto builder = VPackParser::fromJson(
          "[ { \"_key\": \"3301\", \"_id\": \"links/3301\", \"_from\": "
          "\"entities/person1\", \"_to\": \"entities/person2\", \"_rev\": "
          "\"_YOrbp_S--_\", \"type\": \"relationship\", \"subType\": "
          "\"married\", \"from\": \"person1\", \"to\": \"person2\" },"
          "  { \"_key\": \"3377\", \"_id\": \"links/3377\", \"_from\": "
          "\"entities/person4\", \"_to\": \"entities/person5\", \"_rev\": "
          "\"_YOrbxN2--_\", \"type\": \"relationship\", \"subType\": "
          "\"married\", \"from\": \"person4\", \"to\": \"person5\" },"
          "  { \"_key\": \"3346\", \"_id\": \"links/3346\", \"_from\": "
          "\"entities/person1\", \"_to\": \"entities/person3\", \"_rev\": "
          "\"_YOrb4kq--_\", \"type\": \"relationship\", \"subType\": "
          "\"married\", \"from\": \"person1\", \"to\": \"person3\" }]");

      auto root = builder->slice();
      ASSERT_TRUE(root.isArray());

      arangodb::ManagedDocumentResult mmdr;
      for (auto doc : arangodb::velocypack::ArrayIterator(root)) {
        auto const res = links->insert(&trx, doc, mmdr, opt, false);
        EXPECT_TRUE(res.ok());
      }
    }

    EXPECT_TRUE((trx.commit().ok()));
    EXPECT_TRUE((arangodb::iresearch::IResearchLinkHelper::find(*entities, *entities_view)
                     ->commit()
                     .ok()));
    EXPECT_TRUE((arangodb::iresearch::IResearchLinkHelper::find(*links, *links_view)
                     ->commit()
                     .ok()));
  }

  // check query
  {
    auto expectedResultBuilder = VPackParser::fromJson(
        "[ { \"id\": \"person1\", \"marriedIds\": [\"person2\", \"person3\"] },"
        "  { \"id\": \"person2\", \"marriedIds\": [\"person1\" ] },"
        "  { \"id\": \"person3\", \"marriedIds\": [\"person1\" ] },"
        "  { \"id\": \"person4\", \"marriedIds\": [\"person5\" ] },"
        "  { \"id\": \"person5\", \"marriedIds\": [\"person4\" ] } ]");

    std::string const query =
        "FOR org IN entities_view SEARCH org.type == 'person' "
        "LET marriedIds = ("
        "LET entityIds = ("
        "  FOR l IN links_view SEARCH l.type == 'relationship' AND l.subType "
        "== 'married' AND (l.from == org.id OR l.to == org.id)"
        "  RETURN DISTINCT l.from == org.id ? l.to : l.from"
        ") "
        "FOR entityId IN entityIds SORT entityId RETURN entityId "
        ") "
        "LIMIT 10 "
        "SORT org._key "
        "RETURN { id: org._key, marriedIds: marriedIds }";

    auto queryResult = arangodb::tests::executeQuery(vocbase, query);
    ASSERT_TRUE(queryResult.result.ok());

    auto result = queryResult.data->slice();
    EXPECT_TRUE(result.isArray());

    auto expectedResult = expectedResultBuilder->slice();
    EXPECT_TRUE(expectedResult.isArray());

    arangodb::velocypack::ArrayIterator expectedResultIt(expectedResult);
    arangodb::velocypack::ArrayIterator resultIt(result);
    ASSERT_TRUE(expectedResultIt.size() == resultIt.size());

    // Check documents
    for (; resultIt.valid(); resultIt.next(), expectedResultIt.next()) {
      ASSERT_TRUE(expectedResultIt.valid());
      auto const expectedDoc = expectedResultIt.value();
      auto const actualDoc = resultIt.value();
      auto const resolved = actualDoc.resolveExternals();

      EXPECT_TRUE((0 == arangodb::basics::VelocyPackHelper::compare(
                            arangodb::velocypack::Slice(expectedDoc), resolved, true)));
    }
    EXPECT_TRUE(!expectedResultIt.valid());
  }
}

TEST_F(IResearchQueryJoinTest, DuplicateDataSource) {
  static std::vector<std::string> const EMPTY;

  auto createJson = VPackParser::fromJson(
      "{ \
    \"name\": \"testView\", \
    \"type\": \"arangosearch\" \
  }");

  TRI_vocbase_t vocbase(TRI_vocbase_type_e::TRI_VOCBASE_TYPE_NORMAL, testDBInfo());
  std::shared_ptr<arangodb::LogicalCollection> logicalCollection1;
  std::shared_ptr<arangodb::LogicalCollection> logicalCollection2;
  std::shared_ptr<arangodb::LogicalCollection> logicalCollection3;

  // add collection_1
  {
    auto collectionJson =
        VPackParser::fromJson("{ \"name\": \"collection_1\" }");
    logicalCollection1 = vocbase.createCollection(collectionJson->slice());
    ASSERT_TRUE((nullptr != logicalCollection1));
  }

  // add collection_2
  {
    auto collectionJson =
        VPackParser::fromJson("{ \"name\": \"collection_2\" }");
    logicalCollection2 = vocbase.createCollection(collectionJson->slice());
    ASSERT_TRUE((nullptr != logicalCollection2));
  }

  // add collection_3
  {
    auto collectionJson =
        VPackParser::fromJson("{ \"name\": \"collection_3\" }");
    logicalCollection3 = vocbase.createCollection(collectionJson->slice());
    ASSERT_TRUE((nullptr != logicalCollection3));
  }

  // add view
  auto view = std::dynamic_pointer_cast<arangodb::iresearch::IResearchView>(
      vocbase.createView(createJson->slice()));
  ASSERT_TRUE((false == !view));

  // add logical collection with the same name as view
  {
    auto collectionJson = VPackParser::fromJson("{ \"name\": \"testView\" }");
    // TRI_vocbase_t::createCollection(...) throws exception instead of returning a nullptr
    EXPECT_ANY_THROW(vocbase.createCollection(collectionJson->slice()));
  }

  // add link to collection
  {
    auto updateJson = VPackParser::fromJson(
        "{ \"links\": {"
        "\"collection_1\": { \"analyzers\": [ \"test_analyzer\", \"identity\" "
        "], \"includeAllFields\": true, \"trackListPositions\": true },"
        "\"collection_2\": { \"analyzers\": [ \"test_analyzer\", \"identity\" "
        "], \"includeAllFields\": true }"
        "}}");
    EXPECT_TRUE((view->properties(updateJson->slice(), true).ok()));

    arangodb::velocypack::Builder builder;

    builder.openObject();
    view->properties(builder, arangodb::LogicalDataSource::makeFlags(
                                  arangodb::LogicalDataSource::Serialize::Detailed));
    builder.close();

    auto slice = builder.slice();
    EXPECT_TRUE(slice.isObject());
    EXPECT_TRUE(slice.get("name").copyString() == "testView");
    EXPECT_TRUE(slice.get("type").copyString() ==
                arangodb::iresearch::DATA_SOURCE_TYPE.name());
    EXPECT_TRUE(slice.get("deleted").isNone());  // no system properties
    auto tmpSlice = slice.get("links");
    EXPECT_TRUE((true == tmpSlice.isObject() && 2 == tmpSlice.length()));
  }

  std::deque<arangodb::ManagedDocumentResult> insertedDocsView;

  // populate view with the data
  {
    arangodb::OperationOptions opt;

    arangodb::transaction::Methods trx(arangodb::transaction::StandaloneContext::Create(vocbase),
                                       EMPTY, EMPTY, EMPTY,
                                       arangodb::transaction::Options());
    EXPECT_TRUE((trx.begin().ok()));

    // insert into collections
    {
      irs::utf8_path resource;
      resource /= irs::string_ref(arangodb::tests::testResourceDir);
      resource /= irs::string_ref("simple_sequential.json");

      auto builder =
          arangodb::basics::VelocyPackHelper::velocyPackFromFile(resource.utf8());
      auto root = builder.slice();
      ASSERT_TRUE(root.isArray());

      size_t i = 0;

      std::shared_ptr<arangodb::LogicalCollection> collections[]{logicalCollection1,
                                                                 logicalCollection2};

      for (auto doc : arangodb::velocypack::ArrayIterator(root)) {
        insertedDocsView.emplace_back();
        auto const res =
            collections[i % 2]->insert(&trx, doc, insertedDocsView.back(), opt, false);
        EXPECT_TRUE(res.ok());
        ++i;
      }
    }

    // insert into collection_3
    std::deque<arangodb::ManagedDocumentResult> insertedDocsCollection;

    {
      irs::utf8_path resource;
      resource /= irs::string_ref(arangodb::tests::testResourceDir);
      resource /= irs::string_ref("simple_sequential_order.json");

      auto builder =
          arangodb::basics::VelocyPackHelper::velocyPackFromFile(resource.utf8());
      auto root = builder.slice();
      ASSERT_TRUE(root.isArray());

      for (auto doc : arangodb::velocypack::ArrayIterator(root)) {
        insertedDocsCollection.emplace_back();
        auto const res =
            logicalCollection3->insert(&trx, doc, insertedDocsCollection.back(), opt, false);
        EXPECT_TRUE(res.ok());
      }
    }

    EXPECT_TRUE((trx.commit().ok()));
    EXPECT_TRUE(
        (arangodb::tests::executeQuery(vocbase,
                                       "FOR d IN testView SEARCH 1 ==1 OPTIONS "
                                       "{ waitForSync: true } RETURN d")
             .result.ok()));  // commit
  }

  // using search keyword for collection is prohibited
  {
    std::string const query =
        "LET c=5 FOR x IN collection_1 SEARCH x.seq == c RETURN x";
    auto const boundParameters = VPackParser::fromJson("{ }");

    // arangodb::aql::ExecutionPlan::fromNodeFor(...) throws TRI_ERROR_ARANGO_DATA_SOURCE_NOT_FOUND
    auto queryResult = arangodb::tests::executeQuery(vocbase, query, boundParameters);
    EXPECT_TRUE(queryResult.result.is(TRI_ERROR_ARANGO_DATA_SOURCE_NOT_FOUND));
  }

  // using search keyword for bound collection is prohibited
  {
    std::string const query =
        "LET c=5 FOR x IN @@dataSource SEARCH x.seq == c  RETURN x";
    auto const boundParameters =
        VPackParser::fromJson("{ \"@dataSource\" : \"collection_1\" }");
    auto queryResult = arangodb::tests::executeQuery(vocbase, query, boundParameters);
    EXPECT_TRUE(queryResult.result.is(TRI_ERROR_ARANGO_DATA_SOURCE_NOT_FOUND));
  }
}

TEST_F(IResearchQueryJoinTest, test) {
  static std::vector<std::string> const EMPTY;

  auto createJson = VPackParser::fromJson(
      "{ \
    \"name\": \"testView\", \
    \"type\": \"arangosearch\" \
  }");

  TRI_vocbase_t vocbase(TRI_vocbase_type_e::TRI_VOCBASE_TYPE_NORMAL, testDBInfo());
  std::shared_ptr<arangodb::LogicalCollection> logicalCollection1;
  std::shared_ptr<arangodb::LogicalCollection> logicalCollection2;
  std::shared_ptr<arangodb::LogicalCollection> logicalCollection3;

  // add collection_1
  {
    auto collectionJson =
        VPackParser::fromJson("{ \"name\": \"collection_1\" }");
    logicalCollection1 = vocbase.createCollection(collectionJson->slice());
    ASSERT_TRUE((nullptr != logicalCollection1));
  }

  // add collection_2
  {
    auto collectionJson =
        VPackParser::fromJson("{ \"name\": \"collection_2\" }");
    logicalCollection2 = vocbase.createCollection(collectionJson->slice());
    ASSERT_TRUE((nullptr != logicalCollection2));
  }

  // add collection_3
  {
    auto collectionJson =
        VPackParser::fromJson("{ \"name\": \"collection_3\" }");
    logicalCollection3 = vocbase.createCollection(collectionJson->slice());
    ASSERT_TRUE((nullptr != logicalCollection3));
  }

  // add view
  auto view = std::dynamic_pointer_cast<arangodb::iresearch::IResearchView>(
      vocbase.createView(createJson->slice()));
  ASSERT_TRUE((false == !view));

  // add link to collection
  {
    auto updateJson = VPackParser::fromJson(
        "{ \"links\": {"
        "\"collection_1\": { \"analyzers\": [ \"test_analyzer\", \"identity\" "
        "], \"includeAllFields\": true, \"trackListPositions\": true },"
        "\"collection_2\": { \"analyzers\": [ \"test_analyzer\", \"identity\" "
        "], \"includeAllFields\": true }"
        "}}");
    EXPECT_TRUE((view->properties(updateJson->slice(), true).ok()));

    arangodb::velocypack::Builder builder;

    builder.openObject();
    view->properties(builder, arangodb::LogicalDataSource::makeFlags(
                                  arangodb::LogicalDataSource::Serialize::Detailed));
    builder.close();

    auto slice = builder.slice();
    EXPECT_TRUE(slice.isObject());
    EXPECT_TRUE(slice.get("name").copyString() == "testView");
    EXPECT_TRUE(slice.get("type").copyString() ==
                arangodb::iresearch::DATA_SOURCE_TYPE.name());
    EXPECT_TRUE(slice.get("deleted").isNone());  // no system properties
    auto tmpSlice = slice.get("links");
    EXPECT_TRUE((true == tmpSlice.isObject() && 2 == tmpSlice.length()));
  }

  std::deque<arangodb::ManagedDocumentResult> insertedDocsView;

  // populate view with the data
  {
    arangodb::OperationOptions opt;

    arangodb::transaction::Methods trx(arangodb::transaction::StandaloneContext::Create(vocbase),
                                       EMPTY, EMPTY, EMPTY,
                                       arangodb::transaction::Options());
    EXPECT_TRUE((trx.begin().ok()));

    // insert into collections
    {
      irs::utf8_path resource;
      resource /= irs::string_ref(arangodb::tests::testResourceDir);
      resource /= irs::string_ref("simple_sequential.json");

      auto builder =
          arangodb::basics::VelocyPackHelper::velocyPackFromFile(resource.utf8());
      auto root = builder.slice();
      ASSERT_TRUE(root.isArray());

      size_t i = 0;

      std::shared_ptr<arangodb::LogicalCollection> collections[]{logicalCollection1,
                                                                 logicalCollection2};

      for (auto doc : arangodb::velocypack::ArrayIterator(root)) {
        insertedDocsView.emplace_back();
        auto const res =
            collections[i % 2]->insert(&trx, doc, insertedDocsView.back(), opt, false);
        EXPECT_TRUE(res.ok());
        ++i;
      }
    }

    // insert into collection_3
    std::deque<arangodb::ManagedDocumentResult> insertedDocsCollection;

    {
      irs::utf8_path resource;
      resource /= irs::string_ref(arangodb::tests::testResourceDir);
      resource /= irs::string_ref("simple_sequential_order.json");

      auto builder =
          arangodb::basics::VelocyPackHelper::velocyPackFromFile(resource.utf8());
      auto root = builder.slice();
      ASSERT_TRUE(root.isArray());

      for (auto doc : arangodb::velocypack::ArrayIterator(root)) {
        insertedDocsCollection.emplace_back();
        auto const res =
            logicalCollection3->insert(&trx, doc, insertedDocsCollection.back(), opt, false);
        EXPECT_TRUE(res.ok());
      }
    }

    EXPECT_TRUE((trx.commit().ok()));
    EXPECT_TRUE(
        (arangodb::tests::executeQuery(vocbase,
                                       "FOR d IN testView SEARCH 1 ==1 OPTIONS "
                                       "{ waitForSync: true } RETURN d")
             .result.ok()));  // commit
  }

  // deterministic filter condition in a loop
  // (should not recreate view iterator each loop iteration, `reset` instead)
  //
  // LET c=5
  // FOR x IN 1..7
  //   FOR d IN testView
  //   SEARCH c == x.seq
  // RETURN d;
  {
    std::string const query =
        "LET c=5 FOR x IN 1..7 FOR d IN testView SEARCH c == d.seq RETURN d";

    EXPECT_TRUE(arangodb::tests::assertRules(vocbase, query,
                                             {
                                                 arangodb::aql::OptimizerRule::handleArangoSearchViewsRule,
                                             }));

    std::vector<arangodb::velocypack::Slice> expectedDocs{
        arangodb::velocypack::Slice(insertedDocsView[5].vpack()),
        arangodb::velocypack::Slice(insertedDocsView[5].vpack()),
        arangodb::velocypack::Slice(insertedDocsView[5].vpack()),
        arangodb::velocypack::Slice(insertedDocsView[5].vpack()),
        arangodb::velocypack::Slice(insertedDocsView[5].vpack()),
        arangodb::velocypack::Slice(insertedDocsView[5].vpack()),
        arangodb::velocypack::Slice(insertedDocsView[5].vpack()),
    };

    auto queryResult = arangodb::tests::executeQuery(vocbase, query);
    ASSERT_TRUE(queryResult.result.ok());

    auto result = queryResult.data->slice();
    EXPECT_TRUE(result.isArray());

    arangodb::velocypack::ArrayIterator resultIt(result);
    ASSERT_TRUE(expectedDocs.size() == resultIt.size());

    // Check documents
    auto expectedDoc = expectedDocs.begin();
    for (; resultIt.valid(); resultIt.next(), ++expectedDoc) {
      auto const actualDoc = resultIt.value();
      auto const resolved = actualDoc.resolveExternals();

      EXPECT_TRUE((0 == arangodb::basics::VelocyPackHelper::compare(
                            arangodb::velocypack::Slice(*expectedDoc), resolved, true)));
    }
    EXPECT_TRUE(expectedDoc == expectedDocs.end());
  }

  // non deterministic filter condition in a loop
  // (must recreate view iterator each loop iteration)
  //
  // FOR x IN 1..7
  //   FOR d IN testView
  //   SEARCH _FORWARD_(5) == x.seq
  // RETURN d;
  {
    std::string const query =
        "FOR x IN 1..7 FOR d IN testView SEARCH _FORWARD_(5) == d.seq RETURN d";

    EXPECT_TRUE(arangodb::tests::assertRules(vocbase, query,
                                             {
                                                 arangodb::aql::OptimizerRule::handleArangoSearchViewsRule,
                                             }));

    std::vector<arangodb::velocypack::Slice> expectedDocs{
        arangodb::velocypack::Slice(insertedDocsView[5].vpack()),
        arangodb::velocypack::Slice(insertedDocsView[5].vpack()),
        arangodb::velocypack::Slice(insertedDocsView[5].vpack()),
        arangodb::velocypack::Slice(insertedDocsView[5].vpack()),
        arangodb::velocypack::Slice(insertedDocsView[5].vpack()),
        arangodb::velocypack::Slice(insertedDocsView[5].vpack()),
        arangodb::velocypack::Slice(insertedDocsView[5].vpack()),
    };

    auto queryResult = arangodb::tests::executeQuery(vocbase, query);
    ASSERT_TRUE(queryResult.result.ok());

    auto result = queryResult.data->slice();
    EXPECT_TRUE(result.isArray());

    arangodb::velocypack::ArrayIterator resultIt(result);
    ASSERT_TRUE(expectedDocs.size() == resultIt.size());

    // Check documents
    auto expectedDoc = expectedDocs.begin();
    for (; resultIt.valid(); resultIt.next(), ++expectedDoc) {
      auto const actualDoc = resultIt.value();
      auto const resolved = actualDoc.resolveExternals();

      EXPECT_TRUE((0 == arangodb::basics::VelocyPackHelper::compare(
                            arangodb::velocypack::Slice(*expectedDoc), resolved, true)));
    }
    EXPECT_TRUE(expectedDoc == expectedDocs.end());
  }

  // non deterministic filter condition with self-reference in a loop
  // (must recreate view iterator each loop iteration)
  //
  // FOR x IN 1..7
  //   FOR d IN testView
  //   SEARCH _NONDETERM_(5) == x.seq
  // RETURN d;
  {
    std::string const query =
        "FOR x IN 1..7 FOR d IN testView SEARCH _NONDETERM_(5) == d.seq RETURN "
        "d";

    EXPECT_TRUE(arangodb::tests::assertRules(vocbase, query,
                                             {
                                                 arangodb::aql::OptimizerRule::handleArangoSearchViewsRule,
                                             }));

    std::vector<arangodb::velocypack::Slice> expectedDocs{
        arangodb::velocypack::Slice(insertedDocsView[5].vpack()),
        arangodb::velocypack::Slice(insertedDocsView[5].vpack()),
        arangodb::velocypack::Slice(insertedDocsView[5].vpack()),
        arangodb::velocypack::Slice(insertedDocsView[5].vpack()),
        arangodb::velocypack::Slice(insertedDocsView[5].vpack()),
        arangodb::velocypack::Slice(insertedDocsView[5].vpack()),
        arangodb::velocypack::Slice(insertedDocsView[5].vpack()),
    };

    auto queryResult = arangodb::tests::executeQuery(vocbase, query);
    ASSERT_TRUE(queryResult.result.is(TRI_ERROR_NOT_IMPLEMENTED));  // can't handle self-referenced variable now

    //    auto result = queryResult.data->slice();
    //    EXPECT_TRUE(result.isArray());
    //
    //    arangodb::velocypack::ArrayIterator resultIt(result);
    //    ASSERT_TRUE(expectedDocs.size() == resultIt.size());
    //
    //    // Check documents
    //    auto expectedDoc = expectedDocs.begin();
    //    for (;resultIt.valid(); resultIt.next(), ++expectedDoc) {
    //      auto const actualDoc = resultIt.value();
    //      auto const resolved = actualDoc.resolveExternals();
    //
    //      EXPECT_TRUE((0 == arangodb::basics::VelocyPackHelper::compare(arangodb::velocypack::Slice(*expectedDoc), resolved, true)));
    //    }
    //    EXPECT_TRUE(expectedDoc == expectedDocs.end());
  }

  // nondeterministic filter condition in a loop
  // (must recreate view iterator each loop iteration)
  //
  // LET c=_NONDETERM_(4)
  // FOR x IN 1..7
  //   FOR d IN testView
  //   SEARCH c == x.seq
  // RETURN d;
  {
    std::string const query =
        "LET c=_NONDETERM_(4) FOR x IN 1..7 FOR d IN testView SEARCH c == "
        "d.seq RETURN d";

    EXPECT_TRUE(arangodb::tests::assertRules(vocbase, query,
                                             {
                                                 arangodb::aql::OptimizerRule::handleArangoSearchViewsRule,
                                             }));

    std::vector<arangodb::velocypack::Slice> expectedDocs{
        arangodb::velocypack::Slice(insertedDocsView[4].vpack()),
        arangodb::velocypack::Slice(insertedDocsView[4].vpack()),
        arangodb::velocypack::Slice(insertedDocsView[4].vpack()),
        arangodb::velocypack::Slice(insertedDocsView[4].vpack()),
        arangodb::velocypack::Slice(insertedDocsView[4].vpack()),
        arangodb::velocypack::Slice(insertedDocsView[4].vpack()),
        arangodb::velocypack::Slice(insertedDocsView[4].vpack()),
    };

    auto queryResult = arangodb::tests::executeQuery(vocbase, query);
    ASSERT_TRUE(queryResult.result.ok());

    auto result = queryResult.data->slice();
    EXPECT_TRUE(result.isArray());

    arangodb::velocypack::ArrayIterator resultIt(result);
    ASSERT_TRUE(expectedDocs.size() == resultIt.size());

    // Check documents
    auto expectedDoc = expectedDocs.begin();
    for (; resultIt.valid(); resultIt.next(), ++expectedDoc) {
      auto const actualDoc = resultIt.value();
      auto const resolved = actualDoc.resolveExternals();

      EXPECT_TRUE((0 == arangodb::basics::VelocyPackHelper::compare(
                            arangodb::velocypack::Slice(*expectedDoc), resolved, true)));
    }
    EXPECT_TRUE(expectedDoc == expectedDocs.end());
  }

  // nondeterministic range
  // (must recreate view iterator each loop iteration)
  //
  // LET range=_NONDETERM_(0).._NONDETERM_(7)
  // FOR x IN range
  //   FOR d IN testView
  //   SEARCH d.seq == x.seq
  // RETURN d;
  {
    std::string const query =
        " FOR x IN _NONDETERM_(0).._NONDETERM_(7) FOR d IN testView SEARCH x "
        "== d.seq RETURN d";

    EXPECT_TRUE(arangodb::tests::assertRules(vocbase, query,
                                             {
                                                 arangodb::aql::OptimizerRule::handleArangoSearchViewsRule,
                                             }));

    std::vector<arangodb::velocypack::Slice> expectedDocs{
        arangodb::velocypack::Slice(insertedDocsView[0].vpack()),
        arangodb::velocypack::Slice(insertedDocsView[1].vpack()),
        arangodb::velocypack::Slice(insertedDocsView[2].vpack()),
        arangodb::velocypack::Slice(insertedDocsView[3].vpack()),
        arangodb::velocypack::Slice(insertedDocsView[4].vpack()),
        arangodb::velocypack::Slice(insertedDocsView[5].vpack()),
        arangodb::velocypack::Slice(insertedDocsView[6].vpack()),
        arangodb::velocypack::Slice(insertedDocsView[7].vpack())};

    auto queryResult = arangodb::tests::executeQuery(vocbase, query);
    ASSERT_TRUE(queryResult.result.ok());

    auto result = queryResult.data->slice();
    EXPECT_TRUE(result.isArray());

    arangodb::velocypack::ArrayIterator resultIt(result);
    ASSERT_TRUE(expectedDocs.size() == resultIt.size());

    // Check documents
    auto expectedDoc = expectedDocs.begin();
    for (; resultIt.valid(); resultIt.next(), ++expectedDoc) {
      auto const actualDoc = resultIt.value();
      auto const resolved = actualDoc.resolveExternals();

      EXPECT_TRUE((0 == arangodb::basics::VelocyPackHelper::compare(
                            arangodb::velocypack::Slice(*expectedDoc), resolved, true)));
    }
    EXPECT_TRUE(expectedDoc == expectedDocs.end());
  }

  // FOR x IN collection_3
  //   FOR d IN testView
  //   SEARCH d.seq == x.seq
  // RETURN d;
  {
    std::string const query =
        "FOR x IN collection_3 FOR d IN testView SEARCH x.seq == d.seq RETURN "
        "d";

    EXPECT_TRUE(arangodb::tests::assertRules(vocbase, query,
                                             {
                                                 arangodb::aql::OptimizerRule::handleArangoSearchViewsRule,
                                             }));

    std::vector<arangodb::velocypack::Slice> expectedDocs{
        arangodb::velocypack::Slice(insertedDocsView[0].vpack()),
        arangodb::velocypack::Slice(insertedDocsView[1].vpack()),
        arangodb::velocypack::Slice(insertedDocsView[2].vpack()),
        arangodb::velocypack::Slice(insertedDocsView[3].vpack()),
        arangodb::velocypack::Slice(insertedDocsView[4].vpack()),
        arangodb::velocypack::Slice(insertedDocsView[5].vpack()),
        arangodb::velocypack::Slice(insertedDocsView[6].vpack()),
        arangodb::velocypack::Slice(insertedDocsView[7].vpack())};

    auto queryResult = arangodb::tests::executeQuery(vocbase, query);
    ASSERT_TRUE(queryResult.result.ok());

    auto result = queryResult.data->slice();
    EXPECT_TRUE(result.isArray());

    arangodb::velocypack::ArrayIterator resultIt(result);
    ASSERT_TRUE(expectedDocs.size() == resultIt.size());

    // Check documents
    auto expectedDoc = expectedDocs.begin();
    for (; resultIt.valid(); resultIt.next(), ++expectedDoc) {
      auto const actualDoc = resultIt.value();
      auto const resolved = actualDoc.resolveExternals();

      EXPECT_TRUE((0 == arangodb::basics::VelocyPackHelper::compare(
                            arangodb::velocypack::Slice(*expectedDoc), resolved, true)));
    }
    EXPECT_TRUE(expectedDoc == expectedDocs.end());
  }

  // FOR x IN collection_3
  //   FOR d IN testView
  //   SEARCH d.seq == x.seq
  // SORT d.seq DESC
  // RETURN d;
  {
    std::string const query =
        "FOR x IN collection_3 FOR d IN testView SEARCH x.seq == d.seq SORT "
        "d.seq DESC RETURN d";

    EXPECT_TRUE(arangodb::tests::assertRules(vocbase, query,
                                             {
                                                 arangodb::aql::OptimizerRule::handleArangoSearchViewsRule,
                                             }));

    std::vector<arangodb::velocypack::Slice> expectedDocs{
        arangodb::velocypack::Slice(insertedDocsView[7].vpack()),
        arangodb::velocypack::Slice(insertedDocsView[6].vpack()),
        arangodb::velocypack::Slice(insertedDocsView[5].vpack()),
        arangodb::velocypack::Slice(insertedDocsView[4].vpack()),
        arangodb::velocypack::Slice(insertedDocsView[3].vpack()),
        arangodb::velocypack::Slice(insertedDocsView[2].vpack()),
        arangodb::velocypack::Slice(insertedDocsView[1].vpack()),
        arangodb::velocypack::Slice(insertedDocsView[0].vpack())};

    auto queryResult = arangodb::tests::executeQuery(vocbase, query);
    ASSERT_TRUE(queryResult.result.ok());

    auto result = queryResult.data->slice();
    EXPECT_TRUE(result.isArray());

    arangodb::velocypack::ArrayIterator resultIt(result);
    ASSERT_TRUE(expectedDocs.size() == resultIt.size());

    // Check documents
    auto expectedDoc = expectedDocs.begin();
    for (; resultIt.valid(); resultIt.next(), ++expectedDoc) {
      auto const actualDoc = resultIt.value();
      auto const resolved = actualDoc.resolveExternals();

      EXPECT_TRUE((0 == arangodb::basics::VelocyPackHelper::compare(
                            arangodb::velocypack::Slice(*expectedDoc), resolved, true)));
    }
    EXPECT_TRUE(expectedDoc == expectedDocs.end());
  }

  // FOR x IN collection_3
  //   FOR d IN testView
  //   SEARCH d.seq == x.seq
  // SORT d.seq DESC
  // LIMIT 3
  // RETURN d;
  {
    std::string const query =
        "FOR x IN collection_3 FOR d IN testView SEARCH x.seq == d.seq SORT "
        "d.seq DESC LIMIT 3 RETURN d";

    EXPECT_TRUE(arangodb::tests::assertRules(vocbase, query,
                                             {
                                                 arangodb::aql::OptimizerRule::handleArangoSearchViewsRule,
                                             }));

    std::vector<arangodb::velocypack::Slice> expectedDocs{
        arangodb::velocypack::Slice(insertedDocsView[7].vpack()),
        arangodb::velocypack::Slice(insertedDocsView[6].vpack()),
        arangodb::velocypack::Slice(insertedDocsView[5].vpack())};

    auto queryResult = arangodb::tests::executeQuery(vocbase, query);
    ASSERT_TRUE(queryResult.result.ok());

    auto result = queryResult.data->slice();
    EXPECT_TRUE(result.isArray());

    arangodb::velocypack::ArrayIterator resultIt(result);
    ASSERT_TRUE(expectedDocs.size() == resultIt.size());

    // Check documents
    auto expectedDoc = expectedDocs.begin();
    for (; resultIt.valid(); resultIt.next(), ++expectedDoc) {
      auto const actualDoc = resultIt.value();
      auto const resolved = actualDoc.resolveExternals();

      EXPECT_TRUE((0 == arangodb::basics::VelocyPackHelper::compare(
                            arangodb::velocypack::Slice(*expectedDoc), resolved, true)));
    }
    EXPECT_TRUE(expectedDoc == expectedDocs.end());
  }

  // FOR x IN collection_3
  //   FOR d IN testView
  //   SEARCH d.seq == x.seq && (d.value > 5 && d.value <= 100)
  // RETURN d;
  {
    std::string const query =
        "FOR x IN collection_3 FOR d IN testView SEARCH x.seq == d.seq && "
        "(d.value > 5 && d.value <= 100) SORT d.seq DESC RETURN d";

    EXPECT_TRUE(arangodb::tests::assertRules(vocbase, query,
                                             {
                                                 arangodb::aql::OptimizerRule::handleArangoSearchViewsRule,
                                             }));

    std::vector<arangodb::velocypack::Slice> expectedDocs{
        arangodb::velocypack::Slice(insertedDocsView[6].vpack()),
        arangodb::velocypack::Slice(insertedDocsView[4].vpack()),
        arangodb::velocypack::Slice(insertedDocsView[3].vpack()),
        arangodb::velocypack::Slice(insertedDocsView[0].vpack())};

    auto queryResult = arangodb::tests::executeQuery(vocbase, query);
    ASSERT_TRUE(queryResult.result.ok());

    auto result = queryResult.data->slice();
    EXPECT_TRUE(result.isArray());

    arangodb::velocypack::ArrayIterator resultIt(result);
    ASSERT_TRUE(expectedDocs.size() == resultIt.size());

    // Check documents
    auto expectedDoc = expectedDocs.begin();
    for (; resultIt.valid(); resultIt.next(), ++expectedDoc) {
      auto const actualDoc = resultIt.value();
      auto const resolved = actualDoc.resolveExternals();

      EXPECT_TRUE((0 == arangodb::basics::VelocyPackHelper::compare(
                            arangodb::velocypack::Slice(*expectedDoc), resolved, true)));
    }
    EXPECT_TRUE(expectedDoc == expectedDocs.end());
  }

  // FOR x IN collection_3
  //   FOR d IN testView
  //   SEARCH d.seq == x.seq
  //   SORT BM25(d) ASC, d.seq DESC
  // RETURN d;
  {
    std::vector<arangodb::velocypack::Slice> expectedDocs{
        arangodb::velocypack::Slice(insertedDocsView[7].vpack()),
        arangodb::velocypack::Slice(insertedDocsView[6].vpack()),
        arangodb::velocypack::Slice(insertedDocsView[5].vpack()),
        arangodb::velocypack::Slice(insertedDocsView[4].vpack()),
        arangodb::velocypack::Slice(insertedDocsView[3].vpack()),
        arangodb::velocypack::Slice(insertedDocsView[2].vpack()),
        arangodb::velocypack::Slice(insertedDocsView[1].vpack()),
        arangodb::velocypack::Slice(insertedDocsView[0].vpack())};

    auto queryResult = arangodb::tests::executeQuery(
        vocbase,
        "FOR x IN collection_3 FOR d IN testView SEARCH x.seq == d.seq SORT "
        "BM25(d) ASC, d.seq DESC RETURN d");
    ASSERT_TRUE(queryResult.result.ok());

    auto result = queryResult.data->slice();
    EXPECT_TRUE(result.isArray());

    arangodb::velocypack::ArrayIterator resultIt(result);
    ASSERT_TRUE(expectedDocs.size() == resultIt.size());

    // Check documents
    auto expectedDoc = expectedDocs.begin();
    for (; resultIt.valid(); resultIt.next(), ++expectedDoc) {
      auto const actualDoc = resultIt.value();
      auto const resolved = actualDoc.resolveExternals();

      EXPECT_TRUE((0 == arangodb::basics::VelocyPackHelper::compare(
                            arangodb::velocypack::Slice(*expectedDoc), resolved, true)));
    }
    EXPECT_TRUE(expectedDoc == expectedDocs.end());
  }

  // Note: unable to push condition to the `View` now
  // FOR d IN testView
  //   FOR x IN collection_3
  //   SEARCH d.seq == x.seq
  // RETURN d;
  {
    std::string const query =
        "FOR d IN testView FOR x IN collection_3 FILTER d.seq == x.seq SORT "
        "d.seq RETURN d";

    EXPECT_TRUE(arangodb::tests::assertRules(vocbase, query, {}));

    std::vector<arangodb::velocypack::Slice> expectedDocs{
        arangodb::velocypack::Slice(insertedDocsView[0].vpack()),
        arangodb::velocypack::Slice(insertedDocsView[1].vpack()),
        arangodb::velocypack::Slice(insertedDocsView[2].vpack()),
        arangodb::velocypack::Slice(insertedDocsView[3].vpack()),
        arangodb::velocypack::Slice(insertedDocsView[4].vpack()),
        arangodb::velocypack::Slice(insertedDocsView[5].vpack()),
        arangodb::velocypack::Slice(insertedDocsView[6].vpack()),
        arangodb::velocypack::Slice(insertedDocsView[7].vpack())};

    auto queryResult = arangodb::tests::executeQuery(vocbase, query);
    ASSERT_TRUE(queryResult.result.ok());

    auto result = queryResult.data->slice();
    EXPECT_TRUE(result.isArray());

    arangodb::velocypack::ArrayIterator resultIt(result);
    ASSERT_TRUE(expectedDocs.size() == resultIt.size());

    // Check documents
    auto expectedDoc = expectedDocs.begin();
    for (; resultIt.valid(); resultIt.next(), ++expectedDoc) {
      auto const actualDoc = resultIt.value();
      auto const resolved = actualDoc.resolveExternals();

      EXPECT_TRUE((0 == arangodb::basics::VelocyPackHelper::compare(
                            arangodb::velocypack::Slice(*expectedDoc), resolved, true)));
    }
    EXPECT_TRUE(expectedDoc == expectedDocs.end());
  }

  // Note: unable to push condition to the `View` now
  // FOR d IN testView
  //   FOR x IN collection_3
  //   SEARCH d.seq == x.seq && d.name == 'B'
  // RETURN d;
  {
    std::string const query =
        "FOR d IN testView FOR x IN collection_3 FILTER d.seq == x.seq && "
        "d.name == 'B' RETURN d";

    EXPECT_TRUE(arangodb::tests::assertRules(vocbase, query, {}));

    std::vector<arangodb::velocypack::Slice> expectedDocs{
        arangodb::velocypack::Slice(insertedDocsView[1].vpack())};

    auto queryResult = arangodb::tests::executeQuery(vocbase, query);
    ASSERT_TRUE(queryResult.result.ok());

    auto result = queryResult.data->slice();
    EXPECT_TRUE(result.isArray());

    arangodb::velocypack::ArrayIterator resultIt(result);
    ASSERT_TRUE(expectedDocs.size() == resultIt.size());

    // Check documents
    auto expectedDoc = expectedDocs.begin();
    for (; resultIt.valid(); resultIt.next(), ++expectedDoc) {
      auto const actualDoc = resultIt.value();
      auto const resolved = actualDoc.resolveExternals();

      EXPECT_TRUE((0 == arangodb::basics::VelocyPackHelper::compare(
                            arangodb::velocypack::Slice(*expectedDoc), resolved, true)));
    }
    EXPECT_TRUE(expectedDoc == expectedDocs.end());
  }

  // Note: unable to push condition to the `View` now
  // FOR d IN (FOR c IN testView SEARCH c.name >= 'E' && c.seq < 10 RETURN c)
  //   FOR x IN collection_3
  //   SEARCH d.seq == x.seq
  // RETURN d;
  {
    std::string const query =
        "FOR d IN (FOR c IN testView SEARCH c.name >= 'E' && c.seq < 10 RETURN "
        "c) FOR x IN collection_3 FILTER d.seq == x.seq SORT d.seq RETURN d";

    EXPECT_TRUE(arangodb::tests::assertRules(vocbase, query,
                                             {
                                                 arangodb::aql::OptimizerRule::handleArangoSearchViewsRule,
                                             }));

    std::vector<arangodb::velocypack::Slice> expectedDocs{
        arangodb::velocypack::Slice(insertedDocsView[4].vpack()),
        arangodb::velocypack::Slice(insertedDocsView[5].vpack()),
        arangodb::velocypack::Slice(insertedDocsView[6].vpack()),
        arangodb::velocypack::Slice(insertedDocsView[7].vpack())};

    auto queryResult = arangodb::tests::executeQuery(vocbase, query);
    ASSERT_TRUE(queryResult.result.ok());

    auto result = queryResult.data->slice();
    EXPECT_TRUE(result.isArray());

    arangodb::velocypack::ArrayIterator resultIt(result);
    ASSERT_TRUE(expectedDocs.size() == resultIt.size());

    // Check documents
    auto expectedDoc = expectedDocs.begin();
    for (; resultIt.valid(); resultIt.next(), ++expectedDoc) {
      auto const actualDoc = resultIt.value();
      auto const resolved = actualDoc.resolveExternals();

      EXPECT_TRUE((0 == arangodb::basics::VelocyPackHelper::compare(
                            arangodb::velocypack::Slice(*expectedDoc), resolved, true)));
    }
    EXPECT_TRUE(expectedDoc == expectedDocs.end());
  }

  // Note: unable to push condition to the `View` now
  // FOR d IN (FOR c IN testView SEARCH c.name >= 'E' && c.seq < 10 SORT TFIDF(c) ASC, c.seq DESC RETURN c)
  //   FOR x IN collection_3
  //   SEARCH d.seq == x.seq
  // RETURN d;
  {
    std::string const query =
        "FOR d IN (FOR c IN testView SEARCH c.name >= 'E' && c.seq < 10 SORT "
        "TFIDF(c) ASC, c.seq DESC RETURN c) FOR x IN collection_3 FILTER d.seq "
        "== x.seq RETURN d";

    EXPECT_TRUE(arangodb::tests::assertRules(vocbase, query,
                                             {
                                                 arangodb::aql::OptimizerRule::handleArangoSearchViewsRule,
                                             }));

    std::vector<arangodb::velocypack::Slice> expectedDocs{
        arangodb::velocypack::Slice(insertedDocsView[7].vpack()),
        arangodb::velocypack::Slice(insertedDocsView[6].vpack()),
        arangodb::velocypack::Slice(insertedDocsView[5].vpack()),
        arangodb::velocypack::Slice(insertedDocsView[4].vpack())};

    auto queryResult = arangodb::tests::executeQuery(vocbase, query);
    ASSERT_TRUE(queryResult.result.ok());

    auto result = queryResult.data->slice();
    EXPECT_TRUE(result.isArray());

    arangodb::velocypack::ArrayIterator resultIt(result);
    ASSERT_TRUE(expectedDocs.size() == resultIt.size());

    // Check documents
    auto expectedDoc = expectedDocs.begin();
    for (; resultIt.valid(); resultIt.next(), ++expectedDoc) {
      auto const actualDoc = resultIt.value();
      auto const resolved = actualDoc.resolveExternals();

      EXPECT_TRUE((0 == arangodb::basics::VelocyPackHelper::compare(
                            arangodb::velocypack::Slice(*expectedDoc), resolved, true)));
    }
    EXPECT_TRUE(expectedDoc == expectedDocs.end());
  }

  // Note: unable to push condition to the `View` now
  // FOR d IN (FOR c IN testView SEARCH c.name >= 'E' && c.seq < 10 SORT TFIDF(c) ASC, c.seq DESC RETURN c)
  //   FOR x IN collection_3
  //   SEARCH d.seq == x.seq
  // LIMIT 2
  // RETURN d;
  {
    std::string const query =
        "FOR d IN (FOR c IN testView SEARCH c.name >= 'E' && c.seq < 10 SORT "
        "TFIDF(c) ASC, c.seq DESC RETURN c) FOR x IN collection_3 FILTER d.seq "
        "== x.seq LIMIT 2 RETURN d";

    EXPECT_TRUE(arangodb::tests::assertRules(vocbase, query,
                                             {
                                                 arangodb::aql::OptimizerRule::handleArangoSearchViewsRule,
                                             }));

    std::vector<arangodb::velocypack::Slice> expectedDocs{
        arangodb::velocypack::Slice(insertedDocsView[7].vpack()),
        arangodb::velocypack::Slice(insertedDocsView[6].vpack()),
    };

    auto queryResult = arangodb::tests::executeQuery(vocbase, query);
    ASSERT_TRUE(queryResult.result.ok());

    auto result = queryResult.data->slice();
    EXPECT_TRUE(result.isArray());

    arangodb::velocypack::ArrayIterator resultIt(result);
    ASSERT_TRUE(expectedDocs.size() == resultIt.size());

    // Check documents
    auto expectedDoc = expectedDocs.begin();
    for (; resultIt.valid(); resultIt.next(), ++expectedDoc) {
      auto const actualDoc = resultIt.value();
      auto const resolved = actualDoc.resolveExternals();

      EXPECT_TRUE((0 == arangodb::basics::VelocyPackHelper::compare(
                            arangodb::velocypack::Slice(*expectedDoc), resolved, true)));
    }
    EXPECT_TRUE(expectedDoc == expectedDocs.end());
  }

  // Note: unable to push condition to the `View` now
  // FOR d IN (FOR c IN testView SEARCH c.name >= 'E' && c.seq < 10 SORT TFIDF(c) ASC, c.seq DESC LIMIT 3 RETURN c)
  //   FOR x IN collection_3
  //   SEARCH d.seq == x.seq
  // RETURN d;
  {
    std::string const query =
        "FOR d IN (FOR c IN testView SEARCH c.name >= 'E' && c.seq < 10 SORT "
        "TFIDF(c) ASC, c.seq DESC LIMIT 5 RETURN c) FOR x IN collection_3 "
        "FILTER d.seq == x.seq RETURN d";

    EXPECT_TRUE(arangodb::tests::assertRules(
        vocbase, query, {arangodb::aql::OptimizerRule::handleArangoSearchViewsRule}));

    std::vector<arangodb::velocypack::Slice> expectedDocs{
        arangodb::velocypack::Slice(insertedDocsView[7].vpack()),
        arangodb::velocypack::Slice(insertedDocsView[6].vpack()),
        arangodb::velocypack::Slice(insertedDocsView[5].vpack())};

    auto queryResult = arangodb::tests::executeQuery(vocbase, query);
    ASSERT_TRUE(queryResult.result.ok());

    auto result = queryResult.data->slice();
    EXPECT_TRUE(result.isArray());

    arangodb::velocypack::ArrayIterator resultIt(result);
    ASSERT_TRUE(expectedDocs.size() == resultIt.size());

    // Check documents
    auto expectedDoc = expectedDocs.begin();
    for (; resultIt.valid(); resultIt.next(), ++expectedDoc) {
      auto const actualDoc = resultIt.value();
      auto const resolved = actualDoc.resolveExternals();

      EXPECT_TRUE((0 == arangodb::basics::VelocyPackHelper::compare(
                            arangodb::velocypack::Slice(*expectedDoc), resolved, true)));
    }
    EXPECT_TRUE(expectedDoc == expectedDocs.end());
  }

  // Invalid bound collection name
  {
    auto queryResult = arangodb::tests::executeQuery(
        vocbase,
        "FOR d IN (FOR c IN testView SEARCH c.name >= 'E' && c.seq < 10 SORT "
        "TFIDF(c) ASC, c.seq DESC LIMIT 5 RETURN c) FOR x IN @@collection "
        "SEARCH d.seq == x.seq RETURN d",
        VPackParser::fromJson(
            "{ \"@collection\": \"invlaidCollectionName\" }"));

    ASSERT_TRUE(queryResult.result.is(TRI_ERROR_ARANGO_DATA_SOURCE_NOT_FOUND));
  }

  // dependent sort condition in inner loop + custom scorer
  // (must recreate view iterator each loop iteration)
  //
  // FOR x IN 0..5
  //   FOR d IN testView
  //   SEARCH d.seq == x
  //   SORT customscorer(d,x)
  // RETURN d;
  {
    std::string const query =
        "FOR x IN 0..5 FOR d IN testView SEARCH d.seq == x SORT "
        "customscorer(d, x) DESC RETURN d";

    EXPECT_TRUE(arangodb::tests::assertRules(vocbase, query,
                                             {
                                                 arangodb::aql::OptimizerRule::handleArangoSearchViewsRule,
                                             }));

    std::vector<arangodb::velocypack::Slice> expectedDocs{
        arangodb::velocypack::Slice(insertedDocsView[5].vpack()),
        arangodb::velocypack::Slice(insertedDocsView[4].vpack()),
        arangodb::velocypack::Slice(insertedDocsView[3].vpack()),
        arangodb::velocypack::Slice(insertedDocsView[2].vpack()),
        arangodb::velocypack::Slice(insertedDocsView[1].vpack()),
        arangodb::velocypack::Slice(insertedDocsView[0].vpack()),
    };

    auto queryResult = arangodb::tests::executeQuery(vocbase, query);
    ASSERT_TRUE(queryResult.result.ok());

    auto result = queryResult.data->slice();
    EXPECT_TRUE(result.isArray());

    arangodb::velocypack::ArrayIterator resultIt(result);
    ASSERT_TRUE(expectedDocs.size() == resultIt.size());

    // Check documents
    auto expectedDoc = expectedDocs.begin();
    for (; resultIt.valid(); resultIt.next(), ++expectedDoc) {
      auto const actualDoc = resultIt.value();
      auto const resolved = actualDoc.resolveExternals();

      EXPECT_TRUE((0 == arangodb::basics::VelocyPackHelper::compare(
                            arangodb::velocypack::Slice(*expectedDoc), resolved, true)));
    }
    EXPECT_TRUE(expectedDoc == expectedDocs.end());
  }

  // invalid reference in scorer
  {
    std::string const query =
        "FOR d IN testView FOR i IN 0..5 SORT tfidf(i) DESC RETURN d";

    EXPECT_TRUE(arangodb::tests::assertRules(vocbase, query, {}));

    auto queryResult = arangodb::tests::executeQuery(vocbase, query);
    ASSERT_TRUE(queryResult.result.is(TRI_ERROR_QUERY_FUNCTION_ARGUMENT_TYPE_MISMATCH));
  }

  // FOR i IN 1..5
  //  FOR x IN collection_0
  //    FOR d IN  SEARCH d.seq == i && d.name == x.name
  // SORT customscorer(d, x.seq)
  {
    std::string const query =
        "FOR i IN 1..5 FOR x IN collection_1 FOR d IN testView SEARCH d.seq == "
        "i AND d.name == x.name SORT customscorer(d, x.seq) DESC RETURN d";

    EXPECT_TRUE(arangodb::tests::assertRules(vocbase, query,
                                             {
                                                 arangodb::aql::OptimizerRule::handleArangoSearchViewsRule,
                                             }));

    std::vector<arangodb::velocypack::Slice> expectedDocs{
        arangodb::velocypack::Slice(insertedDocsView[4].vpack()),
        arangodb::velocypack::Slice(insertedDocsView[2].vpack())};

    auto queryResult = arangodb::tests::executeQuery(vocbase, query);
    ASSERT_TRUE(queryResult.result.ok());

    auto result = queryResult.data->slice();
    EXPECT_TRUE(result.isArray());

    arangodb::velocypack::ArrayIterator resultIt(result);
    ASSERT_TRUE(expectedDocs.size() == resultIt.size());

    // Check documents
    auto expectedDoc = expectedDocs.begin();
    for (; resultIt.valid(); resultIt.next(), ++expectedDoc) {
      auto const actualDoc = resultIt.value();
      auto const resolved = actualDoc.resolveExternals();

      EXPECT_TRUE((0 == arangodb::basics::VelocyPackHelper::compare(
                            arangodb::velocypack::Slice(*expectedDoc), resolved, true)));
    }
    EXPECT_TRUE(expectedDoc == expectedDocs.end());
  }

  // FOR i IN 1..5
  //  FOR x IN collection_0 SEARCH x.seq == i
  //    FOR d IN  SEARCH d.seq == x.seq && d.name == x.name
  // SORT customscorer(d, x.seq)
  {
    std::string const query =
        "FOR i IN 1..5 FOR x IN collection_1 FILTER x.seq == i FOR d IN "
        "testView SEARCH d.seq == x.seq AND d.name == x.name SORT "
        "customscorer(d, x.seq) DESC RETURN d";

    EXPECT_TRUE(arangodb::tests::assertRules(vocbase, query,
                                             {
                                                 arangodb::aql::OptimizerRule::handleArangoSearchViewsRule,
                                             }));

    std::vector<arangodb::velocypack::Slice> expectedDocs{
        arangodb::velocypack::Slice(insertedDocsView[4].vpack()),
        arangodb::velocypack::Slice(insertedDocsView[2].vpack()),
    };

    auto queryResult = arangodb::tests::executeQuery(vocbase, query);
    ASSERT_TRUE(queryResult.result.ok());

    auto result = queryResult.data->slice();
    EXPECT_TRUE(result.isArray());

    arangodb::velocypack::ArrayIterator resultIt(result);
    ASSERT_TRUE(expectedDocs.size() == resultIt.size());

    // Check documents
    auto expectedDoc = expectedDocs.begin();
    for (; resultIt.valid(); resultIt.next(), ++expectedDoc) {
      auto const actualDoc = resultIt.value();
      auto const resolved = actualDoc.resolveExternals();

      EXPECT_TRUE((0 == arangodb::basics::VelocyPackHelper::compare(
                            arangodb::velocypack::Slice(*expectedDoc), resolved, true)));
    }
    EXPECT_TRUE(expectedDoc == expectedDocs.end());
  }

  {
    std::string const query =
        "LET attr = _NONDETERM_('seq') "
        "FOR i IN 1..5 "
        "  FOR x IN collection_1 FILTER x.seq == i "
        "    FOR d IN testView SEARCH d.seq == x.seq AND d.name == x.name "
        "      SORT customscorer(d, x[attr]) DESC "
        "RETURN d";

    EXPECT_TRUE(arangodb::tests::assertRules(vocbase, query,
                                             {
                                                 arangodb::aql::OptimizerRule::handleArangoSearchViewsRule,
                                             }));

    std::vector<arangodb::velocypack::Slice> expectedDocs{
        arangodb::velocypack::Slice(insertedDocsView[4].vpack()),
        arangodb::velocypack::Slice(insertedDocsView[2].vpack()),
    };

    auto queryResult = arangodb::tests::executeQuery(vocbase, query);
    ASSERT_TRUE(queryResult.result.ok());

    auto result = queryResult.data->slice();
    EXPECT_TRUE(result.isArray());

    arangodb::velocypack::ArrayIterator resultIt(result);
    ASSERT_TRUE(expectedDocs.size() == resultIt.size());

    // Check documents
    auto expectedDoc = expectedDocs.begin();
    for (; resultIt.valid(); resultIt.next(), ++expectedDoc) {
      auto const actualDoc = resultIt.value();
      auto const resolved = actualDoc.resolveExternals();

      EXPECT_TRUE((0 == arangodb::basics::VelocyPackHelper::compare(
                            arangodb::velocypack::Slice(*expectedDoc), resolved, true)));
    }
    EXPECT_TRUE(expectedDoc == expectedDocs.end());
  }

  // FOR i IN 1..5
  //  FOR x IN collection_0 SEARCH x.seq == i
  //    FOR d IN  SEARCH d.seq == x.seq && d.name == x.name
  // SORT customscorer(d, x.seq)
  {
    std::string const query =
        "FOR i IN 1..5 FOR x IN collection_1 FILTER x.seq == i FOR d IN "
        "testView SEARCH d.seq == x.seq AND d.name == x.name SORT "
        "customscorer(d, x['seq']) DESC RETURN d";

    EXPECT_TRUE(arangodb::tests::assertRules(vocbase, query,
                                             {
                                                 arangodb::aql::OptimizerRule::handleArangoSearchViewsRule,
                                             }));

    std::vector<arangodb::velocypack::Slice> expectedDocs{
        arangodb::velocypack::Slice(insertedDocsView[4].vpack()),
        arangodb::velocypack::Slice(insertedDocsView[2].vpack()),
    };

    auto queryResult = arangodb::tests::executeQuery(vocbase, query);
    ASSERT_TRUE(queryResult.result.ok());

    auto result = queryResult.data->slice();
    EXPECT_TRUE(result.isArray());

    arangodb::velocypack::ArrayIterator resultIt(result);
    ASSERT_TRUE(expectedDocs.size() == resultIt.size());

    // Check documents
    auto expectedDoc = expectedDocs.begin();
    for (; resultIt.valid(); resultIt.next(), ++expectedDoc) {
      auto const actualDoc = resultIt.value();
      auto const resolved = actualDoc.resolveExternals();

      EXPECT_TRUE((0 == arangodb::basics::VelocyPackHelper::compare(
                            arangodb::velocypack::Slice(*expectedDoc), resolved, true)));
    }
    EXPECT_TRUE(expectedDoc == expectedDocs.end());
  }

  // unable to retrieve `d.seq` from self-referenced variable
  // FOR i IN 1..5
  //  FOR d IN  SEARCH d.seq == i SORT customscorer(d, d.seq)
  //    FOR x IN collection_0 SEARCH x.seq == d.seq && x.name == d.name
  // SORT customscorer(d, d.seq) DESC
  {
    std::string const query =
        "FOR i IN 1..5 FOR d IN testView SEARCH d.seq == i FOR x IN "
        "collection_1 FILTER x.seq == d.seq && x.name == d.name SORT "
        "customscorer(d, d.seq) DESC RETURN d";

    EXPECT_TRUE(arangodb::tests::assertRules(vocbase, query,
                                             {
                                                 arangodb::aql::OptimizerRule::handleArangoSearchViewsRule,
                                             }));

    auto queryResult = arangodb::tests::executeQuery(vocbase, query);
    ASSERT_TRUE(queryResult.result.is(TRI_ERROR_BAD_PARAMETER));
  }

  // unable to retrieve `x.seq` from inner loop
  // FOR i IN 1..5
  //  FOR d IN  SEARCH d.seq == i SORT customscorer(d, d.seq)
  //    FOR x IN collection_0 SEARCH x.seq == d.seq && x.name == d.name
  // SORT customscorer(d, x.seq) DESC
  {
    std::string const query =
        "FOR i IN 1..5 FOR d IN testView SEARCH d.seq == i FOR x IN "
        "collection_1 FILTER x.seq == d.seq && x.name == d.name SORT "
        "customscorer(d, x.seq) DESC RETURN d";

    EXPECT_TRUE(arangodb::tests::assertRules(vocbase, query,
                                             {
                                                 arangodb::aql::OptimizerRule::handleArangoSearchViewsRule,
                                             }));

    auto queryResult = arangodb::tests::executeQuery(vocbase, query);
    ASSERT_TRUE(queryResult.result.is(TRI_ERROR_BAD_PARAMETER));
  }

  // FOR i IN 1..5
  //  FOR d IN  SEARCH d.seq == i SORT customscorer(d, i) ASC
  //    FOR x IN collection_0 SEARCH x.seq == d.seq && x.name == d.name
  // SORT customscorer(d, i) DESC
  {
    std::string const query =
        "FOR i IN 1..5 "
        "  FOR d IN testView SEARCH d.seq == i SORT customscorer(d, i) ASC "
        "    FOR x IN collection_1 FILTER x.seq == d.seq && x.name == d.name "
        "SORT customscorer(d, i) DESC RETURN d";

    EXPECT_TRUE(arangodb::tests::assertRules(vocbase, query,
                                             {
                                                 arangodb::aql::OptimizerRule::handleArangoSearchViewsRule,
                                             }));

    std::vector<arangodb::velocypack::Slice> expectedDocs{
        arangodb::velocypack::Slice(insertedDocsView[4].vpack()),
        arangodb::velocypack::Slice(insertedDocsView[2].vpack()),
    };

    auto queryResult = arangodb::tests::executeQuery(vocbase, query);
    ASSERT_TRUE(queryResult.result.ok());

    auto result = queryResult.data->slice();
    EXPECT_TRUE(result.isArray());

    arangodb::velocypack::ArrayIterator resultIt(result);
    ASSERT_TRUE(expectedDocs.size() == resultIt.size());

    // Check documents
    auto expectedDoc = expectedDocs.begin();
    for (; resultIt.valid(); resultIt.next(), ++expectedDoc) {
      auto const actualDoc = resultIt.value();
      auto const resolved = actualDoc.resolveExternals();

      EXPECT_TRUE((0 == arangodb::basics::VelocyPackHelper::compare(
                            arangodb::velocypack::Slice(*expectedDoc), resolved, true)));
    }
    EXPECT_TRUE(expectedDoc == expectedDocs.end());
  }

  // dedicated to https://github.com/arangodb/planning/issues/3065$
  // Optimizer rule "inline sub-queries" which doesn't handle views correctly$
  {
    std::string const query =
        "LET fullAccounts = (FOR acc1 IN [1] RETURN { 'key': 'A' }) for a IN "
        "fullAccounts for d IN testView SEARCH d.name == a.key return d";

    EXPECT_TRUE(arangodb::tests::assertRules(vocbase, query,
                                             {arangodb::aql::OptimizerRule::handleArangoSearchViewsRule,
                                              arangodb::aql::OptimizerRule::inlineSubqueriesRule}));

    std::vector<arangodb::velocypack::Slice> expectedDocs{
        arangodb::velocypack::Slice(insertedDocsView[0].vpack()),
    };

    auto queryResult = arangodb::tests::executeQuery(vocbase, query);
    ASSERT_TRUE(queryResult.result.ok());

    auto result = queryResult.data->slice();
    EXPECT_TRUE(result.isArray());

    arangodb::velocypack::ArrayIterator resultIt(result);
    ASSERT_TRUE(expectedDocs.size() == resultIt.size());

    // Check documents
    auto expectedDoc = expectedDocs.begin();
    for (; resultIt.valid(); resultIt.next(), ++expectedDoc) {
      auto const actualDoc = resultIt.value();
      auto const resolved = actualDoc.resolveExternals();

      EXPECT_TRUE((0 == arangodb::basics::VelocyPackHelper::compare(
                            arangodb::velocypack::Slice(*expectedDoc), resolved, true)));
    }
    EXPECT_TRUE(expectedDoc == expectedDocs.end());
  }

  // FOR i IN 1..5
  //   FOR d IN testView SEARCH d.seq == i
  //     FOR x IN collection_1 FILTER x.seq == d.seq && x.seq == TFIDF(d)
  {
    std::string const query =
        "FOR i IN 1..5 "
        "  FOR d IN testView SEARCH d.seq == i "
        "    FOR x IN collection_1 FILTER x.seq == d.seq && x.seq == "
        "customscorer(d, i)"
        "RETURN x";

    EXPECT_TRUE(arangodb::tests::assertRules(vocbase, query,
                                             {
                                                 arangodb::aql::OptimizerRule::handleArangoSearchViewsRule,
                                             }));

    std::vector<arangodb::velocypack::Slice> expectedDocs{
        arangodb::velocypack::Slice(insertedDocsView[2].vpack()),
        arangodb::velocypack::Slice(insertedDocsView[4].vpack()),
    };

    auto queryResult = arangodb::tests::executeQuery(vocbase, query);
    ASSERT_TRUE(queryResult.result.ok());

    auto result = queryResult.data->slice();
    EXPECT_TRUE(result.isArray());

    arangodb::velocypack::ArrayIterator resultIt(result);
    ASSERT_TRUE(expectedDocs.size() == resultIt.size());

    // Check documents
    auto expectedDoc = expectedDocs.begin();
    for (; resultIt.valid(); resultIt.next(), ++expectedDoc) {
      auto const actualDoc = resultIt.value();
      auto const resolved = actualDoc.resolveExternals();

      EXPECT_TRUE((0 == arangodb::basics::VelocyPackHelper::compare(
                            arangodb::velocypack::Slice(*expectedDoc), resolved, true)));
    }
    EXPECT_TRUE(expectedDoc == expectedDocs.end());
  }

  {
    std::string const query =
        "FOR i IN 1..5 "
        "  FOR d IN testView SEARCH d.seq == i "
        "    FOR x IN collection_1 FILTER x.seq == d.seq "
        "SORT 1 + customscorer(d, i) DESC "
        "RETURN d";

    EXPECT_TRUE(arangodb::tests::assertRules(vocbase, query,
                                             {
                                                 arangodb::aql::OptimizerRule::handleArangoSearchViewsRule,
                                             }));

    std::vector<arangodb::velocypack::Slice> expectedDocs{
        arangodb::velocypack::Slice(insertedDocsView[4].vpack()),
        arangodb::velocypack::Slice(insertedDocsView[2].vpack()),
    };

    auto queryResult = arangodb::tests::executeQuery(vocbase, query);
    ASSERT_TRUE(queryResult.result.ok());

    auto result = queryResult.data->slice();
    EXPECT_TRUE(result.isArray());

    arangodb::velocypack::ArrayIterator resultIt(result);
    ASSERT_TRUE(expectedDocs.size() == resultIt.size());

    // Check documents
    auto expectedDoc = expectedDocs.begin();
    for (; resultIt.valid(); resultIt.next(), ++expectedDoc) {
      auto const actualDoc = resultIt.value();
      auto const resolved = actualDoc.resolveExternals();

      EXPECT_TRUE((0 == arangodb::basics::VelocyPackHelper::compare(
                            arangodb::velocypack::Slice(*expectedDoc), resolved, true)));
    }
    EXPECT_TRUE(expectedDoc == expectedDocs.end());
  }

  // multiple sorts
  {
    std::string const query =
        "FOR i IN 1..5 "
        "  FOR d IN testView SEARCH d.seq == i SORT tfidf(d, i > 0) ASC "
        "    FOR x IN collection_1 FILTER x.seq == d.seq && x.name == d.name "
        "SORT customscorer(d, i) DESC RETURN d";

    EXPECT_TRUE(arangodb::tests::assertRules(vocbase, query,
                                             {
                                                 arangodb::aql::OptimizerRule::handleArangoSearchViewsRule,
                                             }));

    std::vector<arangodb::velocypack::Slice> expectedDocs{
        arangodb::velocypack::Slice(insertedDocsView[4].vpack()),
        arangodb::velocypack::Slice(insertedDocsView[2].vpack()),
    };

    auto queryResult = arangodb::tests::executeQuery(vocbase, query);
    ASSERT_TRUE(queryResult.result.ok());

    auto result = queryResult.data->slice();
    EXPECT_TRUE(result.isArray());

    arangodb::velocypack::ArrayIterator resultIt(result);
    ASSERT_TRUE(expectedDocs.size() == resultIt.size());

    // Check documents
    auto expectedDoc = expectedDocs.begin();
    for (; resultIt.valid(); resultIt.next(), ++expectedDoc) {
      auto const actualDoc = resultIt.value();
      auto const resolved = actualDoc.resolveExternals();

      EXPECT_TRUE((0 == arangodb::basics::VelocyPackHelper::compare(
                            arangodb::velocypack::Slice(*expectedDoc), resolved, true)));
    }
    EXPECT_TRUE(expectedDoc == expectedDocs.end());
  }

  // x.seq is used before being assigned
  {
    std::string const query =
        "FOR d IN testView SEARCH d.name >= 'E' && d.seq < 10 "
        "  SORT customscorer(d) DESC "
        "  LIMIT 3 "
        "  FOR x IN collection_1 FILTER x.seq == d.seq "
        "    SORT customscorer(d, x.seq) "
        "RETURN x";

    EXPECT_TRUE(arangodb::tests::assertRules(vocbase, query,
                                             {
                                                 arangodb::aql::OptimizerRule::handleArangoSearchViewsRule,
                                             }));

    auto queryResult = arangodb::tests::executeQuery(vocbase, query);
    ASSERT_TRUE(queryResult.result.is(TRI_ERROR_BAD_PARAMETER));
  }

  // x.seq is used before being assigned
  {
    std::string const query =
        "FOR d IN (FOR c IN testView SEARCH c.name >= 'E' && c.seq < 10 SORT "
        "customscorer(c) DESC LIMIT 3 RETURN c) "
        "  FOR x IN collection_1 FILTER x.seq == d.seq "
        "    SORT customscorer(d, x.seq) "
        "RETURN x";

    EXPECT_TRUE(arangodb::tests::assertRules(vocbase, query,
                                             {
                                                 arangodb::aql::OptimizerRule::handleArangoSearchViewsRule,
                                             }));

    auto queryResult = arangodb::tests::executeQuery(vocbase, query);
    ASSERT_TRUE(queryResult.result.is(TRI_ERROR_BAD_PARAMETER));
  }
}<|MERGE_RESOLUTION|>--- conflicted
+++ resolved
@@ -82,7 +82,7 @@
 namespace {
 
 static const VPackBuilder systemDatabaseBuilder = dbArgsBuilder();
-static const VPackSlice   systemDatabaseArgs = systemDatabaseBuilder.slice();
+static const VPackSlice systemDatabaseArgs = systemDatabaseBuilder.slice();
 // -----------------------------------------------------------------------------
 // --SECTION--                                                 setup / tear-down
 // -----------------------------------------------------------------------------
@@ -206,16 +206,9 @@
     arangodb::iresearch::IResearchAnalyzerFeature::EmplaceResult result;
     TRI_vocbase_t* vocbase;
 
-<<<<<<< HEAD
-    dbFeature->createDatabase(1, "testVocbase", vocbase);  // required for IResearchAnalyzerFeature::emplace(...)
+    dbFeature->createDatabase(testDBInfo(), vocbase);  // required for IResearchAnalyzerFeature::emplace(...)
     arangodb::methods::Collections::createSystem(*vocbase, arangodb::tests::AnalyzerCollectionName,
                                                  false);
-=======
-    dbFeature->createDatabase(testDBInfo(), vocbase);  // required for IResearchAnalyzerFeature::emplace(...)
-    arangodb::methods::Collections::createSystem(
-        *vocbase,
-        arangodb::tests::AnalyzerCollectionName, false);
->>>>>>> 23fdac13
     analyzers->emplace(result, "testVocbase::test_analyzer", "TestAnalyzer",
                        VPackParser::fromJson("\"abc\"")->slice());  // cache analyzer
     analyzers->emplace(result, "testVocbase::test_csv_analyzer",
@@ -260,14 +253,8 @@
 // --SECTION--                                                        test suite
 // -----------------------------------------------------------------------------
 
-<<<<<<< HEAD
-TEST_F(IResearchQueryJoinTest, DISABLED_Subquery) {
-  TRI_vocbase_t vocbase(TRI_vocbase_type_e::TRI_VOCBASE_TYPE_NORMAL, 1,
-                        "testVocbase");
-=======
 TEST_F(IResearchQueryJoinTest, Subquery) {
   TRI_vocbase_t vocbase(TRI_vocbase_type_e::TRI_VOCBASE_TYPE_NORMAL, testDBInfo());
->>>>>>> 23fdac13
 
   std::shared_ptr<arangodb::LogicalCollection> entities;
   std::shared_ptr<arangodb::LogicalCollection> links;
