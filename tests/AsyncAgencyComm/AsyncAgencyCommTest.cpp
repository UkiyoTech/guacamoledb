--- conflicted
+++ resolved
@@ -141,17 +141,12 @@
       ASSERT_EQ(VPackSlice(expectReq.body.data()).toJson(), req->slice().toJson());
     }
 
-<<<<<<< HEAD
-    fuerte::MessageID sendRequest(std::unique_ptr<fuerte::Request> req,
-                                  fuerte::RequestCallback cb) override {
-=======
     void sendRequest(std::unique_ptr<fuerte::Request> req,
                      fuerte::RequestCallback cb) override {
->>>>>>> a3bd4882
       validateRequest(req);
 
       // send response
-      if (_mock->_requests.size() > 0) {
+      if (!_mock->_requests.empty()) {
         auto& expectReq = _mock->_requests.front();
         cb(expectReq.error, std::move(req), std::move(expectReq.response));
         _mock->_requests.pop_front();
