#include <iostream>

#include "Pregel/Algos/VertexAccumulators/Greenspun/Interpreter.h"
#include "velocypack/Builder.h"
#include "velocypack/Parser.h"
#include "velocypack/velocypack-aliases.h"


/* YOLO */

namespace arangodb::basics::VelocyPackHelper {

int compare(arangodb::velocypack::Slice, arangodb::velocypack::Slice, bool, arangodb::velocypack::Options const*, arangodb::velocypack::Slice const*, arangodb::velocypack::Slice const*) {
   return 0;
}

}

struct MyEvalContext : EvalContext {

<<<<<<< HEAD
  std::string const& getThisId() const override {
    std::abort();
=======

  std::string const& getThisId() const override {
    return thisId;
>>>>>>> 325b9321
  }

  VPackSlice getDocumentById(std::string_view id) const override {
    std::abort();
  }

  VPackSlice getAccumulatorValue(std::string_view id) const override {
    return VPackSlice::zeroSlice();
  }

<<<<<<< HEAD
  void updateAccumulator(std::string_view accumId, std::string_view edgeId, VPackSlice value) override {
    std::abort();
  }

  void setAccumulator(std::string_view accumId, VPackSlice value) override {
=======
  void updateAccumulator(std::string_view accumId, std::string_view vertexId, VPackSlice value) override {
    std::abort();
  }

  void setAccumulator(std::string_view accumId, std::string_view vertexId, VPackSlice value) override {
>>>>>>> 325b9321
    std::abort();
  }

  void enumerateEdges(std::function<void(VPackSlice edge, VPackSlice vertex)> cb) const override {
    std::abort();
  }
<<<<<<< HEAD
=======

  std::string thisId;
>>>>>>> 325b9321
};


int main(int argc, char** argv) {

  InitInterpreter();

  MyEvalContext ctx;
  VPackBuilder result;

  auto v = arangodb::velocypack::Parser::fromJson(R"aql("aNodeId")aql");
  auto S = arangodb::velocypack::Parser::fromJson(R"aql("anotherNodeId")aql");

  ctx.variables["v"] = v->slice();
  ctx.variables["S"] = S->slice();

  auto program = arangodb::velocypack::Parser::fromJson(R"aql(
<<<<<<< HEAD
    ["if", [
      [
        ["eq?", ["varref", "v"], ["varref", "S"]],
        ["set", "distance", 0]
      ]
    ]]
=======
		["if",
			["list",
				["eq?",
					["varref", "v"],
					["varref", "S"]],
				["list", "set", "bla", "distance", 0]
			]
		]
>>>>>>> 325b9321
  )aql");

	std::cout << "ArangoLISP Interpreter Executing" << std::endl;
  std::cout << " " << program->toJson() << std::endl;

  Evaluate(ctx, program->slice(), result);

  std::cout << " ArangoLISP executed, result " << result.toJson() << std::endl;

	return 0;
}<|MERGE_RESOLUTION|>--- conflicted
+++ resolved
@@ -18,14 +18,8 @@
 
 struct MyEvalContext : EvalContext {
 
-<<<<<<< HEAD
   std::string const& getThisId() const override {
     std::abort();
-=======
-
-  std::string const& getThisId() const override {
-    return thisId;
->>>>>>> 325b9321
   }
 
   VPackSlice getDocumentById(std::string_view id) const override {
@@ -36,30 +30,17 @@
     return VPackSlice::zeroSlice();
   }
 
-<<<<<<< HEAD
-  void updateAccumulator(std::string_view accumId, std::string_view edgeId, VPackSlice value) override {
+  void updateAccumulator(std::string_view accumId, std::string_view vertexId, VPackSlice value) override {
     std::abort();
   }
 
   void setAccumulator(std::string_view accumId, VPackSlice value) override {
-=======
-  void updateAccumulator(std::string_view accumId, std::string_view vertexId, VPackSlice value) override {
-    std::abort();
-  }
-
-  void setAccumulator(std::string_view accumId, std::string_view vertexId, VPackSlice value) override {
->>>>>>> 325b9321
     std::abort();
   }
 
   void enumerateEdges(std::function<void(VPackSlice edge, VPackSlice vertex)> cb) const override {
     std::abort();
   }
-<<<<<<< HEAD
-=======
-
-  std::string thisId;
->>>>>>> 325b9321
 };
 
 
@@ -77,23 +58,12 @@
   ctx.variables["S"] = S->slice();
 
   auto program = arangodb::velocypack::Parser::fromJson(R"aql(
-<<<<<<< HEAD
     ["if", [
       [
         ["eq?", ["varref", "v"], ["varref", "S"]],
         ["set", "distance", 0]
       ]
     ]]
-=======
-		["if",
-			["list",
-				["eq?",
-					["varref", "v"],
-					["varref", "S"]],
-				["list", "set", "bla", "distance", 0]
-			]
-		]
->>>>>>> 325b9321
   )aql");
 
 	std::cout << "ArangoLISP Interpreter Executing" << std::endl;
