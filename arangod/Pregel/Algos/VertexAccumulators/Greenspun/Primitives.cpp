--- conflicted
+++ resolved
@@ -184,17 +184,10 @@
   auto&& [dir, vars, body] = unpackTuple<std::string_view, VPackSlice, VPackSlice>(params);
   auto&& [edgeVar] = unpackTuple<std::string>(vars);
 
-<<<<<<< HEAD
-  // TODO translate direction and pass to enumerateEdges
-  return ctx.enumerateEdges([&, edgeVar = edgeVar, otherVertexVar = otherVertexVar,
-                             body = body](VPackSlice edge, VPackSlice vertex) {
-=======
   std::cerr << "execcuting for" << std::endl;
-
   // TODO translate direction and pass to enumerateEdges
   return ctx.enumerateEdges([&, edgeVar = edgeVar, body = body](VPackSlice edge) {
                               std::cerr << "stack frame guard" << std::endl;
->>>>>>> 6b78cba3
     StackFrameGuard<true> guard(ctx);
     std::cerr << "set variable" << std::endl;
     ctx.setVariable(edgeVar, edge);
