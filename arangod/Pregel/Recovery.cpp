////////////////////////////////////////////////////////////////////////////////
/// DISCLAIMER
///
/// Copyright 2016 ArangoDB GmbH, Cologne, Germany
///
/// Licensed under the Apache License, Version 2.0 (the "License");
/// you may not use this file except in compliance with the License.
/// You may obtain a copy of the License at
///
///     http://www.apache.org/licenses/LICENSE-2.0
///
/// Unless required by applicable law or agreed to in writing, software
/// distributed under the License is distributed on an "AS IS" BASIS,
/// WITHOUT WARRANTIES OR CONDITIONS OF ANY KIND, either express or implied.
/// See the License for the specific language governing permissions and
/// limitations under the License.
///
/// Copyright holder is ArangoDB GmbH, Cologne, Germany
///
/// @author Simon Grätzer
////////////////////////////////////////////////////////////////////////////////

#include "Recovery.h"

#include <algorithm>

#include "Agency/Supervision.h"
#include "ApplicationFeatures/ApplicationServer.h"
#include "Basics/MutexLocker.h"
#include "Cluster/ServerState.h"
#include "Pregel/Conductor.h"
#include "Pregel/PregelFeature.h"
#include "Pregel/Utils.h"
#include "Pregel/WorkerConfig.h"
#include "Scheduler/Scheduler.h"
#include "Scheduler/SchedulerFeature.h"
#include "VocBase/LogicalCollection.h"

using namespace arangodb;
using namespace arangodb::pregel;

RecoveryManager::RecoveryManager(ClusterInfo& ci)
<<<<<<< HEAD
    : _ci(ci) {}
=======
    : _ci(ci), _agency(ci.server()) {}
>>>>>>> a490e40c

RecoveryManager::~RecoveryManager() {
  _listeners.clear();
}

void RecoveryManager::stopMonitoring(Conductor* listener) {
  MUTEX_LOCKER(guard, _lock);

  for (auto& pair : _listeners) {
    if (pair.second.find(listener) != pair.second.end()) {
      pair.second.erase(listener);
    }
  }
}

void RecoveryManager::monitorCollections(DatabaseID const& database,
                                         std::vector<CollectionID> const& collections,
                                         Conductor* listener) {
  MUTEX_LOCKER(guard, _lock);
  if (ServerState::instance()->isCoordinator() == false) {
    THROW_ARANGO_EXCEPTION(TRI_ERROR_CLUSTER_ONLY_ON_COORDINATOR);
  }

  for (CollectionID const& collname : collections) {
    std::shared_ptr<LogicalCollection> coll = _ci.getCollection(database, collname);
    CollectionID cid = std::to_string(coll->id());
    std::shared_ptr<std::vector<ShardID>> shards = _ci.getShardList(cid);

    if (!shards) {
      continue;
    }

    for (ShardID const& shard : *(shards.get())) {
      std::set<Conductor*>& conductors = _listeners[shard];
      if (conductors.find(listener) != conductors.end()) {
        continue;
      }
      conductors.insert(listener);
      //_monitorShard(coll->dbName(), cid, shard);

      std::shared_ptr<std::vector<ServerID>> servers = _ci.getResponsibleServer(shard);
      if (servers->size() > 0) {
        // _lock is already held
        _primaryServers[shard] = servers->at(0);
      }
    }
  }
}

int RecoveryManager::filterGoodServers(std::vector<ServerID> const& servers,
                                       std::vector<ServerID>& goodServers) {
  // TODO I could also use ClusterInfo::failedServers
  AgencyCommResult result = _agency.getValues("Supervision/Health");
  if (result.successful()) {
    VPackSlice serversRegistered = result.slice()[0].get(std::vector<std::string>(
        {AgencyCommHelper::path(), "Supervision", "Health"}));

    LOG_TOPIC("68f55", INFO, Logger::PREGEL) << "Server Status: " << serversRegistered.toJson();

    if (serversRegistered.isObject()) {
      for (auto const& res : VPackObjectIterator(serversRegistered)) {
        VPackSlice serverId = res.key;
        VPackSlice slice = res.value;
        if (slice.isObject() && slice.hasKey("Status")) {
          VPackSlice status = slice.get("Status");
          if (status.compareString(consensus::Supervision::HEALTH_STATUS_GOOD) == 0) {
            ServerID name = serverId.copyString();
            if (std::find(servers.begin(), servers.end(), name) != servers.end()) {
              goodServers.push_back(name);
            }
          }
        }
      }
    }
  } else {
    return result.errorCode();
  }
  return TRI_ERROR_NO_ERROR;
}

void RecoveryManager::updatedFailedServers(std::vector<ServerID> const& failed) {
  MUTEX_LOCKER(guard, _lock);  // we are accessing _primaryServers

  for (auto const& pair : _primaryServers) {
    auto const& it = std::find(failed.begin(), failed.end(), pair.second);
    if (it != failed.end()) {
      // found a failed server
      ShardID const& shard = pair.first;

      TRI_ASSERT(SchedulerFeature::SCHEDULER != nullptr);
      Scheduler* scheduler = SchedulerFeature::SCHEDULER;
      bool queued = scheduler->queue(RequestLane::INTERNAL_LOW, [this, shard] {
        _renewPrimaryServer(shard);
      });
      if (!queued) {
        LOG_TOPIC("038de", ERR, Logger::PREGEL)
            << "No thread available to queue pregel recovery manager request";
      }
    }
  }
}

// should try to figure out if the primary server for a shards has changed
// it doesn't really matter if this is called multiple times, this should not
// affect the outcome.
// don't call while holding _lock
void RecoveryManager::_renewPrimaryServer(ShardID const& shard) {
  MUTEX_LOCKER(guard, _lock);  // editing

  auto const& conductors = _listeners.find(shard);
  auto const& currentPrimary = _primaryServers.find(shard);
  if (conductors == _listeners.end() || currentPrimary == _primaryServers.end()) {
    LOG_TOPIC("30077", ERR, Logger::PREGEL) << "Shard is not properly registered";
    return;
  }

  int tries = 0;
  do {
    std::shared_ptr<std::vector<ServerID>> servers = _ci.getResponsibleServer(shard);
    if (servers && !servers->empty()) {
      ServerID const& nextPrimary = servers->front();
      if (currentPrimary->second != nextPrimary) {
        _primaryServers[shard] = nextPrimary;
        for (Conductor* cc : conductors->second) {
          cc->startRecovery();
        }
        LOG_TOPIC("e9429", INFO, Logger::PREGEL) << "Recovery action was initiated";
        break;
      }
    }
    std::this_thread::sleep_for(std::chrono::milliseconds(100));
    tries++;
  } while (tries < 3);
}<|MERGE_RESOLUTION|>--- conflicted
+++ resolved
@@ -40,11 +40,7 @@
 using namespace arangodb::pregel;
 
 RecoveryManager::RecoveryManager(ClusterInfo& ci)
-<<<<<<< HEAD
-    : _ci(ci) {}
-=======
     : _ci(ci), _agency(ci.server()) {}
->>>>>>> a490e40c
 
 RecoveryManager::~RecoveryManager() {
   _listeners.clear();
