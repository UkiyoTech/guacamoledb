--- conflicted
+++ resolved
@@ -266,7 +266,7 @@
     }
   }
   
-  auto commitCounts = [&](rocksdb::SequenceNumber seq) {
+  auto commitCounts = [this]() {
     for (auto& trxColl : _collections) {
       auto* coll = static_cast<RocksDBTransactionCollection*>(trxColl);
       // we need this in case of an intermediate commit. The number of
@@ -275,12 +275,13 @@
       TRI_IF_FAILURE("RocksDBCommitCounts") {
         continue;
       }
-      coll->commitCounts(id(), seq);
+      coll->commitCounts(id(), _lastWrittenOperationTick);
     }
   };
   
   if (isSingleTimeseriesTransaction()) {
-    commitCounts(rocksutils::latestSequenceNumber());
+    _lastWrittenOperationTick = rocksutils::latestSequenceNumber();
+    commitCounts();
     return Result();
   }
   
@@ -341,7 +342,6 @@
   }
 #endif
 
-<<<<<<< HEAD
   // total number of sequence ID consuming records
   uint64_t numOps = _rocksTransaction->GetNumPuts() +
                     _rocksTransaction->GetNumDeletes() +
@@ -359,39 +359,10 @@
     postCommitSeq += numOps - 1;  // add to get to the next batch
   }
   TRI_ASSERT(postCommitSeq <= rocksutils::globalRocksDB()->GetLatestSequenceNumber());
-  commitCounts(postCommitSeq);
+  _lastWrittenOperationTick = postCommitSeq;
+  
+  commitCounts();
   cleanupCollTrx.cancel();
-=======
-    // total number of sequence ID consuming records
-    uint64_t numOps = _rocksTransaction->GetNumPuts() +
-                      _rocksTransaction->GetNumDeletes() +
-                      _rocksTransaction->GetNumMerges();
-    // will invalidate all counts
-    result = rocksutils::convertStatus(_rocksTransaction->Commit());
-
-    if (result.ok()) {
-      TRI_ASSERT(numOps > 0);  // simon: should hold unless we're being stupid
-      rocksdb::SequenceNumber postCommitSeq = _rocksTransaction->GetId();
-      TRI_ASSERT(postCommitSeq != 0);
-      if (ADB_LIKELY(numOps > 0)) {
-        postCommitSeq += numOps - 1;  // add to get to the next batch
-      }
-      TRI_ASSERT(postCommitSeq <= rocksutils::globalRocksDB()->GetLatestSequenceNumber());
-      _lastWrittenOperationTick = postCommitSeq;
-
-      for (auto& trxColl : _collections) {
-        auto* coll = static_cast<RocksDBTransactionCollection*>(trxColl);
-        // we need this in case of an intermediate commit. The number of
-        // initial documents is adjusted and numInserts / removes is set to 0
-        // index estimator updates are buffered
-        TRI_IF_FAILURE("RocksDBCommitCounts") {
-          committed = true;
-          continue;
-        }
-        coll->commitCounts(id(), postCommitSeq);
-        committed = true;
-      }
->>>>>>> 973f00a9
 
 #ifndef _WIN32
   // wait for sync if required, for all other platforms but Windows
