--- conflicted
+++ resolved
@@ -92,13 +92,8 @@
 
 RocksDBReplicationContext* RocksDBReplicationManager::createContext() {
   auto context = std::make_unique<RocksDBReplicationContext>();
-<<<<<<< HEAD
-  TRI_ASSERT(context != nullptr);
-  context->use(900.0); // TODO: adjust hard-coded value
-  TRI_ASSERT(context->isUsed());
-=======
   TRI_ASSERT(context.get() != nullptr);
->>>>>>> f45d46d0
+  TRI_ASSERT(!context->isUsed());
 
   RocksDBReplicationId const id = context->id();
 
