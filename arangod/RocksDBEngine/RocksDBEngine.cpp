--- conflicted
+++ resolved
@@ -595,14 +595,11 @@
   fixedPrefCF.prefix_extractor = std::shared_ptr<rocksdb::SliceTransform const>(
       rocksdb::NewFixedPrefixTransform(RocksDBKey::objectIdSize()));
   
-<<<<<<< HEAD
   // cf options with 10 byte prefix for objectId + bucketId
   rocksdb::ColumnFamilyOptions timePrefCF(_options);
   timePrefCF.prefix_extractor = std::shared_ptr<rocksdb::SliceTransform const>(
       rocksdb::NewFixedPrefixTransform(RocksDBKey::objectIdSize() + 2));
 
-=======
->>>>>>> 563deebb
   // construct column family options with prefix containing indexed value
   rocksdb::ColumnFamilyOptions dynamicPrefCF(_options);
   dynamicPrefCF.prefix_extractor = std::make_shared<RocksDBPrefixExtractor>();
@@ -631,10 +628,7 @@
   cfFamilies.emplace_back("VPackIndex", vpackFixedPrefCF);  // 4
   cfFamilies.emplace_back("GeoIndex", fixedPrefCF);         // 5
   cfFamilies.emplace_back("FulltextIndex", fixedPrefCF);    // 6
-<<<<<<< HEAD
   cfFamilies.emplace_back("Timeseries", timePrefCF);        // 7
-=======
->>>>>>> 563deebb
 
   // DO NOT FORGET TO DESTROY THE CFs ON CLOSE
   //  Update max_write_buffer_number above if you change number of families used
