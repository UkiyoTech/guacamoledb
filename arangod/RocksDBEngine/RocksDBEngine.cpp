////////////////////////////////////////////////////////////////////////////////
/// DISCLAIMER
///
/// Copyright 2014-2018 ArangoDB GmbH, Cologne, Germany
/// Copyright 2004-2014 triAGENS GmbH, Cologne, Germany
///
/// Licensed under the Apache License, Version 2.0 (the "License");
/// you may not use this file except in compliance with the License.
/// You may obtain a copy of the License at
///
///     http://www.apache.org/licenses/LICENSE-2.0
///
/// Unless required by applicable law or agreed to in writing, software
/// distributed under the License is distributed on an "AS IS" BASIS,
/// WITHOUT WARRANTIES OR CONDITIONS OF ANY KIND, either express or implied.
/// See the License for the specific language governing permissions and
/// limitations under the License.
///
/// Copyright holder is ArangoDB GmbH, Cologne, Germany
///
/// @author Jan Steemann
/// @author Jan Christoph Uhde
////////////////////////////////////////////////////////////////////////////////

#include "RocksDBEngine.h"
#include "ApplicationFeatures/ApplicationServer.h"
#include "ApplicationFeatures/RocksDBOptionFeature.h"
#include "Basics/Exceptions.h"
#include "Basics/FileUtils.h"
#include "Basics/ReadLocker.h"
#include "Basics/Result.h"
#include "Basics/RocksDBLogger.h"
#include "Basics/StaticStrings.h"
#include "Basics/Thread.h"
#include "Basics/VelocyPackHelper.h"
#include "Basics/WriteLocker.h"
#include "Basics/build.h"
#include "Cache/CacheManagerFeature.h"
#include "Cache/Manager.h"
#include "Cluster/ServerState.h"
#include "GeneralServer/RestHandlerFactory.h"
#include "IResearch/IResearchCommon.h"
#include "Logger/Logger.h"
#include "ProgramOptions/ProgramOptions.h"
#include "ProgramOptions/Section.h"
#include "Rest/Version.h"
#include "RestHandler/RestHandlerCreator.h"
#include "RestServer/DatabasePathFeature.h"
#include "RestServer/FlushFeature.h"
#include "RestServer/ServerIdFeature.h"
#include "RocksDBEngine/RocksDBBackgroundErrorListener.h"
#include "RocksDBEngine/RocksDBBackgroundThread.h"
#include "RocksDBEngine/RocksDBCollection.h"
#include "RocksDBEngine/RocksDBColumnFamily.h"
#include "RocksDBEngine/RocksDBCommon.h"
#include "RocksDBEngine/RocksDBComparator.h"
#include "RocksDBEngine/RocksDBEventListener.h"
#include "RocksDBEngine/RocksDBIncrementalSync.h"
#include "RocksDBEngine/RocksDBIndex.h"
#include "RocksDBEngine/RocksDBIndexFactory.h"
#include "RocksDBEngine/RocksDBKey.h"
#include "RocksDBEngine/RocksDBLogValue.h"
#include "RocksDBEngine/RocksDBOptimizerRules.h"
#include "RocksDBEngine/RocksDBPrefixExtractor.h"
#include "RocksDBEngine/RocksDBRecoveryManager.h"
#include "RocksDBEngine/RocksDBReplicationManager.h"
#include "RocksDBEngine/RocksDBReplicationTailing.h"
#include "RocksDBEngine/RocksDBRestHandlers.h"
#include "RocksDBEngine/RocksDBSettingsManager.h"
#include "RocksDBEngine/RocksDBSyncThread.h"
#include "RocksDBEngine/RocksDBThrottle.h"
#include "RocksDBEngine/RocksDBTransactionCollection.h"
#include "RocksDBEngine/RocksDBTransactionState.h"
#include "RocksDBEngine/RocksDBTypes.h"
#include "RocksDBEngine/RocksDBUpgrade.h"
#include "RocksDBEngine/RocksDBV8Functions.h"
#include "RocksDBEngine/RocksDBValue.h"
#include "RocksDBEngine/RocksDBWalAccess.h"
#include "Transaction/Context.h"
#include "Transaction/ContextData.h"
#include "Transaction/Manager.h"
#include "Transaction/Options.h"
#include "Transaction/StandaloneContext.h"
#include "VocBase/LogicalView.h"
#include "VocBase/ticks.h"

#include <rocksdb/convenience.h>
#include <rocksdb/db.h>
#include <rocksdb/env.h>
#include <rocksdb/filter_policy.h>
#include <rocksdb/iterator.h>
#include <rocksdb/options.h>
#include <rocksdb/slice_transform.h>
#include <rocksdb/statistics.h>
#include <rocksdb/table.h>
#include <rocksdb/transaction_log.h>
#include <rocksdb/utilities/transaction_db.h>
#include <rocksdb/write_batch.h>

#include <velocypack/Iterator.h>
#include <velocypack/velocypack-aliases.h>

#include <limits>

using namespace arangodb;
using namespace arangodb::application_features;
using namespace arangodb::options;

namespace arangodb {
  
std::string const RocksDBEngine::EngineName("rocksdb");
std::string const RocksDBEngine::FeatureName("RocksDBEngine");

// static variables for all existing column families
rocksdb::ColumnFamilyHandle* RocksDBColumnFamily::_definitions(nullptr);
rocksdb::ColumnFamilyHandle* RocksDBColumnFamily::_documents(nullptr);
rocksdb::ColumnFamilyHandle* RocksDBColumnFamily::_primary(nullptr);
rocksdb::ColumnFamilyHandle* RocksDBColumnFamily::_edge(nullptr);
rocksdb::ColumnFamilyHandle* RocksDBColumnFamily::_vpack(nullptr);
rocksdb::ColumnFamilyHandle* RocksDBColumnFamily::_geo(nullptr);
rocksdb::ColumnFamilyHandle* RocksDBColumnFamily::_fulltext(nullptr);
std::vector<rocksdb::ColumnFamilyHandle*> RocksDBColumnFamily::_allHandles;

// minimum value for --rocksdb.sync-interval (in ms)
// a value of 0 however means turning off the syncing altogether!
static constexpr uint64_t minSyncInterval = 5;

static constexpr uint64_t databaseIdForGlobalApplier = 0;

// handles for recovery helpers
std::vector<std::shared_ptr<RocksDBRecoveryHelper>> RocksDBEngine::_recoveryHelpers;

RocksDBFilePurgePreventer::RocksDBFilePurgePreventer(RocksDBEngine* engine)
    : _engine(engine) {
  TRI_ASSERT(_engine != nullptr);
  _engine->_purgeLock.readLock();
}

RocksDBFilePurgePreventer::~RocksDBFilePurgePreventer() {
  if (_engine != nullptr) {
    _engine->_purgeLock.unlockRead();
  }
}

RocksDBFilePurgePreventer::RocksDBFilePurgePreventer(RocksDBFilePurgePreventer&& other)
    : _engine(other._engine) {
  // steal engine from other
  other._engine = nullptr;
}

RocksDBFilePurgeEnabler::RocksDBFilePurgeEnabler(RocksDBEngine* engine)
    : _engine(nullptr) {
  TRI_ASSERT(engine != nullptr);

  if (engine->_purgeLock.tryWriteLock()) {
    // we got the lock
    _engine = engine;
  }
}

RocksDBFilePurgeEnabler::~RocksDBFilePurgeEnabler() {
  if (_engine != nullptr) {
    _engine->_purgeLock.unlockWrite();
  }
}

RocksDBFilePurgeEnabler::RocksDBFilePurgeEnabler(RocksDBFilePurgeEnabler&& other)
    : _engine(other._engine) {
  // steal engine from other
  other._engine = nullptr;
}

// create the storage engine
RocksDBEngine::RocksDBEngine(application_features::ApplicationServer& server)
    : StorageEngine(server, EngineName, FeatureName,
                    std::unique_ptr<IndexFactory>(new RocksDBIndexFactory())),
#ifdef USE_ENTERPRISE
      _createShaFiles(true),
#else
      _createShaFiles(false),
#endif
      _db(nullptr),
      _vpackCmp(new RocksDBVPackComparator()),
      _walAccess(new RocksDBWalAccess()),
      _maxTransactionSize(transaction::Options::defaultMaxTransactionSize),
      _intermediateCommitSize(transaction::Options::defaultIntermediateCommitSize),
      _intermediateCommitCount(transaction::Options::defaultIntermediateCommitCount),
      _pruneWaitTime(10.0),
      _pruneWaitTimeInitial(180.0),
      _maxWalArchiveSizeLimit(0),
      _releasedTick(0),
#ifdef _WIN32
      // background syncing is not supported on Windows
      _syncInterval(0),
#else
      _syncInterval(100),
#endif
      _useThrottle(true),
      _useReleasedTick(false),
      _debugLogging(false) {

  startsAfter("BasicsPhase");
  // inherits order from StorageEngine but requires "RocksDBOption" that is used
  // to configure this engine and the MMFiles PersistentIndexFeature
  startsAfter("RocksDBOption");

  server.addFeature(new RocksDBRecoveryManager(server));
}

RocksDBEngine::~RocksDBEngine() { shutdownRocksDBInstance(); }

/// shuts down the RocksDB instance. this is called from unprepare
/// and the dtor
void RocksDBEngine::shutdownRocksDBInstance() noexcept {
  if (_db == nullptr) {
    return;
  }

  // turn off RocksDBThrottle, and release our pointers to it
  if (nullptr != _listener.get()) {
    _listener->StopThread();
  }  // if

  for (rocksdb::ColumnFamilyHandle* h : RocksDBColumnFamily::_allHandles) {
    _db->DestroyColumnFamilyHandle(h);
  }

  // now prune all obsolete WAL files
  try {
    determinePrunableWalFiles(0);
    pruneWalFiles();
  } catch (...) {
    // this is allowed to go wrong on shutdown
    // we must not throw an exception from here
  }

  try {
    // do a final WAL sync here before shutting down
    Result res = RocksDBSyncThread::sync(_db->GetBaseDB());
    if (res.fail()) {
      LOG_TOPIC("14ede", WARN, Logger::ENGINES)
          << "could not sync RocksDB WAL: " << res.errorMessage();
    }

    rocksdb::Status status = _db->Close();

    if (!status.ok()) {
      Result res = rocksutils::convertStatus(status);
      LOG_TOPIC("2b9c1", ERR, Logger::ENGINES)
          << "could not shutdown RocksDB: " << res.errorMessage();
    }
  } catch (...) {
    // this is allowed to go wrong on shutdown
    // we must not throw an exception from here
  }

  delete _db;
  _db = nullptr;
}

// inherited from ApplicationFeature
// ---------------------------------

// add the storage engine's specific options to the global list of options
void RocksDBEngine::collectOptions(std::shared_ptr<options::ProgramOptions> options) {
  options->addSection("rocksdb", "RocksDB engine specific configuration");

  // control transaction size for RocksDB engine
  options->addOption("--rocksdb.max-transaction-size",
                     "transaction size limit (in bytes)",
                     new UInt64Parameter(&_maxTransactionSize));

  options->addOption("--rocksdb.intermediate-commit-size",
                     "an intermediate commit will be performed automatically "
                     "when a transaction "
                     "has accumulated operations of this size (in bytes)",
                     new UInt64Parameter(&_intermediateCommitSize));

  options->addOption("--rocksdb.intermediate-commit-count",
                     "an intermediate commit will be performed automatically "
                     "when this number of "
                     "operations is reached in a transaction",
                     new UInt64Parameter(&_intermediateCommitCount));

  options->addOption("--rocksdb.sync-interval",
                     "interval for automatic, non-requested disk syncs (in "
                     "milliseconds, use 0 to turn automatic syncing off)",
                     new UInt64Parameter(&_syncInterval));

  options->addOption("--rocksdb.wal-file-timeout",
                     "timeout after which unused WAL files are deleted",
                     new DoubleParameter(&_pruneWaitTime));

  options->addOption(
      "--rocksdb.wal-file-timeout-initial",
      "initial timeout after which unused WAL files deletion kicks in after "
      "server start",
      new DoubleParameter(&_pruneWaitTimeInitial),
      arangodb::options::makeFlags(arangodb::options::Flags::Hidden));

  options->addOption("--rocksdb.throttle", "enable write-throttling",
                     new BooleanParameter(&_useThrottle));

  options->addOption("--rocksdb.create-sha-files", "enable generation of sha256 files for each .sst file",
                     new BooleanParameter(&_createShaFiles),
                     arangodb::options::makeFlags(arangodb::options::Flags::Enterprise));

  options->addOption("--rocksdb.debug-logging",
                     "true to enable rocksdb debug logging",
                     new BooleanParameter(&_debugLogging),
                     arangodb::options::makeFlags(arangodb::options::Flags::Hidden));
  
  options->addOption("--rocksdb.wal-archive-size-limit",
                     "maximum total size (in bytes) of archived WAL files (0 = unlimited)",
                     new UInt64Parameter(&_maxWalArchiveSizeLimit),
                     arangodb::options::makeFlags(arangodb::options::Flags::Hidden));

#ifdef USE_ENTERPRISE
  collectEnterpriseOptions(options);
#endif
}

// validate the storage engine's specific options
void RocksDBEngine::validateOptions(std::shared_ptr<options::ProgramOptions> options) {
  transaction::Options::setLimits(_maxTransactionSize, _intermediateCommitSize,
                                  _intermediateCommitCount);
#ifdef USE_ENTERPRISE
  validateEnterpriseOptions(options);
#endif

  if (_syncInterval > 0 && _syncInterval < minSyncInterval) {
    // _syncInterval = 0 means turned off!
    LOG_TOPIC("bbd68", FATAL, arangodb::Logger::CONFIG)
        << "invalid value for --rocksdb.sync-interval. Please use a value "
        << "of at least " << minSyncInterval;
    FATAL_ERROR_EXIT();
  }

#ifdef _WIN32
  if (_syncInterval > 0) {
    LOG_TOPIC("68301", WARN, arangodb::Logger::CONFIG)
        << "automatic syncing of RocksDB WAL via background thread is not "
        << " supported on this platform";
  }
#endif

  if (_pruneWaitTimeInitial < 10) {
    LOG_TOPIC("a9667", WARN, arangodb::Logger::ENGINES)
        << "consider increasing the value for "
           "--rocksdb.wal-file-timeout-initial. "
        << "Replication clients might have trouble to get in sync";
  }
}

// preparation phase for storage engine. can be used for internal setup.
// the storage engine must not start any threads here or write any files
void RocksDBEngine::prepare() {
  // get base path from DatabaseServerFeature
  auto databasePathFeature =
      application_features::ApplicationServer::getFeature<DatabasePathFeature>(
          "DatabasePath");
  _basePath = databasePathFeature->directory();

  TRI_ASSERT(!_basePath.empty());

#ifdef USE_ENTERPRISE
  prepareEnterprise();
#endif
}

void RocksDBEngine::start() {
  // it is already decided that rocksdb is used
  TRI_ASSERT(isEnabled());
  
  if (ServerState::instance()->isAgent() &&
      !application_features::ApplicationServer::server->options()->processingResult().touched("rocksdb.wal-file-timeout-initial")) {
    // reduce --rocksb.wal-file-timeout-initial to 15 seconds for agency nodes
    // as we probably won't need the WAL for WAL tailing and replication here
    _pruneWaitTimeInitial = 15; 
  }

  LOG_TOPIC("107fd", TRACE, arangodb::Logger::ENGINES)
      << "rocksdb version " << rest::Version::getRocksDBVersion()
      << ", supported compression types: " << getCompressionSupport();

  // set the database sub-directory for RocksDB
  auto* databasePathFeature =
      ApplicationServer::getFeature<DatabasePathFeature>("DatabasePath");
  _path = databasePathFeature->subdirectoryName("engine-rocksdb");

  if (!basics::FileUtils::isDirectory(_path)) {
    std::string systemErrorStr;
    long errorNo;

    int res = TRI_CreateRecursiveDirectory(_path.c_str(), errorNo, systemErrorStr);

    if (res == TRI_ERROR_NO_ERROR) {
      LOG_TOPIC("b2958", TRACE, arangodb::Logger::ENGINES)
          << "created RocksDB data directory '" << _path << "'";
    } else {
      LOG_TOPIC("a5ae3", FATAL, arangodb::Logger::ENGINES)
          << "unable to create RocksDB data directory '" << _path
          << "': " << systemErrorStr;
      FATAL_ERROR_EXIT();
    }
  }

  // options imported set by RocksDBOptionFeature
  auto const* opts = ApplicationServer::getFeature<arangodb::RocksDBOptionFeature>(
      "RocksDBOption");

  rocksdb::TransactionDBOptions transactionOptions;
  // number of locks per column_family
  transactionOptions.num_stripes = TRI_numberProcessors();
  transactionOptions.transaction_lock_timeout = opts->_transactionLockTimeout;

  _options.allow_fallocate = opts->_allowFAllocate;
  _options.enable_pipelined_write = opts->_enablePipelinedWrite;
  _options.write_buffer_size = static_cast<size_t>(opts->_writeBufferSize);
  _options.max_write_buffer_number = static_cast<int>(opts->_maxWriteBufferNumber);
  _options.delayed_write_rate = opts->_delayedWriteRate;
  _options.min_write_buffer_number_to_merge =
      static_cast<int>(opts->_minWriteBufferNumberToMerge);
  _options.num_levels = static_cast<int>(opts->_numLevels);
  _options.level_compaction_dynamic_level_bytes = opts->_dynamicLevelBytes;
  _options.max_bytes_for_level_base = opts->_maxBytesForLevelBase;
  _options.max_bytes_for_level_multiplier =
      static_cast<int>(opts->_maxBytesForLevelMultiplier);
  _options.optimize_filters_for_hits = opts->_optimizeFiltersForHits;
  _options.use_direct_reads = opts->_useDirectReads;
  _options.use_direct_io_for_flush_and_compaction = opts->_useDirectIoForFlushAndCompaction;
  // limit the total size of WAL files. This forces the flush of memtables of
  // column families still backed by WAL files. If we would not do this, WAL
  // files may linger around forever and will not get removed
  _options.max_total_wal_size = opts->_maxTotalWalSize;

  if (opts->_walDirectory.empty()) {
    _options.wal_dir = basics::FileUtils::buildFilename(_path, "journals");
  } else {
    _options.wal_dir = opts->_walDirectory;
  }

  LOG_TOPIC("bc82a", TRACE, arangodb::Logger::ENGINES)
      << "initializing RocksDB, path: '" << _path << "', WAL directory '"
      << _options.wal_dir << "'";

  if (opts->_skipCorrupted) {
    _options.wal_recovery_mode = rocksdb::WALRecoveryMode::kSkipAnyCorruptedRecords;
  } else {
    _options.wal_recovery_mode = rocksdb::WALRecoveryMode::kPointInTimeRecovery;
  }

  _options.max_background_jobs = static_cast<int>(opts->_maxBackgroundJobs);
  _options.max_subcompactions = static_cast<int>(opts->_maxSubcompactions);
  _options.use_fsync = opts->_useFSync;

  // only compress levels >= 2
  _options.compression_per_level.resize(_options.num_levels);
  for (int level = 0; level < _options.num_levels; ++level) {
    _options.compression_per_level[level] =
        (((uint64_t)level >= opts->_numUncompressedLevels) ? rocksdb::kSnappyCompression
                                                           : rocksdb::kNoCompression);
  }

  // Number of files to trigger level-0 compaction. A value <0 means that
  // level-0 compaction will not be triggered by number of files at all.
  // Default: 4
  _options.level0_file_num_compaction_trigger =
      static_cast<int>(opts->_level0CompactionTrigger);

  // Soft limit on number of level-0 files. We start slowing down writes at this
  // point. A value <0 means that no writing slow down will be triggered by
  // number of files in level-0.
  _options.level0_slowdown_writes_trigger = static_cast<int>(opts->_level0SlowdownTrigger);

  // Maximum number of level-0 files.  We stop writes at this point.
  _options.level0_stop_writes_trigger = static_cast<int>(opts->_level0StopTrigger);

  _options.recycle_log_file_num = opts->_recycleLogFileNum;
  _options.compaction_readahead_size = static_cast<size_t>(opts->_compactionReadaheadSize);

#ifdef USE_ENTERPRISE
  configureEnterpriseRocksDBOptions(_options);
  startEnterprise();
#endif

  _options.env->SetBackgroundThreads(static_cast<int>(opts->_numThreadsHigh),
                                     rocksdb::Env::Priority::HIGH);
  _options.env->SetBackgroundThreads(static_cast<int>(opts->_numThreadsLow),
                                     rocksdb::Env::Priority::LOW);

  // intentionally set the RocksDB logger to warning because it will
  // log lots of things otherwise
  if (_debugLogging) {
    _options.info_log_level = rocksdb::InfoLogLevel::DEBUG_LEVEL;
  } else {
    if (!opts->_useFileLogging) {
      // if we don't use file logging but log into ArangoDB's logfile,
      // we only want real errors
      _options.info_log_level = rocksdb::InfoLogLevel::ERROR_LEVEL;
    }
  }

  std::shared_ptr<RocksDBLogger> logger;

  if (!opts->_useFileLogging) {
    // if option "--rocksdb.use-file-logging" is set to false, we will use
    // our own logger that logs to ArangoDB's logfile
    logger = std::make_shared<RocksDBLogger>(_options.info_log_level);
    _options.info_log = logger;

    if (!_debugLogging) {
      logger->disable();
    }  // if
  }

  if (opts->_enableStatistics) {
    _options.statistics = rocksdb::CreateDBStatistics();
    // _options.stats_dump_period_sec = 1;
  }

  rocksdb::BlockBasedTableOptions tableOptions;
  if (opts->_blockCacheSize > 0) {
    tableOptions.block_cache =
        rocksdb::NewLRUCache(opts->_blockCacheSize,
                             static_cast<int>(opts->_blockCacheShardBits),
                             /*strict_capacity_limit*/ opts->_enforceBlockCacheSizeLimit);
    // tableOptions.cache_index_and_filter_blocks =
    // tableOptions.pin_l0_filter_and_index_blocks_in_cache
    // opts->_compactionReadaheadSize > 0;
  } else {
    tableOptions.no_block_cache = true;
  }
  tableOptions.block_size = opts->_tableBlockSize;
  tableOptions.filter_policy.reset(rocksdb::NewBloomFilterPolicy(10, true));
  // use slightly space-optimized format version 3
  tableOptions.format_version = 3;
  tableOptions.block_align = opts->_blockAlignDataBlocks;

  _options.table_factory.reset(rocksdb::NewBlockBasedTableFactory(tableOptions));

  _options.create_if_missing = true;
  _options.create_missing_column_families = true;

  if (opts->_limitOpenFilesAtStartup) {
    _options.max_open_files = 16;
    _options.skip_stats_update_on_db_open = true;
    _options.avoid_flush_during_recovery = true;
  } else {
    _options.max_open_files = -1;
  }

  // WAL_ttl_seconds needs to be bigger than the sync interval of the count
  // manager. Should be several times bigger counter_sync_seconds
  _options.WAL_ttl_seconds = 60 * 60 * 24 * 30;  // we manage WAL file deletion
  // ourselves, don't let RocksDB
  // garbage collect them
  _options.WAL_size_limit_MB = 0;
  _options.memtable_prefix_bloom_size_ratio = 0.2;  // TODO: pick better value?
  // TODO: enable memtable_insert_with_hint_prefix_extractor?
  _options.bloom_locality = 1;

  if (_useThrottle) {
    _listener.reset(new RocksDBThrottle);
    _options.listeners.push_back(_listener);
  } // if

  if (_createShaFiles) {
    _shaListener.reset(new RocksDBEventListener);
    _options.listeners.push_back(_shaListener);
  } // if

  _options.listeners.push_back(std::make_shared<RocksDBBackgroundErrorListener>());

  if (opts->_totalWriteBufferSize > 0) {
    _options.db_write_buffer_size = opts->_totalWriteBufferSize;
  }

  if (!application_features::ApplicationServer::server->options()->processingResult().touched("rocksdb.max-write-buffer-number")) {
    // user hasn't explicitly set the number of write buffers, so we use a default value based
    // on the number of column families
    // this is cfFamilies.size() + 2 ... but _option needs to be set before
    //  building cfFamilies
    // Update max_write_buffer_number above if you change number of families used
    _options.max_write_buffer_number = 7 + 2;
  } else if (_options.max_write_buffer_number < 7 + 2) {
    // user set the value explicitly, and it is lower than recommended
    _options.max_write_buffer_number = 7 + 2;
    LOG_TOPIC("d5c49", WARN, Logger::ENGINES) << "ignoring value for option `--rocksdb.max-write-buffer-number` because it is lower than recommended";
  }

  // cf options for definitons (dbs, collections, views, ...)
  rocksdb::ColumnFamilyOptions definitionsCF(_options);

  // cf options with fixed 8 byte object id prefix for documents
  rocksdb::ColumnFamilyOptions fixedPrefCF(_options);
  fixedPrefCF.prefix_extractor = std::shared_ptr<rocksdb::SliceTransform const>(
      rocksdb::NewFixedPrefixTransform(RocksDBKey::objectIdSize()));

  // construct column family options with prefix containing indexed value
  rocksdb::ColumnFamilyOptions dynamicPrefCF(_options);
  dynamicPrefCF.prefix_extractor = std::make_shared<RocksDBPrefixExtractor>();
  // also use hash-search based SST file format
  rocksdb::BlockBasedTableOptions tblo(tableOptions);
  tblo.index_type = rocksdb::BlockBasedTableOptions::IndexType::kHashSearch;
  dynamicPrefCF.table_factory =
      std::shared_ptr<rocksdb::TableFactory>(rocksdb::NewBlockBasedTableFactory(tblo));

  // velocypack based index variants with custom comparator
  rocksdb::ColumnFamilyOptions vpackFixedPrefCF(fixedPrefCF);
  rocksdb::BlockBasedTableOptions tblo2(tableOptions);
  tblo2.filter_policy.reset();  // intentionally no bloom filter here
  vpackFixedPrefCF.table_factory =
      std::shared_ptr<rocksdb::TableFactory>(rocksdb::NewBlockBasedTableFactory(tblo2));
  vpackFixedPrefCF.comparator = _vpackCmp.get();

  // create column families
  std::vector<rocksdb::ColumnFamilyDescriptor> cfFamilies;
  // no prefix families for default column family (Has to be there)
  cfFamilies.emplace_back(rocksdb::kDefaultColumnFamilyName,
                          definitionsCF);                   // 0
  cfFamilies.emplace_back("Documents", fixedPrefCF);        // 1
  cfFamilies.emplace_back("PrimaryIndex", fixedPrefCF);     // 2
  cfFamilies.emplace_back("EdgeIndex", dynamicPrefCF);      // 3
  cfFamilies.emplace_back("VPackIndex", vpackFixedPrefCF);  // 4
  cfFamilies.emplace_back("GeoIndex", fixedPrefCF);         // 5
  cfFamilies.emplace_back("FulltextIndex", fixedPrefCF);    // 6
    
  TRI_ASSERT(static_cast<int>(_options.max_write_buffer_number) >= static_cast<int>(cfFamilies.size()));
  // Update max_write_buffer_number above if you change number of families used

  std::vector<rocksdb::ColumnFamilyHandle*> cfHandles;
  size_t const numberOfColumnFamilies = RocksDBColumnFamily::minNumberOfColumnFamilies;
  bool dbExisted = false;
  {
    rocksdb::Options testOptions;
    testOptions.create_if_missing = false;
    testOptions.create_missing_column_families = false;
    testOptions.env = _options.env;
    std::vector<std::string> existingColumnFamilies;
    rocksdb::Status status =
        rocksdb::DB::ListColumnFamilies(testOptions, _path, &existingColumnFamilies);
    if (!status.ok()) {
      // check if we have found the database directory or not
      Result res = rocksutils::convertStatus(status);
      if (res.errorNumber() != TRI_ERROR_ARANGO_IO_ERROR) {
        // not an I/O error. so we better report the error and abort here
        LOG_TOPIC("74b7f", FATAL, arangodb::Logger::STARTUP)
            << "unable to initialize RocksDB engine: " << status.ToString();
        FATAL_ERROR_EXIT();
      }
    }

    if (status.ok()) {
      dbExisted = true;
      // we were able to open the database.
      // now check which column families are present in the db
      std::string names;
      for (auto const& it : existingColumnFamilies) {
        if (!names.empty()) {
          names.append(", ");
        }
        names.append(it);
      }

      LOG_TOPIC("528b8", DEBUG, arangodb::Logger::STARTUP)
          << "found existing column families: " << names;

      for (auto const& it : cfFamilies) {
        auto it2 = std::find(existingColumnFamilies.begin(),
                             existingColumnFamilies.end(), it.name);

        if (it2 == existingColumnFamilies.end()) {
          LOG_TOPIC("d9df8", FATAL, arangodb::Logger::STARTUP)
              << "column family '" << it.name << "' is missing in database"
              << ". if you are upgrading from an earlier alpha or beta version "
                 "of ArangoDB 3.2, "
              << "it is required to restart with a new database directory and "
                 "re-import data";
          FATAL_ERROR_EXIT();
        }
      }

      if (existingColumnFamilies.size() < numberOfColumnFamilies) {
        LOG_TOPIC("e99ec", FATAL, arangodb::Logger::STARTUP)
            << "unexpected number of column families found in database ("
            << cfHandles.size() << "). "
            << "expecting at least " << numberOfColumnFamilies
            << ". if you are upgrading from an earlier alpha or beta version "
               "of ArangoDB 3.2, "
            << "it is required to restart with a new database directory and "
               "re-import data";
        FATAL_ERROR_EXIT();
      }
    }
  }

  rocksdb::Status status =
      rocksdb::TransactionDB::Open(_options, transactionOptions, _path,
                                   cfFamilies, &cfHandles, &_db);

  if (!status.ok()) {
    std::string error;
    if (status.IsIOError()) {
      error =
          "; Maybe your filesystem doesn't provide required features? (Cifs? "
          "NFS?)";
    }

    LOG_TOPIC("fe3df", FATAL, arangodb::Logger::STARTUP)
        << "unable to initialize RocksDB engine: " << status.ToString() << error;
    FATAL_ERROR_EXIT();
  }
  if (cfFamilies.size() != cfHandles.size()) {
    LOG_TOPIC("ffc6d", FATAL, arangodb::Logger::STARTUP)
        << "unable to initialize RocksDB column families";
    FATAL_ERROR_EXIT();
  }
  if (cfHandles.size() < numberOfColumnFamilies) {
    LOG_TOPIC("e572e", FATAL, arangodb::Logger::STARTUP)
        << "unexpected number of column families found in database. "
        << "got " << cfHandles.size() << ", expecting at least " << numberOfColumnFamilies;
    FATAL_ERROR_EXIT();
  }

  // give throttle access to families
  if (_useThrottle) {
    _listener->SetFamilies(cfHandles);
  }

  // set our column families
  RocksDBColumnFamily::_definitions = cfHandles[0];
  RocksDBColumnFamily::_documents = cfHandles[1];
  RocksDBColumnFamily::_primary = cfHandles[2];
  RocksDBColumnFamily::_edge = cfHandles[3];
  RocksDBColumnFamily::_vpack = cfHandles[4];
  RocksDBColumnFamily::_geo = cfHandles[5];
  RocksDBColumnFamily::_fulltext = cfHandles[6];
  RocksDBColumnFamily::_allHandles = cfHandles;
  TRI_ASSERT(RocksDBColumnFamily::_definitions->GetID() == 0);

  // will crash the process if version does not match
  arangodb::rocksdbStartupVersionCheck(_db, dbExisted);

  // only enable logger after RocksDB start
  if (logger != nullptr) {
    logger->enable();
  }

  if (opts->_limitOpenFilesAtStartup) {
    _db->SetDBOptions({{"max_open_files", "-1"}});
  }
    
  {
    auto feature = application_features::ApplicationServer::getFeature<FlushFeature>("Flush");
    TRI_ASSERT(feature);
    _useReleasedTick = feature->isEnabled();
  }

  // useReleasedTick should be true on DB servers and single servers
  TRI_ASSERT((arangodb::ServerState::instance()->isCoordinator() || arangodb::ServerState::instance()->isAgent()) || _useReleasedTick);

  if (_syncInterval > 0) {
    _syncThread.reset(new RocksDBSyncThread(this, std::chrono::milliseconds(_syncInterval)));
    if (!_syncThread->start()) {
      LOG_TOPIC("63919", FATAL, Logger::ENGINES)
          << "could not start rocksdb sync thread";
      FATAL_ERROR_EXIT();
    }
  }

  TRI_ASSERT(_db != nullptr);
  _settingsManager.reset(new RocksDBSettingsManager(_db));
  _replicationManager.reset(new RocksDBReplicationManager());

  _settingsManager->retrieveInitialValues();

  double const counterSyncSeconds = 2.5;
  _backgroundThread.reset(new RocksDBBackgroundThread(this, counterSyncSeconds));
  if (!_backgroundThread->start()) {
    LOG_TOPIC("a5e96", FATAL, Logger::ENGINES)
        << "could not start rocksdb counter manager";
    FATAL_ERROR_EXIT();
  }

  if (!systemDatabaseExists()) {
    addSystemDatabase();
  }
}

void RocksDBEngine::beginShutdown() {
  TRI_ASSERT(isEnabled());

  // block the creation of new replication contexts
  if (_replicationManager != nullptr) {
    _replicationManager->beginShutdown();
  }

  //signal the event listener that we are going to shut down soon
  if (_shaListener != nullptr) {
     _shaListener->beginShutdown();
  } // if
}

void RocksDBEngine::stop() {
  TRI_ASSERT(isEnabled());
  
  // in case we missed the beginShutdown somehow, call it again
  replicationManager()->beginShutdown();
  replicationManager()->dropAll();

  if (_backgroundThread) {
    // stop the press
    _backgroundThread->beginShutdown();

    if (_settingsManager) {
      _settingsManager->sync(true);
    }

    // wait until background thread stops
    while (_backgroundThread->isRunning()) {
      std::this_thread::yield();
    }
    _backgroundThread.reset();
  }

  if (_syncThread) {
    // _syncThread may be a nullptr, in case automatic syncing is turned off
    _syncThread->beginShutdown();

    // wait until sync thread stops
    while (_syncThread->isRunning()) {
      std::this_thread::yield();
    }
    _syncThread.reset();
  }
}

void RocksDBEngine::unprepare() {
  TRI_ASSERT(isEnabled());
  shutdownRocksDBInstance();
}

std::unique_ptr<transaction::Manager> RocksDBEngine::createTransactionManager() {
  return std::make_unique<transaction::Manager>(/*keepData*/ false);
}

std::unique_ptr<transaction::ContextData> RocksDBEngine::createTransactionContextData() {
  return std::unique_ptr<transaction::ContextData>(nullptr); // not used by rocksdb
}

std::unique_ptr<TransactionState> RocksDBEngine::createTransactionState(
    TRI_vocbase_t& vocbase, TRI_voc_tid_t tid, transaction::Options const& options) {
  return std::make_unique<RocksDBTransactionState>(vocbase, tid, options);
}

std::unique_ptr<TransactionCollection> RocksDBEngine::createTransactionCollection(
    TransactionState& state, TRI_voc_cid_t cid, AccessMode::Type accessType, int nestingLevel) {
  return std::unique_ptr<TransactionCollection>(
      new RocksDBTransactionCollection(&state, cid, accessType, nestingLevel));
}

void RocksDBEngine::addParametersForNewCollection(VPackBuilder& builder, VPackSlice info) {
  if (!info.hasKey("objectId")) {
    builder.add("objectId", VPackValue(std::to_string(TRI_NewTickServer())));
  }
  if (!info.hasKey("cacheEnabled") || !info.get("cacheEnabled").isBool()) {
    builder.add("cacheEnabled", VPackValue(false));
  }
}

// create storage-engine specific collection
std::unique_ptr<PhysicalCollection> RocksDBEngine::createPhysicalCollection(
    LogicalCollection& collection, velocypack::Slice const& info) {
  return std::make_unique<RocksDBCollection>(collection, info);
}

// inventory functionality
// -----------------------

void RocksDBEngine::getDatabases(arangodb::velocypack::Builder& result) {
  LOG_TOPIC("a9cc7", TRACE, Logger::STARTUP) << "getting existing databases";

  rocksdb::ReadOptions readOptions;
  std::unique_ptr<rocksdb::Iterator> iter(
      _db->NewIterator(readOptions, RocksDBColumnFamily::definitions()));
  result.openArray();
  auto rSlice = rocksDBSlice(RocksDBEntryType::Database);
  for (iter->Seek(rSlice); iter->Valid() && iter->key().starts_with(rSlice); iter->Next()) {
    auto slice = VPackSlice(reinterpret_cast<uint8_t const*>(iter->value().data()));

    //// check format id
    VPackSlice idSlice = slice.get("id");
    if (!idSlice.isString()) {
      LOG_TOPIC("099d7", ERR, arangodb::Logger::STARTUP)
          << "found invalid database declaration with non-string id: "
          << slice.toJson();
      THROW_ARANGO_EXCEPTION(TRI_ERROR_ARANGO_ILLEGAL_PARAMETER_FILE);
    }

    // deleted
    if (arangodb::basics::VelocyPackHelper::getBooleanValue(slice, "deleted", false)) {
      TRI_voc_tick_t id = static_cast<TRI_voc_tick_t>(
          basics::StringUtils::uint64(idSlice.copyString()));

      // database is deleted, skip it!
      LOG_TOPIC("43cbc", DEBUG, arangodb::Logger::STARTUP) << "found dropped database " << id;

      dropDatabase(id);
      continue;
    }

    // name
    VPackSlice nameSlice = slice.get("name");
    if (!nameSlice.isString()) {
      LOG_TOPIC("96ffc", ERR, arangodb::Logger::STARTUP)
          << "found invalid database declaration with non-string name: "
          << slice.toJson();
      THROW_ARANGO_EXCEPTION(TRI_ERROR_ARANGO_ILLEGAL_PARAMETER_FILE);
    }

    result.add(slice);
  }
  result.close();
}

void RocksDBEngine::getCollectionInfo(TRI_vocbase_t& vocbase, TRI_voc_cid_t cid,
                                      arangodb::velocypack::Builder& builder,
                                      bool includeIndexes, TRI_voc_tick_t maxTick) {
  builder.openObject();

  // read collection info from database
  RocksDBKey key;

  key.constructCollection(vocbase.id(), cid);

  rocksdb::PinnableSlice value;
  rocksdb::ReadOptions options;
  rocksdb::Status res =
      _db->Get(options, RocksDBColumnFamily::definitions(), key.string(), &value);
  auto result = rocksutils::convertStatus(res);

  if (result.errorNumber() != TRI_ERROR_NO_ERROR) {
    THROW_ARANGO_EXCEPTION(result);
  }

  VPackSlice fullParameters = RocksDBValue::data(value);

  builder.add("parameters", fullParameters);

  if (includeIndexes) {
    // dump index information
    VPackSlice indexes = fullParameters.get("indexes");
    builder.add(VPackValue("indexes"));
    builder.openArray();

    if (indexes.isArray()) {
      for (auto const idx : VPackArrayIterator(indexes)) {
        // This is only allowed to contain user-defined indexes.
        // So we have to exclude Primary + Edge Types
        auto type = idx.get(StaticStrings::IndexType);
        TRI_ASSERT(type.isString());

        if (!type.isEqualString("primary") && !type.isEqualString("edge")) {
          builder.add(idx);
        }
      }
    }

    builder.close();
  }

  builder.close();
}

int RocksDBEngine::getCollectionsAndIndexes(TRI_vocbase_t& vocbase,
                                            arangodb::velocypack::Builder& result,
                                            bool wasCleanShutdown, bool isUpgrade) {
  rocksdb::ReadOptions readOptions;
  std::unique_ptr<rocksdb::Iterator> iter(
      _db->NewIterator(readOptions, RocksDBColumnFamily::definitions()));

  result.openArray();

  auto rSlice = rocksDBSlice(RocksDBEntryType::Collection);

  for (iter->Seek(rSlice); iter->Valid() && iter->key().starts_with(rSlice); iter->Next()) {
    if (vocbase.id() != RocksDBKey::databaseId(iter->key())) {
      continue;
    }

    auto slice = VPackSlice(reinterpret_cast<uint8_t const*>(iter->value().data()));

    if (arangodb::basics::VelocyPackHelper::readBooleanValue(slice, StaticStrings::DataSourceDeleted,
                                                             false)) {
      continue;
    }

    result.add(slice);
  }

  result.close();

  return TRI_ERROR_NO_ERROR;
}

int RocksDBEngine::getViews(TRI_vocbase_t& vocbase, arangodb::velocypack::Builder& result) {
  auto bounds = RocksDBKeyBounds::DatabaseViews(vocbase.id());
  rocksdb::Slice upper = bounds.end();
  rocksdb::ColumnFamilyHandle* cf = RocksDBColumnFamily::definitions();

  rocksdb::ReadOptions ro;
  ro.iterate_upper_bound = &upper;

  std::unique_ptr<rocksdb::Iterator> iter(_db->NewIterator(ro, cf));
  result.openArray();
  for (iter->Seek(bounds.start()); iter->Valid(); iter->Next()) {
    TRI_ASSERT(iter->key().compare(bounds.end()) < 0);
    auto slice = VPackSlice(reinterpret_cast<uint8_t const*>(iter->value().data()));

    LOG_TOPIC("e3bcd", TRACE, Logger::VIEWS) << "got view slice: " << slice.toJson();

    if (arangodb::basics::VelocyPackHelper::readBooleanValue(slice, StaticStrings::DataSourceDeleted,
                                                             false)) {
      continue;
    }

    result.add(slice);
  }

  result.close();

  return TRI_ERROR_NO_ERROR;
}

std::string RocksDBEngine::versionFilename(TRI_voc_tick_t id) const {
  return _basePath + TRI_DIR_SEPARATOR_CHAR + "VERSION-" + std::to_string(id);
}

void RocksDBEngine::cleanupReplicationContexts() {
  if (_replicationManager != nullptr) {
    _replicationManager->dropAll();
  }
}

VPackBuilder RocksDBEngine::getReplicationApplierConfiguration(TRI_vocbase_t& vocbase,
                                                               int& status) {
  RocksDBKey key;

  key.constructReplicationApplierConfig(vocbase.id());

  return getReplicationApplierConfiguration(key, status);
}

VPackBuilder RocksDBEngine::getReplicationApplierConfiguration(int& status) {
  RocksDBKey key;
  key.constructReplicationApplierConfig(databaseIdForGlobalApplier);
  return getReplicationApplierConfiguration(key, status);
}

VPackBuilder RocksDBEngine::getReplicationApplierConfiguration(RocksDBKey const& key,
                                                               int& status) {
  rocksdb::PinnableSlice value;

  auto db = rocksutils::globalRocksDB();
  auto opts = rocksdb::ReadOptions();
  auto s = db->Get(opts, RocksDBColumnFamily::definitions(), key.string(), &value);
  if (!s.ok()) {
    status = TRI_ERROR_FILE_NOT_FOUND;
    return arangodb::velocypack::Builder();
  }

  status = TRI_ERROR_NO_ERROR;
  VPackBuilder builder;
  builder.add(RocksDBValue::data(value));
  return builder;
}

int RocksDBEngine::removeReplicationApplierConfiguration(TRI_vocbase_t& vocbase) {
  RocksDBKey key;

  key.constructReplicationApplierConfig(vocbase.id());

  return removeReplicationApplierConfiguration(key);
}

int RocksDBEngine::removeReplicationApplierConfiguration() {
  RocksDBKey key;
  key.constructReplicationApplierConfig(databaseIdForGlobalApplier);
  return removeReplicationApplierConfiguration(key);
}

int RocksDBEngine::removeReplicationApplierConfiguration(RocksDBKey const& key) {
  auto status = rocksutils::globalRocksDBRemove(RocksDBColumnFamily::definitions(),
                                                key.string());
  if (!status.ok()) {
    return status.errorNumber();
  }

  return TRI_ERROR_NO_ERROR;
}

int RocksDBEngine::saveReplicationApplierConfiguration(TRI_vocbase_t& vocbase,
                                                       velocypack::Slice slice, bool doSync) {
  RocksDBKey key;

  key.constructReplicationApplierConfig(vocbase.id());

  return saveReplicationApplierConfiguration(key, slice, doSync);
}

int RocksDBEngine::saveReplicationApplierConfiguration(arangodb::velocypack::Slice slice,
                                                       bool doSync) {
  RocksDBKey key;
  key.constructReplicationApplierConfig(databaseIdForGlobalApplier);
  return saveReplicationApplierConfiguration(key, slice, doSync);
}

int RocksDBEngine::saveReplicationApplierConfiguration(RocksDBKey const& key,
                                                       arangodb::velocypack::Slice slice,
                                                       bool doSync) {
  auto value = RocksDBValue::ReplicationApplierConfig(slice);

  auto status = rocksutils::globalRocksDBPut(RocksDBColumnFamily::definitions(),
                                             key.string(), value.string());
  if (!status.ok()) {
    return status.errorNumber();
  }

  return TRI_ERROR_NO_ERROR;
}

// database, collection and index management
// -----------------------------------------

std::unique_ptr<TRI_vocbase_t> RocksDBEngine::openDatabase(arangodb::velocypack::Slice const& args,
                                                           bool isUpgrade, bool isVersionCheck, int& status) {
  VPackSlice idSlice = args.get("id");
  TRI_voc_tick_t id =
      static_cast<TRI_voc_tick_t>(basics::StringUtils::uint64(idSlice.copyString()));
  std::string const name = args.get("name").copyString();

  status = TRI_ERROR_NO_ERROR;

  return openExistingDatabase(id, name, true, isUpgrade, isVersionCheck);
}

std::unique_ptr<TRI_vocbase_t> RocksDBEngine::createDatabase(
    TRI_voc_tick_t id, arangodb::velocypack::Slice const& args, int& status) {
  status = TRI_ERROR_NO_ERROR;

  return std::make_unique<TRI_vocbase_t>(TRI_VOCBASE_TYPE_NORMAL, id,
                                         args.get("name").copyString());
}

int RocksDBEngine::writeCreateDatabaseMarker(TRI_voc_tick_t id, VPackSlice const& slice) {
  Result res = writeDatabaseMarker(id, slice, RocksDBLogValue::DatabaseCreate(id));
  return res.errorNumber();
}

Result RocksDBEngine::writeDatabaseMarker(TRI_voc_tick_t id, VPackSlice const& slice,
                                          RocksDBLogValue&& logValue) {
  RocksDBKey key;
  key.constructDatabase(id);
  auto value = RocksDBValue::Database(slice);
  rocksdb::WriteOptions wo;

  // Write marker + key into RocksDB inside one batch
  rocksdb::WriteBatch batch;
  batch.PutLogData(logValue.slice());
  batch.Put(RocksDBColumnFamily::definitions(), key.string(), value.string());
  rocksdb::Status res = _db->GetRootDB()->Write(wo, &batch);
  return rocksutils::convertStatus(res);
}

int RocksDBEngine::writeCreateCollectionMarker(TRI_voc_tick_t databaseId,
                                               TRI_voc_cid_t cid, VPackSlice const& slice,
                                               RocksDBLogValue&& logValue) {
  rocksdb::DB* db = _db->GetRootDB();

  RocksDBKey key;
  key.constructCollection(databaseId, cid);
  auto value = RocksDBValue::Collection(slice);

  rocksdb::WriteOptions wo;
  // Write marker + key into RocksDB inside one batch
  rocksdb::WriteBatch batch;
  if (logValue.slice().size() > 0) {
    batch.PutLogData(logValue.slice());
  }
  batch.Put(RocksDBColumnFamily::definitions(), key.string(), value.string());
  rocksdb::Status res = db->Write(wo, &batch);

  auto result = rocksutils::convertStatus(res);
  return result.errorNumber();
}

void RocksDBEngine::prepareDropDatabase(TRI_vocbase_t& vocbase,
                                        bool useWriteMarker, int& status) {
  VPackBuilder builder;

  builder.openObject();
  builder.add("id", velocypack::Value(std::to_string(vocbase.id())));
  builder.add("name", velocypack::Value(vocbase.name()));
  builder.add("deleted", VPackValue(true));
  builder.close();

  auto log = RocksDBLogValue::DatabaseDrop(vocbase.id());
  auto res = writeDatabaseMarker(vocbase.id(), builder.slice(), std::move(log));

  status = res.errorNumber();
}

Result RocksDBEngine::dropDatabase(TRI_vocbase_t& database) {
  replicationManager()->drop(&database);

  return dropDatabase(database.id());
}

void RocksDBEngine::waitUntilDeletion(TRI_voc_tick_t /* id */, bool /* force */, int& status) {
  // can delete databases instantly
  status = TRI_ERROR_NO_ERROR;
}

// current recovery state
RecoveryState RocksDBEngine::recoveryState() noexcept {
  return RocksDBRecoveryManager::instance()->recoveryState();
}

// current recovery tick
TRI_voc_tick_t RocksDBEngine::recoveryTick() noexcept {
  return TRI_voc_tick_t(RocksDBRecoveryManager::instance()->recoveryTick());
}

void RocksDBEngine::recoveryDone(TRI_vocbase_t& vocbase) {}

std::string RocksDBEngine::createCollection(TRI_vocbase_t& vocbase,
                                            LogicalCollection const& collection) {
  const TRI_voc_cid_t cid = collection.id();
  TRI_ASSERT(cid != 0);

  auto builder = collection.toVelocyPackIgnore(
      {"path", "statusString"},
      LogicalDataSource::makeFlags(LogicalDataSource::Serialize::Detailed,
                                   LogicalDataSource::Serialize::ForPersistence,
                                   LogicalDataSource::Serialize::IncludeInProgress));
  TRI_UpdateTickServer(static_cast<TRI_voc_tick_t>(cid));

  int res =
      writeCreateCollectionMarker(vocbase.id(), cid, builder.slice(),
                                  RocksDBLogValue::CollectionCreate(vocbase.id(), cid));

  if (res != TRI_ERROR_NO_ERROR) {
    THROW_ARANGO_EXCEPTION(res);
  }

#ifdef ARANGODB_ENABLE_MAINTAINER_MODE
  auto* rcoll = toRocksDBCollection(collection.getPhysical());

  TRI_ASSERT(rcoll->numberDocuments() == 0);
#endif

  return std::string();  // no need to return a path
}

arangodb::Result RocksDBEngine::persistCollection(TRI_vocbase_t& vocbase,
                                                  LogicalCollection const& collection) {
  return {};
}

arangodb::Result RocksDBEngine::dropCollection(TRI_vocbase_t& vocbase,
                                               LogicalCollection& collection) {
  auto* coll = toRocksDBCollection(collection);
  bool const prefixSameAsStart = true;
  bool const useRangeDelete = coll->numberDocuments() >= 32 * 1024;

  rocksdb::DB* db = _db->GetRootDB();

  // If we get here the collection is safe to drop.
  //
  // This uses the following workflow:
  // 1. Persist the drop.
  //   * if this fails the collection will remain!
  //   * if this succeeds the collection is gone from user point
  // 2. Drop all Documents
  //   * If this fails we give up => We have data-garbage in RocksDB, Collection
  //   is gone.
  // 3. Drop all Indexes
  //   * If this fails we give up => We have data-garbage in RocksDB, Collection
  //   is gone.
  // 4. If all succeeds we do not have data-garbage, all is gone.
  //
  // (NOTE: The above fails can only occur on full HDD or Machine dying. No
  // write conflicts possible)

  TRI_ASSERT(collection.status() == TRI_VOC_COL_STATUS_DELETED);

  // Prepare collection remove batch
  rocksdb::WriteBatch batch;
  RocksDBLogValue logValue =
      RocksDBLogValue::CollectionDrop(vocbase.id(), collection.id(),
                                      arangodb::velocypack::StringRef(collection.guid()));
  batch.PutLogData(logValue.slice());

  RocksDBKey key;
  key.constructCollection(vocbase.id(), collection.id());
  batch.Delete(RocksDBColumnFamily::definitions(), key.string());

  rocksdb::WriteOptions wo;
  rocksdb::Status s = db->Write(wo, &batch);

  // TODO FAILURE Simulate !res.ok()
  if (!s.ok()) {
    // Persisting the drop failed. Do NOT drop collection.
    return rocksutils::convertStatus(s);
  }

  // Now Collection is gone.
  // Cleanup data-mess

  // Unregister collection metadata
  Result res = RocksDBCollectionMeta::deleteCollectionMeta(db, coll->objectId());
  if (res.fail()) {
    LOG_TOPIC("2c890", ERR, Logger::ENGINES) << "error removing collection meta-data: "
                                    << res.errorMessage();  // continue regardless
  }

  // remove from map
  {
    WRITE_LOCKER(guard, _mapLock);
    _collectionMap.erase(coll->objectId());
  }

  // delete indexes, RocksDBIndex::drop() has its own check
  std::vector<std::shared_ptr<Index>> vecShardIndex = coll->getIndexes();
  TRI_ASSERT(!vecShardIndex.empty());

  for (auto& index : vecShardIndex) {
    RocksDBIndex* ridx = static_cast<RocksDBIndex*>(index.get());
    res = RocksDBCollectionMeta::deleteIndexEstimate(db, ridx->objectId());
    if (res.fail()) {
      LOG_TOPIC("f2d51", WARN, Logger::ENGINES)
          << "could not delete index estimate: " << res.errorMessage();
    }

    auto dropRes = index->drop().errorNumber();

    if (dropRes != TRI_ERROR_NO_ERROR) {
      // We try to remove all indexed values.
      // If it does not work they cannot be accessed any more and leaked.
      // User View remains consistent.
      LOG_TOPIC("97176", ERR, Logger::ENGINES)
          << "unable to drop index: " << TRI_errno_string(dropRes);
      //      return TRI_ERROR_NO_ERROR;
    }
  }

  // delete documents
  RocksDBKeyBounds bounds = RocksDBKeyBounds::CollectionDocuments(coll->objectId());
  auto result = rocksutils::removeLargeRange(db, bounds, prefixSameAsStart, useRangeDelete);

  if (result.fail()) {
    // We try to remove all documents.
    // If it does not work they cannot be accessed any more and leaked.
    // User View remains consistent.
    return TRI_ERROR_NO_ERROR;
  }

#ifdef ARANGODB_ENABLE_MAINTAINER_MODE
  // check if documents have been deleted
  size_t numDocs = rocksutils::countKeyRange(rocksutils::globalRocksDB(), bounds, true);

  if (numDocs > 0) {
    std::string errorMsg(
        "deletion check in collection drop failed - not all documents in the "
        "index have been deleted. remaining: ");
    errorMsg.append(std::to_string(numDocs));
    THROW_ARANGO_EXCEPTION_MESSAGE(TRI_ERROR_INTERNAL, errorMsg);
  }
#endif

  // run compaction for data only if collection contained a considerable
  // amount of documents. otherwise don't run compaction, because it will
  // slow things down a lot, especially during tests that create/drop LOTS
  // of collections
  if (useRangeDelete) {
    coll->compact();
  }

  // if we get here all documents / indexes are gone.
  // We have no data garbage left.
  return Result();
}

void RocksDBEngine::destroyCollection(TRI_vocbase_t& /*vocbase*/, LogicalCollection& /*collection*/
) {
  // not required
}

void RocksDBEngine::changeCollection(TRI_vocbase_t& vocbase,
                                     LogicalCollection const& collection, bool doSync) {
  auto builder = collection.toVelocyPackIgnore(
      {"path", "statusString"},
      LogicalDataSource::makeFlags(LogicalDataSource::Serialize::Detailed,
                                   LogicalDataSource::Serialize::ForPersistence,
                                   LogicalDataSource::Serialize::IncludeInProgress));
  int res =
      writeCreateCollectionMarker(vocbase.id(), collection.id(), builder.slice(),
                                  RocksDBLogValue::CollectionChange(vocbase.id(),
                                                                    collection.id()));

  if (res != TRI_ERROR_NO_ERROR) {
    THROW_ARANGO_EXCEPTION(res);
  }
}

arangodb::Result RocksDBEngine::renameCollection(TRI_vocbase_t& vocbase,
                                                 LogicalCollection const& collection,
                                                 std::string const& oldName) {
  auto builder = collection.toVelocyPackIgnore(
      {"path", "statusString"},
      LogicalDataSource::makeFlags(LogicalDataSource::Serialize::Detailed,
                                   LogicalDataSource::Serialize::ForPersistence,
                                   LogicalDataSource::Serialize::IncludeInProgress));
  int res = writeCreateCollectionMarker(
      vocbase.id(), collection.id(), builder.slice(),
      RocksDBLogValue::CollectionRename(vocbase.id(), collection.id(), arangodb::velocypack::StringRef(oldName)));

  return arangodb::Result(res);
}

void RocksDBEngine::unloadCollection(TRI_vocbase_t& /*vocbase*/, LogicalCollection& collection) {
  collection.setStatus(TRI_VOC_COL_STATUS_UNLOADED);
}

Result RocksDBEngine::createView(TRI_vocbase_t& vocbase, TRI_voc_cid_t id,
                                 arangodb::LogicalView const& view) {
#ifdef ARANGODB_ENABLE_MAINTAINER_MODE
  LOG_TOPIC("0bad8", DEBUG, Logger::ENGINES) << "RocksDBEngine::createView";
#endif
  rocksdb::WriteBatch batch;
  rocksdb::WriteOptions wo;

  RocksDBKey key;
  key.constructView(vocbase.id(), id);
  RocksDBLogValue logValue = RocksDBLogValue::ViewCreate(vocbase.id(), id);

  VPackBuilder props;

  props.openObject();
  view.properties(props,
                  LogicalDataSource::makeFlags(LogicalDataSource::Serialize::Detailed,
                                               LogicalDataSource::Serialize::ForPersistence,
                                               LogicalDataSource::Serialize::IncludeInProgress));
  props.close();

  RocksDBValue const value = RocksDBValue::View(props.slice());

  // Write marker + key into RocksDB inside one batch
  batch.PutLogData(logValue.slice());
  batch.Put(RocksDBColumnFamily::definitions(), key.string(), value.string());

  auto res = _db->Write(wo, &batch);

  LOG_TOPIC_IF("cac6a", TRACE, Logger::VIEWS, !res.ok())
      << "could not create view: " << res.ToString();

  return rocksutils::convertStatus(res);
}

arangodb::Result RocksDBEngine::dropView(TRI_vocbase_t const& vocbase,
                                         LogicalView const& view) {
#ifdef ARANGODB_ENABLE_MAINTAINER_MODE
  LOG_TOPIC("fa6e5", DEBUG, Logger::ENGINES) << "RocksDBEngine::dropView";
#endif
  VPackBuilder builder;

  builder.openObject();
  view.properties(builder,
                  LogicalDataSource::makeFlags(LogicalDataSource::Serialize::Detailed,
                                               LogicalDataSource::Serialize::ForPersistence,
                                               LogicalDataSource::Serialize::IncludeInProgress));
  builder.close();

  auto logValue =
      RocksDBLogValue::ViewDrop(vocbase.id(), view.id(), arangodb::velocypack::StringRef(view.guid()));
  RocksDBKey key;
  key.constructView(vocbase.id(), view.id());

  rocksdb::WriteBatch batch;
  batch.PutLogData(logValue.slice());
  batch.Delete(RocksDBColumnFamily::definitions(), key.string());

  rocksdb::WriteOptions wo;
  auto res = _db->GetRootDB()->Write(wo, &batch);
  LOG_TOPIC_IF("fcd22", TRACE, Logger::VIEWS, !res.ok())
      << "could not create view: " << res.ToString();
  return rocksutils::convertStatus(res);
}

void RocksDBEngine::destroyView(TRI_vocbase_t const& /*vocbase*/, LogicalView const& /*view*/
                                ) noexcept {
  // nothing to do here
#ifdef ARANGODB_ENABLE_MAINTAINER_MODE
  LOG_TOPIC("5d5f7", DEBUG, Logger::ENGINES) << "RocksDBEngine::destroyView";
#endif
}

Result RocksDBEngine::changeView(TRI_vocbase_t& vocbase,
                                 arangodb::LogicalView const& view, bool /*doSync*/
) {
#ifdef ARANGODB_ENABLE_MAINTAINER_MODE
  LOG_TOPIC("405da", DEBUG, Logger::ENGINES) << "RocksDBEngine::changeView";
#endif
  if (inRecovery()) {
    // nothing to do
    return {};
  }

  RocksDBKey key;

  key.constructView(vocbase.id(), view.id());

  VPackBuilder infoBuilder;

  infoBuilder.openObject();
  view.properties(infoBuilder,
                  LogicalDataSource::makeFlags(LogicalDataSource::Serialize::Detailed,
                                               LogicalDataSource::Serialize::ForPersistence,
                                               LogicalDataSource::Serialize::IncludeInProgress));
  infoBuilder.close();

  RocksDBLogValue log = RocksDBLogValue::ViewChange(vocbase.id(), view.id());
  RocksDBValue const value = RocksDBValue::View(infoBuilder.slice());

  rocksdb::WriteBatch batch;
  rocksdb::WriteOptions wo;  // TODO: check which options would make sense
  rocksdb::Status s;

  s = batch.PutLogData(log.slice());

  if (!s.ok()) {
    LOG_TOPIC("6d6a4", TRACE, Logger::VIEWS)
        << "failed to write change view marker " << s.ToString();
    return rocksutils::convertStatus(s);
  }

  s = batch.Put(RocksDBColumnFamily::definitions(), key.string(), value.string());

  if (!s.ok()) {
    LOG_TOPIC("ebb58", TRACE, Logger::VIEWS)
        << "failed to write change view marker " << s.ToString();
    return rocksutils::convertStatus(s);
  }
  auto db = rocksutils::globalRocksDB();
  auto res = db->Write(wo, &batch);
  LOG_TOPIC_IF("6ee8a", TRACE, Logger::VIEWS, !res.ok())
      << "could not change view: " << res.ToString();
  return rocksutils::convertStatus(res);
}

void RocksDBEngine::signalCleanup(TRI_vocbase_t& vocbase) {
  // nothing to do here
}

int RocksDBEngine::shutdownDatabase(TRI_vocbase_t& vocbase) {
  return TRI_ERROR_NO_ERROR;
}

/// @brief Add engine-specific optimizer rules
void RocksDBEngine::addOptimizerRules() {
  RocksDBOptimizerRules::registerResources();
}

/// @brief Add engine-specific V8 functions
void RocksDBEngine::addV8Functions() {
  // there are no specific V8 functions here
  RocksDBV8Functions::registerResources();
}

/// @brief Add engine-specific REST handlers
void RocksDBEngine::addRestHandlers(rest::RestHandlerFactory& handlerFactory) {
  RocksDBRestHandlers::registerResources(&handlerFactory);
}

void RocksDBEngine::addCollectionMapping(uint64_t objectId, TRI_voc_tick_t did,
                                         TRI_voc_cid_t cid) {
  if (objectId != 0) {
    WRITE_LOCKER(guard, _mapLock);
#ifdef ARANGODB_ENABLE_MAINTAINER_MODE
    auto it = _collectionMap.find(objectId);
    if (it != _collectionMap.end()) {
      TRI_ASSERT(it->second.first == did);
      TRI_ASSERT(it->second.second == cid);
    }
#endif
    _collectionMap[objectId] = std::make_pair(did, cid);
  }
}

std::vector<std::pair<TRI_voc_tick_t, TRI_voc_cid_t>> RocksDBEngine::collectionMappings() const {
  std::vector<std::pair<TRI_voc_tick_t, TRI_voc_cid_t>> res;
  READ_LOCKER(guard, _mapLock);
  for (auto const& it : _collectionMap) {
    res.emplace_back(it.second.first, it.second.second);
  }
  return res;
}

void RocksDBEngine::addIndexMapping(uint64_t objectId, TRI_voc_tick_t did,
                                    TRI_voc_cid_t cid, TRI_idx_iid_t iid) {
  if (objectId != 0) {
    WRITE_LOCKER(guard, _mapLock);
#ifdef ARANGODB_ENABLE_MAINTAINER_MODE
    auto it = _indexMap.find(objectId);
    if (it != _indexMap.end()) {
      TRI_ASSERT(std::get<0>(it->second) == did);
      TRI_ASSERT(std::get<1>(it->second) == cid);
      TRI_ASSERT(std::get<2>(it->second) == iid);
    }
#endif
    _indexMap[objectId] = std::make_tuple(did, cid, iid);
  }
}

void RocksDBEngine::removeIndexMapping(uint64_t objectId) {
  if (objectId != 0) {
    WRITE_LOCKER(guard, _mapLock);
    _indexMap.erase(objectId);
  }
}

RocksDBEngine::CollectionPair RocksDBEngine::mapObjectToCollection(uint64_t objectId) const {
  READ_LOCKER(guard, _mapLock);
  auto it = _collectionMap.find(objectId);
  if (it == _collectionMap.end()) {
    return {0, 0};
  }
  return it->second;
}

RocksDBEngine::IndexTriple RocksDBEngine::mapObjectToIndex(uint64_t objectId) const {
  READ_LOCKER(guard, _mapLock);
  auto it = _indexMap.find(objectId);
  if (it == _indexMap.end()) {
    return RocksDBEngine::IndexTriple(0, 0, 0);
  }
  return it->second;
}

/// @brief return a list of the currently open WAL files
std::vector<std::string> RocksDBEngine::currentWalFiles() const {
  rocksdb::VectorLogPtr files;
  std::vector<std::string> names;

  auto status = _db->GetSortedWalFiles(files);
  if (!status.ok()) {
    return names;  // TODO: error here?
  }

  for (size_t current = 0; current < files.size(); current++) {
    auto f = files[current].get();
    try {
      names.push_back(f->PathName());
    } catch (...) {
      return names;
    }
  }

  return names;
}

Result RocksDBEngine::flushWal(bool waitForSync, bool waitForCollector,
                               bool /*writeShutdownFile*/) {
  if (_syncThread) {
    // _syncThread may be a nullptr, in case automatic syncing is turned off
    _syncThread->syncWal();
  }

  if (waitForCollector) {
    rocksdb::FlushOptions flushOptions;
    flushOptions.wait = waitForSync;

    for (auto cf : RocksDBColumnFamily::_allHandles) {
      rocksdb::Status status = _db->GetBaseDB()->Flush(flushOptions, cf);
      if (!status.ok()) {
        return rocksutils::convertStatus(status);
      }
    }
  }
  return Result();
}

void RocksDBEngine::waitForEstimatorSync(std::chrono::milliseconds maxWaitTime) {
  auto start = std::chrono::high_resolution_clock::now();
  auto beginSeq = _db->GetLatestSequenceNumber();

  while (std::chrono::high_resolution_clock::now() - start < maxWaitTime) {
    if (_settingsManager->earliestSeqNeeded() >= beginSeq) {
      // all synced up!
      break;
    }
    std::this_thread::sleep_for(std::chrono::milliseconds(50));
  }
}

Result RocksDBEngine::registerRecoveryHelper(std::shared_ptr<RocksDBRecoveryHelper> helper) {
  try {
    _recoveryHelpers.emplace_back(helper);
  } catch (std::bad_alloc const&) {
    return {TRI_ERROR_OUT_OF_MEMORY};
  }

  return {TRI_ERROR_NO_ERROR};
}

std::vector<std::shared_ptr<RocksDBRecoveryHelper>> const& RocksDBEngine::recoveryHelpers() {
  return _recoveryHelpers;
}

void RocksDBEngine::determinePrunableWalFiles(TRI_voc_tick_t minTickExternal) {
  WRITE_LOCKER(lock, _walFileLock);
  TRI_voc_tick_t minTickToKeep = std::min(_useReleasedTick ? _releasedTick : std::numeric_limits<TRI_voc_tick_t>::max(), minTickExternal);

  // Retrieve the sorted list of all wal files with earliest file first
  rocksdb::VectorLogPtr files;
  auto status = _db->GetSortedWalFiles(files);
  if (!status.ok()) {
    LOG_TOPIC("078ef", INFO, Logger::ENGINES) << "could not get WAL files " << status.ToString();
    return;
  }

  uint64_t totalArchiveSize = 0;
  for (size_t current = 0; current < files.size(); current++) {
    auto const& f = files[current].get();

    if (f->Type() != rocksdb::WalFileType::kArchivedLogFile) {
      // we are only interested in files of the archive
      continue;
    }

    // determine the size of the archive only if it there is a cap on the archive size
    // otherwise we can save the underlying file access
    if (_maxWalArchiveSizeLimit > 0) {
      totalArchiveSize += f->SizeFileBytes();
    }

<<<<<<< HEAD
    if (f->StartSequence() < minTickToKeep) {
      // this file will be removed because it does not contain any data we
      // still need
      if (_prunableWalFiles.find(f->PathName()) == _prunableWalFiles.end()) {
        LOG_TOPIC("9f7a4", DEBUG, Logger::ENGINES)
            << "RocksDB WAL file '" << f->PathName() << "' with start sequence "
            << f->StartSequence() << " added to prunable list because it is not needed anymore";
        _prunableWalFiles.emplace(f->PathName(), TRI_microtime() + _pruneWaitTime);
=======
    // check if there is another WAL file coming after the currently-looked-at
    // There should be at least one live WAL file after it, however, let's be
    // paranoid and do a proper check. If there is at least one WAL file following,
    // we need to take its start tick into account as well, because the following
    // file's start tick can be assumed to be the end tick of the current file!
    if (f->StartSequence() < minTickToKeep &&
        current < files.size() - 1) {      
      auto const& n = files[current + 1].get();
      if (n->StartSequence() < minTickToKeep) {
        // this file will be removed because it does not contain any data we
        // still need
        if (_prunableWalFiles.find(f->PathName()) == _prunableWalFiles.end()) {
          LOG_TOPIC("9f7a4", DEBUG, Logger::ENGINES)
              << "RocksDB WAL file '" << f->PathName() << "' with start sequence "
              << f->StartSequence() << " added to prunable list because it is not needed anymore";
          _prunableWalFiles.emplace(f->PathName(), TRI_microtime() + _pruneWaitTime);
        }
>>>>>>> 0599a1c7
      }
    }
  }
  
  if (_maxWalArchiveSizeLimit == 0) {
    // size of the archive is not restricted. done!
    return;
  }

  // print current archive size
  LOG_TOPIC("8d71b", TRACE, Logger::ENGINES) << "total size of the RocksDB WAL file archive: " << totalArchiveSize;
    
  if (totalArchiveSize <= _maxWalArchiveSizeLimit) {
    // archive is smaller than allowed. all good
    return;
  }

  // we got more archived files than configured. time for purging some files!
  for (size_t current = 0; current < files.size(); current++) {
    auto const& f = files[current].get();

    if (f->Type() != rocksdb::WalFileType::kArchivedLogFile) {
      continue;
    }

    // force pruning
    bool doPrint = false;
    auto it = _prunableWalFiles.find(f->PathName());

    if (it == _prunableWalFiles.end()) {
      doPrint = true;
      // using an expiration time of -1.0 indicates the file is subject to deletion
      // because the archive outgrew the maximum allowed size
      _prunableWalFiles.emplace(f->PathName(), -1.0);
    } else {
      // file already in list. now set its expiration time to the past
      // so we are sure it will get deleted

      // using an expiration time of -1.0 indicates the file is subject to deletion
      // because the archive outgrew the maximum allowed size
      if ((*it).second > 0.0) {
        doPrint = true;
      }
      (*it).second = -1.0;
    }

    if (doPrint) {
      LOG_TOPIC("d9793", WARN, Logger::ENGINES)
          << "forcing removal of RocksDB WAL file '" << f->PathName() << "' with start sequence "
          << f->StartSequence() << " because of overflowing archive. configured maximum archive size is " << _maxWalArchiveSizeLimit << ", actual archive size is: " << totalArchiveSize;
    }

    TRI_ASSERT(totalArchiveSize >= f->SizeFileBytes());
    totalArchiveSize -= f->SizeFileBytes();

    if (totalArchiveSize <= _maxWalArchiveSizeLimit) {
      // got enough files to remove
      break;
    }
  }
}

RocksDBFilePurgePreventer RocksDBEngine::disallowPurging() noexcept {
  return RocksDBFilePurgePreventer(this);
}

RocksDBFilePurgeEnabler RocksDBEngine::startPurging() noexcept {
  return RocksDBFilePurgeEnabler(this);
}

void RocksDBEngine::pruneWalFiles() {
  // this struct makes sure that no other threads enter WAL tailing while we
  // are in here. If there are already other threads in WAL tailing while we
  // get here, we go on and only remove the WAL files that are really safe
  // to remove
  RocksDBFilePurgeEnabler purgeEnabler(rocksutils::globalRocksEngine()->startPurging());

  WRITE_LOCKER(lock, _walFileLock);

  // go through the map of WAL files that we have already and check if they are
  // "expired"
  for (auto it = _prunableWalFiles.begin(); it != _prunableWalFiles.end();
       /* no hoisting */) {
    // check if WAL file is expired
    bool deleteFile = false;

    if ((*it).second <= 0.0) {
      // file can be deleted because we outgrew the configured max archive size,
      // but only if there are no other threads currently inside the WAL tailing
      // section
      deleteFile = purgeEnabler.canPurge();
    } else if ((*it).second < TRI_microtime()) {
      // file has expired, and it is always safe to delete it
      deleteFile = true;
    }

    if (deleteFile) {
      LOG_TOPIC("68e4a", DEBUG, Logger::ENGINES)
          << "deleting RocksDB WAL file '" << (*it).first << "'";
      rocksdb::Status s;
      if (basics::FileUtils::exists(basics::FileUtils::buildFilename(_options.wal_dir, (*it).first))) {
        // only attempt file deletion if the file actually exists.
        // otherwise RocksDB may complain about non-existing files and log a big error message
        s = _db->DeleteFile((*it).first);
      } else {
        LOG_TOPIC("c2cc9", DEBUG, Logger::ROCKSDB)
            << "to-be-deleted RocksDB WAL file '" << (*it).first << "' does not exist. skipping deletion";
      }
      // apparently there is a case where a file was already deleted
      // but is still in _prunableWalFiles. In this case we get an invalid
      // argument response.
      if (s.ok() || s.IsInvalidArgument()) {
        it = _prunableWalFiles.erase(it);
        continue;
      }
    }

    // cannot delete this file yet... must forward iterator to prevent an
    // endless loop
    ++it;
  }
}

Result RocksDBEngine::dropDatabase(TRI_voc_tick_t id) {
  using namespace rocksutils;
  arangodb::Result res;
  rocksdb::WriteOptions wo;
  rocksdb::DB* db = _db->GetRootDB();

  // remove view definitions
  res = rocksutils::removeLargeRange(db, RocksDBKeyBounds::DatabaseViews(id),
                                     true, /*rangeDel*/ false);
  if (res.fail()) {
    return res;
  }

#ifdef ARANGODB_ENABLE_MAINTAINER_MODE
  size_t numDocsLeft = 0;
#endif

  // remove collections
  auto dbBounds = RocksDBKeyBounds::DatabaseCollections(id);
  iterateBounds(dbBounds, [&](rocksdb::Iterator* it) {
    RocksDBKey key(it->key());
    RocksDBValue value(RocksDBEntryType::Collection, it->value());

    uint64_t const objectId =
        basics::VelocyPackHelper::stringUInt64(value.slice(), "objectId");

    auto const cnt = RocksDBCollectionMeta::loadCollectionCount(_db, objectId);
    uint64_t const numberDocuments = cnt._added - cnt._removed;
    bool const useRangeDelete = numberDocuments >= 32 * 1024;

    // remove indexes
    VPackSlice indexes = value.slice().get("indexes");
    if (indexes.isArray()) {
      for (auto const& it : VPackArrayIterator(indexes)) {
        // delete index documents
        uint64_t objectId =
            basics::VelocyPackHelper::stringUInt64(it, "objectId");
        res = RocksDBCollectionMeta::deleteIndexEstimate(db, objectId);
        if (res.fail()) {
          return;
        }

        TRI_ASSERT(it.get(StaticStrings::IndexType).isString());
        auto type = Index::type(it.get(StaticStrings::IndexType).copyString());
        bool unique =
            basics::VelocyPackHelper::getBooleanValue(it, StaticStrings::IndexUnique, false);

        RocksDBKeyBounds bounds = RocksDBIndex::getBounds(type, objectId, unique);
        // edge index drop fails otherwise
        bool const prefixSameAsStart = type != Index::TRI_IDX_TYPE_EDGE_INDEX;
        res = rocksutils::removeLargeRange(db, bounds, prefixSameAsStart, useRangeDelete);
        if (res.fail()) {
          return;
        }

#ifdef ARANGODB_ENABLE_MAINTAINER_MODE
        // check if documents have been deleted
        numDocsLeft += rocksutils::countKeyRange(db, bounds, prefixSameAsStart);
#endif
      }
    }

    // delete documents
    RocksDBKeyBounds bounds = RocksDBKeyBounds::CollectionDocuments(objectId);
    res = rocksutils::removeLargeRange(db, bounds, true, useRangeDelete);
    if (res.fail()) {
      LOG_TOPIC("6dbc6", WARN, Logger::ENGINES)
          << "error deleting collection documents: '" << res.errorMessage() << "'";
      return;
    }
    // delete collection meta-data
    res = RocksDBCollectionMeta::deleteCollectionMeta(db, objectId);
    if (res.fail()) {
      LOG_TOPIC("484d0", WARN, Logger::ENGINES)
          << "error deleting collection metadata: '" << res.errorMessage() << "'";
      return;
    }
    // remove collection entry
    rocksdb::Status s =
        db->Delete(wo, RocksDBColumnFamily::definitions(), value.string());
    if (!s.ok()) {
      LOG_TOPIC("64b4e", WARN, Logger::ENGINES)
          << "error deleting collection definition: " << s.ToString();
      return;
    }

#ifdef ARANGODB_ENABLE_MAINTAINER_MODE
    // check if documents have been deleted
    numDocsLeft += rocksutils::countKeyRange(db, bounds, true);
#endif
  });

  if (res.fail()) {
    return res;
  }

  // remove database meta-data
  RocksDBKey key;
  key.constructDatabase(id);
  rocksdb::Status s = db->Delete(wo, RocksDBColumnFamily::definitions(), key.string());
  if (!s.ok()) {
    LOG_TOPIC("9948c", WARN, Logger::ENGINES)
        << "error deleting database definition: " << s.ToString();
  }

  // remove VERSION file for database. it's not a problem when this fails
  // because it will simply remain there and be ignored on subsequent starts
  TRI_UnlinkFile(versionFilename(id).c_str());

#ifdef ARANGODB_ENABLE_MAINTAINER_MODE
  if (numDocsLeft > 0) {
    std::string errorMsg(
        "deletion check in drop database failed - not all documents have been "
        "deleted. remaining: ");
    errorMsg.append(std::to_string(numDocsLeft));
    THROW_ARANGO_EXCEPTION_MESSAGE(TRI_ERROR_INTERNAL, errorMsg);
  }
#endif

  return res;
}

bool RocksDBEngine::systemDatabaseExists() {
  velocypack::Builder builder;
  getDatabases(builder);

  for (auto const& item : velocypack::ArrayIterator(builder.slice())) {
    if (item.get("name").copyString() == StaticStrings::SystemDatabase) {
      return true;
    }
  }
  return false;
}

void RocksDBEngine::addSystemDatabase() {
  // create system database entry
  TRI_voc_tick_t id = TRI_NewTickServer();
  VPackBuilder builder;
  builder.openObject();
  builder.add("id", VPackValue(std::to_string(id)));
  builder.add("name", VPackValue(StaticStrings::SystemDatabase));
  builder.add("deleted", VPackValue(false));
  builder.close();

  RocksDBLogValue log = RocksDBLogValue::DatabaseCreate(id);
  Result res = writeDatabaseMarker(id, builder.slice(), std::move(log));
  if (res.fail()) {
    LOG_TOPIC("8c26a", FATAL, arangodb::Logger::STARTUP)
        << "unable to write database marker: " << res.errorMessage();
    FATAL_ERROR_EXIT();
  }
}

/// @brief open an existing database. internal function
std::unique_ptr<TRI_vocbase_t> RocksDBEngine::openExistingDatabase(
    TRI_voc_tick_t id, std::string const& name, bool wasCleanShutdown, bool isUpgrade, bool isVersionCheck) {
  auto vocbase = std::make_unique<TRI_vocbase_t>(TRI_VOCBASE_TYPE_NORMAL, id, name);
  
  // scan the database path for views
  if (!isVersionCheck) {
    try {
      VPackBuilder builder;
      int res = getViews(*vocbase, builder);

      if (res != TRI_ERROR_NO_ERROR) {
        THROW_ARANGO_EXCEPTION(res);
      }

      VPackSlice const slice = builder.slice();
      TRI_ASSERT(slice.isArray());

      for (auto const& it : VPackArrayIterator(slice)) {
        TRI_ASSERT(!it.get("id").isNone());

        LogicalView::ptr view;
        auto res = LogicalView::instantiate(view, *vocbase, it);

        if (!res.ok()) {
          THROW_ARANGO_EXCEPTION(res);
        }

        if (!view) {
          THROW_ARANGO_EXCEPTION_MESSAGE( // exception
            TRI_ERROR_INTERNAL, // code
            std::string("failed to instantiate view in vocbase'") + vocbase->name() + "' from definition: " + it.toString()
          );
        }

        StorageEngine::registerView(*vocbase, view);

        view->open();
      }
    } catch (std::exception const& ex) {
      LOG_TOPIC("554b1", ERR, arangodb::Logger::ENGINES)
          << "error while opening database: " << ex.what();
      throw;
    } catch (...) {
      LOG_TOPIC("5933d", ERR, arangodb::Logger::ENGINES)
          << "error while opening database: unknown exception";
      throw;
    }
  }

  // scan the database path for collections
  try {
    VPackBuilder builder;
    int res = getCollectionsAndIndexes(*vocbase, builder, wasCleanShutdown, isUpgrade);

    if (res != TRI_ERROR_NO_ERROR) {
      THROW_ARANGO_EXCEPTION(res);
    }

    VPackSlice slice = builder.slice();
    TRI_ASSERT(slice.isArray());

    for (VPackSlice it : VPackArrayIterator(slice)) {
      // we found a collection that is still active
      TRI_ASSERT(!it.get("id").isNone() || !it.get("cid").isNone());
      auto uniqCol = std::make_shared<arangodb::LogicalCollection>(*vocbase, it, false);
      auto collection = uniqCol.get();
      TRI_ASSERT(collection != nullptr);

      auto phy = static_cast<RocksDBCollection*>(collection->getPhysical());
      TRI_ASSERT(phy != nullptr);
      phy->meta().deserializeMeta(_db, *collection);
      phy->loadInitialNumberDocuments();

      StorageEngine::registerCollection(*vocbase, uniqCol);
      LOG_TOPIC("39404", DEBUG, arangodb::Logger::ENGINES)
          << "added document collection '" << collection->name() << "'";
    }

    return vocbase;
  } catch (std::exception const& ex) {
    LOG_TOPIC("8d427", ERR, arangodb::Logger::ENGINES)
        << "error while opening database: " << ex.what();
    throw;
  } catch (...) {
    LOG_TOPIC("0268e", ERR, arangodb::Logger::ENGINES)
        << "error while opening database: unknown exception";
    throw;
  }
}

void RocksDBEngine::getStatistics(VPackBuilder& builder) const {
  // add int properties
  auto addInt = [&](std::string const& s) {
    std::string v;
    if (_db->GetProperty(s, &v)) {
      int64_t i = basics::StringUtils::int64(v);
      builder.add(s, VPackValue(i));
    }
  };

  // add string properties
  auto addStr = [&](std::string const& s) {
    std::string v;
    if (_db->GetProperty(s, &v)) {
      builder.add(s, VPackValue(v));
    }
  };

  // get string property from each column family and return sum;
  auto addIntAllCf = [&](std::string const& s) {
    int64_t sum = 0;
    for (auto cfh : RocksDBColumnFamily::_allHandles) {
      std::string v;
      if (_db->GetProperty(cfh, s, &v)) {
        int64_t temp=basics::StringUtils::int64(v);

        // -1 returned for somethings that are valid property but no value
        if (0 < temp) {
          sum += temp;
        } // if
      } // if
    } // for
    builder.add(s, VPackValue(sum));
  };

  // add column family properties
  auto addCf = [&](std::string const& name, rocksdb::ColumnFamilyHandle* c) {
    std::string v;
    builder.add(name, VPackValue(VPackValueType::Object));
    if (_db->GetProperty(c, rocksdb::DB::Properties::kCFStats, &v)) {
      builder.add("dbstats", VPackValue(v));
    }

    // re-add this line to count all keys in the column family (slow!!!)
    // builder.add("keys", VPackValue(rocksutils::countKeys(_db, c)));

    // estimate size on disk and in memtables
    uint64_t out = 0;
    rocksdb::Range r(rocksdb::Slice("\x00\x00\x00\x00\x00\x00\x00\x00", 8), rocksdb::Slice("\xff\xff\xff\xff\xff\xff\xff\xff\xff\xff\xff\xff\xff\xff\xff\xff",
                                                                                           16));

    _db->GetApproximateSizes(c, &r, 1, &out,
                             static_cast<uint8_t>(
                                 rocksdb::DB::SizeApproximationFlags::INCLUDE_MEMTABLES |
                                 rocksdb::DB::SizeApproximationFlags::INCLUDE_FILES));

    builder.add("memory", VPackValue(out));
    builder.close();
  };

  builder.openObject();
  for (int i = 0; i < _options.num_levels; ++i) {
    addIntAllCf(rocksdb::DB::Properties::kNumFilesAtLevelPrefix + std::to_string(i));
    // ratio needs new calculation with all cf, not a simple add operation
    addIntAllCf(rocksdb::DB::Properties::kCompressionRatioAtLevelPrefix + std::to_string(i));
  }
  // caution:  you must read rocksdb/db/interal_stats.cc carefully to
  //           determine if a property is for whole database or one column family
  addIntAllCf(rocksdb::DB::Properties::kNumImmutableMemTable);
  addIntAllCf(rocksdb::DB::Properties::kNumImmutableMemTableFlushed);
  addIntAllCf(rocksdb::DB::Properties::kMemTableFlushPending);
  addIntAllCf(rocksdb::DB::Properties::kCompactionPending);
  addInt(rocksdb::DB::Properties::kBackgroundErrors);
  addIntAllCf(rocksdb::DB::Properties::kCurSizeActiveMemTable);
  addIntAllCf(rocksdb::DB::Properties::kCurSizeAllMemTables);
  addIntAllCf(rocksdb::DB::Properties::kSizeAllMemTables);
  addIntAllCf(rocksdb::DB::Properties::kNumEntriesActiveMemTable);
  addIntAllCf(rocksdb::DB::Properties::kNumEntriesImmMemTables);
  addIntAllCf(rocksdb::DB::Properties::kNumDeletesActiveMemTable);
  addIntAllCf(rocksdb::DB::Properties::kNumDeletesImmMemTables);
  addIntAllCf(rocksdb::DB::Properties::kEstimateNumKeys);
  addIntAllCf(rocksdb::DB::Properties::kEstimateTableReadersMem);
  addInt(rocksdb::DB::Properties::kNumSnapshots);
  addInt(rocksdb::DB::Properties::kOldestSnapshotTime);
  addIntAllCf(rocksdb::DB::Properties::kNumLiveVersions);
  addInt(rocksdb::DB::Properties::kMinLogNumberToKeep);
  addIntAllCf(rocksdb::DB::Properties::kEstimateLiveDataSize);
  addIntAllCf(rocksdb::DB::Properties::kLiveSstFilesSize);
  addStr(rocksdb::DB::Properties::kDBStats);
  addStr(rocksdb::DB::Properties::kSSTables);
  addInt(rocksdb::DB::Properties::kNumRunningCompactions);
  addInt(rocksdb::DB::Properties::kNumRunningFlushes);
  addInt(rocksdb::DB::Properties::kIsFileDeletionsEnabled);
  addIntAllCf(rocksdb::DB::Properties::kEstimatePendingCompactionBytes);
  addInt(rocksdb::DB::Properties::kBaseLevel);
  addInt(rocksdb::DB::Properties::kBlockCacheCapacity);
  addInt(rocksdb::DB::Properties::kBlockCacheUsage);
  addInt(rocksdb::DB::Properties::kBlockCachePinnedUsage);
  addIntAllCf(rocksdb::DB::Properties::kTotalSstFilesSize);
  addInt(rocksdb::DB::Properties::kActualDelayedWriteRate);
  addInt(rocksdb::DB::Properties::kIsWriteStopped);

  if (_options.statistics) {
    for (auto const& stat : rocksdb::TickersNameMap) {
      builder.add(stat.second, VPackValue(_options.statistics->getTickerCount(stat.first)));
    }
  }

  cache::Manager* manager = CacheManagerFeature::MANAGER;
  if (manager != nullptr) {
    // cache turned on
    auto rates = manager->globalHitRates();
    builder.add("cache.limit", VPackValue(manager->globalLimit()));
    builder.add("cache.allocated", VPackValue(manager->globalAllocation()));
    // handle NaN
    builder.add("cache.hit-rate-lifetime",
                VPackValue(rates.first >= 0.0 ? rates.first : 0.0));
    builder.add("cache.hit-rate-recent",
                VPackValue(rates.second >= 0.0 ? rates.second : 0.0));
  } else {
    // cache turned off
    builder.add("cache.limit", VPackValue(0));
    builder.add("cache.allocated", VPackValue(0));
    // handle NaN
    builder.add("cache.hit-rate-lifetime", VPackValue(0));
    builder.add("cache.hit-rate-recent", VPackValue(0));
  }

  // print column family statistics
  //  warning: output format limits numbers to 3 digits of precision or less.
  builder.add("columnFamilies", VPackValue(VPackValueType::Object));
  addCf("definitions", RocksDBColumnFamily::definitions());
  addCf("documents", RocksDBColumnFamily::documents());
  addCf("primary", RocksDBColumnFamily::primary());
  addCf("edge", RocksDBColumnFamily::edge());
  addCf("vpack", RocksDBColumnFamily::vpack());
  addCf("geo", RocksDBColumnFamily::geo());
  addCf("fulltext", RocksDBColumnFamily::fulltext());
  builder.close();

  if (_listener) {
    builder.add("rocksdbengine.throttle.bps", VPackValue(_listener->GetThrottle()));
  } // if

  builder.close();
}

Result RocksDBEngine::handleSyncKeys(DatabaseInitialSyncer& syncer,
                                     LogicalCollection& col, std::string const& keysId) {
  return handleSyncKeysRocksDB(syncer, &col, keysId);
}

Result RocksDBEngine::createLoggerState(TRI_vocbase_t* vocbase, VPackBuilder& builder) {
  builder.openObject();  // Base
  rocksdb::SequenceNumber lastTick = _db->GetLatestSequenceNumber();

  // "state" part
  builder.add("state", VPackValue(VPackValueType::Object));  // open
  builder.add("running", VPackValue(true));
  builder.add("lastLogTick", VPackValue(std::to_string(lastTick)));
  builder.add("lastUncommittedLogTick", VPackValue(std::to_string(lastTick)));
  builder.add("totalEvents",
              VPackValue(lastTick));  // s.numEvents + s.numEventsSync
  builder.add("time", VPackValue(utilities::timeString()));
  builder.close();

  // "server" part
  builder.add("server", VPackValue(VPackValueType::Object));  // open
  builder.add("version", VPackValue(ARANGODB_VERSION));
  builder.add("serverId", VPackValue(std::to_string(ServerIdFeature::getId())));
  builder.add("engine", VPackValue(EngineName));  // "rocksdb"
  builder.close();

  // "clients" part
  builder.add("clients", VPackValue(VPackValueType::Array));  // open
  if (vocbase != nullptr) {    
    vocbase->replicationClients().toVelocyPack(builder);
  }
  builder.close();  // clients

  builder.close();  // base

  return Result{};
}

Result RocksDBEngine::createTickRanges(VPackBuilder& builder) {
  rocksdb::TransactionDB* tdb = rocksutils::globalRocksDB();
  rocksdb::VectorLogPtr walFiles;
  rocksdb::Status s = tdb->GetSortedWalFiles(walFiles);
  Result res = rocksutils::convertStatus(s);
  if (res.fail()) {
    return res;
  }

  builder.openArray();
  for (auto lfile = walFiles.begin(); lfile != walFiles.end(); ++lfile) {
    auto& logfile = *lfile;
    builder.openObject();
    // filename and state are already of type string
    builder.add("datafile", VPackValue(logfile->PathName()));
    if (logfile->Type() == rocksdb::WalFileType::kAliveLogFile) {
      builder.add("status", VPackValue("open"));
    } else if (logfile->Type() == rocksdb::WalFileType::kArchivedLogFile) {
      builder.add("status", VPackValue("collected"));
    }
    rocksdb::SequenceNumber min = logfile->StartSequence();
    builder.add("tickMin", VPackValue(std::to_string(min)));
    rocksdb::SequenceNumber max;
    if (std::next(lfile) != walFiles.end()) {
      max = (*std::next(lfile))->StartSequence();
    } else {
      max = tdb->GetLatestSequenceNumber();
    }
    builder.add("tickMax", VPackValue(std::to_string(max)));
    builder.close();
  }
  builder.close();
  return Result{};
}

Result RocksDBEngine::firstTick(uint64_t& tick) {
  Result res{};
  rocksdb::TransactionDB* tdb = rocksutils::globalRocksDB();
  rocksdb::VectorLogPtr walFiles;
  rocksdb::Status s = tdb->GetSortedWalFiles(walFiles);

  if (!s.ok()) {
    res = rocksutils::convertStatus(s);
    return res;
  }
  // read minium possible tick
  if (!walFiles.empty()) {
    tick = walFiles[0]->StartSequence();
  }
  return res;
}

Result RocksDBEngine::lastLogger(TRI_vocbase_t& vocbase,
                                 std::shared_ptr<transaction::Context> transactionContext,
                                 uint64_t tickStart, uint64_t tickEnd,
                                 std::shared_ptr<VPackBuilder>& builderSPtr) {
  bool includeSystem = true;
  size_t chunkSize = 32 * 1024 * 1024;  // TODO: determine good default value?

  // construct vocbase with proper handler
  auto builder = std::make_unique<VPackBuilder>(transactionContext->getVPackOptions());

  builder->openArray();

  RocksDBReplicationResult rep = rocksutils::tailWal(&vocbase, tickStart, tickEnd, chunkSize,
                                                     includeSystem, 0, *builder);

  builder->close();
  builderSPtr = std::move(builder);

  return std::move(rep).result();
}

WalAccess const* RocksDBEngine::walAccess() const {
  TRI_ASSERT(_walAccess);
  return _walAccess.get();
}

/// @brief get compression supported by RocksDB
std::string RocksDBEngine::getCompressionSupport() const {
  std::string result;

  for (auto const& type : rocksdb::GetSupportedCompressions()) {
    std::string out;
    rocksdb::GetStringFromCompressionType(&out, type);

    if (out.empty()) {
      continue;
    }
    if (!result.empty()) {
      result.append(", ");
    }
    result.append(out);
  }
  return result;
}

// management methods for synchronizing with external persistent stores
TRI_voc_tick_t RocksDBEngine::currentTick() const {
  return static_cast<TRI_voc_tick_t>(_db->GetLatestSequenceNumber());
}

TRI_voc_tick_t RocksDBEngine::releasedTick() const {
  READ_LOCKER(lock, _walFileLock);
  return _releasedTick;
}

void RocksDBEngine::releaseTick(TRI_voc_tick_t tick) {
  WRITE_LOCKER(lock, _walFileLock);
  if (tick > _releasedTick) {
    _releasedTick = tick;
  }
}

}  // namespace arangodb

// -----------------------------------------------------------------------------
// --SECTION--                                                       END-OF-FILE
// -----------------------------------------------------------------------------<|MERGE_RESOLUTION|>--- conflicted
+++ resolved
@@ -1745,16 +1745,6 @@
       totalArchiveSize += f->SizeFileBytes();
     }
 
-<<<<<<< HEAD
-    if (f->StartSequence() < minTickToKeep) {
-      // this file will be removed because it does not contain any data we
-      // still need
-      if (_prunableWalFiles.find(f->PathName()) == _prunableWalFiles.end()) {
-        LOG_TOPIC("9f7a4", DEBUG, Logger::ENGINES)
-            << "RocksDB WAL file '" << f->PathName() << "' with start sequence "
-            << f->StartSequence() << " added to prunable list because it is not needed anymore";
-        _prunableWalFiles.emplace(f->PathName(), TRI_microtime() + _pruneWaitTime);
-=======
     // check if there is another WAL file coming after the currently-looked-at
     // There should be at least one live WAL file after it, however, let's be
     // paranoid and do a proper check. If there is at least one WAL file following,
@@ -1772,7 +1762,6 @@
               << f->StartSequence() << " added to prunable list because it is not needed anymore";
           _prunableWalFiles.emplace(f->PathName(), TRI_microtime() + _pruneWaitTime);
         }
->>>>>>> 0599a1c7
       }
     }
   }
