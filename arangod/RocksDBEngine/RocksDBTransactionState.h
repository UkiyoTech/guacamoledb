--- conflicted
+++ resolved
@@ -148,10 +148,8 @@
   void trackIndexRemove(TRI_voc_cid_t cid, TRI_idx_iid_t idxObjectId, uint64_t hash);
   
   bool isOnlyExclusiveTransaction() const;
-<<<<<<< HEAD
+  
   bool isSingleTimeseriesTransaction() const;
-=======
->>>>>>> 563deebb
 
  private:
   /// @brief create a new rocksdb transaction
