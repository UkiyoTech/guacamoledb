--- conflicted
+++ resolved
@@ -121,9 +121,6 @@
       _iterator(),
       _bounds(RocksDBKeyBounds::PrimaryIndex(index->objectId())) {
   // acquire rocksdb transaction
-  RocksDBTransactionState* state = rocksutils::toRocksTransactionState(trx);
-  TRI_ASSERT(state != nullptr);
-
   RocksDBMethods* mthds = rocksutils::toRocksMethods(trx);
 
   // intentional copy of the read options 
@@ -131,7 +128,7 @@
   TRI_ASSERT(options.snapshot != nullptr);
   TRI_ASSERT(options.prefix_same_as_start);
   options.fill_cache = false;
-  _iterator = mthds->NewIterator(options);
+  _iterator = mthds->NewIterator(options, index->columnFamily());
 
   if (reverse) {
     _iterator->SeekForPrev(_bounds.end());
@@ -228,13 +225,8 @@
     LogicalCollection* collection, transaction::Methods* trx,
     ManagedDocumentResult* mmdr, RocksDBPrimaryIndex const* index)
     : IndexIterator(collection, trx, mmdr, index),
-<<<<<<< HEAD
       _cmp(index->comparator()),
-      _iterator(rocksutils::toRocksMethods(trx)->NewIterator()),
-=======
-      _cmp(index->_cmp),
       _iterator(),
->>>>>>> c34ebf8a
       _bounds(RocksDBKeyBounds::PrimaryIndex(index->objectId())),
       _total(0),
       _returned(0) {
@@ -247,7 +239,7 @@
   auto options = mthds->readOptions();
   TRI_ASSERT(options.snapshot != nullptr);
   options.fill_cache = false;
-  _iterator = mthds->NewIterator(options);
+  _iterator = mthds->NewIterator(options, index->columnFamily());
   
   _total = collection->numberDocuments(trx);
   uint64_t off = RandomGenerator::interval(_total - 1);
