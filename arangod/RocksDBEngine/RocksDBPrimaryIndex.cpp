////////////////////////////////////////////////////////////////////////////////
/// DISCLAIMER
///
/// Copyright 2014-2017 ArangoDB GmbH, Cologne, Germany
/// Copyright 2004-2014 triAGENS GmbH, Cologne, Germany
///
/// Licensed under the Apache License, Version 2.0 (the "License");
/// you may not use this file except in compliance with the License.
/// You may obtain a copy of the License at
///
///     http://www.apache.org/licenses/LICENSE-2.0
///
/// Unless required by applicable law or agreed to in writing, software
/// distributed under the License is distributed on an "AS IS" BASIS,
/// WITHOUT WARRANTIES OR CONDITIONS OF ANY KIND, either express or implied.
/// See the License for the specific language governing permissions and
/// limitations under the License.
///
/// Copyright holder is ArangoDB GmbH, Cologne, Germany
///
/// @author Jan Steemann
////////////////////////////////////////////////////////////////////////////////

#include "RocksDBPrimaryIndex.h"
#include "Aql/AstNode.h"
#include "Basics/Exceptions.h"
#include "Basics/StaticStrings.h"
#include "Basics/VelocyPackHelper.h"
#include "Cache/CachedValue.h"
#include "Cache/TransactionalCache.h"
#include "Cluster/ServerState.h"
#include "Indexes/IndexResult.h"
#include "Indexes/SimpleAttributeEqualityMatcher.h"
#include "Logger/Logger.h"
#include "RocksDBEngine/RocksDBCollection.h"
#include "RocksDBEngine/RocksDBCommon.h"
#include "RocksDBEngine/RocksDBComparator.h"
#include "RocksDBEngine/RocksDBEngine.h"
#include "RocksDBEngine/RocksDBKey.h"
#include "RocksDBEngine/RocksDBKeyBounds.h"
#include "RocksDBEngine/RocksDBMethods.h"
#include "RocksDBEngine/RocksDBTransactionState.h"
#include "RocksDBEngine/RocksDBTypes.h"
#include "RocksDBEngine/RocksDBValue.h"
#include "StorageEngine/EngineSelectorFeature.h"
#include "Transaction/Context.h"
#include "Transaction/Helpers.h"
#include "Transaction/Methods.h"
#include "VocBase/LogicalCollection.h"

#include "RocksDBEngine/RocksDBPrefixExtractor.h"

#include <rocksdb/iterator.h>
#include <rocksdb/utilities/transaction.h>

#include <velocypack/Builder.h>
#include <velocypack/Collection.h>
#include <velocypack/Slice.h>
#include <velocypack/velocypack-aliases.h>

using namespace arangodb;

namespace {
constexpr bool PrimaryIndexFillBlockCache = false;
}

// ================ Primary Index Iterator ================

/// @brief hard-coded vector of the index attributes
/// note that the attribute names must be hard-coded here to avoid an init-order
/// fiasco with StaticStrings::FromString etc.
static std::vector<std::vector<arangodb::basics::AttributeName>> const
    IndexAttributes{{arangodb::basics::AttributeName("_id", false)},
                    {arangodb::basics::AttributeName("_key", false)}};

RocksDBPrimaryIndexIterator::RocksDBPrimaryIndexIterator(
    LogicalCollection* collection, transaction::Methods* trx,
    ManagedDocumentResult* mmdr, RocksDBPrimaryIndex* index,
    std::unique_ptr<VPackBuilder>& keys)
    : IndexIterator(collection, trx, mmdr, index),
      _index(index),
      _keys(keys.get()),
      _iterator(_keys->slice()) {
  keys.release();  // now we have ownership for _keys
  TRI_ASSERT(_keys->slice().isArray());
}

RocksDBPrimaryIndexIterator::~RocksDBPrimaryIndexIterator() {
  if (_keys != nullptr) {
    // return the VPackBuilder to the transaction context
    _trx->transactionContextPtr()->returnBuilder(_keys.release());
  }
}

bool RocksDBPrimaryIndexIterator::next(TokenCallback const& cb, size_t limit) {
  if (limit == 0 || !_iterator.valid()) {
    // No limit no data, or we are actually done. The last call should have
    // returned false
    TRI_ASSERT(limit > 0);  // Someone called with limit == 0. Api broken
    return false;
  }

  while (limit > 0) {
    // TODO: prevent copying of the value into result, as we don't need it here!
<<<<<<< HEAD
    LocalDocumentId token = _index->lookupKey(_trx, StringRef(*_iterator));
    cb(token);
=======
    RocksDBToken token = _index->lookupKey(_trx, StringRef(*_iterator));
    if (token.revisionId()) {
      cb(token);

      --limit;
    }
>>>>>>> e070921b

    _iterator.next();
    if (!_iterator.valid()) {
      return false;
    }
  }
  return true;
}

void RocksDBPrimaryIndexIterator::reset() { _iterator.reset(); }

// ================ PrimaryIndex ================

RocksDBPrimaryIndex::RocksDBPrimaryIndex(
    arangodb::LogicalCollection* collection, VPackSlice const& info)
    : RocksDBIndex(0, collection,
                   std::vector<std::vector<arangodb::basics::AttributeName>>(
                       {{arangodb::basics::AttributeName(
                           StaticStrings::KeyString, false)}}),
                   true, false, RocksDBColumnFamily::primary(),
                   basics::VelocyPackHelper::stringUInt64(info, "objectId"),
                   static_cast<RocksDBCollection*>(collection->getPhysical())->cacheEnabled()) {
  TRI_ASSERT(_cf == RocksDBColumnFamily::primary());
  TRI_ASSERT(_objectId != 0);
}

RocksDBPrimaryIndex::~RocksDBPrimaryIndex() {}

void RocksDBPrimaryIndex::load() {
  RocksDBIndex::load();
  if (useCache()) {
    // FIXME: make the factor configurable
    RocksDBCollection* rdb = static_cast<RocksDBCollection*>(_collection->getPhysical());
    uint64_t numDocs = rdb->numberDocuments();
    if (numDocs > 0) {
      _cache->sizeHint(static_cast<uint64_t>(0.3 * numDocs));
    }
  }
}

/// @brief return a VelocyPack representation of the index
void RocksDBPrimaryIndex::toVelocyPack(VPackBuilder& builder, bool withFigures,
                                       bool forPersistence) const {
  builder.openObject();
  RocksDBIndex::toVelocyPack(builder, withFigures, forPersistence);
  // hard-coded
  builder.add("unique", VPackValue(true));
  builder.add("sparse", VPackValue(false));
  builder.close();
}

LocalDocumentId RocksDBPrimaryIndex::lookupKey(transaction::Methods* trx,
                                            arangodb::StringRef keyRef) const {
  RocksDBKeyLeaser key(trx);
  key->constructPrimaryIndexValue(_objectId, keyRef);
  auto value = RocksDBValue::Empty(RocksDBEntryType::PrimaryIndexValue);

  bool lockTimeout = false;
  if (useCache()) {
    TRI_ASSERT(_cache != nullptr);
    // check cache first for fast path
    auto f = _cache->find(key->string().data(),
                          static_cast<uint32_t>(key->string().size()));
    if (f.found()) {
      rocksdb::Slice s(reinterpret_cast<char const*>(f.value()->value()),
                       f.value()->valueSize());
      return LocalDocumentId(RocksDBValue::revisionId(s));
    } else if (f.result().errorNumber() == TRI_ERROR_LOCK_TIMEOUT) {
      // assuming someone is currently holding a write lock, which
      // is why we cannot access the TransactionalBucket.
      lockTimeout = true; // we skip the insert in this case
    }
  }

  // acquire rocksdb transaction
  RocksDBMethods* mthds = RocksDBTransactionState::toMethods(trx);
  auto options = mthds->readOptions();  // intentional copy
  options.fill_cache = PrimaryIndexFillBlockCache;
  TRI_ASSERT(options.snapshot != nullptr);

  arangodb::Result r = mthds->Get(_cf, key.ref(), value.buffer());
  if (!r.ok()) {
    return LocalDocumentId();
  }

  if (useCache() && !lockTimeout) {
    TRI_ASSERT(_cache != nullptr);

    // write entry back to cache
    auto entry = cache::CachedValue::construct(
        key->string().data(), static_cast<uint32_t>(key->string().size()),
        value.buffer()->data(), static_cast<uint64_t>(value.buffer()->size()));
    if (entry) {
      Result status = _cache->insert(entry);
      if (status.errorNumber() == TRI_ERROR_LOCK_TIMEOUT) {
        //the writeLock uses cpu_relax internally, so we can try yield
        std::this_thread::yield();
        status = _cache->insert(entry);
      }
      if (status.fail()) {
        delete entry;
      }
    }
  }

  return LocalDocumentId(RocksDBValue::revisionId(value));
}

Result RocksDBPrimaryIndex::insertInternal(transaction::Methods* trx,
                                           RocksDBMethods* mthd,
                                           LocalDocumentId const& documentId,
                                           VPackSlice const& slice) {
  VPackSlice keySlice = transaction::helpers::extractKeyFromDocument(slice);
  RocksDBKeyLeaser key(trx);
  key->constructPrimaryIndexValue(_objectId, StringRef(keySlice));
  auto value = RocksDBValue::PrimaryIndexValue(documentId.id());

  if (mthd->Exists(_cf, key.ref())) {
    return IndexResult(TRI_ERROR_ARANGO_UNIQUE_CONSTRAINT_VIOLATED, this);
  }

  blackListKey(key->string().data(), static_cast<uint32_t>(key->string().size()));

  Result status = mthd->Put(_cf, key.ref(), value.string(), rocksutils::index);
  return IndexResult(status.errorNumber(), this);
}

Result RocksDBPrimaryIndex::updateInternal(transaction::Methods* trx,
                                           RocksDBMethods* mthd,
                                           LocalDocumentId const& oldDocumentId,
                                           arangodb::velocypack::Slice const& oldDoc,
                                           LocalDocumentId const& newDocumentId,
                                           velocypack::Slice const& newDoc) {
  VPackSlice keySlice = transaction::helpers::extractKeyFromDocument(oldDoc);
  TRI_ASSERT(keySlice == oldDoc.get(StaticStrings::KeyString));
  RocksDBKeyLeaser key(trx);
  key->constructPrimaryIndexValue(_objectId, StringRef(keySlice));
  auto value = RocksDBValue::PrimaryIndexValue(newDocumentId.id());

  TRI_ASSERT(mthd->Exists(_cf, key.ref()));
  blackListKey(key->string().data(),
              static_cast<uint32_t>(key->string().size()));
  Result status = mthd->Put(_cf, key.ref(), value.string(), rocksutils::index);
  return IndexResult(status.errorNumber(), this);
}

Result RocksDBPrimaryIndex::removeInternal(transaction::Methods* trx,
                                           RocksDBMethods* mthd,
                                           LocalDocumentId const& documentId,
                                           VPackSlice const& slice) {
  // TODO: deal with matching revisions?
  RocksDBKeyLeaser key(trx);
  key->constructPrimaryIndexValue(
      _objectId, StringRef(slice.get(StaticStrings::KeyString)));

  blackListKey(key->string().data(), static_cast<uint32_t>(key->string().size()));

  // acquire rocksdb transaction
  RocksDBMethods* mthds = RocksDBTransactionState::toMethods(trx);
  Result r = mthds->Delete(_cf, key.ref());
  // rocksutils::convertStatus(status, rocksutils::StatusHint::index);
  return IndexResult(r.errorNumber(), this);
}

/// @brief checks whether the index supports the condition
bool RocksDBPrimaryIndex::supportsFilterCondition(
    arangodb::aql::AstNode const* node,
    arangodb::aql::Variable const* reference, size_t itemsInIndex,
    size_t& estimatedItems, double& estimatedCost) const {
  SimpleAttributeEqualityMatcher matcher(IndexAttributes);
  return matcher.matchOne(this, node, reference, itemsInIndex, estimatedItems,
                          estimatedCost);
}

/// @brief creates an IndexIterator for the given Condition
IndexIterator* RocksDBPrimaryIndex::iteratorForCondition(
    transaction::Methods* trx, ManagedDocumentResult* mmdr,
    arangodb::aql::AstNode const* node,
    arangodb::aql::Variable const* reference, bool reverse) {
  TRI_ASSERT(node->type == aql::NODE_TYPE_OPERATOR_NARY_AND);

  TRI_ASSERT(node->numMembers() == 1);

  auto comp = node->getMember(0);

  // assume a.b == value
  auto attrNode = comp->getMember(0);
  auto valNode = comp->getMember(1);

  if (attrNode->type != aql::NODE_TYPE_ATTRIBUTE_ACCESS) {
    // value == a.b  ->  flip the two sides
    attrNode = comp->getMember(1);
    valNode = comp->getMember(0);
  }
  TRI_ASSERT(attrNode->type == aql::NODE_TYPE_ATTRIBUTE_ACCESS);

  if (comp->type == aql::NODE_TYPE_OPERATOR_BINARY_EQ) {
    // a.b == value
    return createEqIterator(trx, mmdr, attrNode, valNode);
  } else if (comp->type == aql::NODE_TYPE_OPERATOR_BINARY_IN) {
    // a.b IN values
    if (!valNode->isArray()) {
      // a.b IN non-array
      return new EmptyIndexIterator(_collection, trx, mmdr, this);
    }

    return createInIterator(trx, mmdr, attrNode, valNode);
  }

  // operator type unsupported
  return new EmptyIndexIterator(_collection, trx, mmdr, this);
}

/// @brief specializes the condition for use with the index
arangodb::aql::AstNode* RocksDBPrimaryIndex::specializeCondition(
    arangodb::aql::AstNode* node,
    arangodb::aql::Variable const* reference) const {
  SimpleAttributeEqualityMatcher matcher(IndexAttributes);
  return matcher.specializeOne(this, node, reference);
}

Result RocksDBPrimaryIndex::postprocessRemove(transaction::Methods* trx,
                                              rocksdb::Slice const& key,
                                              rocksdb::Slice const& value) {
  blackListKey(key.data(), key.size());
  return {TRI_ERROR_NO_ERROR};
}

/// @brief create the iterator, for a single attribute, IN operator
IndexIterator* RocksDBPrimaryIndex::createInIterator(
    transaction::Methods* trx, ManagedDocumentResult* mmdr,
    arangodb::aql::AstNode const* attrNode,
    arangodb::aql::AstNode const* valNode) {
  // _key or _id?
  bool const isId = (attrNode->stringEquals(StaticStrings::IdString));

  TRI_ASSERT(valNode->isArray());

  // lease builder, but immediately pass it to the unique_ptr so we don't leak
  transaction::BuilderLeaser builder(trx);
  std::unique_ptr<VPackBuilder> keys(builder.steal());
  keys->openArray();

  size_t const n = valNode->numMembers();

  // only leave the valid elements
  for (size_t i = 0; i < n; ++i) {
    handleValNode(trx, keys.get(), valNode->getMemberUnchecked(i), isId);
    TRI_IF_FAILURE("PrimaryIndex::iteratorValNodes") {
      THROW_ARANGO_EXCEPTION(TRI_ERROR_DEBUG);
    }
  }

  TRI_IF_FAILURE("PrimaryIndex::noIterator") {
    THROW_ARANGO_EXCEPTION(TRI_ERROR_DEBUG);
  }
  keys->close();
  return new RocksDBPrimaryIndexIterator(_collection, trx, mmdr, this, keys);
}

/// @brief create the iterator, for a single attribute, EQ operator
IndexIterator* RocksDBPrimaryIndex::createEqIterator(
    transaction::Methods* trx, ManagedDocumentResult* mmdr,
    arangodb::aql::AstNode const* attrNode,
    arangodb::aql::AstNode const* valNode) {
  // _key or _id?
  bool const isId = (attrNode->stringEquals(StaticStrings::IdString));

  // lease builder, but immediately pass it to the unique_ptr so we don't leak
  transaction::BuilderLeaser builder(trx);
  std::unique_ptr<VPackBuilder> keys(builder.steal());
  keys->openArray();

  // handle the sole element
  handleValNode(trx, keys.get(), valNode, isId);

  TRI_IF_FAILURE("PrimaryIndex::noIterator") {
    THROW_ARANGO_EXCEPTION(TRI_ERROR_DEBUG);
  }
  keys->close();
  return new RocksDBPrimaryIndexIterator(_collection, trx, mmdr, this, keys);
}

/// @brief add a single value node to the iterator's keys
void RocksDBPrimaryIndex::handleValNode(transaction::Methods* trx,
                                        VPackBuilder* keys,
                                        arangodb::aql::AstNode const* valNode,
                                        bool isId) const {
  if (!valNode->isStringValue() || valNode->getStringLength() == 0) {
    return;
  }

  if (isId) {
    // lookup by _id. now validate if the lookup is performed for the
    // correct collection (i.e. _collection)
    TRI_voc_cid_t cid;
    char const* key;
    size_t outLength;
    Result res =
        trx->resolveId(valNode->getStringValue(),

                       valNode->getStringLength(), cid, key, outLength);

    if (!res.ok()) {
      return;
    }

    TRI_ASSERT(cid != 0);
    TRI_ASSERT(key != nullptr);

    if (!trx->state()->isRunningInCluster() && cid != _collection->cid()) {
      // only continue lookup if the id value is syntactically correct and
      // refers to "our" collection, using local collection id
      return;
    }

    if (trx->state()->isRunningInCluster() && cid != _collection->planId()) {
      // only continue lookup if the id value is syntactically correct and
      // refers to "our" collection, using cluster collection id
      return;
    }

    // use _key value from _id
    keys->add(VPackValuePair(key, outLength, VPackValueType::String));
  } else {
    keys->add(VPackValuePair(valNode->getStringValue(),
                             valNode->getStringLength(),
                             VPackValueType::String));
  }
}<|MERGE_RESOLUTION|>--- conflicted
+++ resolved
@@ -92,7 +92,7 @@
   }
 }
 
-bool RocksDBPrimaryIndexIterator::next(TokenCallback const& cb, size_t limit) {
+bool RocksDBPrimaryIndexIterator::next(LocalDocumentIdCallback const& cb, size_t limit) {
   if (limit == 0 || !_iterator.valid()) {
     // No limit no data, or we are actually done. The last call should have
     // returned false
@@ -102,17 +102,11 @@
 
   while (limit > 0) {
     // TODO: prevent copying of the value into result, as we don't need it here!
-<<<<<<< HEAD
-    LocalDocumentId token = _index->lookupKey(_trx, StringRef(*_iterator));
-    cb(token);
-=======
-    RocksDBToken token = _index->lookupKey(_trx, StringRef(*_iterator));
-    if (token.revisionId()) {
-      cb(token);
-
+    LocalDocumentId documentId = _index->lookupKey(_trx, StringRef(*_iterator));
+    if (documentId.isSet()) {
+      cb(documentId);
       --limit;
     }
->>>>>>> e070921b
 
     _iterator.next();
     if (!_iterator.valid()) {
