////////////////////////////////////////////////////////////////////////////////
/// DISCLAIMER
///
/// Copyright 2017 ArangoDB GmbH, Cologne, Germany
///
/// Licensed under the Apache License, Version 2.0 (the "License");
/// you may not use this file except in compliance with the License.
/// You may obtain a copy of the License at
///
///     http://www.apache.org/licenses/LICENSE-2.0
///
/// Unless required by applicable law or agreed to in writing, software
/// distributed under the License is distributed on an "AS IS" BASIS,
/// WITHOUT WARRANTIES OR CONDITIONS OF ANY KIND, either express or implied.
/// See the License for the specific language governing permissions and
/// limitations under the License.
///
/// Copyright holder is ArangoDB GmbH, Cologne, Germany
///
/// @author Daniel Larkin
/// @author Michael Hackstein
////////////////////////////////////////////////////////////////////////////////

#ifndef ARANGOD_ROCKSDB_ROCKSDB_INDEX_ESTIMATOR_H
#define ARANGOD_ROCKSDB_ROCKSDB_INDEX_ESTIMATOR_H 1

#include "Basics/Common.h"
#include "Basics/ReadLocker.h"
#include "Basics/StringRef.h"
#include "Basics/WriteLocker.h"
#include "Basics/fasthash.h"

#include "Logger/Logger.h"
#include "RocksDBEngine/RocksDBCommon.h"

// In the following template:
//   Key is the key type, it must be copyable and movable, furthermore, Key
//     must be default constructible (without arguments) as empty and
//     must have an empty() method to indicate that the instance is
//     empty.
//     If using fasthash64 on all bytes of the object is not
//     a suitable hash function, one has to instanciate the template
//     with two hash function types as 3rd and 4th argument. If
//     std::equal_to<Key> is not implemented or does not behave correctly,
//     one has to supply a comparison class as well.
// This class is not thread-safe!

namespace arangodb {

// C++ wrapper for the hash function:
template <class T, uint64_t Seed>
class HashWithSeed {
 public:
  uint64_t operator()(T const& t) const {
    // Some implementation like Fnv or xxhash looking at bytes in type T,
    // taking the seed into account.
    auto p = reinterpret_cast<void const*>(&t);
    return fasthash64(p, sizeof(T), Seed);
  }
};

template <class Key, class HashKey = HashWithSeed<Key, 0xdeadbeefdeadbeefULL>,
          class Fingerprint = HashWithSeed<Key, 0xabcdefabcdef1234ULL>,
          class HashShort = HashWithSeed<uint16_t, 0xfedcbafedcba4321ULL>,
          class CompKey = std::equal_to<Key>>
class RocksDBCuckooIndexEstimator {
  // Note that the following has to be a power of two and at least 4!
  static constexpr uint32_t SlotsPerBucket = 4;

 private:
  // Helper class to abstract away where which data is stored.
  struct Slot {
   private:
    uint16_t* _data;

   public:
    Slot(uint16_t* data) : _data(data) {}

    ~Slot() {
      // Not responsible for anything
    }

    bool operator==(const Slot& other) { return _data == other._data; }

    uint16_t* fingerprint() { return _data; }

    uint16_t* counter() { return _data + 1; }

    void reset() {
      *fingerprint() = 0;
      *counter() = 0;
    }

    bool isEqual(uint16_t fp) { return ((*fingerprint()) == fp); }

    bool isEmpty() { return (*fingerprint()) == 0; }
  };

  enum SerializeFormat : char {
    // To describe this format we use | as a seperator for readability, but it
    // is NOT a printed character in the serialized string
    // NOCOMPRESSION: type|length|size|nrUsed|nrCuckood|nrTotal|niceSize|logSize|base
    NOCOMPRESSION = '0'

  };

 public:
  RocksDBCuckooIndexEstimator(uint64_t size)
      : _randState(0x2636283625154737ULL),
        _slotSize(2 * sizeof(uint16_t)),  // Sort out offsets and alignments
        _nrUsed(0),
        _nrCuckood(0),
        _nrTotal(0),
        _maxRounds(16) {
    // Inflate size so that we have some padding to avoid failure
    size *= 2;
    size = (size >= 1024) ? size : 1024;  // want 256 buckets minimum

    // First find the smallest power of two that is not smaller than size:
    size /= SlotsPerBucket;
    _size = size;
    initializeDefault();
  }

  RocksDBCuckooIndexEstimator(arangodb::StringRef const serialized)
      : _randState(0x2636283625154737ULL),
        _slotSize(2 * sizeof(uint16_t)),  // Sort out offsets and alignments
        _nrUsed(0),
        _nrCuckood(0),
        _nrTotal(0),
        _maxRounds(16) {
    switch (serialized.front()) {
      case SerializeFormat::NOCOMPRESSION: {
        deserializeUncompressed(serialized);
        break;
      }
      default: {
        LOG_TOPIC(ERR, arangodb::Logger::ENGINES) << "Unable to restore the "
                                                     "index estimates. Invalid "
                                                     "format persisted.";
        initializeDefault();
      }
    }
  }

  ~RocksDBCuckooIndexEstimator() { delete[] _allocBase; }

  RocksDBCuckooIndexEstimator(RocksDBCuckooIndexEstimator const&) = delete;
  RocksDBCuckooIndexEstimator(RocksDBCuckooIndexEstimator&&) = delete;
  RocksDBCuckooIndexEstimator& operator=(RocksDBCuckooIndexEstimator const&) =
      delete;
  RocksDBCuckooIndexEstimator& operator=(RocksDBCuckooIndexEstimator&&) =
      delete;

  void serialize(std::string& serialized) const {
    // This format is always hard coded and the serialisation has to support
    // older formats
    // for backwards compatibility
    // We always have to start with the type and then the length
    serialized += SerializeFormat::NOCOMPRESSION;

    uint64_t serialLength =
        (sizeof(SerializeFormat) + sizeof(uint64_t) + sizeof(_size) + sizeof(_nrUsed) +
         sizeof(_nrCuckood) + sizeof(_nrTotal) + sizeof(_niceSize) +
         sizeof(_logSize) + (_size * _slotSize * SlotsPerBucket));

    serialized.reserve(sizeof(uint64_t) + serialLength);
    // We always prepend the length, so parsing is easier
    rocksutils::uint64ToPersistent(serialized, serialLength);

    {
      // Sorry we need a consistent state, so we have to read-lock from here on...
      READ_LOCKER(locker, _bucketLock);
      // Add all member variables
      rocksutils::uint64ToPersistent(serialized, _size);
      rocksutils::uint64ToPersistent(serialized, _nrUsed);
      rocksutils::uint64ToPersistent(serialized, _nrCuckood);
      rocksutils::uint64ToPersistent(serialized, _nrTotal);
      rocksutils::uint64ToPersistent(serialized, _niceSize);
      rocksutils::uint64ToPersistent(serialized, _logSize);

      // Add the data blob
      // Size is as follows: nrOfBuckets * SlotsPerBucket * SlotSize
      TRI_ASSERT((_size * _slotSize * SlotsPerBucket) <= _allocSize);
      
      for (uint64_t i = 0; i < (_size * _slotSize * SlotsPerBucket) / sizeof(uint16_t);
           ++i) {
        rocksutils::uint16ToPersistent(serialized, *(reinterpret_cast<uint16_t*>(_base + i * 2)));
      }
    }
  }

  void clear() {
    WRITE_LOCKER(locker, _bucketLock);
    // Reset Stats
    _nrTotal = 0;
    _nrCuckood = 0;
    _nrUsed = 0;

    // Reset filter content
    // Now initialize all slots in all buckets with zero data:
    for (uint32_t b = 0; b < _size; ++b) {
      for (size_t i = 0; i < SlotsPerBucket; ++i) {
        Slot f = findSlot(b, i);
        f.reset();
      }
    }
  }

  double computeEstimate() {
    READ_LOCKER(locker, _bucketLock);
    if (_nrTotal == 0) {
      // If we do not have any documents we have a rather constant estimate.
      return 1;
    }
    // _nrUsed; These are known to be distinct values
    // _nrCuckood; These are eventually distinct documents with unknown state
    return (double)(_nrUsed + ((double)_nrCuckood * 3 * _nrUsed / _nrTotal)) /
           _nrTotal;
  }

  bool lookup(Key const& k) const {
    // look up a key, return either false if no pair with key k is
    // found or true.
    uint64_t hash1 = _hasherKey(k);
    uint64_t pos1 = hashToPos(hash1);
    uint16_t fingerprint = keyToFingerprint(k);
    // We compute the second hash already here to allow the result to
    // survive a mispredicted branch in the first loop. Is this sensible?
    uint64_t hash2 = _hasherPosFingerprint(pos1, fingerprint);
    uint64_t pos2 = hashToPos(hash2);
    bool found = false;
    {
      READ_LOCKER(guard, _bucketLock);
      findSlotNoCuckoo(pos1, pos2, fingerprint, found);
    }
    return found;
  }

  bool insert(Key& k) {
    // insert the key k
    //
    // The inserted key will have its fingerprint input entered in the table. If
    // there is a collision and a fingerprint needs to be cuckooed, a certain
    // number of attempts will be made. After that, a given fingerprint may
    // simply be expunged. If something is expunged, the function will return
    // false, otherwise true.

    uint64_t hash1 = _hasherKey(k);
    uint64_t pos1 = hashToPos(hash1);
    uint16_t fingerprint = keyToFingerprint(k);
    // We compute the second hash already here to let it survive a
    // mispredicted
    // branch in the first loop:
    uint64_t hash2 = _hasherPosFingerprint(pos1, fingerprint);
    uint64_t pos2 = hashToPos(hash2);

    {
      WRITE_LOCKER(guard, _bucketLock);
      Slot slot = findSlotCuckoo(pos1, pos2, fingerprint);
      if (slot.isEmpty()) {
        // Free slot insert ourself.
        *slot.fingerprint() = fingerprint;
        *slot.counter() = 1;  // We are the first element
        _nrUsed++;
      } else {
        TRI_ASSERT(slot.isEqual(fingerprint));
        // TODO replace with constant uint16_t max
        if (*slot.counter() < 65536) {
          // just to avoid overflow...
          (*slot.counter())++;
        }
      }
    }
    _nrTotal++;
    return true;
  }

  bool remove(Key const& k) {
    // remove one element with key k, if one is in the table. Return true if
    // a key was removed and false otherwise.
    // look up a key, return either false if no pair with key k is
    // found or true.
    uint64_t hash1 = _hasherKey(k);
    uint64_t pos1 = hashToPos(hash1);
    uint16_t fingerprint = keyToFingerprint(k);
    // We compute the second hash already here to allow the result to
    // survive a mispredicted branch in the first loop. Is this sensible?
    uint64_t hash2 = _hasherPosFingerprint(pos1, fingerprint);
    uint64_t pos2 = hashToPos(hash2);

    bool found = false;
    _nrTotal--;
    {
      WRITE_LOCKER(guard, _bucketLock);
      Slot slot = findSlotNoCuckoo(pos1, pos2, fingerprint, found);
      if (found) {
        if (*slot.counter() <= 1) {
          // We remove the last one of those, free slot
          slot.reset();
          _nrUsed--;
        } else {
          // Just decrease the counter
          (*slot.counter())--;
        }
        return true;
      }
    }
    // If we get here we assume that the element was once inserted, but removed
    // by cuckoo
    // Reduce nrCuckood;
    if (_nrCuckood > 0) {
      --_nrCuckood;
    }
    return false;
  }

  uint64_t capacity() const { return _size * SlotsPerBucket; }

  uint64_t nrUsed() const { return _nrUsed; }

  uint64_t nrCuckood() const { return _nrCuckood; }

  uint64_t memoryUsage() const {
    return sizeof(RocksDBCuckooIndexEstimator) + _allocSize;
  }

 private:  // methods
  Slot findSlotNoCuckoo(uint64_t pos1, uint64_t pos2, uint16_t fp,
                        bool& found) const {
    found = false;
    Slot s = findSlotNoCuckoo(pos1, fp, found);
    if (found) {
      return s;
    }
    // Not found by first hash. use second hash.
    return findSlotNoCuckoo(pos2, fp, found);
  }

  // Find a slot for this fingerprint
  // This function guarantees the following:
  // If this fingerprint is stored already, the slot will be
  // pointing to this fingerprint.
  // If this fingerprint is NOT storead already the returned slot
  // will be empty and can be filled with the fingerprint
  // In order to create an empty slot this function tries to
  // cuckoo neighboring elements, if that does not succeed
  // it deletes a random element occupying a position.
  Slot findSlotCuckoo(uint64_t pos1, uint64_t pos2, uint16_t fp) {
    Slot firstEmpty(nullptr);
    bool foundEmpty = false;

    for (uint64_t i = 0; i < SlotsPerBucket; ++i) {
      Slot slot = findSlot(pos1, i);
      if (slot.isEqual(fp)) {
        // Found we are done, short-circuit.
        return slot;
      }
      if (!foundEmpty && slot.isEmpty()) {
        foundEmpty = true;
        firstEmpty = slot;
      }
    }

    for (uint64_t i = 0; i < SlotsPerBucket; ++i) {
      Slot slot = findSlot(pos2, i);
      if (slot.isEqual(fp)) {
        // Found we are done, short-circuit.
        return slot;
      }
      if (!foundEmpty && slot.isEmpty()) {
        foundEmpty = true;
        firstEmpty = slot;
      }
    }

    // Value not yet inserted.

    if (foundEmpty) {
      // But we found an empty slot
      return firstEmpty;
    }

    // We also did not find an empty slot, now the cuckoo goes...

    uint16_t counter =
        0;  // We initially write a 0 in here, because the caller will
            // Increase the counter by one
    uint8_t r = pseudoRandomChoice();
    if ((r & 1) != 0) {
      std::swap(pos1, pos2);
    }

    // Now expunge a random element from any of these slots:
    // and place our own into it.
    // We have to keep the reference to the cuckood slot here.
    r = pseudoRandomChoice();
    uint64_t i = r & (SlotsPerBucket - 1);
    firstEmpty = findSlot(pos1, i);
    uint16_t fDummy = *firstEmpty.fingerprint();
    uint16_t cDummy = *firstEmpty.counter();
    *firstEmpty.fingerprint() = fp;
    *firstEmpty.counter() = counter;
    fp = fDummy;
    counter = cDummy;

    uint64_t hash2 = _hasherPosFingerprint(pos1, fp);
    pos2 = hashToPos(hash2);

    // Now let the cuckoo fly and find a place for the poor one we just took
    // out.
    for (uint64_t i = 0; i < SlotsPerBucket; ++i) {
      Slot slot = findSlot(pos2, i);
      if (slot.isEmpty()) {
        // Yeah we found an empty place already
        *slot.fingerprint() = fp;
        *slot.counter() = counter;
        ++_nrUsed;
        return firstEmpty;
      }
    }

    // Bad luck, let us try to move to a different slot.
    for (unsigned attempt = 1; attempt < _maxRounds; attempt++) {
      std::swap(pos1, pos2);
      // Now expunge a random element from any of these slots:
      r = pseudoRandomChoice();
      uint64_t i = r & (SlotsPerBucket - 1);
      // We expunge the element at position pos1 and slot i:
      Slot slot = findSlot(pos1, i);
      if (slot == firstEmpty) {
        // We have to keep this one in place.
        // Take a different one
        i = (i + 1) % SlotsPerBucket;
        slot = findSlot(pos1, i);
      }
      fDummy = *slot.fingerprint();
      cDummy = *slot.counter();
      *slot.fingerprint() = fp;
      *slot.counter() = counter;
      fp = fDummy;
      counter = cDummy;

      hash2 = _hasherPosFingerprint(pos1, fp);
      pos2 = hashToPos(hash2);

      for (uint64_t i = 0; i < SlotsPerBucket; ++i) {
        Slot slot = findSlot(pos2, i);
        if (slot.isEmpty()) {
          // Finally an empty place
          *slot.fingerprint() = fp;
          *slot.counter() = counter;
          ++_nrUsed;
          return firstEmpty;
        }
      }
    }
    // If we get here we had to remove one of the elements.
    // Let's increas the cuckoo counter
    _nrCuckood++;
    return firstEmpty;
  }

  // Do not use the output if found == false
  Slot findSlotNoCuckoo(uint64_t pos, uint16_t fp, bool& found) const {
    found = false;
    for (uint64_t i = 0; i < SlotsPerBucket; ++i) {
      Slot slot = findSlot(pos, i);
      if (fp == *slot.fingerprint()) {
        found = true;
        return slot;
      }
    }
    return Slot{nullptr};
  }

  Slot findSlot(uint64_t pos, uint64_t slot) const {
    char* address = _base + _slotSize * (pos * SlotsPerBucket + slot);
    auto ret = reinterpret_cast<uint16_t*>(address);
    return Slot(ret);
  }

  uint64_t hashToPos(uint64_t hash) const {
    uint64_t relevantBits = (hash >> _sizeShift) & _sizeMask;
    return ((relevantBits < _size) ? relevantBits : (relevantBits - _size));
  }

  uint16_t keyToFingerprint(Key const& k) const {
    uint64_t hash = _fingerprint(k);
    uint16_t fingerprint = (uint16_t)(
        (hash ^ (hash >> 16) ^ (hash >> 32) ^ (hash >> 48)) & 0xFFFF);
    return (fingerprint ? fingerprint : 1);
  }

  uint64_t _hasherPosFingerprint(uint64_t pos, uint16_t fingerprint) const {
    return ((pos << _sizeShift) ^ _hasherShort(fingerprint));
  }

  uint8_t pseudoRandomChoice() {
    _randState = _randState * 997 + 17;  // ignore overflows
    return static_cast<uint8_t>((_randState >> 37) & 0xff);
  }

  void deserializeUncompressed(arangodb::StringRef const& serialized) {
    // Assert that we have at least the member variables
    TRI_ASSERT(serialized.size() >= (sizeof(SerializeFormat) + sizeof(uint64_t) + sizeof(_size) + sizeof(_nrUsed) +
                                     sizeof(_nrCuckood) + sizeof(_nrTotal) + sizeof(_niceSize) +
                                     sizeof(_logSize) ));
    char const* current = serialized.data();
    TRI_ASSERT(*current == SerializeFormat::NOCOMPRESSION);
    current++;  // Skip format char

    uint64_t length = rocksutils::uint64FromPersistent(current);
    current += sizeof(uint64_t);
    // Validate that the serialized format is exactly as long as we expect it to be
    TRI_ASSERT(serialized.size() == length);

    _size = rocksutils::uint64FromPersistent(current);
    current += sizeof(_size);

    _nrUsed = rocksutils::uint64FromPersistent(current);
    current += sizeof(_nrUsed);

    _nrCuckood = rocksutils::uint64FromPersistent(current);
    current += sizeof(_nrCuckood);

    _nrTotal = rocksutils::uint64FromPersistent(current);
    current += sizeof(_nrTotal);

    _niceSize = rocksutils::uint64FromPersistent(current);
    current += sizeof(_niceSize);

    _logSize = rocksutils::uint64FromPersistent(current);
    current += sizeof(_logSize);

    deriveSizesAndAlloc();


    // Validate that we have enough data in the serialized format.
    TRI_ASSERT(serialized.size() ==
               (sizeof(SerializeFormat) + sizeof( uint64_t) + sizeof(_size) + sizeof(_nrUsed) +
                sizeof(_nrCuckood) + sizeof(_nrTotal) + sizeof(_niceSize) +
                sizeof(_logSize) + (_size * _slotSize * SlotsPerBucket)));

    // Insert the raw data
    // Size is as follows: nrOfBuckets * SlotsPerBucket * SlotSize
    TRI_ASSERT((_size * _slotSize * SlotsPerBucket) <= _allocSize);

    for (uint64_t i = 0; i < (_size * _slotSize * SlotsPerBucket) / sizeof(uint16_t);
         ++i) {
      *(reinterpret_cast<uint16_t*>(_base + i * 2)) = rocksutils::uint16FromPersistent(current + (i * sizeof(uint16_t)));
    }
  }

  void initializeDefault() {
    _niceSize = 256;
    _logSize = 8;
    while (_niceSize < _size) {
      _niceSize <<= 1;
      _logSize += 1;
    }

    deriveSizesAndAlloc();

    // Now initialize all slots in all buckets with zero data:
    for (uint32_t b = 0; b < _size; ++b) {
      for (size_t i = 0; i < SlotsPerBucket; ++i) {
        Slot f = findSlot(b, i);
        f.reset();
      }
    }
  }

  void deriveSizesAndAlloc() {
    _sizeMask = _niceSize - 1;
<<<<<<< HEAD
    _sizeShift = (64 - static_cast<uint32_t>(_logSize)) / 2;
=======
    _sizeShift = static_cast<uint32_t>((64 - _logSize) / 2);
>>>>>>> 35600c2c
    _allocSize = _size * _slotSize * SlotsPerBucket +
                 64;  // give 64 bytes padding to enable 64-byte alignment
    _allocBase = new char[_allocSize];

    _base = reinterpret_cast<char*>(
        (reinterpret_cast<uintptr_t>(_allocBase) + 63) &
        ~((uintptr_t)0x3fu));  // to actually implement the 64-byte alignment,
                               // shift base pointer within allocated space to
                               // 64-byte boundary
  }

 private:               // member variables
  uint64_t _randState;  // pseudo random state for expunging

  size_t _slotSize;  // total size of a slot

  uint64_t _logSize;    // logarithm (base 2) of number of buckets
  uint64_t _size;       // actual number of buckets
  uint64_t _niceSize;   // smallest power of 2 at least number of buckets, ==
                        // 2^_logSize
  uint64_t _sizeMask;   // used to mask out some bits from the hash
  uint32_t _sizeShift;  // used to shift the bits down to get a position
  uint64_t _allocSize;  // number of allocated bytes,
                        // == _size * SlotsPerBucket * _slotSize + 64
  char* _base;          // pointer to allocated space, 64-byte aligned
  char* _allocBase;     // base of original allocation
  uint64_t _nrUsed;     // number of pairs stored in the table
  uint64_t _nrCuckood;  // number of elements that have been removed by cuckoo
  uint64_t _nrTotal;    // number of elements included in total
  unsigned _maxRounds;  // maximum number of cuckoo rounds on insertion

  HashKey _hasherKey;        // Instance to compute the first hash function
  Fingerprint _fingerprint;  // Instance to compute a fingerprint of a key
  HashShort _hasherShort;    // Instance to compute the second hash function

  arangodb::basics::ReadWriteLock mutable _bucketLock;
};

}  // namespace arangodb

#endif<|MERGE_RESOLUTION|>--- conflicted
+++ resolved
@@ -573,11 +573,7 @@
 
   void deriveSizesAndAlloc() {
     _sizeMask = _niceSize - 1;
-<<<<<<< HEAD
-    _sizeShift = (64 - static_cast<uint32_t>(_logSize)) / 2;
-=======
     _sizeShift = static_cast<uint32_t>((64 - _logSize) / 2);
->>>>>>> 35600c2c
     _allocSize = _size * _slotSize * SlotsPerBucket +
                  64;  // give 64 bytes padding to enable 64-byte alignment
     _allocBase = new char[_allocSize];
