--- conflicted
+++ resolved
@@ -456,11 +456,7 @@
     LOG_TOPIC("7007e", WARN, arangodb::iresearch::TOPIC)
       << "failed to find feature 'Flush' while registering recovery subscription";
 
-<<<<<<< HEAD
-    return {};
-=======
     return {}; // it's an std::function so don't use a constructor or ASAN complains
->>>>>>> 616ea94f
   }
 
   auto& type = arangodb::iresearch::DATA_SOURCE_TYPE.name();
@@ -471,11 +467,7 @@
     LOG_TOPIC("df64a", WARN, arangodb::iresearch::TOPIC)
       << "failed to find register subscription with  feature 'Flush' while  registering recovery subscription";
 
-<<<<<<< HEAD
-    return {};
-=======
     return {}; // it's an std::function so don't use a constructor or ASAN complains
->>>>>>> 616ea94f
   }
 
   auto cid = link.collection().id();
