--- conflicted
+++ resolved
@@ -48,365 +48,7 @@
 using namespace arangodb::basics;
 
 ////////////////////////////////////////////////////////////////////////////////
-<<<<<<< HEAD
-/// @brief shortcut to wrap a shaped-json object in a read-only transaction
-////////////////////////////////////////////////////////////////////////////////
-
-#define WRAP_SHAPED_JSON(...) \
-  TRI_WrapShapedJson<SingleCollectionReadOnlyTransaction>(isolate, __VA_ARGS__)
-
-////////////////////////////////////////////////////////////////////////////////
-/// @brief geo coordinate container, also containing the distance
-////////////////////////////////////////////////////////////////////////////////
-
-typedef struct {
-  double _distance;
-  void const* _data;
-} geo_coordinate_distance_t;
-
-////////////////////////////////////////////////////////////////////////////////
-/// @brief query types
-////////////////////////////////////////////////////////////////////////////////
-
-typedef enum { QUERY_EXAMPLE, QUERY_CONDITION } query_t;
-
-////////////////////////////////////////////////////////////////////////////////
-/// @brief return an empty result set
-////////////////////////////////////////////////////////////////////////////////
-
-static v8::Handle<v8::Value> EmptyResult(v8::Isolate* isolate) {
-  v8::EscapableHandleScope scope(isolate);
-
-  v8::Handle<v8::Object> result = v8::Object::New(isolate);
-  result->Set(TRI_V8_ASCII_STRING("documents"), v8::Array::New(isolate));
-  result->Set(TRI_V8_ASCII_STRING("total"), v8::Number::New(isolate, 0));
-  result->Set(TRI_V8_ASCII_STRING("count"), v8::Number::New(isolate, 0));
-
-  return scope.Escape<v8::Value>(result);
-}
-
-////////////////////////////////////////////////////////////////////////////////
-/// @brief extracts skip and limit
-////////////////////////////////////////////////////////////////////////////////
-
-static void ExtractSkipAndLimit(v8::FunctionCallbackInfo<v8::Value> const& args,
-                                size_t pos, int64_t& skip, uint64_t& limit) {
-  skip = 0;
-  limit = UINT64_MAX;
-
-  if (pos < (size_t)args.Length() && !args[(int)pos]->IsNull() &&
-      !args[(int)pos]->IsUndefined()) {
-    skip = TRI_ObjectToInt64(args[(int)pos]);
-  }
-
-  if (pos + 1 < (size_t)args.Length() && !args[(int)pos + 1]->IsNull() &&
-      !args[(int)pos + 1]->IsUndefined()) {
-    limit = TRI_ObjectToUInt64(args[(int)pos + 1], false);
-  }
-}
-
-////////////////////////////////////////////////////////////////////////////////
-/// @brief calculates slice
-////////////////////////////////////////////////////////////////////////////////
-
-static void CalculateSkipLimitSlice(size_t length, int64_t skip, uint64_t limit,
-                                    uint64_t& s, uint64_t& e) {
-  s = 0;
-  e = static_cast<uint64_t>(length);
-
-  // skip from the beginning
-  if (0 < skip) {
-    s = static_cast<uint64_t>(skip);
-
-    if (e < s) {
-      s = e;
-    }
-  }
-
-  // skip from the end
-  else if (skip < 0) {
-    skip = -skip;
-
-    if (skip < static_cast<decltype(skip)>(e)) {
-      s = e - skip;
-    }
-  }
-
-  // apply limit
-  if (limit < UINT64_MAX && static_cast<int64_t>(limit) < INT64_MAX) {
-    if (s + limit < e) {
-      int64_t sum = static_cast<int64_t>(s) + static_cast<int64_t>(limit);
-
-      if (sum < static_cast<int64_t>(e)) {
-        if (sum >= INT64_MAX) {
-          e = static_cast<uint64_t>(INT64_MAX);
-        } else {
-          e = static_cast<uint64_t>(sum);
-        }
-      }
-    }
-  }
-}
-
-////////////////////////////////////////////////////////////////////////////////
-/// @brief sets up the skiplist operator for a skiplist condition query
-////////////////////////////////////////////////////////////////////////////////
-
-static TRI_index_operator_t* SetupConditionsSkiplist(
-    v8::Isolate* isolate,
-    std::vector<std::vector<arangodb::basics::AttributeName>> const& fields,
-    VocShaper* shaper, v8::Handle<v8::Object> conditions) {
-  size_t numEq = 0;
-  size_t lastNonEq = 0;
-  std::unique_ptr<TRI_index_operator_t> lastOperator;
-
-  VPackBuilder parameters;
-  try {
-    VPackArrayBuilder b(&parameters);
-
-    size_t i = 0;
-    for (auto const& field : fields) {
-      std::string fieldString;
-      TRI_AttributeNamesToString(field, fieldString, true);
-      v8::Handle<v8::String> key = TRI_V8_STD_STRING(fieldString);
-
-      if (!conditions->HasOwnProperty(key)) {
-        break;
-      }
-      v8::Handle<v8::Value> fieldConditions = conditions->Get(key);
-
-      if (!fieldConditions->IsArray()) {
-        // wrong data type for field conditions
-        break;
-      }
-
-      // iterator over all conditions
-      v8::Handle<v8::Array> values =
-          v8::Handle<v8::Array>::Cast(fieldConditions);
-      for (uint32_t j = 0; j < values->Length(); ++j) {
-        v8::Handle<v8::Value> fieldCondition = values->Get(j);
-
-        if (!fieldCondition->IsArray()) {
-          // wrong data type for single condition
-          return nullptr;
-        }
-
-        v8::Handle<v8::Array> condition =
-            v8::Handle<v8::Array>::Cast(fieldCondition);
-
-        if (condition->Length() != 2) {
-          // wrong number of values in single condition
-          return nullptr;
-        }
-
-        v8::Handle<v8::Value> op = condition->Get(0);
-        v8::Handle<v8::Value> value = condition->Get(1);
-
-        if (!op->IsString() && !op->IsStringObject()) {
-          // wrong operator type
-          return nullptr;
-        }
-
-        VPackBuilder element;
-        int res = TRI_V8ToVPack(isolate, element, value, false);
-        if (res != TRI_ERROR_NO_ERROR) {
-          // Failed to parse or Out of Memory
-          return nullptr;
-        }
-
-        std::string&& opValue = TRI_ObjectToString(op);
-        if (opValue == "==") {
-          // equality comparison
-
-          if (lastNonEq > 0) {
-            return nullptr;
-          }
-
-          parameters.add(element.slice());
-          // creation of equality operator is deferred until it is finally
-          // needed
-          ++numEq;
-          break;
-        } else {
-          if (lastNonEq > 0 && lastNonEq != i) {
-            // if we already had a range condition and a previous field, we
-            // cannot
-            // continue
-            // because the skiplist interface does not support such queries
-            return nullptr;
-          }
-
-          TRI_index_operator_type_e opType;
-          if (opValue == ">") {
-            opType = TRI_GT_INDEX_OPERATOR;
-          } else if (opValue == ">=") {
-            opType = TRI_GE_INDEX_OPERATOR;
-          } else if (opValue == "<") {
-            opType = TRI_LT_INDEX_OPERATOR;
-          } else if (opValue == "<=") {
-            opType = TRI_LE_INDEX_OPERATOR;
-          } else {
-            // wrong operator type
-            return nullptr;
-          }
-
-          lastNonEq = i;
-
-          if (numEq > 0) {
-            TRI_ASSERT(!parameters.isClosed());
-            // TODO, check if this actually worked
-            auto cloned = std::make_shared<VPackBuilder>(parameters);
-
-            if (cloned == nullptr) {
-              // Out of memory could not copy Builder
-              return nullptr;
-            }
-            TRI_ASSERT(!cloned->isClosed());
-            cloned->close();
-
-            // Assert that the buffer is actualy copied and we can work with
-            // both Builders
-            TRI_ASSERT(cloned->isClosed());
-            TRI_ASSERT(!parameters.isClosed());
-
-            VPackSlice tmp = cloned->slice();
-            lastOperator.reset(TRI_CreateIndexOperator(TRI_EQ_INDEX_OPERATOR,
-                                                       nullptr, nullptr, cloned,
-                                                       shaper, tmp.length()));
-            numEq = 0;
-          }
-
-          std::unique_ptr<TRI_index_operator_t> current;
-
-          {
-            TRI_ASSERT(!parameters.isClosed());
-            // TODO, check if this actually worked
-            auto cloned = std::make_shared<VPackBuilder>(parameters);
-
-            if (cloned == nullptr) {
-              // Out of memory could not copy Builder
-              return nullptr;
-            }
-            TRI_ASSERT(!cloned->isClosed());
-
-            cloned->add(element.slice());
-
-            cloned->close();
-
-            // Assert that the buffer is actualy copied and we can work with
-            // both Builders
-            TRI_ASSERT(cloned->isClosed());
-            TRI_ASSERT(!parameters.isClosed());
-            VPackSlice tmp = cloned->slice();
-
-            current.reset(TRI_CreateIndexOperator(
-                opType, nullptr, nullptr, cloned, shaper, tmp.length()));
-
-            if (current == nullptr) {
-              return nullptr;
-            }
-          }
-
-          if (lastOperator == nullptr) {
-            lastOperator.swap(current);
-          } else {
-            // merge the current operator with previous operators using logical
-            // AND
-
-            std::unique_ptr<TRI_index_operator_t> newOperator(
-                TRI_CreateIndexOperator(TRI_AND_INDEX_OPERATOR,
-                                        lastOperator.get(), current.get(),
-                                        nullptr, shaper, 2));
-
-            if (newOperator == nullptr) {
-              // current and lastOperator are still responsible and will free
-              return nullptr;
-            } else {
-              // newOperator is now responsible for current and lastOperator.
-              // release them
-              current.release();
-              lastOperator.release();
-              lastOperator.swap(newOperator);
-            }
-          }
-        }
-      }
-      ++i;
-    }
-  } catch (...) {
-    // Out of Memory
-    return nullptr;
-  }
-
-  if (numEq > 0) {
-    // create equality operator if one is in queue
-    TRI_ASSERT(lastOperator == nullptr);
-    TRI_ASSERT(lastNonEq == 0);
-
-    auto clonedParams = std::make_shared<VPackBuilder>(parameters);
-
-    if (clonedParams == nullptr) {
-      return nullptr;
-    }
-    VPackSlice tmp = clonedParams->slice();
-
-    lastOperator.reset(TRI_CreateIndexOperator(TRI_EQ_INDEX_OPERATOR, nullptr,
-                                               nullptr, clonedParams, shaper,
-                                               tmp.length()));
-  }
-  return lastOperator.release();
-}
-
-////////////////////////////////////////////////////////////////////////////////
-/// @brief sets up the skiplist operator for a skiplist example query
-///
-/// this will set up a JSON container with the example values as a list
-/// at the end, one skiplist equality operator is created for the entire list
-////////////////////////////////////////////////////////////////////////////////
-
-static TRI_index_operator_t* SetupExampleSkiplist(
-    v8::Isolate* isolate,
-    std::vector<std::vector<arangodb::basics::AttributeName>> const& fields,
-    VocShaper* shaper, v8::Handle<v8::Object> example) {
-  auto builder = std::make_shared<VPackBuilder>();
-  try {
-    VPackArrayBuilder b(builder.get());
-
-    for (auto const& field : fields) {
-      std::string fieldString;
-      TRI_AttributeNamesToString(field, fieldString, true);
-      v8::Handle<v8::String> key = TRI_V8_STD_STRING(fieldString);
-
-      if (!example->HasOwnProperty(key)) {
-        break;
-      }
-
-      v8::Handle<v8::Value> value = example->Get(key);
-
-      int res = TRI_V8ToVPack(isolate, *builder, value, false);
-      if (res != TRI_ERROR_NO_ERROR) {
-        return nullptr;
-      }
-    }
-
-  } catch (...) {
-    return nullptr;
-  }
-  VPackSlice const slice = builder->slice();
-  size_t l = static_cast<size_t>(slice.length());
-  if (l > 0) {
-    // example means equality comparisons only
-    return TRI_CreateIndexOperator(TRI_EQ_INDEX_OPERATOR, nullptr, nullptr,
-                                   builder, shaper, l);
-  }
-  return nullptr;
-}
-
-////////////////////////////////////////////////////////////////////////////////
-/// @brief sets up the example object for a hash index
-=======
 /// @brief run an AQL query and return the result as a V8 array 
->>>>>>> e68a60f8
 ////////////////////////////////////////////////////////////////////////////////
 
 static aql::QueryResultV8 AqlQuery(v8::Isolate* isolate, TRI_vocbase_col_t const* col, 
@@ -1060,15 +702,8 @@
     TRI_V8_THROW_EXCEPTION(res);
   }
 
-<<<<<<< HEAD
-  TRI_GET_GLOBALS();
-  arangodb::aql::Query query(true, col->_vocbase, aql.c_str(), aql.size(),
-                             bindVars.steal(), nullptr,
-                             arangodb::aql::PART_MAIN);
-=======
   VPackBuilder strippedBuilder =
       arangodb::aql::BindParameters::StripCollectionNames(keys.slice(), collection->_name.c_str());
->>>>>>> e68a60f8
 
   bindVars->add("keys", strippedBuilder.slice());
   bindVars->close();
@@ -1104,26 +739,10 @@
     TRI_V8_THROW_EXCEPTION_USAGE("removeByKeys(<keys>)");
   }
 
-<<<<<<< HEAD
-  arangodb::basics::Json bindVars(arangodb::basics::Json::Object, 2);
-  bindVars("@collection", arangodb::basics::Json(std::string(col->_name)));
-  bindVars("keys", arangodb::basics::Json(TRI_UNKNOWN_MEM_ZONE,
-                                          TRI_ObjectToJson(isolate, args[0])));
-
-  std::string const aql(
-      "FOR key IN @keys REMOVE key IN @@collection OPTIONS { ignoreErrors: "
-      "true }");
-
-  TRI_GET_GLOBALS();
-  arangodb::aql::Query query(true, col->_vocbase, aql.c_str(), aql.size(),
-                             bindVars.steal(), nullptr,
-                             arangodb::aql::PART_MAIN);
-=======
   auto bindVars = std::make_shared<VPackBuilder>();
   bindVars->openObject();
   bindVars->add("@collection", VPackValue(collection->_name));
   bindVars->add(VPackValue("keys"));
->>>>>>> e68a60f8
 
   int res = TRI_V8ToVPack(isolate, *(bindVars.get()), args[0], false);
   if (res != TRI_ERROR_NO_ERROR) {
