--- conflicted
+++ resolved
@@ -259,12 +259,8 @@
 /// @brief enters a context
 ////////////////////////////////////////////////////////////////////////////////
 
-<<<<<<< HEAD
-ApplicationV8::V8Context* ApplicationV8::enterContext (TRI_vocbase_s* vocbase, 
+ApplicationV8::V8Context* ApplicationV8::enterContext (TRI_vocbase_s* vocbase,
                                                        triagens::rest::HttpRequest* request,
-=======
-ApplicationV8::V8Context* ApplicationV8::enterContext (TRI_vocbase_s* vocbase,
->>>>>>> 38f1e55f
                                                        bool initialise,
                                                        bool allowUseDatabase) {
   CONDITION_LOCKER(guard, _contextCondition);
