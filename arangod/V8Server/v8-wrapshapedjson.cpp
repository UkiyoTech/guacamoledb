--- conflicted
+++ resolved
@@ -432,30 +432,11 @@
 
 static void CopyAttributes (v8::Isolate* isolate,
                             v8::Handle<v8::Object> self, 
-<<<<<<< HEAD
-                            void* marker) {
+                            void* marker,
+                            char const* excludeAttribute = nullptr) {
   auto ditch = static_cast<triagens::arango::DocumentDitch*>(v8::Handle<v8::External>::Cast(self->GetInternalField(SLOT_DITCH))->Value());
   TRI_document_collection_t* collection = ditch->collection();
 
-=======
-                            void* marker,
-                            char const* excludeAttribute = nullptr) {
-  TRI_barrier_t* barrier = static_cast<TRI_barrier_t*>(v8::Handle<v8::External>::Cast(self->GetInternalField(SLOT_BARRIER))->Value());
-  TRI_document_collection_t* collection = barrier->_container->_collection;
-  
-  // check for array shape
-  TRI_shaper_t* shaper = collection->getShaper();  // PROTECTED by BARRIER, checked by RUNTIME
-
-  TRI_shape_sid_t sid;
-  TRI_EXTRACT_SHAPE_IDENTIFIER_MARKER(sid, marker);
-
-  TRI_shape_t const* shape = shaper->lookupShapeId(shaper, sid);
-
-  if (shape == nullptr || shape->_type != TRI_SHAPE_ARRAY) {
-    return;
-  }
-   
->>>>>>> 8e858bc9
   // copy _key and _rev
   // note: _id, _from and _to do not need to be copied because they are
   // already present in initial ShapedJson objects as real attributes
@@ -671,13 +652,8 @@
       TRI_V8_RETURN_TRUE();
     }
 
-<<<<<<< HEAD
     // copy all attributes from the shaped json into the object
-    CopyAttributes(isolate, self, marker);
-=======
-  // copy all attributes from the shaped json into the object
-  CopyAttributes(isolate, self, marker, nullptr);
->>>>>>> 8e858bc9
+    CopyAttributes(isolate, self, marker, nullptr);
 
     // remove pointer to marker, so the object becomes stand-alone
     self->SetInternalField(SLOT_CLASS, v8::External::New(isolate, nullptr));
@@ -725,28 +701,23 @@
     // remove pointer to marker, so the object becomes stand-alone
     self->SetInternalField(SLOT_CLASS, v8::External::New(isolate, nullptr));
 
-<<<<<<< HEAD
-    self->ForceDelete(name);
-    TRI_V8_RETURN_TRUE();
+    if (marker == nullptr) {
+      TRI_V8_RETURN(v8::Handle<v8::Boolean>());
+    }
+  
+    // copy all attributes from the shaped json into the object
+    // but the to-be-deleted attribute
+    std::string&& nameString = TRI_ObjectToString(name);
+    CopyAttributes(isolate, self, marker, nameString.c_str());
+  
+    // remove pointer to marker, so the object becomes stand-alone
+    self->SetInternalField(SLOT_CLASS, v8::External::New(isolate, nullptr));
+
+    TRI_V8_RETURN(v8::Handle<v8::Boolean>());
   }
   catch (...) {
     return;
   }
-=======
-  if (marker == nullptr) {
-    TRI_V8_RETURN(v8::Handle<v8::Boolean>());
-  }
-  
-  // copy all attributes from the shaped json into the object
-  // but the to-be-deleted attribute
-  std::string&& nameString = TRI_ObjectToString(name);
-  CopyAttributes(isolate, self, marker, nameString.c_str());
-  
-  // remove pointer to marker, so the object becomes stand-alone
-  self->SetInternalField(SLOT_CLASS, v8::External::New(isolate, nullptr));
-
-  TRI_V8_RETURN(v8::Handle<v8::Boolean>());
->>>>>>> 8e858bc9
 }
 
 ////////////////////////////////////////////////////////////////////////////////
