--- conflicted
+++ resolved
@@ -75,7 +75,6 @@
   }
 }
 
-<<<<<<< HEAD
 void sendLeaderChangeRequests(std::vector<ServerID> const& currentServers,
                               std::shared_ptr<std::vector<ServerID>>& realInsyncFollowers,
                               std::string const& databaseName, ShardID const& shardID,
@@ -195,10 +194,7 @@
   }
 }
 
-UpdateCollection::~UpdateCollection(){};
-=======
 UpdateCollection::~UpdateCollection() {}
->>>>>>> 0599a1c7
 
 bool UpdateCollection::first() {
   auto const& database = _description.get(DATABASE);
