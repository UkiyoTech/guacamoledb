--- conflicted
+++ resolved
@@ -268,13 +268,8 @@
  * @param mode    Backup mode: consistent, dirty
  * @param timeout Wait for this attempt and bail out if not met
  */
-<<<<<<< HEAD
-arangodb::Result listHotBakupsOnCoordinator(VPackSlice const payload);
-
-=======
 arangodb::Result listHotBakupsOnCoordinator(VPackSlice const payload, VPackBuilder& report);
-  
->>>>>>> ce3fab29
+
 /**
  * @brief Delete specific hot backup
  * @param backupId  BackupId to delete
