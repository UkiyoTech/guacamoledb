--- conflicted
+++ resolved
@@ -124,55 +124,15 @@
                      "address or load balancer, optional)",
                      new StringParameter(&_myAdvertisedEndpoint));
 
-<<<<<<< HEAD
-  options
-      ->addOption("--cluster.write-concern",
-                  "write concern used for writes to new collections",
-                  new UInt32Parameter(&_writeConcern))
-      .setIntroducedIn(30600);
-=======
   options->addOption("--cluster.write-concern",
                      "write concern used for writes to new collections",
                      new UInt32Parameter(&_writeConcern)).setIntroducedIn(30600);
->>>>>>> fd73fd9a
+
 
   options->addOption("--cluster.system-replication-factor",
                      "default replication factor for system collections",
                      new UInt32Parameter(&_systemReplicationFactor));
 
-<<<<<<< HEAD
-  options
-      ->addOption("--cluster.default-replication-factor",
-                  "default replication factor for non-system collections",
-                  new UInt32Parameter(&_defaultReplicationFactor))
-      .setIntroducedIn(30600);
-
-  options
-      ->addOption("--cluster.min-replication-factor",
-                  "minimum replication factor for new collections",
-                  new UInt32Parameter(&_minReplicationFactor))
-      .setIntroducedIn(30600);
-
-  options
-      ->addOption(
-          "--cluster.max-replication-factor",
-          "maximum replication factor for new collections (0 = unrestricted)",
-          new UInt32Parameter(&_maxReplicationFactor))
-      .setIntroducedIn(30600);
-
-  options
-      ->addOption("--cluster.max-number-of-shards",
-                  "maximum number of shards when creating new collections (0 = "
-                  "unrestricted)",
-                  new UInt32Parameter(&_maxNumberOfShards))
-      .setIntroducedIn(30501);
-
-  options
-      ->addOption("--cluster.force-one-shard",
-                  "force one-shard mode for all new collections",
-                  new BooleanParameter(&_forceOneShard))
-      .setIntroducedIn(30600);
-=======
   options->addOption("--cluster.default-replication-factor",
                      "default replication factor for non-system collections",
                      new UInt32Parameter(&_defaultReplicationFactor)).setIntroducedIn(30600);
@@ -192,7 +152,6 @@
   options->addOption("--cluster.force-one-shard",
                      "force one-shard mode for all new collections",
                      new BooleanParameter(&_forceOneShard)).setIntroducedIn(30600);
->>>>>>> fd73fd9a
 
   options->addOption(
       "--cluster.create-waits-for-sync-replication",
@@ -247,23 +206,13 @@
   }
 
   TRI_ASSERT(_minReplicationFactor > 0);
-<<<<<<< HEAD
-  if (!options->processingResult().touched(
-          "cluster.default-replication-factor")) {
-=======
   if (!options->processingResult().touched("cluster.default-replication-factor")) {
->>>>>>> fd73fd9a
     // no default replication factor set. now use the minimum value, which is
     // guaranteed to be at least 1
     _defaultReplicationFactor = _minReplicationFactor;
   }
 
-<<<<<<< HEAD
-  if (!options->processingResult().touched(
-          "cluster.system-replication-factor")) {
-=======
   if (!options->processingResult().touched("cluster.system-replication-factor")) {
->>>>>>> fd73fd9a
     // no system replication factor set. now make sure it is between min and max
     if (_systemReplicationFactor > _maxReplicationFactor) {
       _systemReplicationFactor = _maxReplicationFactor;
@@ -288,12 +237,8 @@
     FATAL_ERROR_EXIT();
   }
 
-<<<<<<< HEAD
-  if (_defaultReplicationFactor > 0 && _maxReplicationFactor > 0 &&
-=======
   if (_defaultReplicationFactor > 0 &&
       _maxReplicationFactor > 0 &&
->>>>>>> fd73fd9a
       _defaultReplicationFactor > _maxReplicationFactor) {
     LOG_TOPIC("5af7e", FATAL, arangodb::Logger::CLUSTER)
         << "Invalid value for `--cluster.default-replication-factor`. Must not "
@@ -301,24 +246,16 @@
     FATAL_ERROR_EXIT();
   }
 
-<<<<<<< HEAD
-  if (_defaultReplicationFactor > 0 && _defaultReplicationFactor < _minReplicationFactor) {
-=======
   if (_defaultReplicationFactor > 0 &&
       _defaultReplicationFactor < _minReplicationFactor) {
->>>>>>> fd73fd9a
     LOG_TOPIC("b9aea", FATAL, arangodb::Logger::CLUSTER)
         << "Invalid value for `--cluster.default-replication-factor`. Must not "
            "be lower than `--cluster.min-replication-factor`";
     FATAL_ERROR_EXIT();
   }
 
-<<<<<<< HEAD
-  if (_systemReplicationFactor > 0 && _maxReplicationFactor > 0 &&
-=======
   if (_systemReplicationFactor > 0 &&
       _maxReplicationFactor > 0 &&
->>>>>>> fd73fd9a
       _systemReplicationFactor > _maxReplicationFactor) {
     LOG_TOPIC("6cf0c", FATAL, arangodb::Logger::CLUSTER)
         << "Invalid value for `--cluster.system-replication-factor`. Must not "
@@ -326,12 +263,9 @@
     FATAL_ERROR_EXIT();
   }
 
-<<<<<<< HEAD
-  if (_systemReplicationFactor > 0 && _systemReplicationFactor < _minReplicationFactor) {
-=======
+
   if (_systemReplicationFactor > 0 &&
       _systemReplicationFactor < _minReplicationFactor) {
->>>>>>> fd73fd9a
     LOG_TOPIC("dfc38", FATAL, arangodb::Logger::CLUSTER)
         << "Invalid value for `--cluster.system-replication-factor`. Must not "
            "be lower than `--cluster.min-replication-factor`";
@@ -474,7 +408,6 @@
   config.verifyHosts = false;
   config.clusterInfo = &clusterInfo();
 
-<<<<<<< HEAD
   _asyncAgencyCommPool = std::make_unique<network::ConnectionPool>(config);
 
   // register the prefix with the communicator
@@ -483,17 +416,6 @@
   TRI_ASSERT(AsyncAgencyCommManager::INSTANCE != nullptr);
   AsyncAgencyCommManager::INSTANCE->setSkipScheduler(true);
   AsyncAgencyCommManager::INSTANCE->pool(_asyncAgencyCommPool.get());
-=======
-  _pool = std::make_unique<network::ConnectionPool>(config);
-
-
-  // register the prefix with the communicator
-  AgencyCommManager::initialize(_agencyPrefix);
-  TRI_ASSERT(AgencyCommManager::MANAGER != nullptr);
-  AsyncAgencyCommManager::initialize();
-  AsyncAgencyCommManager::INSTANCE->pool(_pool.get());
-
->>>>>>> fd73fd9a
 
   for (const auto& _agencyEndpoint : _agencyEndpoints) {
     std::string const unified = Endpoint::unifiedForm(_agencyEndpoint);
@@ -505,11 +427,6 @@
       FATAL_ERROR_EXIT();
     }
 
-<<<<<<< HEAD
-    //    AgencyCommHelper::MANAGER->addEndpoint(unified);
-=======
-    AgencyCommManager::MANAGER->addEndpoint(unified);
->>>>>>> fd73fd9a
     AsyncAgencyCommManager::INSTANCE->addEndpoint(unified);
   }
 
@@ -607,18 +524,12 @@
   LOG_TOPIC("b6826", INFO, arangodb::Logger::CLUSTER)
       << "Cluster feature is turned on"
       << (_forceOneShard ? " with one-shard mode" : "")
-<<<<<<< HEAD
-      << ". Agency version: " << version << ", Agency endpoints: " << endpoints
-      << ", server id: '" << myId << "', internal endpoint / address: " << _myEndpoint
-      << "', advertised endpoint: " << _myAdvertisedEndpoint << ", role: " << role;
-=======
       << ". Agency version: " << version
       << ", Agency endpoints: " << endpoints
       << ", server id: '" << myId
       << "', internal endpoint / address: " << _myEndpoint
       << "', advertised endpoint: " << _myAdvertisedEndpoint
       << ", role: " << role;
->>>>>>> fd73fd9a
 
   AgencyCommResult result = comm.getValues("Sync/HeartbeatIntervalMs");
 
@@ -706,16 +617,10 @@
   unreg.operations.emplace_back("Current/" + alk + "/" + me,
                                              AgencySimpleOperationType::DELETE_OP);
   // Unregister
-<<<<<<< HEAD
   unreg.operations.emplace_back("Current/ServersRegistered/" + me,
                                              AgencySimpleOperationType::DELETE_OP);
   unreg.operations.emplace_back("Current/Version", AgencySimpleOperationType::INCREMENT_OP);
-=======
-  unreg.operations.push_back(AgencyOperation("Current/ServersRegistered/" + me,
-                                             AgencySimpleOperationType::DELETE_OP));
-  unreg.operations.push_back(
-      AgencyOperation("Current/Version", AgencySimpleOperationType::INCREMENT_OP));
->>>>>>> fd73fd9a
+
 
   constexpr int maxTries = 10;
   int tries = 0;
@@ -725,32 +630,16 @@
       break;
     }
 
-<<<<<<< HEAD
-    if (res.httpCode() == TRI_ERROR_HTTP_SERVICE_UNAVAILABLE || !res.connected()) {
-      LOG_TOPIC("1776b", INFO, Logger::CLUSTER)
-          << "unable to unregister server from agency, because agency is in "
-             "shutdown";
-=======
     if (res.httpCode() == TRI_ERROR_HTTP_SERVICE_UNAVAILABLE ||
         !res.connected()) {
       LOG_TOPIC("1776b", INFO, Logger::CLUSTER) <<
         "unable to unregister server from agency, because agency is in shutdown";
->>>>>>> fd73fd9a
       break;
     }
 
     if (++tries < maxTries) {
       // try again
       LOG_TOPIC("c7af5", ERR, Logger::CLUSTER)
-<<<<<<< HEAD
-          << "unable to unregister server from agency "
-          << "(attempt " << tries << " of " << maxTries << "): " << res.errorMessage();
-      std::this_thread::sleep_for(std::chrono::milliseconds(100));
-    } else {
-      // give up
-      LOG_TOPIC("c8fc4", ERR, Logger::CLUSTER)
-          << "giving up unregistering server from agency: " << res.errorMessage();
-=======
         << "unable to unregister server from agency "
         << "(attempt " << tries << " of " << maxTries << "): "
         << res.errorMessage();
@@ -760,7 +649,6 @@
       LOG_TOPIC("c8fc4", ERR, Logger::CLUSTER) <<
         "giving up unregistering server from agency: "
         << res.errorMessage();
->>>>>>> fd73fd9a
       break;
     }
   }
@@ -771,13 +659,7 @@
     std::this_thread::sleep_for(std::chrono::milliseconds(50));
   }
 
-<<<<<<< HEAD
   _asyncAgencyCommPool.reset();
-=======
-  _pool.reset();
-  AgencyCommManager::MANAGER->stop();
->>>>>>> fd73fd9a
-
   _clusterInfo->cleanup();
 }
 
