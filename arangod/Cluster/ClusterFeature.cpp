--- conflicted
+++ resolved
@@ -23,11 +23,6 @@
 
 #include "ClusterFeature.h"
 
-<<<<<<< HEAD
-#include "Agency/AsyncAgencyComm.h"
-#include "ApplicationFeatures/CommunicationFeaturePhase.h"
-=======
->>>>>>> 665442e7
 #include "Agency/AsyncAgencyComm.h"
 #include "ApplicationFeatures/ApplicationServer.h"
 #include "ApplicationFeatures/CommunicationFeaturePhase.h"
@@ -95,10 +90,9 @@
   options->addObsoleteOption("--cluster.my-local-info",
                              "this server's local info", false);
   options->addObsoleteOption("--cluster.my-id", "this server's id", false);
-<<<<<<< HEAD
+
   options->addObsoleteOption("--cluster.agency-prefix", "agency prefix", false);
-=======
->>>>>>> 665442e7
+
 
   options->addOption(
       "--cluster.require-persisted-id",
@@ -117,15 +111,7 @@
                                                   arangodb::options::Flags::OnCoordinator,
                                                   arangodb::options::Flags::OnDBServer));
 
-<<<<<<< HEAD
-=======
-  options->addOption("--cluster.agency-prefix", "agency prefix",
-                     new StringParameter(&_agencyPrefix),
-                     arangodb::options::makeFlags(arangodb::options::Flags::DefaultNoComponents,
-                                                  arangodb::options::Flags::OnCoordinator,
-                                                  arangodb::options::Flags::OnDBServer));
-
->>>>>>> 665442e7
+
   options->addOption("--cluster.my-role", "this server's role",
                      new StringParameter(&_myRole));
 
@@ -315,14 +301,8 @@
            "be higher than `--cluster.max-replication-factor`";
     FATAL_ERROR_EXIT();
   }
-
-<<<<<<< HEAD
-
   if (_systemReplicationFactor > 0 &&
       _systemReplicationFactor < _minReplicationFactor) {
-=======
-  if (_systemReplicationFactor > 0 && _systemReplicationFactor < _minReplicationFactor) {
->>>>>>> 665442e7
     LOG_TOPIC("dfc38", FATAL, arangodb::Logger::CLUSTER)
         << "Invalid value for `--cluster.system-replication-factor`. Must not "
            "be lower than `--cluster.min-replication-factor`";
@@ -466,28 +446,18 @@
   config.clusterInfo = &clusterInfo();
   config.name = "AgencyComm";
 
-<<<<<<< HEAD
   _asyncAgencyCommPool = std::make_unique<network::ConnectionPool>(config);
-=======
-  _pool = std::make_unique<network::ConnectionPool>(config);
->>>>>>> 665442e7
+
 
   // register the prefix with the communicator
   AgencyCommHelper::initialize(_agencyPrefix);
   AsyncAgencyCommManager::initialize(server());
-<<<<<<< HEAD
   TRI_ASSERT(AsyncAgencyCommManager::INSTANCE != nullptr);
   AsyncAgencyCommManager::INSTANCE->setSkipScheduler(true);
   AsyncAgencyCommManager::INSTANCE->pool(_asyncAgencyCommPool.get());
 
   for (const auto& _agencyEndpoint : _agencyEndpoints) {
     std::string const unified = Endpoint::unifiedForm(_agencyEndpoint);
-=======
-  AsyncAgencyCommManager::INSTANCE->pool(_pool.get());
-
-  for (size_t i = 0; i < _agencyEndpoints.size(); ++i) {
-    std::string const unified = Endpoint::unifiedForm(_agencyEndpoints[i]);
->>>>>>> 665442e7
 
     if (unified.empty()) {
       LOG_TOPIC("1b759", FATAL, arangodb::Logger::CLUSTER)
