////////////////////////////////////////////////////////////////////////////////
/// DISCLAIMER
///
/// Copyright 2014-2018 ArangoDB GmbH, Cologne, Germany
/// Copyright 2004-2014 triAGENS GmbH, Cologne, Germany
///
/// Licensed under the Apache License, Version 2.0 (the "License");
/// you may not use this file except in compliance with the License.
/// You may obtain a copy of the License at
///
///     http://www.apache.org/licenses/LICENSE-2.0
///
/// Unless required by applicable law or agreed to in writing, software
/// distributed under the License is distributed on an "AS IS" BASIS,
/// WITHOUT WARRANTIES OR CONDITIONS OF ANY KIND, either express or implied.
/// See the License for the specific language governing permissions and
/// limitations under the License.
///
/// Copyright holder is ArangoDB GmbH, Cologne, Germany
///
/// @author Max Neunhoeffer
/// @author Kaveh Vahedipour
////////////////////////////////////////////////////////////////////////////////

#include "ClusterMethods.h"

#include "Agency/TimeString.h"
#include "ApplicationFeatures/ApplicationServer.h"
#include "Basics/Exceptions.h"
#include "Basics/NumberUtils.h"
#include "Basics/StaticStrings.h"
#include "Basics/StringUtils.h"
#include "Basics/VelocyPackHelper.h"
#include "Basics/system-functions.h"
#include "Basics/tri-strings.h"
#include "Cluster/ClusterCollectionCreationInfo.h"
#include "Cluster/ClusterComm.h"
#include "Cluster/ClusterInfo.h"
#include "Cluster/ClusterTrxMethods.h"
#include "Futures/Utilities.h"
#include "Graph/Traverser.h"
#include "Network/Methods.h"
#include "Network/Utils.h"
#include "StorageEngine/HotBackupCommon.h"
#include "RestServer/TtlFeature.h"
#include "StorageEngine/HotBackupCommon.h"
#include "StorageEngine/TransactionCollection.h"
#include "StorageEngine/TransactionState.h"
#include "Transaction/Context.h"
#include "Transaction/Helpers.h"
#include "Transaction/Methods.h"
#include "Utils/CollectionNameResolver.h"
#include "Utils/OperationOptions.h"
#include "VocBase/KeyGenerator.h"
#include "VocBase/LogicalCollection.h"
#include "VocBase/Methods/Version.h"
#include "VocBase/ticks.h"
#ifdef USE_ENTERPRISE
#include "Enterprise/RocksDBEngine/RocksDBHotBackup.h"
#endif
#include "Rest/Version.h"

#include <velocypack/Buffer.h>
#include <velocypack/Collection.h>
#include <velocypack/Iterator.h>
#include <velocypack/Slice.h>
#include <velocypack/velocypack-aliases.h>
#include "velocypack/StringRef.h"

#include <boost/uuid/uuid.hpp>
#include <boost/uuid/uuid_generators.hpp>
#include <boost/uuid/uuid_io.hpp>

#include <algorithm>
#include <numeric>
#include <vector>

using namespace arangodb;
using namespace arangodb::basics;
using namespace arangodb::futures;
using namespace arangodb::rest;

// Timeout for read operations:
static double const CL_DEFAULT_TIMEOUT = 120.0;

// Timeout for write operations, note that these are used for communication
// with a shard leader and we always have to assume that some follower has
// stopped writes for some time to get in sync:
static double const CL_DEFAULT_LONG_TIMEOUT = 900.0;

namespace {
template <typename T>
T addFigures(VPackSlice const& v1, VPackSlice const& v2,
             std::vector<std::string> const& attr) {
  TRI_ASSERT(v1.isObject());
  TRI_ASSERT(v2.isObject());

  T value = 0;

  VPackSlice found = v1.get(attr);
  if (found.isNumber()) {
    value += found.getNumericValue<T>();
  }

  found = v2.get(attr);
  if (found.isNumber()) {
    value += found.getNumericValue<T>();
  }

  return value;
}

void recursiveAdd(VPackSlice const& value, std::shared_ptr<VPackBuilder>& builder) {
  TRI_ASSERT(value.isObject());
  TRI_ASSERT(builder->slice().isObject());
  TRI_ASSERT(builder->isClosed());

  VPackBuilder updated;

  updated.openObject();

  updated.add("alive", VPackValue(VPackValueType::Object));
  updated.add("count", VPackValue(addFigures<size_t>(value, builder->slice(),
                                                     {"alive", "count"})));
  updated.add("size", VPackValue(addFigures<size_t>(value, builder->slice(),
                                                    {"alive", "size"})));
  updated.close();

  updated.add("dead", VPackValue(VPackValueType::Object));
  updated.add("count", VPackValue(addFigures<size_t>(value, builder->slice(),
                                                     {"dead", "count"})));
  updated.add("size", VPackValue(addFigures<size_t>(value, builder->slice(),
                                                    {"dead", "size"})));
  updated.add("deletion", VPackValue(addFigures<size_t>(value, builder->slice(),
                                                        {"dead", "deletion"})));
  updated.close();

  updated.add("indexes", VPackValue(VPackValueType::Object));
  updated.add("count", VPackValue(addFigures<size_t>(value, builder->slice(),
                                                     {"indexes", "count"})));
  updated.add("size", VPackValue(addFigures<size_t>(value, builder->slice(),
                                                    {"indexes", "size"})));
  updated.close();

  updated.add("datafiles", VPackValue(VPackValueType::Object));
  updated.add("count", VPackValue(addFigures<size_t>(value, builder->slice(),
                                                     {"datafiles", "count"})));
  updated.add("fileSize",
              VPackValue(addFigures<size_t>(value, builder->slice(),
                                            {"datafiles", "fileSize"})));
  updated.close();

  updated.add("journals", VPackValue(VPackValueType::Object));
  updated.add("count", VPackValue(addFigures<size_t>(value, builder->slice(),
                                                     {"journals", "count"})));
  updated.add("fileSize",
              VPackValue(addFigures<size_t>(value, builder->slice(),
                                            {"journals", "fileSize"})));
  updated.close();

  updated.add("compactors", VPackValue(VPackValueType::Object));
  updated.add("count", VPackValue(addFigures<size_t>(value, builder->slice(),
                                                     {"compactors", "count"})));
  updated.add("fileSize",
              VPackValue(addFigures<size_t>(value, builder->slice(),
                                            {"compactors", "fileSize"})));
  updated.close();

  updated.add("documentReferences",
              VPackValue(addFigures<size_t>(value, builder->slice(), {"documentReferences"})));

  updated.close();

  TRI_ASSERT(updated.slice().isObject());
  TRI_ASSERT(updated.isClosed());

  builder.reset(new VPackBuilder(
      VPackCollection::merge(builder->slice(), updated.slice(), true, false)));
  TRI_ASSERT(builder->slice().isObject());
  TRI_ASSERT(builder->isClosed());
}

/// @brief begin a transaction on some leader shards
template <typename ShardDocsMap>
Result beginTransactionOnSomeLeaders(TransactionState& state,
                                     LogicalCollection const& coll,
                                     ShardDocsMap const& shards) {
  TRI_ASSERT(state.isCoordinator());
  TRI_ASSERT(!state.hasHint(transaction::Hints::Hint::SINGLE_OPERATION));

  std::shared_ptr<ShardMap> shardMap = coll.shardIds();
  std::vector<std::string> leaders;

  for (auto const& pair : shards) {
    auto const& it = shardMap->find(pair.first);
    if (it->second.empty()) {
      return TRI_ERROR_CLUSTER_BACKEND_UNAVAILABLE;  // something is broken
    }
    // now we got the shard leader
    std::string const& leader = it->second[0];
    if (!state.knowsServer(leader)) {
      leaders.emplace_back(leader);
    }
  }
  return ClusterTrxMethods::beginTransactionOnLeaders(state, leaders);
}

// begin transaction on shard leaders
static Result beginTransactionOnAllLeaders(transaction::Methods& trx, ShardMap const& shards) {
  TRI_ASSERT(trx.state()->isCoordinator());
  TRI_ASSERT(trx.state()->hasHint(transaction::Hints::Hint::GLOBAL_MANAGED));
  std::vector<ServerID> leaders;
  for (std::pair<ShardID, std::vector<ServerID>> const& shardServers : shards) {
    ServerID const& srv = shardServers.second.at(0);
    if (!trx.state()->knowsServer(srv)) {
      leaders.emplace_back(srv);
    }
  }
  return ClusterTrxMethods::beginTransactionOnLeaders(*trx.state(), leaders);
}

/// @brief add the correct header for the shard
template<typename T>
static void addTransactionHeaderForShard(transaction::Methods const& trx,
                                         ShardMap const& shardMap, ShardID const& shard,
                                         T& headers) {
  TRI_ASSERT(trx.state()->isCoordinator());
  if (!ClusterTrxMethods::isElCheapo(trx)) {
    return;  // no need
  }

  auto const& it = shardMap.find(shard);
  if (it != shardMap.end()) {
    if (it->second.empty()) {
      THROW_ARANGO_EXCEPTION(TRI_ERROR_CLUSTER_BACKEND_UNAVAILABLE);
    }
    ServerID const& leader = it->second[0];
    ClusterTrxMethods::addTransactionHeader(trx, leader, headers);
  } else {
    TRI_ASSERT(false);
    THROW_ARANGO_EXCEPTION_MESSAGE(TRI_ERROR_INTERNAL,
                                   "couldnt find shard in shardMap");
  }
}
}  // namespace

namespace arangodb {

////////////////////////////////////////////////////////////////////////////////
/// @brief merge the baby-object results.
///        The shard map contains the ordering of elements, the vector in this
///        Map is expected to be sorted from front to back.
///        The second map contains the answers for each shard.
///        The builder in the third parameter will be cleared and will contain
///        the resulting array. It is guaranteed that the resulting array
///        indexes
///        are equal to the original request ordering before it was destructured
///        for babies.
////////////////////////////////////////////////////////////////////////////////

static void mergeResults(std::vector<std::pair<ShardID, VPackValueLength>> const& reverseMapping,
                         std::unordered_map<ShardID, std::shared_ptr<VPackBuilder>> const& resultMap,
                         VPackBuilder& resultBody) {
  resultBody.clear();
  resultBody.openArray();
  for (auto const& pair : reverseMapping) {
    VPackSlice arr = resultMap.find(pair.first)->second->slice();
    if (arr.isObject() && arr.hasKey(StaticStrings::Error) &&
        arr.get(StaticStrings::Error).isBoolean() &&
        arr.get(StaticStrings::Error).getBoolean()) {
      // an error occurred, now rethrow the error
      int res = arr.get(StaticStrings::ErrorNum).getNumericValue<int>();
      VPackSlice msg = arr.get(StaticStrings::ErrorMessage);
      if (msg.isString()) {
        THROW_ARANGO_EXCEPTION_MESSAGE(res, msg.copyString());
      } else {
        THROW_ARANGO_EXCEPTION(res);
      }
    }
    resultBody.add(arr.at(pair.second));
  }
  resultBody.close();
}

////////////////////////////////////////////////////////////////////////////////
/// @brief merge the baby-object results. (all shards version)
///        results contians the result from all shards in any order.
///        resultBody will be cleared and contains the merged result after this
///        function
///        errorCounter will correctly compute the NOT_FOUND counter, all other
///        codes remain unmodified.
///
///        The merge is executed the following way:
///        FOR every expected document we scan iterate over the corresponding
///        response
///        of each shard. If any of them returned sth. different than NOT_FOUND
///        we take this result as correct.
///        If none returned sth different than NOT_FOUND we return NOT_FOUND as
///        well
////////////////////////////////////////////////////////////////////////////////

namespace {
// velocypack representation of object
// {"error":true,"errorMessage":"document not found","errorNum":1202}
static const char* notFoundSlice = 
  "\x14\x36\x45\x65\x72\x72\x6f\x72\x1a\x4c\x65\x72\x72\x6f\x72\x4d"
  "\x65\x73\x73\x61\x67\x65\x52\x64\x6f\x63\x75\x6d\x65\x6e\x74\x20"
  "\x6e\x6f\x74\x20\x66\x6f\x75\x6e\x64\x48\x65\x72\x72\x6f\x72\x4e"
  "\x75\x6d\x29\xb2\x04\x03";
} // namespace

static void mergeResultsAllShards(std::vector<VPackSlice> const& results,
                                  VPackBuilder& resultBody,
                                  std::unordered_map<int, size_t>& errorCounter,
                                  VPackValueLength const expectedResults) {
  // errorCounter is not allowed to contain any NOT_FOUND entry.
  TRI_ASSERT(errorCounter.find(TRI_ERROR_ARANGO_DOCUMENT_NOT_FOUND) ==
             errorCounter.end());
  size_t realNotFound = 0;

  resultBody.clear();
  resultBody.openArray();
  for (VPackValueLength currentIndex = 0; currentIndex < expectedResults; ++currentIndex) {
    bool foundRes = false;
    for (VPackSlice oneRes : results) {
      TRI_ASSERT(oneRes.isArray());
      oneRes = oneRes.at(currentIndex);
      
      int errorNum = TRI_ERROR_NO_ERROR;
      VPackSlice errorNumSlice = oneRes.get(StaticStrings::ErrorNum);
      if (errorNumSlice.isNumber()) {
        errorNum = errorNumSlice.getNumber<int>();
      }
      if ((errorNum != TRI_ERROR_NO_ERROR && errorNum != TRI_ERROR_ARANGO_DOCUMENT_NOT_FOUND) ||
          oneRes.hasKey(StaticStrings::KeyString)) {
<<<<<<< HEAD
        // This is the correct result
        // Use it
=======
        // This is the correct result: Use it
>>>>>>> 8c573549
        resultBody.add(oneRes);
        foundRes = true;
        break;
      }
    }
    if (!foundRes) {
      // Found none, use NOT_FOUND
      resultBody.add(VPackSlice(reinterpret_cast<uint8_t const*>(::notFoundSlice)));
      realNotFound++;
    }
  }
  resultBody.close();
  if (realNotFound > 0) {
    errorCounter.emplace(TRI_ERROR_ARANGO_DOCUMENT_NOT_FOUND, realNotFound);
  }
}

////////////////////////////////////////////////////////////////////////////////
/// @brief Extract all error baby-style error codes and store them in a map
////////////////////////////////////////////////////////////////////////////////

static void extractErrorCodes(ClusterCommResult const& res,
                              std::unordered_map<int, size_t>& errorCounter,
                              bool includeNotFound) {
  auto const& resultHeaders = res.answer->headers();
  auto codes = resultHeaders.find(StaticStrings::ErrorCodes);
  if (codes != resultHeaders.end()) {
    auto parsedCodes = VPackParser::fromJson(codes->second);
    VPackSlice codesSlice = parsedCodes->slice();
    TRI_ASSERT(codesSlice.isObject());
    for (auto const& code : VPackObjectIterator(codesSlice)) {
      VPackValueLength codeLength;
      char const* codeString = code.key.getString(codeLength);
      int codeNr = NumberUtils::atoi_zero<int>(codeString, codeString + codeLength);
      if (includeNotFound || codeNr != TRI_ERROR_ARANGO_DOCUMENT_NOT_FOUND) {
        errorCounter[codeNr] += code.value.getNumericValue<size_t>();
      }
    }
  }
}

////////////////////////////////////////////////////////////////////////////////
/// @brief Distribute one document onto a shard map. If this returns
///        TRI_ERROR_NO_ERROR the correct shard could be determined, if
///        it returns sth. else this document is NOT contained in the shardMap
////////////////////////////////////////////////////////////////////////////////

static int distributeBabyOnShards(std::unordered_map<ShardID, std::vector<VPackSlice>>& shardMap,
                                  ClusterInfo* ci, std::string const& collid,
                                  LogicalCollection& collinfo,
                                  std::vector<std::pair<ShardID, VPackValueLength>>& reverseMapping,
                                  VPackSlice const value) {
  TRI_ASSERT(!collinfo.isSmart() || collinfo.type() == TRI_COL_TYPE_DOCUMENT);

  ShardID shardID;
<<<<<<< HEAD
  int error;
  if (value.isString()) {
    VPackBuilder temp;
    temp.openObject();
    temp.add(StaticStrings::KeyString, value);
    temp.close();

    error = collinfo.getResponsibleShard(temp.slice(), false, shardID,
                                          usesDefaultShardingAttributes);
  } else {
    error = collinfo.getResponsibleShard(value, false, shardID, usesDefaultShardingAttributes);
  }
  if (error == TRI_ERROR_ARANGO_DATA_SOURCE_NOT_FOUND) {
    return TRI_ERROR_CLUSTER_SHARD_GONE;
  }
  if (error != TRI_ERROR_NO_ERROR) {
    // We can not find a responsible shard
    return error;
=======
  if (!value.isString() && !value.isObject()) {
    // We have invalid input at this point.
    // However we can work with the other babies.
    // This is for compatibility with single server
    // We just assign it to any shard and pretend the user has given a key
    shardID = ci->getShardList(collid)->at(0);
  } else {
    // Now find the responsible shard:
    bool usesDefaultShardingAttributes;
    int res = collinfo.getResponsibleShard(value, /*docComplete*/false, shardID,
                                           usesDefaultShardingAttributes);
    
    if (res == TRI_ERROR_ARANGO_DATA_SOURCE_NOT_FOUND) {
      return TRI_ERROR_CLUSTER_SHARD_GONE;
    }
    if (res != TRI_ERROR_NO_ERROR) {
      // We can not find a responsible shard
      return res;
    }
>>>>>>> 8c573549
  }

  // We found the responsible shard. Add it to the list.
  auto it = shardMap.find(shardID);
  if (it == shardMap.end()) {
    shardMap.emplace(shardID, std::vector<VPackSlice>{value});
    reverseMapping.emplace_back(shardID, 0);
  } else {
    it->second.emplace_back(value);
    reverseMapping.emplace_back(shardID, it->second.size() - 1);
  }
  return TRI_ERROR_NO_ERROR;
}

////////////////////////////////////////////////////////////////////////////////
/// @brief Distribute one document onto a shard map. If this returns
///        TRI_ERROR_NO_ERROR the correct shard could be determined, if
///        it returns sth. else this document is NOT contained in the shardMap.
///        Also generates a key if necessary.
////////////////////////////////////////////////////////////////////////////////

static int distributeBabyOnShards(
    std::unordered_map<ShardID, std::vector<std::pair<VPackSlice, std::string>>>& shardMap,
    ClusterInfo* ci, std::string const& collid,
    LogicalCollection& collinfo,
    std::vector<std::pair<ShardID, VPackValueLength>>& reverseMapping,
    VPackSlice const value, bool isRestore) {
  ShardID shardID;
  bool userSpecifiedKey = false;
  std::string _key = "";

  if (!value.isObject()) {
    // We have invalid input at this point.
    // However we can work with the other babies.
    // This is for compatibility with single server
    // We just assign it to any shard and pretend the user has given a key
    std::shared_ptr<std::vector<ShardID>> shards = ci->getShardList(collid);
    shardID = shards->at(0);
    userSpecifiedKey = true;
  } else {
    int r = transaction::Methods::validateSmartJoinAttribute(collinfo, value);

    if (r != TRI_ERROR_NO_ERROR) {
      return r;
    }

    // Sort out the _key attribute:
    // The user is allowed to specify _key, provided that _key is the one
    // and only sharding attribute, because in this case we can delegate
    // the responsibility to make _key attributes unique to the responsible
    // shard. Otherwise, we ensure uniqueness here and now by taking a
    // cluster-wide unique number. Note that we only know the sharding
    // attributes a bit further down the line when we have determined
    // the responsible shard.

    VPackSlice keySlice = value.get(StaticStrings::KeyString);
    if (keySlice.isNone()) {
      // The user did not specify a key, let's create one:
      _key = collinfo.keyGenerator()->generate();
    } else {
      userSpecifiedKey = true;
      if (keySlice.isString()) {
        VPackValueLength l;
        char const* p = keySlice.getString(l);
        collinfo.keyGenerator()->track(p, l);
      }
    }

    // Now find the responsible shard:
    bool usesDefaultShardingAttributes;
    int error = TRI_ERROR_NO_ERROR;
    if (userSpecifiedKey) {
<<<<<<< HEAD
      error = collinfo.getResponsibleShard(value, true, shardID, usesDefaultShardingAttributes);
    } else {
      error = collinfo.getResponsibleShard(value, true, shardID,
                                            usesDefaultShardingAttributes, _key);
=======
      error = collinfo.getResponsibleShard(value, /*docComplete*/true, shardID,
                                           usesDefaultShardingAttributes);
    } else {
      // we pass in the generated _key so we do not need to rebuild the input slice
      error = collinfo.getResponsibleShard(value, /*docComplete*/true, shardID,
                                           usesDefaultShardingAttributes, VPackStringRef(_key));
>>>>>>> 8c573549
    }
    if (error == TRI_ERROR_ARANGO_DATA_SOURCE_NOT_FOUND) {
      return TRI_ERROR_CLUSTER_SHARD_GONE;
    }

    // Now perform the above mentioned check:
    if (userSpecifiedKey &&
        (!usesDefaultShardingAttributes || !collinfo.allowUserKeys()) && !isRestore) {
      return TRI_ERROR_CLUSTER_MUST_NOT_SPECIFY_KEY;
    }
  }

  // We found the responsible shard. Add it to the list.
  auto it = shardMap.find(shardID);
  if (it == shardMap.end()) {
    shardMap.emplace(shardID, std::vector<std::pair<VPackSlice, std::string>>{{value, _key}});
    reverseMapping.emplace_back(shardID, 0);
  } else {
    it->second.emplace_back(value, _key);
    reverseMapping.emplace_back(shardID, it->second.size() - 1);
  }
  return TRI_ERROR_NO_ERROR;
}

////////////////////////////////////////////////////////////////////////////////
/// @brief Collect the results from all shards (fastpath variant)
///        All result bodies are stored in resultMap
////////////////////////////////////////////////////////////////////////////////

template <typename T>
static void collectResultsFromAllShards(
    std::unordered_map<ShardID, std::vector<T>> const& shardMap,
    std::vector<ClusterCommRequest>& requests, std::unordered_map<int, size_t>& errorCounter,
    std::unordered_map<ShardID, std::shared_ptr<VPackBuilder>>& resultMap,
    rest::ResponseCode& responseCode) {
  // If none of the shards responds we return a SERVER_ERROR;
  responseCode = rest::ResponseCode::SERVER_ERROR;
  for (auto const& req : requests) {
    auto res = req.result;

    int commError = handleGeneralCommErrors(&res);
    if (commError != TRI_ERROR_NO_ERROR) {
      auto tmpBuilder = std::make_shared<VPackBuilder>();
      // If there was no answer whatsoever, we cannot rely on the shardId
      // being present in the result struct:
      ShardID sId = req.destination.substr(6);
      auto weSend = shardMap.find(sId);
      TRI_ASSERT(weSend != shardMap.end());  // We send sth there earlier.
      size_t count = weSend->second.size();
      for (size_t i = 0; i < count; ++i) {
        tmpBuilder->openObject();
        tmpBuilder->add(StaticStrings::Error, VPackValue(true));
        tmpBuilder->add(StaticStrings::ErrorNum, VPackValue(commError));
        tmpBuilder->close();
      }
      resultMap.emplace(sId, tmpBuilder);
    } else {
      TRI_ASSERT(res.answer != nullptr);
      resultMap.emplace(res.shardID, res.answer->toVelocyPackBuilderPtrNoUniquenessChecks());
      extractErrorCodes(res, errorCounter, true);
      responseCode = res.answer_code;
    }
  }
}

////////////////////////////////////////////////////////////////////////////////
/// @brief compute a shard distribution for a new collection, the list
/// dbServers must be a list of DBserver ids to distribute across.
/// If this list is empty, the complete current list of DBservers is
/// fetched from ClusterInfo and with random_shuffle to mix it up.
////////////////////////////////////////////////////////////////////////////////

static std::shared_ptr<std::unordered_map<std::string, std::vector<std::string>>> DistributeShardsEvenly(
    ClusterInfo* ci, uint64_t numberOfShards, uint64_t replicationFactor,
    std::vector<std::string>& dbServers, bool warnAboutReplicationFactor) {
  auto shards =
      std::make_shared<std::unordered_map<std::string, std::vector<std::string>>>();

  if (dbServers.size() == 0) {
    ci->loadCurrentDBServers();
    dbServers = ci->getCurrentDBServers();
    if (dbServers.empty()) {
      return shards;
    }
    random_shuffle(dbServers.begin(), dbServers.end());
  }

  // mop: distribute satellite collections on all servers
  if (replicationFactor == 0) {
    replicationFactor = dbServers.size();
  }

  // fetch a unique id for each shard to create
  uint64_t const id = ci->uniqid(numberOfShards);

  size_t leaderIndex = 0;
  size_t followerIndex = 0;
  for (uint64_t i = 0; i < numberOfShards; ++i) {
    // determine responsible server(s)
    std::vector<std::string> serverIds;
    for (uint64_t j = 0; j < replicationFactor; ++j) {
      if (j >= dbServers.size()) {
        if (warnAboutReplicationFactor) {
          LOG_TOPIC("e16ec", WARN, Logger::CLUSTER)
              << "createCollectionCoordinator: replicationFactor is "
              << "too large for the number of DBservers";
        }
        break;
      }
      std::string candidate;
      // mop: leader
      if (serverIds.size() == 0) {
        candidate = dbServers[leaderIndex++];
        if (leaderIndex >= dbServers.size()) {
          leaderIndex = 0;
        }
      } else {
        do {
          candidate = dbServers[followerIndex++];
          if (followerIndex >= dbServers.size()) {
            followerIndex = 0;
          }
        } while (candidate == serverIds[0]);  // mop: ignore leader
      }
      serverIds.push_back(candidate);
    }

    // determine shard id
    std::string shardId = "s" + StringUtils::itoa(id + i);

    shards->emplace(shardId, serverIds);
  }

  return shards;
}

////////////////////////////////////////////////////////////////////////////////
/// @brief Clone shard distribution from other collection
////////////////////////////////////////////////////////////////////////////////

static std::shared_ptr<std::unordered_map<std::string, std::vector<std::string>>> CloneShardDistribution(
  ClusterInfo* ci, std::shared_ptr<LogicalCollection> col, std::shared_ptr<LogicalCollection> const& other) {
  auto result =
      std::make_shared<std::unordered_map<std::string, std::vector<std::string>>>();

  TRI_ASSERT(col);
  TRI_ASSERT(other);

  if (!other->distributeShardsLike().empty()) {
    std::string const errorMessage = "Cannot distribute shards like '" + other->name() +
                                     "' it is already distributed like '" +
                                     other->distributeShardsLike() + "'.";
    THROW_ARANGO_EXCEPTION_MESSAGE(TRI_ERROR_CLUSTER_CHAIN_OF_DISTRIBUTESHARDSLIKE, errorMessage);
  }

  // We need to replace the distribute with the cid.
  auto cidString = arangodb::basics::StringUtils::itoa(other.get()->id());
  col->distributeShardsLike(cidString, other->shardingInfo());

  if (col->isSmart() && col->type() == TRI_COL_TYPE_EDGE) {
    return result;
  }

  auto numberOfShards = static_cast<uint64_t>(col->numberOfShards());

  // Here we need to make sure that we put the shards and
  // shard distribution in the correct order: shards need
  // to be sorted alphabetically by ID
  //
  // shardIds() returns an unordered_map<ShardID, std::vector<ServerID>>
  // so the method is a bit mis-named.
  auto otherShardsMap = other->shardIds();

  // TODO: This should really be a utility function, possibly in ShardingInfo?
  std::vector<ShardID> otherShards;
  for (auto& it : *otherShardsMap) {
    otherShards.push_back(it.first);
  }
  std::sort(otherShards.begin(), otherShards.end());

  TRI_ASSERT(numberOfShards == otherShards.size());

  // fetch a unique id for each shard to create
  uint64_t const id = ci->uniqid(numberOfShards);
  for (uint64_t i = 0; i < numberOfShards; ++i) {
    // determine responsible server(s)
    std::string shardId = "s" + StringUtils::itoa(id + i);
    result->emplace(shardId, otherShardsMap->at(otherShards.at(i)));
  }
  return result;
}

/// @brief convert ClusterComm error into arango error code
int handleGeneralCommErrors(arangodb::ClusterCommResult const* res) {
  // This function creates an error code from a ClusterCommResult,
  // but only if it is a communication error. If the communication
  // was successful and there was an HTTP error code, this function
  // returns TRI_ERROR_NO_ERROR.
  // If TRI_ERROR_NO_ERROR is returned, then the result was CL_COMM_RECEIVED
  // and .answer can safely be inspected.
  if (res->status == CL_COMM_TIMEOUT) {
    // No reply, we give up:
    return TRI_ERROR_CLUSTER_TIMEOUT;
  } else if (res->status == CL_COMM_ERROR) {
    return TRI_ERROR_CLUSTER_CONNECTION_LOST;
  } else if (res->status == CL_COMM_BACKEND_UNAVAILABLE) {
    if (res->result == nullptr) {
      return TRI_ERROR_CLUSTER_CONNECTION_LOST;
    }
    if (!res->result->isComplete()) {
      // there is no result
      return TRI_ERROR_CLUSTER_CONNECTION_LOST;
    }
    return TRI_ERROR_CLUSTER_BACKEND_UNAVAILABLE;
  }

  return TRI_ERROR_NO_ERROR;
}

////////////////////////////////////////////////////////////////////////////////
/// @brief creates a copy of all HTTP headers to forward
////////////////////////////////////////////////////////////////////////////////

std::unordered_map<std::string, std::string> getForwardableRequestHeaders(arangodb::GeneralRequest* request) {
  std::unordered_map<std::string, std::string> const& headers = request->headers();
  std::unordered_map<std::string, std::string>::const_iterator it = headers.begin();

  std::unordered_map<std::string, std::string> result;

  while (it != headers.end()) {
    std::string const& key = (*it).first;

    // ignore the following headers
    if (key != "x-arango-async" && key != "authorization" &&
        key != "content-length" && key != "connection" && key != "expect" &&
        key != "host" && key != "origin" && key != StaticStrings::HLCHeader &&
        key != StaticStrings::ErrorCodes &&
        key.substr(0, 14) != "access-control") {
      result.emplace(key, (*it).second);
    }
    ++it;
  }

  result["content-length"] = StringUtils::itoa(request->contentLength());

  return result;
}

////////////////////////////////////////////////////////////////////////////////
/// @brief check if a list of attributes have the same values in two vpack
/// documents
////////////////////////////////////////////////////////////////////////////////

bool shardKeysChanged(LogicalCollection const& collection, VPackSlice const& oldValue,
                      VPackSlice const& newValue, bool isPatch) {
  if (!oldValue.isObject() || !newValue.isObject()) {
    // expecting two objects. everything else is an error
    return true;
  }
#ifdef DEBUG_SYNC_REPLICATION
  if (collection.vocbase().name() == "sync-replication-test") {
    return false;
  }
#endif

  std::vector<std::string> const& shardKeys = collection.shardKeys();

  for (size_t i = 0; i < shardKeys.size(); ++i) {
    if (shardKeys[i] == StaticStrings::KeyString) {
      continue;
    }

    VPackSlice n = newValue.get(shardKeys[i]);

    if (n.isNone() && isPatch) {
      // attribute not set in patch document. this means no update
      continue;
    }

    VPackSlice o = oldValue.get(shardKeys[i]);

    if (o.isNone()) {
      // if attribute is undefined, use "null" instead
      o = arangodb::velocypack::Slice::nullSlice();
    }

    if (n.isNone()) {
      // if attribute is undefined, use "null" instead
      n = arangodb::velocypack::Slice::nullSlice();
    }

    if (!arangodb::basics::VelocyPackHelper::equal(n, o, false)) {
      return true;
    }
  }

  return false;
}

bool smartJoinAttributeChanged(LogicalCollection const& collection, VPackSlice const& oldValue,
                               VPackSlice const& newValue, bool isPatch) {
  if (!collection.hasSmartJoinAttribute()) {
    return false;
  }
  if (!oldValue.isObject() || !newValue.isObject()) {
    // expecting two objects. everything else is an error
    return true;
  }

  std::string const& s = collection.smartJoinAttribute();

  VPackSlice n = newValue.get(s);
  if (!n.isString()) {
    if (isPatch && n.isNone()) {
      // attribute not set in patch document. this means no update
      return false;
    }

    // no string value... invalid!
    return true;
  }

  VPackSlice o = oldValue.get(s);
  TRI_ASSERT(o.isString());

  return !arangodb::basics::VelocyPackHelper::equal(n, o, false);
}

////////////////////////////////////////////////////////////////////////////////
/// @brief returns revision for a sharded collection
////////////////////////////////////////////////////////////////////////////////

int revisionOnCoordinator(std::string const& dbname,
                          std::string const& collname, TRI_voc_rid_t& rid) {
  // Set a few variables needed for our work:
  ClusterInfo* ci = ClusterInfo::instance();
  auto cc = ClusterComm::instance();
  if (cc == nullptr) {
    // nullptr happens only during controlled shutdown
    return TRI_ERROR_SHUTTING_DOWN;
  }

  // First determine the collection ID from the name:
  std::shared_ptr<LogicalCollection> collinfo;
  collinfo = ci->getCollectionNT(dbname, collname);
  if (collinfo == nullptr) {
    return TRI_ERROR_ARANGO_DATA_SOURCE_NOT_FOUND;
  }

  rid = 0;

  // If we get here, the sharding attributes are not only _key, therefore
  // we have to contact everybody:
  std::shared_ptr<ShardMap> shards = collinfo->shardIds();
  CoordTransactionID coordTransactionID = TRI_NewTickServer();

  std::unordered_map<std::string, std::string> headers;
  for (auto const& p : *shards) {
    cc->asyncRequest(coordTransactionID, "shard:" + p.first,
                     arangodb::rest::RequestType::GET,
                     "/_db/" + StringUtils::urlEncode(dbname) +
                         "/_api/collection/" + StringUtils::urlEncode(p.first) +
                         "/revision",
                     std::shared_ptr<std::string const>(), headers, nullptr, 300.0);
  }

  // Now listen to the results:
  int count;
  int nrok = 0;
  for (count = (int)shards->size(); count > 0; count--) {
    auto res = cc->wait(coordTransactionID, 0, "", 0.0);
    if (res.status == CL_COMM_RECEIVED) {
      if (res.answer_code == arangodb::rest::ResponseCode::OK) {
        VPackSlice answer = res.answer->payload();

        if (answer.isObject()) {
          VPackSlice r = answer.get("revision");

          if (r.isString()) {
            VPackValueLength len;
            char const* p = r.getString(len);
            TRI_voc_rid_t cmp = TRI_StringToRid(p, len, false);

            if (cmp != UINT64_MAX && cmp > rid) {
              // get the maximum value
              rid = cmp;
            }
          }
          nrok++;
        }
      }
    }
  }

  if (nrok != (int)shards->size()) {
    return TRI_ERROR_INTERNAL;
  }

  return TRI_ERROR_NO_ERROR;  // the cluster operation was OK, however,
                              // the DBserver could have reported an error.
}

int warmupOnCoordinator(std::string const& dbname, std::string const& cid) {
  // Set a few variables needed for our work:
  ClusterInfo* ci = ClusterInfo::instance();
  auto cc = ClusterComm::instance();
  if (cc == nullptr) {
    // nullptr happens only during controlled shutdown
    return TRI_ERROR_SHUTTING_DOWN;
  }

  // First determine the collection ID from the name:
  std::shared_ptr<LogicalCollection> collinfo;
  collinfo = ci->getCollectionNT(dbname, cid);
  if (collinfo == nullptr) {
    return TRI_ERROR_ARANGO_DATA_SOURCE_NOT_FOUND;
  }

  // If we get here, the sharding attributes are not only _key, therefore
  // we have to contact everybody:
  std::shared_ptr<ShardMap> shards = collinfo->shardIds();
  CoordTransactionID coordTransactionID = TRI_NewTickServer();

  std::unordered_map<std::string, std::string> headers;
  for (auto const& p : *shards) {
    cc->asyncRequest(coordTransactionID, "shard:" + p.first,
                     arangodb::rest::RequestType::GET,
                     "/_db/" + StringUtils::urlEncode(dbname) +
                         "/_api/collection/" + StringUtils::urlEncode(p.first) +
                         "/loadIndexesIntoMemory",
                     std::shared_ptr<std::string const>(), headers, nullptr, 300.0);
  }

  // Now listen to the results:
  // Well actually we don't care...
  int count;
  for (count = (int)shards->size(); count > 0; count--) {
    auto res = cc->wait(coordTransactionID, 0, "", 0.0);
  }
  return TRI_ERROR_NO_ERROR;
}

////////////////////////////////////////////////////////////////////////////////
/// @brief returns figures for a sharded collection
////////////////////////////////////////////////////////////////////////////////

int figuresOnCoordinator(std::string const& dbname, std::string const& collname,
                         std::shared_ptr<arangodb::velocypack::Builder>& result) {
  // Set a few variables needed for our work:
  ClusterInfo* ci = ClusterInfo::instance();
  auto cc = ClusterComm::instance();
  if (cc == nullptr) {
    // nullptr happens only during controlled shutdown
    return TRI_ERROR_SHUTTING_DOWN;
  }

  // First determine the collection ID from the name:
  std::shared_ptr<LogicalCollection> collinfo;
  collinfo = ci->getCollectionNT(dbname, collname);
  if (collinfo == nullptr) {
    return TRI_ERROR_ARANGO_DATA_SOURCE_NOT_FOUND;
  }

  // If we get here, the sharding attributes are not only _key, therefore
  // we have to contact everybody:
  std::shared_ptr<ShardMap> shards = collinfo->shardIds();
  CoordTransactionID coordTransactionID = TRI_NewTickServer();

  std::unordered_map<std::string, std::string> headers;
  for (auto const& p : *shards) {
    cc->asyncRequest(coordTransactionID, "shard:" + p.first,
                     arangodb::rest::RequestType::GET,
                     "/_db/" + StringUtils::urlEncode(dbname) +
                         "/_api/collection/" + StringUtils::urlEncode(p.first) +
                         "/figures",
                     std::shared_ptr<std::string const>(), headers, nullptr, 300.0);
  }

  // Now listen to the results:
  int count;
  int nrok = 0;
  for (count = (int)shards->size(); count > 0; count--) {
    auto res = cc->wait(coordTransactionID, 0, "", 0.0);
    if (res.status == CL_COMM_RECEIVED) {
      if (res.answer_code == arangodb::rest::ResponseCode::OK) {
        VPackSlice answer = res.answer->payload();

        if (answer.isObject()) {
          VPackSlice figures = answer.get("figures");
          if (figures.isObject()) {
            // add to the total
            recursiveAdd(figures, result);
          }
          nrok++;
        }
      }
    }
  }

  if (nrok != (int)shards->size()) {
    return TRI_ERROR_INTERNAL;
  }

  return TRI_ERROR_NO_ERROR;  // the cluster operation was OK, however,
                              // the DBserver could have reported an error.
}

////////////////////////////////////////////////////////////////////////////////
/// @brief counts number of documents in a coordinator, by shard
////////////////////////////////////////////////////////////////////////////////

int countOnCoordinator(transaction::Methods& trx, std::string const& cname,
                       std::vector<std::pair<std::string, uint64_t>>& result) {
  // Set a few variables needed for our work:
  ClusterInfo* ci = ClusterInfo::instance();
  auto cc = ClusterComm::instance();
  if (cc == nullptr) {
    // nullptr happens only during controlled shutdown
    return TRI_ERROR_SHUTTING_DOWN;
  }

  result.clear();

  std::string const& dbname = trx.vocbase().name();
  // First determine the collection ID from the name:
  std::shared_ptr<LogicalCollection> collinfo;
  collinfo = ci->getCollectionNT(dbname, cname);
  if (collinfo == nullptr) {
    return TRI_ERROR_ARANGO_DATA_SOURCE_NOT_FOUND;
  }

  std::shared_ptr<ShardMap> shardIds = collinfo->shardIds();
  const bool isManaged = trx.state()->hasHint(transaction::Hints::Hint::GLOBAL_MANAGED);
  if (isManaged) {
    Result res = ::beginTransactionOnAllLeaders(trx, *shardIds);
    if (res.fail()) {
      return res.errorNumber();
    }
  }

  std::vector<ClusterCommRequest> requests;
  auto body = std::make_shared<std::string>();
  for (std::pair<ShardID, std::vector<ServerID>> const& p : *shardIds) {
    auto headers = std::make_unique<std::unordered_map<std::string, std::string>>();
    ClusterTrxMethods::addTransactionHeader(trx, /*leader*/ p.second[0], *headers);
    requests.emplace_back("shard:" + p.first, arangodb::rest::RequestType::GET,
                          "/_db/" + StringUtils::urlEncode(dbname) +
                              "/_api/collection/" +
                              StringUtils::urlEncode(p.first) + "/count",
                          body, std::move(headers));
  }

  cc->performRequests(requests, CL_DEFAULT_TIMEOUT, Logger::QUERIES,
                      /*retryOnCollNotFound*/ true, /*retryOnBackUnvlbl*/ !isManaged);
  for (auto& req : requests) {
    auto& res = req.result;
    if (res.status == CL_COMM_RECEIVED) {
      if (res.answer_code == arangodb::rest::ResponseCode::OK) {
        VPackSlice answer = res.answer->payload();

        if (answer.isObject()) {
          // add to the total
          result.emplace_back(res.shardID,
                              arangodb::basics::VelocyPackHelper::getNumericValue<uint64_t>(
                                  answer, "count", 0));
        } else {
          return TRI_ERROR_INTERNAL;
        }
      } else {
        return static_cast<int>(res.answer_code);
      }
    } else {
      return handleGeneralCommErrors(&req.result);
    }
  }

  return TRI_ERROR_NO_ERROR;
}

////////////////////////////////////////////////////////////////////////////////
/// @brief gets the selectivity estimates from DBservers
////////////////////////////////////////////////////////////////////////////////

int selectivityEstimatesOnCoordinator(std::string const& dbname, std::string const& collname,
                                      std::unordered_map<std::string, double>& result,
                                      TRI_voc_tick_t tid) {
  // Set a few variables needed for our work:
  ClusterInfo* ci = ClusterInfo::instance();
  auto cc = ClusterComm::instance();
  if (cc == nullptr) {
    // nullptr happens only during controlled shutdown
    return TRI_ERROR_SHUTTING_DOWN;
  }

  result.clear();

  // First determine the collection ID from the name:
  std::shared_ptr<LogicalCollection> collinfo;
  collinfo = ci->getCollectionNT(dbname, collname);
  if (collinfo == nullptr) {
    return TRI_ERROR_ARANGO_DATA_SOURCE_NOT_FOUND;
  }

  std::shared_ptr<ShardMap> shards = collinfo->shardIds();
  std::vector<ClusterCommRequest> requests;
  std::string requestsUrl;
  auto body = std::make_shared<std::string>();
  for (auto const& p : *shards) {
    std::unique_ptr<std::unordered_map<std::string, std::string>> headers;
    if (tid != 0) {
      headers = std::make_unique<std::unordered_map<std::string, std::string>>();
      headers->emplace(StaticStrings::TransactionId, std::to_string(tid));
    }

    requestsUrl = "/_db/" + StringUtils::urlEncode(dbname) +
                  "/_api/index/selectivity?collection=" + StringUtils::urlEncode(p.first);
    requests.emplace_back("shard:" + p.first, arangodb::rest::RequestType::GET,
                          requestsUrl, body, std::move(headers));
  }

  // format of expected answer:
  // in indexes is a map that has keys in the format
  // s<shardid>/<indexid> and index information as value

  // {"code":200
  // ,"error":false
  // ,"indexes":{ "s10004/0"    : 1.0,
  //              "s10004/10005": 0.5
  //            }
  // }

  cc->performRequests(requests, CL_DEFAULT_TIMEOUT, Logger::QUERIES,
                      /*retryOnCollNotFound*/ true);

  std::map<std::string, std::vector<double>> indexEstimates;

  for (auto& req : requests) {
    int res = handleGeneralCommErrors(&req.result);
    if (res != TRI_ERROR_NO_ERROR) {
      return res;
    }

    ClusterCommResult const& comRes = req.result;

    if (comRes.answer_code == arangodb::rest::ResponseCode::OK) {
      VPackSlice answer = comRes.answer->payload();
      if (!answer.isObject()) {
        return TRI_ERROR_INTERNAL;
      }

      // add to the total
      for (auto const& pair : VPackObjectIterator(answer.get("indexes"), true)) {
        velocypack::StringRef shard_index_id(pair.key);
        auto split_point = std::find(shard_index_id.begin(), shard_index_id.end(), '/');
        std::string index(split_point + 1, shard_index_id.end());
        double estimate = basics::VelocyPackHelper::getNumericValue(pair.value, 0.0);
        indexEstimates[index].push_back(estimate);
      }

    } else {
      return static_cast<int>(comRes.answer_code);
    }
  }

  auto aggregate_indexes = [](std::vector<double> vec) -> double {
    TRI_ASSERT(!vec.empty());
    double rv = std::accumulate(vec.begin(), vec.end(), 0.0);
    rv /= static_cast<double>(vec.size());
    return rv;
  };

  for (auto const& p : indexEstimates) {
    result[p.first] = aggregate_indexes(p.second);
  }

  return TRI_ERROR_NO_ERROR;
}
  
  
////////////////////////////////////////////////////////////////////////////////
/// @brief Collect the results from all shards (fastpath variant)
///        All result bodies are stored in resultMap
////////////////////////////////////////////////////////////////////////////////

template <typename T>
static void collectResponsesFromAllShards(
      std::unordered_map<ShardID, std::vector<T>> const& shardMap,
      std::vector<futures::Try<arangodb::network::Response>>& responses,
      std::unordered_map<int, size_t>& errorCounter,
<<<<<<< HEAD
      std::unordered_map<ShardID, std::shared_ptr<VPackBuilder>>& resultMap) {
  // If none of the shards responds we return a SERVER_ERROR;
=======
      std::unordered_map<ShardID, std::shared_ptr<VPackBuilder>>& resultMap,
      fuerte::StatusCode& code) {
  // If none of the shards responds we return a SERVER_ERROR;
  code = fuerte::StatusInternalError;
>>>>>>> 8c573549
  for (Try<arangodb::network::Response> const& tryRes : responses) {
    network::Response const& res = tryRes.get();  // throws exceptions upwards
    ShardID sId = res.destinationShard();
    
    int commError = network::fuerteToArangoErrorCode(res);
    if (commError != TRI_ERROR_NO_ERROR) {
      auto tmpBuilder = std::make_shared<VPackBuilder>();
      // If there was no answer whatsoever, we cannot rely on the shardId
      // being present in the result struct:
      
      auto weSend = shardMap.find(sId);
      TRI_ASSERT(weSend != shardMap.end());  // We send sth there earlier.
      size_t count = weSend->second.size();
      for (size_t i = 0; i < count; ++i) {
        tmpBuilder->openObject();
        tmpBuilder->add(StaticStrings::Error, VPackValue(true));
        tmpBuilder->add(StaticStrings::ErrorNum, VPackValue(commError));
        tmpBuilder->close();
      }
      resultMap.emplace(sId, std::move(tmpBuilder));
    } else {
      std::vector<VPackSlice> const& slices = res.response->slices();
      auto tmpBuilder = std::make_shared<VPackBuilder>();
      if (!slices.empty()) {
        tmpBuilder->add(slices[0]);
      }
      
      resultMap.emplace(sId, std::move(tmpBuilder));
      network::errorCodesFromHeaders(res.response->header.meta, errorCounter, true);
<<<<<<< HEAD
    }
  }
}
=======
      code = res.response->statusCode();
    }
  }
}

static OperationResult checkResponsesFromAllShards(
    std::vector<futures::Try<arangodb::network::Response>>& responses) {
  // If none of the shards responds we return a SERVER_ERROR;
  Result result;
  for (Try<arangodb::network::Response> const& tryRes : responses) {
    network::Response const& res = tryRes.get();  // throws exceptions upwards
    int commError = network::fuerteToArangoErrorCode(res);
    if (commError != TRI_ERROR_NO_ERROR) {
      result.reset(commError);
      break;
    } else {
      std::vector<VPackSlice> const& slices = res.response->slices();
      if (!slices.empty()) {
        VPackSlice answer = slices[0];
        if (VelocyPackHelper::readBooleanValue(answer, StaticStrings::Error, false)) {
          result = network::resultFromBody(answer, TRI_ERROR_NO_ERROR);
        }
      }
    }
  }
  return OperationResult(result);
}
>>>>>>> 8c573549

////////////////////////////////////////////////////////////////////////////////
/// @brief creates one or many documents in a coordinator
///
/// In case of many documents (slice is a VPackArray) it will send to each
/// shard all the relevant documents for this shard only.
/// If one of them fails, this error is reported.
/// There is NO guarantee for the stored documents of all other shards, they may
/// be stored or not. All answers of these shards are dropped.
/// If we return with NO_ERROR it is guaranteed that all shards reported success
/// for their documents.
////////////////////////////////////////////////////////////////////////////////

Future<OperationResult> createDocumentOnCoordinator(transaction::Methods const& trx,
                                                    LogicalCollection& coll,
<<<<<<< HEAD
                                                    arangodb::OperationOptions const& options,
                                                    VPackSlice slice) {
=======
                                                    VPackSlice const slice,
                                                    arangodb::OperationOptions const& options) {
>>>>>>> 8c573549
  ClusterInfo* ci = ClusterInfo::instance();
  TRI_ASSERT(ci != nullptr);

  std::string const& dbname = trx.vocbase().name();
  const std::string collid = std::to_string(coll.id());
  std::shared_ptr<ShardMap> shardIds = coll.shardIds();

  // create vars used in this function
  bool const useMultiple = slice.isArray();  // insert more than one document
  std::unordered_map<ShardID, std::vector<std::pair<VPackSlice, std::string>>> shardMap;
  std::vector<std::pair<ShardID, VPackValueLength>> reverseMapping;

  {
    // create shard map
    int res = TRI_ERROR_NO_ERROR;
    if (useMultiple) {
      for (VPackSlice value : VPackArrayIterator(slice)) {
        res = distributeBabyOnShards(shardMap, ci, collid, coll,
                                     reverseMapping, value, options.isRestore);
        if (res != TRI_ERROR_NO_ERROR) {
          return makeFuture(OperationResult(res));;
        }
      }
    } else {
      res = distributeBabyOnShards(shardMap, ci, collid, coll,
                                   reverseMapping, slice, options.isRestore);
      if (res != TRI_ERROR_NO_ERROR) {
        return makeFuture(OperationResult(res));;
      }
    }
  }

  // FIXME: make this async
  // lazily begin transactions on leaders
  const bool isManaged = trx.state()->hasHint(transaction::Hints::Hint::GLOBAL_MANAGED);
  if (isManaged && shardMap.size() > 1) {
    Result res = beginTransactionOnSomeLeaders(*trx.state(), coll, shardMap);
    if (res.fail()) {
      return makeFuture(OperationResult(std::move(res)));
    }
  }
  
  std::string const baseUrl =
      "/_db/" + StringUtils::urlEncode(dbname) + "/_api/document?collection=";

  std::string const optsUrlPart =
      std::string("&waitForSync=") + (options.waitForSync ? "true" : "false") +
      "&returnNew=" + (options.returnNew ? "true" : "false") +
      "&returnOld=" + (options.returnOld ? "true" : "false") +
      "&isRestore=" + (options.isRestore ? "true" : "false") + "&" +
      StaticStrings::OverWrite + "=" + (options.overwrite ? "true" : "false");

  // Now prepare the requests:
  std::vector<Future<network::Response>> futures;
  futures.reserve(shardMap.size());
  for (auto const& it : shardMap) {
    VPackBuffer<uint8_t> reqBuffer;
    VPackBuilder reqBuilder(reqBuffer);

    if (!useMultiple) {
      TRI_ASSERT(it.second.size() == 1);
      auto idx = it.second.front();
      if (idx.second.empty()) {
        reqBuilder.add(slice);
      } else {
        reqBuilder.clear();
        reqBuilder.openObject();
        reqBuilder.add(StaticStrings::KeyString, VPackValue(idx.second));
        TRI_SanitizeObject(slice, reqBuilder);
        reqBuilder.close();
      }
    } else {
      reqBuilder.clear();
      reqBuilder.openArray();
      for (auto const& idx : it.second) {
        if (idx.second.empty()) {
          reqBuilder.add(idx.first);
        } else {
          reqBuilder.openObject();
          reqBuilder.add(StaticStrings::KeyString, VPackValue(idx.second));
          TRI_SanitizeObject(idx.first, reqBuilder);
          reqBuilder.close();
        }
      }
      reqBuilder.close();
    }
    
    network::Headers headers;
    addTransactionHeaderForShard(trx, *shardIds, /*shard*/ it.first, headers);
    auto future = network::sendRequestRetry("shard:" + it.first, fuerte::RestVerb::Post,
                                            baseUrl + StringUtils::urlEncode(it.first) + optsUrlPart,
                                            std::move(reqBuffer), network::Timeout(CL_DEFAULT_LONG_TIMEOUT),
                                            headers, /*retryNotFound*/true);
    futures.emplace_back(std::move(future));
  }

  // Now compute the result
  if (!useMultiple) {  // single-shard fast track
    TRI_ASSERT(futures.size() == 1);

    auto cb = [options](network::Response&& res) -> OperationResult {
      int commError = network::fuerteToArangoErrorCode(res);
      if (commError != TRI_ERROR_NO_ERROR) {
        return OperationResult(commError);
      }
      
      return network::clusterResultInsert(res.response->statusCode(),
                                          res.response->copyPayload(), options, {});
    };
    return std::move(futures[0]).thenValue(cb);
  }

<<<<<<< HEAD
  auto cb = [=](std::vector<Try<network::Response>>&& results) -> OperationResult {
    std::unordered_map<ShardID, std::shared_ptr<VPackBuilder>> resultMap;
    std::unordered_map<int, size_t> errorCounter;
    
    VPackBuilder resultBody;
    collectResponsesFromAllShards(shardMap, results, errorCounter, resultMap);
    TRI_ASSERT(resultMap.size() == results.size());
    
    auto code = (options.waitForSync ? fuerte::StatusCreated : fuerte::StatusAccepted);
    mergeResults(reverseMapping, resultMap, resultBody);
    return network::clusterResultInsert(code, resultBody.steal(), options, errorCounter);
  };
  return futures::collectAll(std::move(futures)).thenValue(std::move(cb));
=======
  return futures::collectAll(std::move(futures))
  .thenValue([=](std::vector<Try<network::Response>>&& results) -> OperationResult {
    std::unordered_map<ShardID, std::shared_ptr<VPackBuilder>> resultMap;
    std::unordered_map<int, size_t> errorCounter;
    fuerte::StatusCode code;
    
    collectResponsesFromAllShards(shardMap, results, errorCounter, resultMap, code);
    TRI_ASSERT(resultMap.size() == results.size());
    
    VPackBuilder resultBody;
    mergeResults(reverseMapping, resultMap, resultBody);
    return network::clusterResultInsert(code, resultBody.steal(), options, errorCounter);
  });
>>>>>>> 8c573549
}

////////////////////////////////////////////////////////////////////////////////
/// @brief remove a document in a coordinator
////////////////////////////////////////////////////////////////////////////////

Future<OperationResult> removeDocumentOnCoordinator(arangodb::transaction::Methods& trx,
                                                    LogicalCollection& coll, VPackSlice const slice,
                                                    arangodb::OperationOptions const& options) {
  // Set a few variables needed for our work:
  ClusterInfo* ci = ClusterInfo::instance();

  std::string const& dbname = trx.vocbase().name();
  // First determine the collection ID from the name:
  const std::string collid = std::to_string(coll.id());
  std::shared_ptr<ShardMap> shardIds = coll.shardIds();
  
  std::unordered_map<ShardID, std::vector<VPackSlice>> shardMap;
  std::vector<std::pair<ShardID, VPackValueLength>> reverseMapping;
  const bool useMultiple = slice.isArray();
  
  bool canUseFastPath = true;
  if (useMultiple) {
    for (VPackSlice value : VPackArrayIterator(slice)) {
      int res = distributeBabyOnShards(shardMap, ci, collid, coll, reverseMapping, value);
      if (res != TRI_ERROR_NO_ERROR) {
        canUseFastPath = false;
        shardMap.clear();
        reverseMapping.clear();
        break;
      }
    }
  } else {
    int res = distributeBabyOnShards(shardMap, ci, collid, coll, reverseMapping, slice);
    if (res != TRI_ERROR_NO_ERROR) {
      canUseFastPath = false;
      shardMap.clear();
      reverseMapping.clear();
    }
  }
  // We sorted the shards correctly.

  std::string const baseUrl =
      "/_db/" + StringUtils::urlEncode(dbname) + "/_api/document/";

  std::string const optsUrlPart =
      std::string("?waitForSync=") + (options.waitForSync ? "true" : "false") +
      "&returnOld=" + (options.returnOld ? "true" : "false") +
      "&ignoreRevs=" + (options.ignoreRevs ? "true" : "false");

  const bool isManaged = trx.state()->hasHint(transaction::Hints::Hint::GLOBAL_MANAGED);

  if (canUseFastPath) {
    // All shard keys are known in all documents.
    // Contact all shards directly with the correct information.

    // lazily begin transactions on leaders
    if (isManaged && shardMap.size() > 1) {
<<<<<<< HEAD
      Result res = beginTransactionOnSomeLeaders(*trx.state(), *collinfo, shardMap);
=======
      // FIXME: make this async
      Result res = beginTransactionOnSomeLeaders(*trx.state(), coll, shardMap);
>>>>>>> 8c573549
      if (res.fail()) {
        return makeFuture(OperationResult(std::move(res)));
      }
    }

    // Now prepare the requests:
    std::vector<Future<network::Response>> futures;
    futures.reserve(shardMap.size());
    
    for (auto const& it : shardMap) {
      VPackBuffer<uint8_t> buffer;
      if (!useMultiple) {
        TRI_ASSERT(it.second.size() == 1);
        buffer.append(slice.begin(), slice.byteSize());
      } else {
        VPackBuilder reqBuilder(buffer);
        reqBuilder.openArray(/*unindexed*/true);
        for (VPackSlice const value : it.second) {
          reqBuilder.add(value);
        }
        reqBuilder.close();
      }
      
      network::Headers headers;
      addTransactionHeaderForShard(trx, *shardIds, /*shard*/ it.first, headers);
      futures.emplace_back(network::sendRequestRetry("shard:" + it.first, fuerte::RestVerb::Delete,
                                                     baseUrl + StringUtils::urlEncode(it.first) + optsUrlPart,
                                                     std::move(buffer), network::Timeout(CL_DEFAULT_LONG_TIMEOUT),
                                                     std::move(headers), /*retryNotFound*/ true));
    }

    // Now listen to the results:
    if (!useMultiple) {
<<<<<<< HEAD
      TRI_ASSERT(requests.size() == 1);
      auto const& req = requests[0];
      auto& res = req.result;

      int commError = handleGeneralCommErrors(&res);
      if (commError != TRI_ERROR_NO_ERROR) {
        return commError;
      }

      responseCode = res.answer_code;
      TRI_ASSERT(res.answer != nullptr);
      auto parsedResult = res.answer->toVelocyPackBuilderPtrNoUniquenessChecks();
      resultBody.swap(parsedResult);
      return TRI_ERROR_NO_ERROR;
    }

    std::unordered_map<ShardID, std::shared_ptr<VPackBuilder>> resultMap;
    collectResultsFromAllShards<VPackSlice>(shardMap, requests, errorCounter,
                                            resultMap, responseCode);
    mergeResults(reverseMapping, resultMap, *resultBody);
    return TRI_ERROR_NO_ERROR;  // the cluster operation was OK, however,
                                // the DBserver could have reported an error.
=======
      TRI_ASSERT(futures.size() == 1);
      auto cb = [options](network::Response&& res) -> OperationResult {
        int commError = network::fuerteToArangoErrorCode(res);
        if (commError != TRI_ERROR_NO_ERROR) {
          return OperationResult(commError);
        }
        
        return network::clusterResultDelete(res.response->statusCode(),
                                            res.response->stealPayload(), options, {});
      };
      return std::move(futures[0]).thenValue(cb);
    }
    
    return futures::collectAll(std::move(futures))
    .thenValue([=](std::vector<Try<network::Response>>&& results) -> OperationResult {
      std::unordered_map<ShardID, std::shared_ptr<VPackBuilder>> resultMap;
      std::unordered_map<int, size_t> errorCounter;
      fuerte::StatusCode code;
      
      collectResponsesFromAllShards(shardMap, results, errorCounter, resultMap, code);
      TRI_ASSERT(resultMap.size() == results.size());
      
      // the cluster operation was OK, however,
      // the DBserver could have reported an error.
      VPackBuilder resultBody;
      mergeResults(reverseMapping, resultMap, resultBody);
      return network::clusterResultDelete(code, resultBody.steal(),
                                          options, errorCounter);
    });
>>>>>>> 8c573549
  }

  // Not all shard keys are known in all documents.
  // We contact all shards with the complete body and ignore NOT_FOUND

  // lazily begin transactions on leaders
  if (isManaged && shardIds->size() > 1) {
    Result res = ::beginTransactionOnAllLeaders(trx, *shardIds);
    if (res.fail()) {
      return makeFuture(OperationResult(std::move(res)));
    }
  }

  // We simply send the body to all shards and await their results.
  // As soon as we have the results we merge them in the following way:
  // For 1 .. slice.length()
  //    for res : allResults
  //      if res != NOT_FOUND => insert this result. skip other results
  //    end
  //    if (!skipped) => insert NOT_FOUND

  std::vector<Future<network::Response>> futures;
  futures.reserve(shardIds->size());
  
  const size_t expectedLen = useMultiple ? slice.length() : 0;
  VPackBuffer<uint8_t> buffer;
  buffer.append(slice.begin(), slice.byteSize());
  
  for (std::pair<ShardID, std::vector<ServerID>> const& shardServers : *shardIds) {
    ShardID const& shard = shardServers.first;
    network::Headers headers;
    addTransactionHeaderForShard(trx, *shardIds, shard, headers);
    futures.emplace_back(network::sendRequestRetry("shard:" + shard, fuerte::RestVerb::Delete,
                                                   baseUrl + StringUtils::urlEncode(shard) + optsUrlPart, /*cannot move*/ buffer,
                                                   network::Timeout(CL_DEFAULT_LONG_TIMEOUT),
                                                   std::move(headers), /*retryNotFound*/ true));
  }
  
  size_t const shardNum = shardIds->size();
  auto cb = [=](std::vector<Try<network::Response>>&& responses) -> OperationResult {
    std::shared_ptr<VPackBuffer<uint8_t>> buffer;
    if (!useMultiple) {  // Only one can answer, we react a bit differently
      
      int nrok = 0;
      int commError = TRI_ERROR_NO_ERROR;
      fuerte::StatusCode code;
      for (size_t i = 0; i < responses.size(); i++) {
        network::Response const& res = responses[i].get();
        
        if (res.error == fuerte::Error::NoError) {
          // if no shard has the document, use NF answer from last shard
          const bool isNotFound = res.response->statusCode() == fuerte::StatusNotFound;
          if (!isNotFound || (isNotFound && nrok == 0 && i == responses.size() - 1)) {
            nrok++;
            code = res.response->statusCode();
            buffer = res.response->stealPayload();
          }
        } else {
          commError = network::fuerteToArangoErrorCode(res);
        }
      }
<<<<<<< HEAD
    }

    // Note that nrok is always at least 1!
    if (nrok > 1) {
      return TRI_ERROR_CLUSTER_GOT_CONTRADICTING_ANSWERS;
    }
    return TRI_ERROR_NO_ERROR;  // the cluster operation was OK, however,
                                // the DBserver could have reported an error.
  }

  // We select all results from all shards an merge them back again.
  std::vector<VPackSlice> allResults;
  allResults.reserve(shardIds->size());
  // If no server responds we return 500
  responseCode = rest::ResponseCode::SERVER_ERROR;
  for (auto const& req : requests) {
    auto res = req.result;
    int error = handleGeneralCommErrors(&res);
    if (error != TRI_ERROR_NO_ERROR) {
      // Local data structures are automatically freed
      return error;
    }
    if (res.answer_code == rest::ResponseCode::OK ||
        res.answer_code == rest::ResponseCode::ACCEPTED) {
      responseCode = res.answer_code;
    }
    TRI_ASSERT(res.answer != nullptr);
    allResults.emplace_back(res.answer->payload());
    extractErrorCodes(res, errorCounter, false);
  }
  // If we get here we get exactly one result for every shard.
  TRI_ASSERT(allResults.size() == shardIds->size());
  mergeResultsAllShards(allResults, *resultBody, errorCounter,
                        static_cast<size_t>(slice.length()));
  return TRI_ERROR_NO_ERROR;
=======
      
      if (nrok == 0) {  // This can only happen, if a commError was encountered!
        return OperationResult(commError);
      } else if (nrok > 1) {
        return OperationResult(TRI_ERROR_CLUSTER_GOT_CONTRADICTING_ANSWERS);
      }
      
      return network::clusterResultDelete(code, std::move(buffer), options, {});
    }
    
    // We select all results from all shards and merge them back again.
    std::vector<VPackSlice> allResults;
    allResults.reserve(shardNum);
    
    std::unordered_map<int, size_t> errorCounter;
    // If no server responds we return 500
    for (size_t i = 0; i < responses.size(); i++) {
      network::Response const& res = responses[i].get();
      if (res.error != fuerte::Error::NoError) {
        return OperationResult(network::fuerteToArangoErrorCode(res));
      }
      
      allResults.push_back(res.response->slice());
      network::errorCodesFromHeaders(res.response->header.meta, errorCounter,
                                     /*includeNotFound*/ false);
    }
    VPackBuilder resultBody;
    // If we get here we get exactly one result for every shard.
    TRI_ASSERT(allResults.size() == shardNum);
    mergeResultsAllShards(allResults, resultBody, errorCounter, expectedLen);
    return OperationResult(Result(), resultBody.steal(),
                           options, std::move(errorCounter));
  };
  return futures::collectAll(std::move(futures)).thenValue(std::move(cb));
>>>>>>> 8c573549
}

////////////////////////////////////////////////////////////////////////////////
/// @brief truncate a cluster collection on a coordinator
////////////////////////////////////////////////////////////////////////////////

futures::Future<OperationResult> truncateCollectionOnCoordinator(transaction::Methods& trx,
                                                                 std::string const& collname) {
  Result res;
  // Set a few variables needed for our work:
  ClusterInfo* ci = ClusterInfo::instance();
  auto cc = ClusterComm::instance();
  if (cc == nullptr) {
    // nullptr happens only during controlled shutdown
    return futures::makeFuture(OperationResult(res.reset(TRI_ERROR_SHUTTING_DOWN)));
  }

  std::string const& dbname = trx.vocbase().name();
  // First determine the collection ID from the name:
  std::shared_ptr<LogicalCollection> collinfo;
  collinfo = ci->getCollectionNT(dbname, collname);
  if (collinfo == nullptr) {
    return futures::makeFuture(
        OperationResult(res.reset(TRI_ERROR_ARANGO_DATA_SOURCE_NOT_FOUND)));
  }

  // Some stuff to prepare cluster-intern requests:
  // We have to contact everybody:
  std::shared_ptr<ShardMap> shardIds = collinfo->shardIds();

  // lazily begin transactions on all leader shards
  if (trx.state()->hasHint(transaction::Hints::Hint::GLOBAL_MANAGED)) {
    res = ::beginTransactionOnAllLeaders(trx, *shardIds);
    if (res.fail()) {
      return futures::makeFuture(OperationResult(res));
    }
  }

  std::vector<Future<network::Response>> futures;
  futures.reserve(shardIds->size());

  for (auto const& p : *shardIds) {
    // handler expects valid velocypack body (empty object minimum)
    VPackBuffer<uint8_t> buffer;
    VPackBuilder builder(buffer);
    builder.openObject();
    builder.close();

    network::Headers headers;
    addTransactionHeaderForShard(trx, *shardIds, /*shard*/ p.first, headers);
    auto future =
        network::sendRequestRetry("shard:" + p.first, fuerte::RestVerb::Put,
                                  "/_db/" + StringUtils::urlEncode(dbname) +
                                      "/_api/collection/" + p.first +
                                      "/truncate",
                                  std::move(buffer), network::Timeout(600.0),
                                  headers, /*retryNotFound*/ true);
    futures.emplace_back(std::move(future));
  }

  auto cb = [](std::vector<Try<network::Response>>&& results) -> OperationResult {
    return checkResponsesFromAllShards(results);
  };
  return futures::collectAll(std::move(futures)).thenValue(std::move(cb));
}

////////////////////////////////////////////////////////////////////////////////
/// @brief get a document in a coordinator
////////////////////////////////////////////////////////////////////////////////

Future<OperationResult> getDocumentOnCoordinator(transaction::Methods& trx,
                                                 LogicalCollection& coll, VPackSlice slice,
                                                 OperationOptions const& options) {
  // Set a few variables needed for our work:
  ClusterInfo* ci = ClusterInfo::instance();
  TRI_ASSERT(ci != nullptr);

  std::string const& dbname = trx.vocbase().name();
  const std::string collid = std::to_string(coll.id());
  std::shared_ptr<ShardMap> shardIds = coll.shardIds();

  // If _key is the one and only sharding attribute, we can do this quickly,
  // because we can easily determine which shard is responsible for the
  // document. Otherwise we have to contact all shards and ask them to
  // delete the document. All but one will not know it.
  // Now find the responsible shard(s)

  std::unordered_map<ShardID, std::vector<VPackSlice>> shardMap;
  std::vector<std::pair<ShardID, VPackValueLength>> reverseMapping;
  const bool useMultiple = slice.isArray();

  bool canUseFastPath = true;
  if (useMultiple) {
    for (VPackSlice value : VPackArrayIterator(slice)) {
      int res = distributeBabyOnShards(shardMap, ci, collid, coll, reverseMapping, value);
      if (res != TRI_ERROR_NO_ERROR) {
        canUseFastPath = false;
        shardMap.clear();
        reverseMapping.clear();
        break;
      }
    }
  } else {
    int res = distributeBabyOnShards(shardMap, ci, collid, coll, reverseMapping, slice);
    if (res != TRI_ERROR_NO_ERROR) {
      canUseFastPath = false;
      shardMap.clear();
      reverseMapping.clear();
    }
  }

  // lazily begin transactions on leaders
  const bool isManaged = trx.state()->hasHint(transaction::Hints::Hint::GLOBAL_MANAGED);

  // Some stuff to prepare cluster-internal requests:

  std::string baseUrl =
      "/_db/" + StringUtils::urlEncode(dbname) + "/_api/document/";
  std::string optsUrlPart =
      std::string("?ignoreRevs=") + (options.ignoreRevs ? "true" : "false");

  fuerte::RestVerb restVerb;
  if (!useMultiple) {
    restVerb = options.silent ? fuerte::RestVerb::Head : fuerte::RestVerb::Get;
  } else {
    restVerb = fuerte::RestVerb::Put;
    if (options.silent) {
      optsUrlPart += std::string("&silent=true");
    }
    optsUrlPart += std::string("&onlyget=true");
  }

  if (canUseFastPath) {
    // All shard keys are known in all documents.
    // Contact all shards directly with the correct information.

    // FIXME: make this async
    if (isManaged && shardMap.size() > 1) {  // lazily begin the transaction
      Result res = beginTransactionOnSomeLeaders(*trx.state(), coll, shardMap);
      if (res.fail()) {
<<<<<<< HEAD
        return makeFuture(OperationResult(res));
=======
        return makeFuture(OperationResult(std::move(res)));
>>>>>>> 8c573549
      }
    }

    // Now prepare the requests:
    std::vector<Future<network::Response>> futures;
    futures.reserve(shardMap.size());

    for (auto const& it : shardMap) {
      network::Headers headers;
      addTransactionHeaderForShard(trx, *shardIds, /*shard*/ it.first, headers);
      
      if (!useMultiple) {
        TRI_ASSERT(it.second.size() == 1);
<<<<<<< HEAD
        network::Headers headers;
        addTransactionHeaderForShard(trx, *shardIds, /*shard*/ it.first, headers);
=======

>>>>>>> 8c573549
        if (!options.ignoreRevs && slice.hasKey(StaticStrings::RevString)) {
          headers.emplace("if-match", slice.get(StaticStrings::RevString).copyString());
        }

        VPackSlice keySlice = slice;
        if (slice.isObject()) {
          keySlice = slice.get(StaticStrings::KeyString);
        }
<<<<<<< HEAD
        VPackValueLength len;
        char const* str = keySlice.getString(len);
        std::string url = baseUrl + StringUtils::urlEncode(it.first) + "/";
        url.append(StringUtils::urlEncode(str, len)).append(optsUrlPart);

        // We send to single endpoint
        auto future =
            network::sendRequestRetry("shard:" + it.first, restVerb,
                                      std::move(url), VPackBuffer<uint8_t>(),
                                      network::Timeout(CL_DEFAULT_TIMEOUT),
                                      headers, /*retryNotFound*/ true);
        futures.emplace_back(std::move(future));
      } else {
        VPackBuffer<uint8_t> buffer;
        VPackBuilder builder(buffer);
        builder.openArray();
=======
        VPackStringRef ref = keySlice.stringRef();
        std::string url = baseUrl + StringUtils::urlEncode(it.first) + "/";
        url.append(StringUtils::urlEncode(ref.data(), ref.length())).append(optsUrlPart);

        // We send to single endpoint
        futures.emplace_back(network::sendRequestRetry("shard:" + it.first, restVerb,
                                                       std::move(url), VPackBuffer<uint8_t>(),
                                                       network::Timeout(CL_DEFAULT_TIMEOUT),
                                                       headers, /*retryNotFound*/ true));
      } else {
        VPackBuffer<uint8_t> buffer;
        VPackBuilder builder(buffer);
        builder.openArray(/*unindexed*/true);
>>>>>>> 8c573549
        for (auto const& value : it.second) {
          builder.add(value);
        }
        builder.close();
<<<<<<< HEAD

        network::Headers headers;
        addTransactionHeaderForShard(trx, *shardIds, /*shard*/ it.first, headers);

        auto future =
            network::sendRequestRetry("shard:" + it.first, restVerb,
                                      baseUrl + StringUtils::urlEncode(it.first) + optsUrlPart,
                                      std::move(buffer), network::Timeout(CL_DEFAULT_TIMEOUT),
                                      headers, /*retryNotFound*/ true);
        futures.emplace_back(std::move(future));
      }
    }

    // Now compute the result
    if (!useMultiple) {  // single-shard fast track
      TRI_ASSERT(futures.size() == 1);

      auto cb = [options](network::Response&& res) -> OperationResult {
        int commError = network::fuerteToArangoErrorCode(res);
        if (commError != TRI_ERROR_NO_ERROR) {
          return OperationResult(commError);
        }

        return network::clusterResultDocument(res.response->statusCode(),
                                              res.response->stealPayload(), options, {});
      };
      return std::move(futures[0]).thenValue(cb);
    }

    auto cb = [=](std::vector<Try<network::Response>>&& results) -> OperationResult {
      std::unordered_map<ShardID, std::shared_ptr<VPackBuilder>> resultMap;
      std::unordered_map<int, size_t> errorCounter;

      VPackBuilder resultBody;
      collectResponsesFromAllShards(shardMap, results, errorCounter, resultMap);
      TRI_ASSERT(resultMap.size() == results.size());

      mergeResults(reverseMapping, resultMap, resultBody);
      return network::clusterResultDocument(fuerte::StatusOK, resultBody.steal(),
                                            options, errorCounter);
    };
    return futures::collectAll(std::move(futures)).thenValue(std::move(cb));
=======
        // We send to Babies endpoint
        futures.emplace_back(network::sendRequestRetry("shard:" + it.first, restVerb,
                                                       baseUrl + StringUtils::urlEncode(it.first) + optsUrlPart,
                                                       std::move(buffer), network::Timeout(CL_DEFAULT_TIMEOUT),
                                                       headers, /*retryNotFound*/ true));
      }
    }

    // Now compute the result
    if (!useMultiple) {  // single-shard fast track
      TRI_ASSERT(futures.size() == 1);

      auto cb = [options](network::Response&& res) -> OperationResult {
        int commError = network::fuerteToArangoErrorCode(res);
        if (commError != TRI_ERROR_NO_ERROR) {
          return OperationResult(commError);
        }

        return network::clusterResultDocument(res.response->statusCode(),
                                              res.response->stealPayload(), options, {});
      };
      return std::move(futures[0]).thenValue(cb);
    }

    return futures::collectAll(std::move(futures)).thenValue([=](std::vector<Try<network::Response>>&& results) -> OperationResult {
      std::unordered_map<ShardID, std::shared_ptr<VPackBuilder>> resultMap;
      std::unordered_map<int, size_t> errorCounter;
      fuerte::StatusCode code;
      
      collectResponsesFromAllShards(shardMap, results, errorCounter, resultMap, code);
      TRI_ASSERT(resultMap.size() == results.size());
      
      VPackBuilder resultBody;
      mergeResults(reverseMapping, resultMap, resultBody);
      return network::clusterResultDocument(fuerte::StatusOK, resultBody.steal(),
                                            options, errorCounter);
    });
>>>>>>> 8c573549
  }

  // Not all shard keys are known in all documents.
  // We contact all shards with the complete body and ignore NOT_FOUND

  if (isManaged) {  // lazily begin the transaction
    Result res = ::beginTransactionOnAllLeaders(trx, *shardIds);
    if (res.fail()) {
      return makeFuture(OperationResult(res));
    }
  }

  // Now prepare the requests:
  std::vector<Future<network::Response>> futures;
  futures.reserve(shardIds->size());

<<<<<<< HEAD
  size_t expectedLen = 0;
=======
  const size_t expectedLen = useMultiple ? slice.length() : 0;
>>>>>>> 8c573549
  if (!useMultiple) {
    VPackStringRef const key(slice.isObject() ? slice.get(StaticStrings::KeyString) : slice);
    
    const bool addMatch = !options.ignoreRevs && slice.hasKey(StaticStrings::RevString);
    for (std::pair<ShardID, std::vector<ServerID>> const& shardServers : *shardIds) {
      ShardID const& shard = shardServers.first;
<<<<<<< HEAD
=======
      
>>>>>>> 8c573549
      network::Headers headers;
      addTransactionHeaderForShard(trx, *shardIds, shard, headers);
      if (addMatch) {
        headers.emplace("if-match", slice.get(StaticStrings::RevString).copyString());
      }

<<<<<<< HEAD
      auto future = network::sendRequestRetry(
          "shard:" + shard, restVerb,
          baseUrl + StringUtils::urlEncode(shard) + "/" +
              StringUtils::urlEncode(keySlice.copyString()) + optsUrlPart,
          VPackBuffer<uint8_t>(), network::Timeout(CL_DEFAULT_TIMEOUT), headers,
          /*retryNotFound*/ true);
      futures.emplace_back(std::move(future));
    }
  } else {
    expectedLen = static_cast<size_t>(slice.length());
=======
      futures.emplace_back(network::sendRequestRetry("shard:" + shard, restVerb,
                                                     baseUrl + StringUtils::urlEncode(shard) + "/" +
                                                     StringUtils::urlEncode(key.data(), key.size()) + optsUrlPart,
                                                     VPackBuffer<uint8_t>(), network::Timeout(CL_DEFAULT_TIMEOUT),
                                                     headers, /*retryNotFound*/ true));
    }
  } else {
>>>>>>> 8c573549
    VPackBuffer<uint8_t> buffer;
    buffer.append(slice.begin(), slice.byteSize());
    for (std::pair<ShardID, std::vector<ServerID>> const& shardServers : *shardIds) {
      ShardID const& shard = shardServers.first;
      network::Headers headers;
      addTransactionHeaderForShard(trx, *shardIds, shard, headers);
<<<<<<< HEAD
      auto future =
          network::sendRequestRetry("shard:" + shard, restVerb,
                                    baseUrl + StringUtils::urlEncode(shard) + optsUrlPart,
                                    buffer /* cannot move */, network::Timeout(CL_DEFAULT_TIMEOUT),
                                    headers, /*retryNotFound*/ true);
      futures.emplace_back(std::move(future));
    }
  }

  auto cth = trx.transactionContextPtr()->orderCustomTypeHandler();
=======
      futures.emplace_back(network::sendRequestRetry("shard:" + shard, restVerb,
                                                     baseUrl + StringUtils::urlEncode(shard) + optsUrlPart,
                                                     /*cannot move*/ buffer, network::Timeout(CL_DEFAULT_TIMEOUT),
                                                     headers, /*retryNotFound*/ true));
    }
  }

>>>>>>> 8c573549
  auto cb = [=](std::vector<Try<network::Response>>&& responses) -> OperationResult {
    std::shared_ptr<VPackBuffer<uint8_t>> buffer;
    if (!useMultiple) {  // Only one can answer, we react a bit differently

      int nrok = 0;
      int commError = TRI_ERROR_NO_ERROR;
      fuerte::StatusCode code;
      for (size_t i = 0; i < responses.size(); i++) {
        network::Response const& res = responses[i].get();

        if (res.error == fuerte::Error::NoError) {
          // if no shard has the document, use NF answer from last shard
          const bool isNotFound = res.response->statusCode() == fuerte::StatusNotFound;
          if (!isNotFound || (isNotFound && nrok == 0 && i == responses.size() - 1)) {
            nrok++;
            code = res.response->statusCode();
            buffer = res.response->stealPayload();
          }
        } else {
          commError = network::fuerteToArangoErrorCode(res);
        }
      }

      if (nrok == 0) {  // This can only happen, if a commError was encountered!
        return OperationResult(commError);
      } else if (nrok > 1) {
        return OperationResult(TRI_ERROR_CLUSTER_GOT_CONTRADICTING_ANSWERS);
      }

      return network::clusterResultDocument(code, std::move(buffer), options, {});
    }

    // We select all results from all shards and merge them back again.
    std::vector<VPackSlice> allResults;
    allResults.reserve(shardIds->size());
    std::unordered_map<int, size_t> errorCounter;
    // If no server responds we return 500
    for (size_t i = 0; i < responses.size(); i++) {
      network::Response const& res = responses[i].get();
      if (res.error != fuerte::Error::NoError) {
        return OperationResult(network::fuerteToArangoErrorCode(res));
      }

      allResults.push_back(res.response->slice());
      network::errorCodesFromHeaders(res.response->header.meta, errorCounter,
                                     /*includeNotFound*/ false);
    }
    VPackBuilder resultBody;
    // If we get here we get exactly one result for every shard.
    TRI_ASSERT(allResults.size() == shardIds->size());
    mergeResultsAllShards(allResults, resultBody, errorCounter, expectedLen);
<<<<<<< HEAD
    return OperationResult(Result(), resultBody.steal(), /*typeHandler*/ cth,
=======
    return OperationResult(Result(), resultBody.steal(),
>>>>>>> 8c573549
                           options, std::move(errorCounter));
  };
  return futures::collectAll(std::move(futures)).thenValue(std::move(cb));
}

/// @brief fetch edges from TraverserEngines
///        Contacts all TraverserEngines placed
///        on the DBServers for the given list
///        of vertex _id's.
///        All non-empty and non-cached results
///        of DBServers will be inserted in the
///        datalake. Slices used in the result
///        point to content inside of this lake
///        only and do not run out of scope unless
///        the lake is cleared.

int fetchEdgesFromEngines(std::string const& dbname,
                          std::unordered_map<ServerID, traverser::TraverserEngineID> const* engines,
                          VPackSlice const vertexId, size_t depth,
                          std::unordered_map<arangodb::velocypack::StringRef, VPackSlice>& cache,
                          std::vector<VPackSlice>& result,
                          std::vector<std::shared_ptr<VPackBuilder>>& datalake,
                          VPackBuilder& builder, size_t& filtered, size_t& read) {
  auto cc = ClusterComm::instance();
  if (cc == nullptr) {
    // nullptr happens only during controlled shutdown
    return TRI_ERROR_SHUTTING_DOWN;
  }
  // TODO map id => ServerID if possible
  // And go fast-path

  // This function works for one specific vertex
  // or for a list of vertices.
  TRI_ASSERT(vertexId.isString() || vertexId.isArray());
  builder.clear();
  builder.openObject();
  builder.add("depth", VPackValue(depth));
  builder.add("keys", vertexId);
  builder.close();

  std::string const url =
      "/_db/" + StringUtils::urlEncode(dbname) + "/_internal/traverser/edge/";

  std::vector<ClusterCommRequest> requests;
  auto body = std::make_shared<std::string>(builder.toJson());
  for (auto const& engine : *engines) {
    requests.emplace_back("server:" + engine.first, RequestType::PUT,
                          url + StringUtils::itoa(engine.second), body);
  }

  // Perform the requests
  cc->performRequests(requests, CL_DEFAULT_TIMEOUT, Logger::COMMUNICATION,
                      /*retryOnCollNotFound*/ false);

  result.clear();
  // Now listen to the results:
  for (auto const& req : requests) {
    bool allCached = true;
    auto res = req.result;
    int commError = handleGeneralCommErrors(&res);
    if (commError != TRI_ERROR_NO_ERROR) {
      // oh-oh cluster is in a bad state
      return commError;
    }
    TRI_ASSERT(res.answer != nullptr);
    auto resBody = res.answer->toVelocyPackBuilderPtrNoUniquenessChecks();
    VPackSlice resSlice = resBody->slice();
    if (!resSlice.isObject()) {
      // Response has invalid format
      return TRI_ERROR_HTTP_CORRUPTED_JSON;
    }
    filtered +=
        arangodb::basics::VelocyPackHelper::getNumericValue<size_t>(resSlice,
                                                                    "filtered", 0);
    read +=
        arangodb::basics::VelocyPackHelper::getNumericValue<size_t>(resSlice,
                                                                    "readIndex", 0);
    VPackSlice edges = resSlice.get("edges");
    for (auto const& e : VPackArrayIterator(edges)) {
      VPackSlice id = e.get(StaticStrings::IdString);
      if (!id.isString()) {
        // invalid id type
        LOG_TOPIC("a23b5", ERR, Logger::GRAPHS)
            << "got invalid edge id type: " << id.typeName();
        continue;
      }
      arangodb::velocypack::StringRef idRef(id);
      auto resE = cache.insert({idRef, e});
      if (resE.second) {
        // This edge is not yet cached.
        allCached = false;
        result.emplace_back(e);
      } else {
        result.emplace_back(resE.first->second);
      }
    }
    if (!allCached) {
      datalake.emplace_back(resBody);
    }
  }
  return TRI_ERROR_NO_ERROR;
}

/// @brief fetch vertices from TraverserEngines
///        Contacts all TraverserEngines placed
///        on the DBServers for the given list
///        of vertex _id's.
///        If any server responds with a document
///        it will be inserted into the result.
///        If no server responds with a document
///        a 'null' will be inserted into the result.

void fetchVerticesFromEngines(
    std::string const& dbname,
    std::unordered_map<ServerID, traverser::TraverserEngineID> const* engines,
    std::unordered_set<arangodb::velocypack::StringRef>& vertexIds,
    std::unordered_map<arangodb::velocypack::StringRef, std::shared_ptr<VPackBuffer<uint8_t>>>& result,
    VPackBuilder& builder) {
  auto cc = ClusterComm::instance();
  if (cc == nullptr) {
    // nullptr happens only during controlled shutdown
    return;
  }
  // TODO map id => ServerID if possible
  // And go fast-path

  // slow path, sharding not deducable from _id
  builder.clear();
  builder.openObject();
  builder.add(VPackValue("keys"));
  builder.openArray();
  for (auto const& v : vertexIds) {
    // TRI_ASSERT(v.isString());
    builder.add(VPackValuePair(v.data(), v.length(), VPackValueType::String));
  }
  builder.close();  // 'keys' Array
  builder.close();  // base object

  std::string const url =
      "/_db/" + StringUtils::urlEncode(dbname) + "/_internal/traverser/vertex/";

  std::vector<ClusterCommRequest> requests;
  auto body = std::make_shared<std::string>(builder.toJson());
  for (auto const& engine : *engines) {
    requests.emplace_back("server:" + engine.first, RequestType::PUT,
                          url + StringUtils::itoa(engine.second), body);
  }

  // Perform the requests
  cc->performRequests(requests, CL_DEFAULT_TIMEOUT, Logger::COMMUNICATION, false);

  // Now listen to the results:
  for (auto const& req : requests) {
    auto res = req.result;
    int commError = handleGeneralCommErrors(&res);
    if (commError != TRI_ERROR_NO_ERROR) {
      // oh-oh cluster is in a bad state
      THROW_ARANGO_EXCEPTION(commError);
    }
    TRI_ASSERT(res.answer != nullptr);
    auto resBody = res.answer->toVelocyPackBuilderPtrNoUniquenessChecks();
    VPackSlice resSlice = resBody->slice();
    if (!resSlice.isObject()) {
      // Response has invalid format
      THROW_ARANGO_EXCEPTION(TRI_ERROR_HTTP_CORRUPTED_JSON);
    }
    if (res.answer_code != ResponseCode::OK) {
      int code =
          arangodb::basics::VelocyPackHelper::getNumericValue<int>(resSlice,
                                                                   "errorNum", TRI_ERROR_INTERNAL);
      // We have an error case here. Throw it.
      THROW_ARANGO_EXCEPTION_MESSAGE(code, arangodb::basics::VelocyPackHelper::getStringValue(
                                               resSlice, StaticStrings::ErrorMessage,
                                               TRI_errno_string(code)));
    }
    for (auto const& pair : VPackObjectIterator(resSlice)) {
      arangodb::velocypack::StringRef key(pair.key);
      if (vertexIds.erase(key) == 0) {
        // We either found the same vertex twice,
        // or found a vertex we did not request.
        // Anyways something somewhere went seriously wrong
        THROW_ARANGO_EXCEPTION(TRI_ERROR_CLUSTER_GOT_CONTRADICTING_ANSWERS);
      }
      TRI_ASSERT(result.find(key) == result.end());
      auto val = VPackBuilder::clone(pair.value);

      VPackSlice id = val.slice().get(StaticStrings::IdString);
      if (!id.isString()) {
        // invalid id type
        LOG_TOPIC("e0b50", ERR, Logger::GRAPHS)
            << "got invalid edge id type: " << id.typeName();
        continue;
      }
      TRI_ASSERT(id.isString());
      result.emplace(arangodb::velocypack::StringRef(id), val.steal());
    }
  }

  // Fill everything we did not find with NULL
  for (auto const& v : vertexIds) {
    result.emplace(v,
                   VPackBuilder::clone(arangodb::velocypack::Slice::nullSlice()).steal());
  }
  vertexIds.clear();
}

/// @brief fetch vertices from TraverserEngines
///        Contacts all TraverserEngines placed
///        on the DBServers for the given list
///        of vertex _id's.
///        If any server responds with a document
///        it will be inserted into the result.
///        If no server responds with a document
///        a 'null' will be inserted into the result.
///        ShortestPathVariant

void fetchVerticesFromEngines(
    std::string const& dbname,
    std::unordered_map<ServerID, traverser::TraverserEngineID> const* engines,
    std::unordered_set<arangodb::velocypack::StringRef>& vertexIds,
    std::unordered_map<arangodb::velocypack::StringRef, arangodb::velocypack::Slice>& result,
    std::vector<std::shared_ptr<arangodb::velocypack::Builder>>& datalake,
    VPackBuilder& builder) {
  auto cc = ClusterComm::instance();
  if (cc == nullptr) {
    // nullptr happens only during controlled shutdown
    return;
  }
  // TODO map id => ServerID if possible
  // And go fast-path

  // slow path, sharding not deducable from _id
  builder.clear();
  builder.openObject();
  builder.add(VPackValue("keys"));
  builder.openArray();
  for (auto const& v : vertexIds) {
    // TRI_ASSERT(v.isString());
    builder.add(VPackValuePair(v.data(), v.length(), VPackValueType::String));
  }
  builder.close();  // 'keys' Array
  builder.close();  // base object

  std::string const url =
      "/_db/" + StringUtils::urlEncode(dbname) + "/_internal/traverser/vertex/";

  std::vector<ClusterCommRequest> requests;
  auto body = std::make_shared<std::string>(builder.toJson());
  for (auto const& engine : *engines) {
    requests.emplace_back("server:" + engine.first, RequestType::PUT,
                          url + StringUtils::itoa(engine.second), body);
  }

  // Perform the requests
  cc->performRequests(requests, CL_DEFAULT_TIMEOUT, Logger::COMMUNICATION,
                      /*retryOnCollNotFound*/ false);

  // Now listen to the results:
  for (auto const& req : requests) {
    auto res = req.result;
    int commError = handleGeneralCommErrors(&res);
    if (commError != TRI_ERROR_NO_ERROR) {
      // oh-oh cluster is in a bad state
      THROW_ARANGO_EXCEPTION(commError);
    }
    TRI_ASSERT(res.answer != nullptr);
    auto resBody = res.answer->toVelocyPackBuilderPtrNoUniquenessChecks();
    VPackSlice resSlice = resBody->slice();
    if (!resSlice.isObject()) {
      // Response has invalid format
      THROW_ARANGO_EXCEPTION(TRI_ERROR_HTTP_CORRUPTED_JSON);
    }
    if (res.answer_code != ResponseCode::OK) {
      int code =
          arangodb::basics::VelocyPackHelper::getNumericValue<int>(resSlice,
                                                                   "errorNum", TRI_ERROR_INTERNAL);
      // We have an error case here. Throw it.
      THROW_ARANGO_EXCEPTION_MESSAGE(code, arangodb::basics::VelocyPackHelper::getStringValue(
                                               resSlice, StaticStrings::ErrorMessage,
                                               TRI_errno_string(code)));
    }
    bool cached = false;

    for (auto const& pair : VPackObjectIterator(resSlice)) {
      arangodb::velocypack::StringRef key(pair.key);
      if (vertexIds.erase(key) == 0) {
        // We either found the same vertex twice,
        // or found a vertex we did not request.
        // Anyways something somewhere went seriously wrong
        THROW_ARANGO_EXCEPTION(TRI_ERROR_CLUSTER_GOT_CONTRADICTING_ANSWERS);
      }
      TRI_ASSERT(result.find(key) == result.end());
      if (!cached) {
        datalake.emplace_back(resBody);
        cached = true;
      }
      // Protected by datalake
      result.emplace(key, pair.value);
    }
  }
}

////////////////////////////////////////////////////////////////////////////////
/// @brief get all edges on coordinator using a Traverser Filter
////////////////////////////////////////////////////////////////////////////////

int getFilteredEdgesOnCoordinator(arangodb::transaction::Methods const& trx,
                                  std::string const& collname, std::string const& vertex,
                                  TRI_edge_direction_e const& direction,
                                  arangodb::rest::ResponseCode& responseCode,
                                  VPackBuilder& result) {
  TRI_ASSERT(result.isOpenObject());

  // Set a few variables needed for our work:
  ClusterInfo* ci = ClusterInfo::instance();
  auto cc = ClusterComm::instance();
  if (cc == nullptr) {
    // nullptr happens only during controlled shutdown
    return TRI_ERROR_SHUTTING_DOWN;
  }

  std::string const& dbname = trx.vocbase().name();
  // First determine the collection ID from the name:
  std::shared_ptr<LogicalCollection> collinfo = ci->getCollectionNT(dbname, collname);
  if (collinfo == nullptr) {
    return TRI_ERROR_ARANGO_DATA_SOURCE_NOT_FOUND;
  }

  std::shared_ptr<std::unordered_map<std::string, std::vector<std::string>>> shards;
  if (collinfo->isSmart() && collinfo->type() == TRI_COL_TYPE_EDGE) {
    auto names = collinfo->realNamesForRead();
    shards = std::make_shared<std::unordered_map<std::string, std::vector<std::string>>>();
    for (auto const& n : names) {
      collinfo = ci->getCollection(dbname, n);
      auto smap = collinfo->shardIds();
      for (auto const& x : *smap) {
        shards->insert(x);
      }
    }
  } else {
    shards = collinfo->shardIds();
  }
  std::string queryParameters = "?vertex=" + StringUtils::urlEncode(vertex);
  if (direction == TRI_EDGE_IN) {
    queryParameters += "&direction=in";
  } else if (direction == TRI_EDGE_OUT) {
    queryParameters += "&direction=out";
  }
  std::vector<ClusterCommRequest> requests;
  std::string baseUrl =
      "/_db/" + StringUtils::urlEncode(dbname) + "/_api/edges/";

  auto body = std::make_shared<std::string>();
  for (auto const& p : *shards) {
    // this code is not used in transactions anyways
    auto headers = std::make_unique<std::unordered_map<std::string, std::string>>();
    requests.emplace_back("shard:" + p.first, arangodb::rest::RequestType::GET,
                          baseUrl + StringUtils::urlEncode(p.first) + queryParameters,
                          body, std::move(headers));
  }

  // Perform the requests
  cc->performRequests(requests, CL_DEFAULT_TIMEOUT, Logger::COMMUNICATION,
                      /*retryOnCollNotFound*/ true);

  size_t filtered = 0;
  size_t scannedIndex = 0;
  responseCode = arangodb::rest::ResponseCode::OK;

  result.add("edges", VPackValue(VPackValueType::Array));

  // All requests send, now collect results.
  for (auto const& req : requests) {
    auto& res = req.result;
    int error = handleGeneralCommErrors(&res);
    if (error != TRI_ERROR_NO_ERROR) {
      // Cluster is in bad state. Report.
      return error;
    }
    TRI_ASSERT(res.answer != nullptr);
    std::shared_ptr<VPackBuilder> shardResult =
        res.answer->toVelocyPackBuilderPtrNoUniquenessChecks();

    if (shardResult == nullptr) {
      return TRI_ERROR_INTERNAL;
    }

    VPackSlice shardSlice = shardResult->slice();
    if (!shardSlice.isObject()) {
      return TRI_ERROR_INTERNAL;
    }

    bool const isError =
        arangodb::basics::VelocyPackHelper::getBooleanValue(shardSlice, "error", false);

    if (isError) {
      // shard returned an error
      return arangodb::basics::VelocyPackHelper::getNumericValue<int>(
          shardSlice, "errorNum", TRI_ERROR_INTERNAL);
    }

    VPackSlice docs = shardSlice.get("edges");

    if (!docs.isArray()) {
      return TRI_ERROR_INTERNAL;
    }

    for (auto const& doc : VPackArrayIterator(docs)) {
      result.add(doc);
    }

    VPackSlice stats = shardSlice.get("stats");
    if (stats.isObject()) {
      filtered += arangodb::basics::VelocyPackHelper::getNumericValue<size_t>(stats,
                                                                              "filtered", 0);
      scannedIndex += arangodb::basics::VelocyPackHelper::getNumericValue<size_t>(
          stats, "scannedIndex", 0);
    }
  }
  result.close();  // edges

  result.add("stats", VPackValue(VPackValueType::Object));
  result.add("scannedIndex", VPackValue(scannedIndex));
  result.add("filtered", VPackValue(filtered));
  result.close();  // stats

  // Leave outer Object open
  return TRI_ERROR_NO_ERROR;
}

////////////////////////////////////////////////////////////////////////////////
/// @brief modify a document in a coordinator
////////////////////////////////////////////////////////////////////////////////

Future<OperationResult> modifyDocumentOnCoordinator(
    transaction::Methods& trx, LogicalCollection& coll, VPackSlice const& slice,
    arangodb::OperationOptions const& options, bool const isPatch) {
  // Set a few variables needed for our work:
  ClusterInfo* ci = ClusterInfo::instance();

  std::string const& dbname = trx.vocbase().name();
  // First determine the collection ID from the name:
  const std::string collid = std::to_string(coll.id());
  std::shared_ptr<ShardMap> shardIds = coll.shardIds();

  // We have a fast path and a slow path. The fast path only asks one shard
  // to do the job and the slow path asks them all and expects to get
  // "not found" from all but one shard. We have to cover the following
  // cases:
  //   isPatch == false    (this is a "replace" operation)
  //     Here, the complete new document is given, we assume that we
  //     can read off the responsible shard, therefore can use the fast
  //     path, this is always true if _key is the one and only sharding
  //     attribute, however, if there is any other sharding attribute,
  //     it is possible that the user has changed the values in any of
  //     them, in that case we will get a "not found" or a "sharding
  //     attributes changed answer" in the fast path. In the first case
  //     we have to delegate to the slow path.
  //   isPatch == true     (this is an "update" operation)
  //     In this case we might or might not have all sharding attributes
  //     specified in the partial document given. If _key is the one and
  //     only sharding attribute, it is always given, if not all sharding
  //     attributes are explicitly given (at least as value `null`), we must
  //     assume that the fast path cannot be used. If all sharding attributes
  //     are given, we first try the fast path, but might, as above,
  //     have to use the slow path after all.

  ShardID shardID;

  std::unordered_map<ShardID, std::vector<VPackSlice>> shardMap;
  std::vector<std::pair<ShardID, VPackValueLength>> reverseMapping;
  const bool useMultiple = slice.isArray();

  bool canUseFastPath = true;
  if (useMultiple) {
    for (VPackSlice value : VPackArrayIterator(slice)) {
<<<<<<< HEAD
      res = distributeBabyOnShards(shardMap, ci, collid, *collinfo, reverseMapping, value);
=======
      int res = distributeBabyOnShards(shardMap, ci, collid, coll, reverseMapping, value);
>>>>>>> 8c573549
      if (res != TRI_ERROR_NO_ERROR) {
        if (!isPatch) { // shard keys cannot be changed, error out early
          return makeFuture(OperationResult(res));
        }
        canUseFastPath = false;
        shardMap.clear();
        reverseMapping.clear();
        break;
      }
    }
  } else {
<<<<<<< HEAD
    res = distributeBabyOnShards(shardMap, ci, collid, *collinfo, reverseMapping, slice);
=======
    int res = distributeBabyOnShards(shardMap, ci, collid, coll, reverseMapping, slice);
>>>>>>> 8c573549
    if (res != TRI_ERROR_NO_ERROR) {
      if (!isPatch) { // shard keys cannot be changed, error out early
        return makeFuture(OperationResult(res));
      }
      canUseFastPath = false;
      shardMap.clear();
      reverseMapping.clear();
    }
  }

  // Some stuff to prepare cluster-internal requests:

  std::string baseUrl =
      "/_db/" + StringUtils::urlEncode(dbname) + "/_api/document/";
  std::string optsUrlPart =
      std::string("?waitForSync=") + (options.waitForSync ? "true" : "false");
  optsUrlPart += std::string("&ignoreRevs=") + (options.ignoreRevs ? "true" : "false") +
                 std::string("&isRestore=") + (options.isRestore ? "true" : "false");

  fuerte::RestVerb restVerb;
  if (isPatch) {
    restVerb = fuerte::RestVerb::Patch;
    if (!options.keepNull) {
      optsUrlPart += "&keepNull=false";
    }
    if (options.mergeObjects) {
      optsUrlPart += "&mergeObjects=true";
    } else {
      optsUrlPart += "&mergeObjects=false";
    }
  } else {
    restVerb = fuerte::RestVerb::Put;
  }
  if (options.returnNew) {
    optsUrlPart += "&returnNew=true";
  }
  if (options.returnOld) {
    optsUrlPart += "&returnOld=true";
  }

  const bool isManaged = trx.state()->hasHint(transaction::Hints::Hint::GLOBAL_MANAGED);

  if (canUseFastPath) {
    // All shard keys are known in all documents.
    // Contact all shards directly with the correct information.

    if (isManaged && shardMap.size() > 1) {  // lazily begin transactions on leaders
<<<<<<< HEAD
      Result res = beginTransactionOnSomeLeaders(*trx.state(), *collinfo, shardMap);
=======
      // FIXME: make this async
      Result res = beginTransactionOnSomeLeaders(*trx.state(), coll, shardMap);
>>>>>>> 8c573549
      if (res.fail()) {
        return makeFuture(OperationResult(std::move(res)));
      }
    }

    // Now prepare the requests:
    std::vector<Future<network::Response>> futures;
    futures.reserve(shardMap.size());
    
    for (auto const& it : shardMap) {
      std::string url;
      VPackBuffer<uint8_t> buffer;
      
      if (!useMultiple) {
        TRI_ASSERT(it.second.size() == 1);
        TRI_ASSERT(slice.isObject());
        VPackStringRef const ref(slice.get(StaticStrings::KeyString));
        // We send to single endpoint
        url = baseUrl + StringUtils::urlEncode(it.first) + "/" +
              StringUtils::urlEncode(ref.data(), ref.length()) +
              optsUrlPart;
        
        buffer.append(slice.begin(), slice.byteSize());
        
      } else {
        // We send to Babies endpoint
        url = baseUrl + StringUtils::urlEncode(it.first) + optsUrlPart;
        
        VPackBuilder builder(buffer);
        builder.clear();
        builder.openArray(/*unindexed*/true);
        for (auto const& value : it.second) {
          builder.add(value);
        }
        builder.close();
      }
      
      network::Headers headers;
      addTransactionHeaderForShard(trx, *shardIds, /*shard*/ it.first, headers);
      futures.emplace_back(network::sendRequestRetry("shard:" + it.first, restVerb,
                                                     std::move(url), std::move(buffer),
                                                     network::Timeout(CL_DEFAULT_LONG_TIMEOUT),
                                                     headers, /*retryNotFound*/ true));
    }

    // Now listen to the results:
    if (!useMultiple) {
<<<<<<< HEAD
      TRI_ASSERT(requests.size() == 1);
      auto res = requests[0].result;

      int commError = handleGeneralCommErrors(&res);
      if (commError != TRI_ERROR_NO_ERROR) {
        return commError;
      }

      responseCode = res.answer_code;
      TRI_ASSERT(res.answer != nullptr);
      auto parsedResult = res.answer->toVelocyPackBuilderPtrNoUniquenessChecks();
      resultBody.swap(parsedResult);
      return TRI_ERROR_NO_ERROR;
    }

    std::unordered_map<ShardID, std::shared_ptr<VPackBuilder>> resultMap;
    collectResultsFromAllShards<VPackSlice>(shardMap, requests, errorCounter,
                                            resultMap, responseCode);

    mergeResults(reverseMapping, resultMap, *resultBody);

    // the cluster operation was OK, however,
    // the DBserver could have reported an error.
    return TRI_ERROR_NO_ERROR;
=======
      TRI_ASSERT(futures.size() == 1);
      auto cb = [options](network::Response&& res) -> OperationResult {
        int commError = network::fuerteToArangoErrorCode(res);
        if (commError != TRI_ERROR_NO_ERROR) {
          return OperationResult(commError);
        }
        
        return network::clusterResultModify(res.response->statusCode(),
                                            res.response->stealPayload(), options, {});
      };
      return std::move(futures[0]).thenValue(cb);
    }
    
    return futures::collectAll(std::move(futures))
    .thenValue([=](std::vector<Try<network::Response>>&& results) -> OperationResult {
      std::unordered_map<ShardID, std::shared_ptr<VPackBuilder>> resultMap;
      std::unordered_map<int, size_t> errorCounter;
      fuerte::StatusCode code;
      
      collectResponsesFromAllShards(shardMap, results, errorCounter, resultMap, code);
      TRI_ASSERT(resultMap.size() == results.size());
      
      // the cluster operation was OK, however,
      // the DBserver could have reported an error.
      VPackBuilder resultBody;
      mergeResults(reverseMapping, resultMap, resultBody);
      return network::clusterResultModify(code, resultBody.steal(),
                                          options, errorCounter);
    });
>>>>>>> 8c573549
  }

  // Not all shard keys are known in all documents.
  // We contact all shards with the complete body and ignore NOT_FOUND

  if (isManaged && shardIds->size() > 1) {  // lazily begin the transaction
    Result res = ::beginTransactionOnAllLeaders(trx, *shardIds);
    if (res.fail()) {
      return makeFuture(OperationResult(std::move(res)));
    }
  }

  std::vector<Future<network::Response>> futures;
  futures.reserve(shardIds->size());
  
  const size_t expectedLen = useMultiple ? slice.length() : 0;
  VPackBuffer<uint8_t> buffer;
  buffer.append(slice.begin(), slice.byteSize());
  
  for (std::pair<ShardID, std::vector<ServerID>> const& shardServers : *shardIds) {
    ShardID const& shard = shardServers.first;
    network::Headers headers;
    addTransactionHeaderForShard(trx, *shardIds, shard, headers);
    
    std::string url;
    if (!useMultiple) { // send to single API
      VPackStringRef const key(slice.get(StaticStrings::KeyString));
      url = baseUrl + StringUtils::urlEncode(shard) + "/" +
      StringUtils::urlEncode(key.data(), key.size()) + optsUrlPart;
    } else {
      url = baseUrl + StringUtils::urlEncode(shard) + optsUrlPart;
    }
    futures.emplace_back(network::sendRequestRetry("shard:" + shard, restVerb,
                                                   std::move(url), /*cannot move*/ buffer,
                                                   network::Timeout(CL_DEFAULT_LONG_TIMEOUT),
                                                   headers, /*retryNotFound*/ true));
  }
  
  size_t const shardNum = shardIds->size();
  auto cb = [=](std::vector<Try<network::Response>>&& responses) -> OperationResult {
    std::shared_ptr<VPackBuffer<uint8_t>> buffer;
    if (!useMultiple) {  // Only one can answer, we react a bit differently
      
      int nrok = 0;
      int commError = TRI_ERROR_NO_ERROR;
      fuerte::StatusCode code;
      for (size_t i = 0; i < responses.size(); i++) {
        network::Response const& res = responses[i].get();
        
        if (res.error == fuerte::Error::NoError) {
          // if no shard has the document, use NF answer from last shard
          const bool isNotFound = res.response->statusCode() == fuerte::StatusNotFound;
          if (!isNotFound || (isNotFound && nrok == 0 && i == responses.size() - 1)) {
            nrok++;
            code = res.response->statusCode();
            buffer = res.response->stealPayload();
          }
        } else {
          commError = network::fuerteToArangoErrorCode(res);
        }
      }
<<<<<<< HEAD
    }
    if (nrok == 0) {
      // This can only happen, if a commError was encountered!
      return commError;
    }
    if (nrok > 1) {
      return TRI_ERROR_CLUSTER_GOT_CONTRADICTING_ANSWERS;
    }
    return TRI_ERROR_NO_ERROR;  // the cluster operation was OK, however,
                                // the DBserver could have reported an error.
  }

  responseCode = rest::ResponseCode::SERVER_ERROR;
  // We select all results from all shards an merge them back again.
  std::vector<VPackSlice> allResults;
  allResults.reserve(requests.size());
  for (auto const& req : requests) {
    auto res = req.result;
    int error = handleGeneralCommErrors(&res);
    if (error != TRI_ERROR_NO_ERROR) {
      // Cluster is in bad state. Just report.
      // Local data structores are automatically freed
      return error;
    }
    if (res.answer_code == rest::ResponseCode::OK ||
        res.answer_code == rest::ResponseCode::ACCEPTED) {
      responseCode = res.answer_code;
    }
    TRI_ASSERT(res.answer != nullptr);
    allResults.emplace_back(res.answer->payload());
    extractErrorCodes(res, errorCounter, false);
  }
  // If we get here we get exactly one result for every shard.
  TRI_ASSERT(allResults.size() == shardIds->size());
  mergeResultsAllShards(allResults, *resultBody, errorCounter,
                        static_cast<size_t>(slice.length()));
  return TRI_ERROR_NO_ERROR;
=======
      
      if (nrok == 0) {  // This can only happen, if a commError was encountered!
        return OperationResult(commError);
      } else if (nrok > 1) {
        return OperationResult(TRI_ERROR_CLUSTER_GOT_CONTRADICTING_ANSWERS);
      }
      
      return network::clusterResultModify(code, std::move(buffer), options, {});
    }
    
    // We select all results from all shards and merge them back again.
    std::vector<VPackSlice> allResults;
    allResults.reserve(shardNum);
    
    std::unordered_map<int, size_t> errorCounter;
    // If no server responds we return 500
    for (size_t i = 0; i < responses.size(); i++) {
      network::Response const& res = responses[i].get();
      if (res.error != fuerte::Error::NoError) {
        return OperationResult(network::fuerteToArangoErrorCode(res));
      }
      
      allResults.push_back(res.response->slice());
      network::errorCodesFromHeaders(res.response->header.meta, errorCounter,
                                     /*includeNotFound*/ false);
    }
    VPackBuilder resultBody;
    // If we get here we get exactly one result for every shard.
    TRI_ASSERT(allResults.size() == shardNum);
    mergeResultsAllShards(allResults, resultBody, errorCounter, expectedLen);
    return OperationResult(Result(), resultBody.steal(),
                           options, std::move(errorCounter));
  };
  return futures::collectAll(std::move(futures)).thenValue(std::move(cb));
>>>>>>> 8c573549
}

////////////////////////////////////////////////////////////////////////////////
/// @brief flush Wal on all DBservers
////////////////////////////////////////////////////////////////////////////////

int flushWalOnAllDBServers(bool waitForSync, bool waitForCollector, double maxWaitTime) {
  ClusterInfo* ci = ClusterInfo::instance();
  auto cc = ClusterComm::instance();
  if (cc == nullptr) {
    // nullptr happens only during controlled shutdown
    return TRI_ERROR_SHUTTING_DOWN;
  }
  std::vector<ServerID> DBservers = ci->getCurrentDBServers();
  CoordTransactionID coordTransactionID = TRI_NewTickServer();
  std::string url = std::string("/_admin/wal/flush?waitForSync=") +
                    (waitForSync ? "true" : "false") +
                    "&waitForCollector=" + (waitForCollector ? "true" : "false");
  if (maxWaitTime >= 0.0) {
    url += "&maxWaitTime=" + std::to_string(maxWaitTime);
  }

  auto body = std::make_shared<std::string const>();
  std::unordered_map<std::string, std::string> headers;
  for (auto it = DBservers.begin(); it != DBservers.end(); ++it) {
    // set collection name (shard id)
    cc->asyncRequest(coordTransactionID, "server:" + *it, arangodb::rest::RequestType::PUT,
                     url, body, headers, nullptr, 120.0);
  }

  // Now listen to the results:
  int count;
  int nrok = 0;
  int globalErrorCode = TRI_ERROR_INTERNAL;
  for (count = (int)DBservers.size(); count > 0; count--) {
    auto res = cc->wait(coordTransactionID, 0, "", 0.0);
    if (res.status == CL_COMM_RECEIVED) {
      if (res.answer_code == arangodb::rest::ResponseCode::OK) {
        nrok++;
      } else {
        // got an error. Now try to find the errorNum value returned (if any)
        TRI_ASSERT(res.answer != nullptr);
        auto resBody = res.answer->toVelocyPackBuilderPtr();
        VPackSlice resSlice = resBody->slice();
        if (resSlice.isObject()) {
          int code = arangodb::basics::VelocyPackHelper::getNumericValue<int>(
              resSlice, "errorNum", TRI_ERROR_INTERNAL);

          if (code != TRI_ERROR_NO_ERROR) {
            globalErrorCode = code;
          }
        }
      }
    }
  }

  if (nrok != (int)DBservers.size()) {
    LOG_TOPIC("48327", WARN, arangodb::Logger::CLUSTER)
        << "could not flush WAL on all servers. confirmed: " << nrok
        << ", expected: " << DBservers.size();
    return globalErrorCode;
  }

  return TRI_ERROR_NO_ERROR;
}

/// @brief get TTL statistics from all DBservers and aggregate them
Result getTtlStatisticsFromAllDBServers(TtlStatistics& out) {
  ClusterInfo* ci = ClusterInfo::instance();
  auto cc = ClusterComm::instance();
  if (cc == nullptr) {
    // nullptr happens only during controlled shutdown
    return Result(TRI_ERROR_SHUTTING_DOWN);
  }
  std::vector<ServerID> DBservers = ci->getCurrentDBServers();
  CoordTransactionID coordTransactionID = TRI_NewTickServer();
  std::string const url("/_api/ttl/statistics");

  auto body = std::make_shared<std::string const>();
  std::unordered_map<std::string, std::string> headers;
  for (auto it = DBservers.begin(); it != DBservers.end(); ++it) {
    // set collection name (shard id)
    cc->asyncRequest(coordTransactionID, "server:" + *it, arangodb::rest::RequestType::GET,
                     url, body, headers, nullptr, 120.0);
  }

  // Now listen to the results:
  int count;
  int nrok = 0;
  int globalErrorCode = TRI_ERROR_INTERNAL;
  for (count = (int)DBservers.size(); count > 0; count--) {
    auto res = cc->wait(coordTransactionID, 0, "", 0.0);
    if (res.status == CL_COMM_RECEIVED) {
      if (res.answer_code == arangodb::rest::ResponseCode::OK) {
        VPackSlice answer = res.answer->payload();
        out += answer.get("result");
        nrok++;
      } else {
        // got an error. Now try to find the errorNum value returned (if any)
        TRI_ASSERT(res.answer != nullptr);
        auto resBody = res.answer->toVelocyPackBuilderPtr();
        VPackSlice resSlice = resBody->slice();
        if (resSlice.isObject()) {
          int code = arangodb::basics::VelocyPackHelper::getNumericValue<int>(
              resSlice, "errorNum", TRI_ERROR_INTERNAL);

          if (code != TRI_ERROR_NO_ERROR) {
            globalErrorCode = code;
          }
        }
      }
    }
  }

  if (nrok != (int)DBservers.size()) {
    return Result(globalErrorCode);
  }

  return Result();
}

/// @brief get TTL properties from all DBservers
Result getTtlPropertiesFromAllDBServers(VPackBuilder& out) {
  ClusterInfo* ci = ClusterInfo::instance();
  auto cc = ClusterComm::instance();
  if (cc == nullptr) {
    // nullptr happens only during controlled shutdown
    return Result(TRI_ERROR_SHUTTING_DOWN);
  }
  std::vector<ServerID> DBservers = ci->getCurrentDBServers();
  CoordTransactionID coordTransactionID = TRI_NewTickServer();
  std::string const url("/_api/ttl/properties");

  auto body = std::make_shared<std::string const>();
  std::unordered_map<std::string, std::string> headers;
  for (auto it = DBservers.begin(); it != DBservers.end(); ++it) {
    // set collection name (shard id)
    cc->asyncRequest(coordTransactionID, "server:" + *it, arangodb::rest::RequestType::GET,
                     url, body, headers, nullptr, 120.0);
  }

  // Now listen to the results:
  bool set = false;
  int count;
  int nrok = 0;
  int globalErrorCode = TRI_ERROR_INTERNAL;
  for (count = (int)DBservers.size(); count > 0; count--) {
    auto res = cc->wait(coordTransactionID, 0, "", 0.0);
    if (res.status == CL_COMM_RECEIVED) {
      if (res.answer_code == arangodb::rest::ResponseCode::OK) {
        VPackSlice answer = res.answer->payload();
        if (!set) {
          out.add(answer.get("result"));
          set = true;
        }
        nrok++;
      } else {
        // got an error. Now try to find the errorNum value returned (if any)
        TRI_ASSERT(res.answer != nullptr);
        auto resBody = res.answer->toVelocyPackBuilderPtr();
        VPackSlice resSlice = resBody->slice();
        if (resSlice.isObject()) {
          int code = arangodb::basics::VelocyPackHelper::getNumericValue<int>(
              resSlice, "errorNum", TRI_ERROR_INTERNAL);

          if (code != TRI_ERROR_NO_ERROR) {
            globalErrorCode = code;
          }
        }
      }
    }
  }

  if (nrok != (int)DBservers.size()) {
    return Result(globalErrorCode);
  }

  return Result();
}

/// @brief set TTL properties on all DBservers
Result setTtlPropertiesOnAllDBServers(VPackSlice const& properties, VPackBuilder& out) {
  ClusterInfo* ci = ClusterInfo::instance();
  auto cc = ClusterComm::instance();
  if (cc == nullptr) {
    // nullptr happens only during controlled shutdown
    return Result(TRI_ERROR_SHUTTING_DOWN);
  }
  std::vector<ServerID> DBservers = ci->getCurrentDBServers();
  CoordTransactionID coordTransactionID = TRI_NewTickServer();
  std::string const url("/_api/ttl/properties");

  auto body = std::make_shared<std::string>(properties.toJson());
  std::unordered_map<std::string, std::string> headers;
  for (auto it = DBservers.begin(); it != DBservers.end(); ++it) {
    // set collection name (shard id)
    cc->asyncRequest(coordTransactionID, "server:" + *it, arangodb::rest::RequestType::PUT,
                     url, body, headers, nullptr, 120.0);
  }

  // Now listen to the results:
  bool set = false;
  int count;
  int nrok = 0;
  int globalErrorCode = TRI_ERROR_INTERNAL;
  for (count = (int)DBservers.size(); count > 0; count--) {
    auto res = cc->wait(coordTransactionID, 0, "", 0.0);
    if (res.status == CL_COMM_RECEIVED) {
      if (res.answer_code == arangodb::rest::ResponseCode::OK) {
        VPackSlice answer = res.answer->payload();
        if (!set) {
          out.add(answer.get("result"));
          set = true;
        }
        nrok++;
      } else {
        // got an error. Now try to find the errorNum value returned (if any)
        TRI_ASSERT(res.answer != nullptr);
        auto resBody = res.answer->toVelocyPackBuilderPtr();
        VPackSlice resSlice = resBody->slice();
        if (resSlice.isObject()) {
          int code = arangodb::basics::VelocyPackHelper::getNumericValue<int>(
              resSlice, "errorNum", TRI_ERROR_INTERNAL);

          if (code != TRI_ERROR_NO_ERROR) {
            globalErrorCode = code;
          }
        }
      }
    }
  }

  if (nrok != (int)DBservers.size()) {
    return Result(globalErrorCode);
  }

  return Result();
}

#ifndef USE_ENTERPRISE

std::vector<std::shared_ptr<LogicalCollection>> ClusterMethods::createCollectionOnCoordinator(
    TRI_vocbase_t& vocbase, velocypack::Slice parameters, bool ignoreDistributeShardsLikeErrors,
    bool waitForSyncReplication, bool enforceReplicationFactor,
    bool isNewDatabase, std::shared_ptr<LogicalCollection> const& colToDistributeShardsLike) {
  TRI_ASSERT(parameters.isArray());
  // Collections are temporary collections object that undergoes sanity checks
  // etc. It is not used anywhere and will be cleaned up after this call.
  std::vector<std::shared_ptr<LogicalCollection>> cols;
  for (VPackSlice p : VPackArrayIterator(parameters)) {
    cols.emplace_back(std::make_shared<LogicalCollection>(vocbase, p, true, 0));
  }

  // Persist collection will return the real object.
  auto usableCollectionPointers =
      persistCollectionsInAgency(cols, ignoreDistributeShardsLikeErrors,
                                 waitForSyncReplication,
                                 enforceReplicationFactor, isNewDatabase,
                                 colToDistributeShardsLike);
  TRI_ASSERT(usableCollectionPointers.size() == cols.size());
  return usableCollectionPointers;
}
#endif

////////////////////////////////////////////////////////////////////////////////
/// @brief Persist collection in Agency and trigger shard creation process
////////////////////////////////////////////////////////////////////////////////

std::vector<std::shared_ptr<LogicalCollection>> ClusterMethods::persistCollectionsInAgency(
    std::vector<std::shared_ptr<LogicalCollection>>& collections,
    bool ignoreDistributeShardsLikeErrors, bool waitForSyncReplication,
    bool enforceReplicationFactor, bool isNewDatabase,
    std::shared_ptr<LogicalCollection> const& colToDistributeLike) {
  TRI_ASSERT(!collections.empty());
  if (collections.empty()) {
    THROW_ARANGO_EXCEPTION_MESSAGE(
        TRI_ERROR_INTERNAL,
        "Trying to create an empty list of collections on coordinator.");
  }

  double const realTimeout = ClusterInfo::getTimeout(240.0);
  double const endTime = TRI_microtime() + realTimeout;

  // We have at least one, take this collection's DB name
  // (if there are multiple collections to create, the assumption is that
  // all collections have the same database name - ArangoDB does not
  // support cross-database operations and they cannot be triggered by
  // users)
  auto const dbName = collections[0]->vocbase().name();
  ClusterInfo* ci = ClusterInfo::instance();

  std::vector<ClusterCollectionCreationInfo> infos;

  while (true) {
    infos.clear();

    ci->loadCurrentDBServers();
    std::vector<std::string> dbServers = ci->getCurrentDBServers();
    infos.reserve(collections.size());

    std::vector<std::shared_ptr<VPackBuffer<uint8_t>>> vpackData;
    vpackData.reserve(collections.size());
    for (auto& col : collections) {
      // We can only serve on Database at a time with this call.
      // We have the vocbase context around this calls anyways, so this is save.
      TRI_ASSERT(col->vocbase().name() == dbName);
      std::string distributeShardsLike = col->distributeShardsLike();
      std::vector<std::string> avoid = col->avoidServers();
      std::shared_ptr<std::unordered_map<std::string, std::vector<std::string>>> shards = nullptr;

      if (!distributeShardsLike.empty()) {

        std::shared_ptr<LogicalCollection> myColToDistributeLike;

        if (colToDistributeLike != nullptr) {
          myColToDistributeLike = colToDistributeLike;
        } else {
          CollectionNameResolver resolver(col->vocbase());
          myColToDistributeLike = resolver.getCollection(distributeShardsLike);
          if (myColToDistributeLike == nullptr) {
            THROW_ARANGO_EXCEPTION_MESSAGE(TRI_ERROR_CLUSTER_UNKNOWN_DISTRIBUTESHARDSLIKE,
                                           "Collection not found: " + distributeShardsLike + " in database " + col->vocbase().name());
          }
        }

        shards = CloneShardDistribution(ci, col, myColToDistributeLike);
      } else {
        // system collections should never enforce replicationfactor
        // to allow them to come up with 1 dbserver
        if (col->system()) {
          enforceReplicationFactor = false;
        }

        size_t replicationFactor = col->replicationFactor();
        size_t minReplicationFactor = col->minReplicationFactor();
        size_t numberOfShards = col->numberOfShards();

        // the default behavior however is to bail out and inform the user
        // that the requested replicationFactor is not possible right now
        if (dbServers.size() < replicationFactor) {
          TRI_ASSERT(minReplicationFactor <= replicationFactor);
          // => (dbServers.size() < minReplicationFactor) is granted
          LOG_TOPIC("9ce2e", DEBUG, Logger::CLUSTER)
              << "Do not have enough DBServers for requested replicationFactor,"
              << " nrDBServers: " << dbServers.size()
              << " replicationFactor: " << replicationFactor;
          if (enforceReplicationFactor) {
            THROW_ARANGO_EXCEPTION(TRI_ERROR_CLUSTER_INSUFFICIENT_DBSERVERS);
          }
        }

        if (!avoid.empty()) {
          // We need to remove all servers that are in the avoid list
          if (dbServers.size() - avoid.size() < replicationFactor) {
            LOG_TOPIC("03682", DEBUG, Logger::CLUSTER)
                << "Do not have enough DBServers for requested "
                   "replicationFactor,"
                << " (after considering avoid list),"
                << " nrDBServers: " << dbServers.size()
                << " replicationFactor: " << replicationFactor
                << " avoid list size: " << avoid.size();
            // Not enough DBServers left
            THROW_ARANGO_EXCEPTION(TRI_ERROR_CLUSTER_INSUFFICIENT_DBSERVERS);
          }
          dbServers.erase(std::remove_if(dbServers.begin(), dbServers.end(),
                                         [&](const std::string& x) {
                                           return std::find(avoid.begin(), avoid.end(),
                                                            x) != avoid.end();
                                         }),
                          dbServers.end());
        }
        std::random_shuffle(dbServers.begin(), dbServers.end());
        shards = DistributeShardsEvenly(ci, numberOfShards, replicationFactor,
                                        dbServers, !col->system());
      }


      if (shards->empty() && !col->isSmart()) {
        THROW_ARANGO_EXCEPTION_MESSAGE(TRI_ERROR_INTERNAL,
                                       "no database servers found in cluster");
      }

      col->setShardMap(shards);

      std::unordered_set<std::string> const ignoreKeys{
          "allowUserKeys", "cid",     "globallyUniqueId", "count",
          "planId",        "version", "objectId"};
      col->setStatus(TRI_VOC_COL_STATUS_LOADED);
      VPackBuilder velocy =
          col->toVelocyPackIgnore(ignoreKeys, LogicalDataSource::makeFlags());

      infos.emplace_back(ClusterCollectionCreationInfo{
          std::to_string(col->id()), col->numberOfShards(), col->replicationFactor(),
          col->minReplicationFactor(), waitForSyncReplication, velocy.slice()});
      vpackData.emplace_back(velocy.steal());
    }

    // pass in the *endTime* here, not a timeout!
    Result res = ci->createCollectionsCoordinator(dbName, infos, endTime,
                                                  isNewDatabase, colToDistributeLike);

    if (res.ok()) {
      // success! exit the loop and go on
      break;
    }

    if (res.is(TRI_ERROR_REQUEST_CANCELED)) {
      // special error code indicating that storing the updated plan in the
      // agency didn't succeed, and that we should try again

      // sleep for a while
      std::this_thread::sleep_for(std::chrono::milliseconds(100));

      if (TRI_microtime() > endTime) {
        // timeout expired
        THROW_ARANGO_EXCEPTION(TRI_ERROR_CLUSTER_TIMEOUT);
      }

      if (arangodb::application_features::ApplicationServer::isStopping()) {
        THROW_ARANGO_EXCEPTION(TRI_ERROR_SHUTTING_DOWN);
      }

      // try in next iteration with an adjusted plan change attempt
      continue;

    } else {
      // any other error
      THROW_ARANGO_EXCEPTION(res);
    }
  }

  ci->loadPlan();

  // Produce list of shared_ptr wrappers

  std::vector<std::shared_ptr<LogicalCollection>> usableCollectionPointers;
  usableCollectionPointers.reserve(infos.size());

  // quick exit if new database
  if (isNewDatabase) {
    for (auto const& col : collections) {
      usableCollectionPointers.emplace_back(col);
    }
  } else {
    for (auto const& i : infos) {
      auto c = ci->getCollection(dbName, i.collectionID);
      TRI_ASSERT(c.get() != nullptr);
      // We never get a nullptr here because an exception is thrown if the
      // collection does not exist. Also, the create collection should have
      // failed before.
      usableCollectionPointers.emplace_back(std::move(c));
    }
  }
  return usableCollectionPointers;
}  // namespace arangodb

/// @brief fetch edges from TraverserEngines
///        Contacts all TraverserEngines placed
///        on the DBServers for the given list
///        of vertex _id's.
///        All non-empty and non-cached results
///        of DBServers will be inserted in the
///        datalake. Slices used in the result
///        point to content inside of this lake
///        only and do not run out of scope unless
///        the lake is cleared.

int fetchEdgesFromEngines(std::string const& dbname,
                          std::unordered_map<ServerID, traverser::TraverserEngineID> const* engines,
                          VPackSlice const vertexId, bool backward,
                          std::unordered_map<arangodb::velocypack::StringRef, VPackSlice>& cache,
                          std::vector<VPackSlice>& result,
                          std::vector<std::shared_ptr<VPackBuilder>>& datalake,
                          VPackBuilder& builder, size_t& read) {
  auto cc = ClusterComm::instance();
  if (cc == nullptr) {
    // nullptr happens only during controlled shutdown
    return TRI_ERROR_SHUTTING_DOWN;
  }
  // TODO map id => ServerID if possible
  // And go fast-path

  // This function works for one specific vertex
  // or for a list of vertices.
  TRI_ASSERT(vertexId.isString() || vertexId.isArray());
  builder.clear();
  builder.openObject();
  builder.add("backward", VPackValue(backward));
  builder.add("keys", vertexId);
  builder.close();

  std::string const url =
      "/_db/" + StringUtils::urlEncode(dbname) + "/_internal/traverser/edge/";

  std::vector<ClusterCommRequest> requests;
  auto body = std::make_shared<std::string>(builder.toJson());
  for (auto const& engine : *engines) {
    requests.emplace_back("server:" + engine.first, RequestType::PUT,
                          url + StringUtils::itoa(engine.second), body);
  }

  // Perform the requests
  cc->performRequests(requests, CL_DEFAULT_TIMEOUT, Logger::COMMUNICATION, false);

  result.clear();
  // Now listen to the results:
  for (auto const& req : requests) {
    bool allCached = true;
    auto res = req.result;
    int commError = handleGeneralCommErrors(&res);
    if (commError != TRI_ERROR_NO_ERROR) {
      // oh-oh cluster is in a bad state
      return commError;
    }
    TRI_ASSERT(res.answer != nullptr);
    auto resBody = res.answer->toVelocyPackBuilderPtrNoUniquenessChecks();
    VPackSlice resSlice = resBody->slice();
    if (!resSlice.isObject()) {
      // Response has invalid format
      return TRI_ERROR_HTTP_CORRUPTED_JSON;
    }
    read +=
        arangodb::basics::VelocyPackHelper::getNumericValue<size_t>(resSlice,
                                                                    "readIndex", 0);
    VPackSlice edges = resSlice.get("edges");
    for (auto const& e : VPackArrayIterator(edges)) {
      VPackSlice id = e.get(StaticStrings::IdString);
      if (!id.isString()) {
        // invalid id type
        LOG_TOPIC("da49d", ERR, Logger::GRAPHS)
            << "got invalid edge id type: " << id.typeName();
        continue;
      }
      arangodb::velocypack::StringRef idRef(id);
      auto resE = cache.insert({idRef, e});
      if (resE.second) {
        // This edge is not yet cached.
        allCached = false;
        result.emplace_back(e);
      } else {
        result.emplace_back(resE.first->second);
      }
    }
    if (!allCached) {
      datalake.emplace_back(resBody);
    }
  }
  return TRI_ERROR_NO_ERROR;
}

std::string const apiStr("/_admin/backup/");

arangodb::Result hotBackupList(std::vector<ServerID> const& dbServers, VPackSlice const payload,
                               std::unordered_map<std::string, BackupMeta>& hotBackups,
                               VPackBuilder& plan) {
  hotBackups.clear();

  std::map<std::string, std::vector<BackupMeta>> dbsBackups;

  auto cc = ClusterComm::instance();
  if (cc == nullptr) {
    // shutdown, leave here
    return TRI_ERROR_SHUTTING_DOWN;
  }

  auto body = std::make_shared<std::string>(payload.toJson());
  std::string const url = apiStr + "list";

  std::vector<ClusterCommRequest> requests;
  for (auto const& dbServer : dbServers) {
    requests.emplace_back("server:" + dbServer, RequestType::POST, url, body);
  }

  // Perform the requests
  auto nrGood = cc->performRequests(
    requests, CL_DEFAULT_TIMEOUT, Logger::BACKUP, false, false);

  LOG_TOPIC("410a1", DEBUG, Logger::BACKUP) << "Got " << nrGood << " of " << requests.size() << " lists of local backups";

  // Any error if no id presented
  if (payload.isObject() && !payload.hasKey("id") && nrGood < requests.size()) {
    return arangodb::Result(
      TRI_ERROR_HOT_BACKUP_DBSERVERS_AWOL,
      std::string("not all db servers could be reached for backup listing"));
  }

  // Now check results
  for (auto const& req : requests) {
    auto res = req.result;
    TRI_ASSERT(res.answer != nullptr);
    auto resBody = res.answer->toVelocyPackBuilderPtrNoUniquenessChecks();
    VPackSlice resSlice = resBody->slice();
    if (!resSlice.isObject()) {
      // Response has invalid format
      return arangodb::Result(TRI_ERROR_HTTP_CORRUPTED_JSON,
                              std::string("result to list request to ") +
                                  req.destination + " not an object");
    }

    if (resSlice.get("error").getBoolean()) {
      return arangodb::Result(static_cast<int>(resSlice.get("errorNum").getNumber<uint64_t>()),
                              resSlice.get("errorMessage").copyString());
    }

    if (!resSlice.hasKey("result") || !resSlice.get("result").isObject()) {
      return arangodb::Result(TRI_ERROR_HOT_BACKUP_INTERNAL,
                              std::string("invalid response ") +
                                  resSlice.toJson() + "from " + req.destination);
    }

    resSlice = resSlice.get("result");

    if (!resSlice.hasKey("list") || !resSlice.get("list").isObject()) {
      return arangodb::Result(TRI_ERROR_HTTP_NOT_FOUND,
                              "result is missing backup list");
    }

    if (!payload.isNone() && plan.slice().isNone()) {
      if (!resSlice.hasKey("agency-dump") || !resSlice.get("agency-dump").isArray() ||
          resSlice.get("agency-dump").length() != 1) {
        return arangodb::Result(TRI_ERROR_HTTP_NOT_FOUND,
                                std::string("result ") + resSlice.toJson() +
                                    " is missing agency dump");
      }
      plan.add(resSlice.get("agency-dump")[0]);
    }

    for (auto const& backup : VPackObjectIterator(resSlice.get("list"))) {
      ResultT<BackupMeta> meta = BackupMeta::fromSlice(backup.value);
      if (meta.ok()) {
        dbsBackups[backup.key.copyString()].push_back(std::move(meta.get()));
      }
    }
  }

  for (auto& i : dbsBackups) {
    // check if the backup is on all dbservers
    if (i.second.size() == dbServers.size()) {
      bool valid = true;

      // check here that the backups are all made with the same version
      std::string version;

      for (BackupMeta const& meta : i.second) {
        if (version.empty()) {
          version = meta._version;
        } else {
          if (version != meta._version) {
            LOG_TOPIC("aaaaa", WARN, Logger::BACKUP)
                << "Backup " << meta._id
                << " has different versions accross dbservers: " << version
                << " and " << meta._version;
            valid = false;
            break;
          }
        }
      }

      if (valid) {
        BackupMeta& front = i.second.front();
        hotBackups.insert(std::make_pair(front._id, front));
      }
    }
  }

  return arangodb::Result();
}

/**
 * @brief Match existing servers with those in the backup
 *
 * @param  agencyDump
 * @param  my own DB server list
 * @param  Result container
 */
arangodb::Result matchBackupServers(VPackSlice const agencyDump,
                                    std::vector<ServerID> const& dbServers,
                                    std::map<ServerID, ServerID>& match) {
  std::vector<std::string> ap{"arango", "Plan", "DBServers"};

  if (!agencyDump.hasKey(ap)) {
    return Result(TRI_ERROR_HOT_BACKUP_INTERNAL,
                  "agency dump must contain key DBServers");
  }
  auto planServers = agencyDump.get(ap);

  return matchBackupServersSlice(planServers, dbServers, match);
}

arangodb::Result matchBackupServersSlice(VPackSlice const planServers,
                                         std::vector<ServerID> const& dbServers,
                                         std::map<ServerID, ServerID>& match) {
  // LOG_TOPIC("711d8", DEBUG, Logger::BACKUP) << "matching db servers between snapshot: " <<
  //  planServers.toJson() << " and this cluster's db servers " << dbServers;

  if (!planServers.isObject()) {
    return Result(TRI_ERROR_HOT_BACKUP_INTERNAL,
                  "agency dump's arango.Plan.DBServers must be object");
  }

  if (dbServers.size() < planServers.length()) {
    return Result(TRI_ERROR_BACKUP_TOPOLOGY,
                  std::string("number of db servers in the backup (") +
                      std::to_string(planServers.length()) +
                      ") and in this cluster (" +
                      std::to_string(dbServers.size()) + ") do not match");
  }

  // Clear match container
  match.clear();

  // Local copy of my servers
  std::unordered_set<std::string> localCopy;
  std::copy(dbServers.begin(), dbServers.end(),
            std::inserter(localCopy, localCopy.end()));

  // Skip all direct matching names in pair and remove them from localCopy
  std::unordered_set<std::string>::iterator it;
  for (auto const& planned : VPackObjectIterator(planServers)) {
    auto const plannedStr = planned.key.copyString();
    if ((it = std::find(localCopy.begin(), localCopy.end(), plannedStr)) !=
        localCopy.end()) {
      localCopy.erase(it);
    } else {
      match.emplace(plannedStr, std::string());
    }
  }
  // match all remaining
  auto it2 = localCopy.begin();
  for (auto& m : match) {
    m.second = *it2++;
  }

  LOG_TOPIC("a201e", DEBUG, Logger::BACKUP) << "DB server matches: " << match;

  return arangodb::Result();
}

arangodb::Result controlMaintenanceFeature(std::string const& command,
                                           std::string const& backupId,
                                           std::vector<ServerID> const& dbServers) {
  auto cc = ClusterComm::instance();
  if (cc == nullptr) {
    // nullptr happens only during controlled shutdown
    return arangodb::Result(TRI_ERROR_SHUTTING_DOWN, "Shutting down");
  }

  VPackBuilder builder;
  {
    VPackObjectBuilder b(&builder);
    builder.add("execute", VPackValue(command));
    builder.add("reason", VPackValue("backup"));
    builder.add("duration", VPackValue(30));
    builder.add("id", VPackValue(backupId));
  }

  std::vector<ClusterCommRequest> requests;
  std::string const url = "/_admin/actions";
  auto body = std::make_shared<std::string>(builder.toJson());
  for (auto const& dbServer : dbServers) {
    requests.emplace_back("server:" + dbServer, RequestType::POST, url, body);
  }

  LOG_TOPIC("3d080", DEBUG, Logger::BACKUP)
      << "Attempting to execute " << command << " maintenance features for hot backup id "
      << backupId << " using " << *body;

  // Perform the requests
  cc->performRequests(requests, CL_DEFAULT_TIMEOUT, Logger::BACKUP, false, false);

  // Now listen to the results:
  for (auto const& req : requests) {
    auto res = req.result;
    int commError = handleGeneralCommErrors(&res);
    if (commError != TRI_ERROR_NO_ERROR) {
      return arangodb::Result(commError,
                              std::string(
                                  "Communication error while executing " + command + " maintenance on ") +
                                  req.destination);
    }
    TRI_ASSERT(res.answer != nullptr);
    auto resBody = res.answer->toVelocyPackBuilderPtrNoUniquenessChecks();
    VPackSlice resSlice = resBody->slice();
    if (!resSlice.isObject() || !resSlice.hasKey("error") ||
        !resSlice.get("error").isBoolean()) {
      // Response has invalid format
      return arangodb::Result(TRI_ERROR_HTTP_CORRUPTED_JSON,
                              std::string("result of executing " + command + " request to maintenance feature on ") +
                                  req.destination + " is invalid");
    }

    if (resSlice.get("error").getBoolean()) {
      return arangodb::Result(TRI_ERROR_HOT_BACKUP_INTERNAL,
                              std::string("failed to execute " + command + " on maintenance feature for ") +
                                  backupId + " on server " + req.destination);
    }

    LOG_TOPIC("d7e7c", DEBUG, Logger::BACKUP)
        << "maintenance is paused on " << req.destination;
  }

  return arangodb::Result();
}

arangodb::Result restoreOnDBServers(std::string const& backupId,
                                    std::vector<std::string> const& dbServers,
                                    std::string& previous, bool ignoreVersion) {
  auto cc = ClusterComm::instance();
  if (cc == nullptr) {
    // nullptr happens only during controlled shutdown
    return arangodb::Result(TRI_ERROR_SHUTTING_DOWN, "Shutting down");
  }

  VPackBuilder builder;
  {
    VPackObjectBuilder o(&builder);
    builder.add("id", VPackValue(backupId));
    builder.add("ignoreVersion", VPackValue(ignoreVersion));
  }
  auto body = std::make_shared<std::string>(builder.toJson());

  std::string const url = apiStr + "restore";
  std::vector<ClusterCommRequest> requests;

  for (auto const& dbServer : dbServers) {
    requests.emplace_back("server:" + dbServer, RequestType::POST, url, body);
  }

  // Perform the requests
  cc->performRequests(requests, CL_DEFAULT_TIMEOUT, Logger::BACKUP, false, false);

  LOG_TOPIC("37960", DEBUG, Logger::BACKUP) << "Restoring backup " << backupId;

  // Now listen to the results:
  for (auto const& req : requests) {
    auto res = req.result;
    int commError = handleGeneralCommErrors(&res);
    if (commError != TRI_ERROR_NO_ERROR) {
      // oh-oh cluster is in a bad state
      return arangodb::Result(
          commError, std::string("Communication error list backups on ") + req.destination);
    }
    TRI_ASSERT(res.answer != nullptr);
    auto resBody = res.answer->toVelocyPackBuilderPtrNoUniquenessChecks();
    VPackSlice resSlice = resBody->slice();
    if (!resSlice.isObject()) {
      // Response has invalid format
      return arangodb::Result(TRI_ERROR_HTTP_CORRUPTED_JSON,
                              std::string("result to restore request ") +
                                  req.destination + "not an object");
    }

    if (!resSlice.hasKey("error") || !resSlice.get("error").isBoolean() ||
        resSlice.get("error").getBoolean()) {
      return arangodb::Result(TRI_ERROR_HOT_RESTORE_INTERNAL,
                              std::string("failed to restore ") + backupId +
                                  " on server " + req.destination + ": " +
                                  resSlice.toJson());
    }

    if (!resSlice.hasKey("result") || !resSlice.get("result").isObject()) {
      return arangodb::Result(TRI_ERROR_HOT_RESTORE_INTERNAL,
                              std::string("failed to restore ") + backupId +
                                  " on server " + req.destination +
                                  " as response is missing result object: " +
                                  resSlice.toJson());
    }

    auto result = resSlice.get("result");

    if (!result.hasKey("previous") || !result.get("previous").isString()) {
      return arangodb::Result(TRI_ERROR_HOT_RESTORE_INTERNAL,
                              std::string("failed to restore ") + backupId +
                                  " on server " + req.destination);
    }

    previous = result.get("previous").copyString();
    LOG_TOPIC("9a5c4", DEBUG, Logger::BACKUP)
        << "received failsafe name " << previous << " from db server " << req.destination;
  }

  LOG_TOPIC("755a2", DEBUG, Logger::BACKUP) << "Restored " << backupId << " successfully";

  return arangodb::Result();
}

arangodb::Result applyDBServerMatchesToPlan(VPackSlice const plan,
                                            std::map<ServerID, ServerID> const& matches,
                                            VPackBuilder& newPlan) {
  std::function<void(VPackSlice const, std::map<ServerID, ServerID> const&)> replaceDBServer;

  replaceDBServer = [&newPlan, &replaceDBServer](VPackSlice const s,
                                                 std::map<ServerID, ServerID> const& matches) {
    if (s.isObject()) {
      VPackObjectBuilder o(&newPlan);
      for (auto const& it : VPackObjectIterator(s)) {
        newPlan.add(it.key);
        replaceDBServer(it.value, matches);
      }
    } else if (s.isArray()) {
      VPackArrayBuilder a(&newPlan);
      for (auto const& it : VPackArrayIterator(s)) {
        replaceDBServer(it, matches);
      }
    } else {
      bool swapped = false;
      if (s.isString()) {
        for (auto const& match : matches) {
          if (s.isString() && s.isEqualString(match.first)) {
            newPlan.add(VPackValue(match.second));
            swapped = true;
            break;
          }
        }
      }
      if (!swapped) {
        newPlan.add(s);
      }
    }
  };

  replaceDBServer(plan, matches);

  return arangodb::Result();
}

arangodb::Result hotRestoreCoordinator(VPackSlice const payload, VPackBuilder& report) {
  // 1. Find local backup with id
  //    - fail if not found
  // 2. Match db servers
  //    - fail if not matching
  // 3. Check if they have according backup with backupId
  //    - fail if not
  // 4. Stop maintenance feature on all db servers
  // 5. a. Replay agency
  //    b. Initiate DB server restores
  // 6. Wait until all dbservers up again and good
  //    - fail if not

  if (!payload.isObject() || !payload.hasKey("id") || !payload.get("id").isString()) {
    return arangodb::Result(
        TRI_ERROR_BAD_PARAMETER,
        "restore payload must be an object with string attribute 'id'");
  }

  bool ignoreVersion =
      payload.hasKey("ignoreVersion") && payload.get("ignoreVersion").isTrue();

  std::string const backupId = payload.get("id").copyString();
  VPackBuilder plan;
  ClusterInfo* ci = ClusterInfo::instance();
  std::vector<ServerID> dbServers = ci->getCurrentDBServers();
  std::unordered_map<std::string, BackupMeta> list;

  auto result = hotBackupList(dbServers, payload, list, plan);
  if (!result.ok()) {
    LOG_TOPIC("ed4dd", ERR, Logger::BACKUP)
        << "failed to find backup " << backupId
        << " on all db servers: " << result.errorMessage();
    return result;
  }
  if (plan.slice().isNone()) {
    LOG_TOPIC("54b9a", ERR, Logger::BACKUP)
        << "failed to find agency dump for " << backupId
        << " on any db server: " << result.errorMessage();
    return result;
  }

  // Check if the version matches the current version
  if (!ignoreVersion) {
    TRI_ASSERT(list.size() == 1);
    using arangodb::methods::Version;
    using arangodb::methods::VersionResult;
#ifdef USE_ENTERPRISE
    BackupMeta& meta = list.begin()->second;
    // Will never be called in community
    if (!RocksDBHotBackup::versionTestRestore(meta._version)) {
      return arangodb::Result(TRI_ERROR_HOT_RESTORE_INTERNAL,
                              "Version mismatch");
    }
#endif
  }

  // Match my db servers to those in the backups's agency dump
  std::map<ServerID, ServerID> matches;
  result = matchBackupServers(plan.slice(), dbServers, matches);
  if (!result.ok()) {
    LOG_TOPIC("5a746", ERR, Logger::BACKUP)
        << "failed to match db servers: " << result.errorMessage();
    return result;
  }

  // Apply matched servers to create new plan, if any matches to be done,
  // else just take
  VPackBuilder newPlan;
  if (!matches.empty()) {
    result = applyDBServerMatchesToPlan(plan.slice(), matches, newPlan);
    if (!result.ok()) {
      return result;
    }
  }

  // Pause maintenance feature everywhere, fail, if not succeeded everywhere
  result = controlMaintenanceFeature("pause", backupId, dbServers);
  if (!result.ok()) {
    return result;
  }

  // Enact new plan upon the agency
  result = (matches.empty()) ? ci->agencyReplan(plan.slice())
                             : ci->agencyReplan(newPlan.slice());
  if (!result.ok()) {
    result = controlMaintenanceFeature("proceed", backupId, dbServers);
    return result;
  }

  // Now I will have to wait for the plan to trickle down
  std::this_thread::sleep_for(std::chrono::seconds(5));

  // We keep the currently registered timestamps in Current/ServersRegistered,
  // such that we can wait until all have reregistered and are up:
  ci->loadServers();
  std::unordered_map<std::string, std::string> serverTimestamps =
      ci->getServerTimestamps();

  // Restore all db servers
  std::string previous;
  result = restoreOnDBServers(backupId, dbServers, previous, ignoreVersion);
  if (!result.ok()) {  // This is disaster!
    return result;
  }

  auto startTime = std::chrono::steady_clock::now();
  while (true) {  // will be left by a timeout
    std::this_thread::sleep_for(std::chrono::seconds(1));
    if (application_features::ApplicationServer::isStopping()) {
      return arangodb::Result(TRI_ERROR_HOT_RESTORE_INTERNAL,
                              "Shutdown of coordinator!");
    }
    if (std::chrono::steady_clock::now() - startTime > std::chrono::minutes(15)) {
      return arangodb::Result(TRI_ERROR_HOT_RESTORE_INTERNAL,
                              "Not all DBservers came back in time!");
    }
    ci->loadServers();
    std::unordered_map<std::string, std::string> newServerTimestamps =
        ci->getServerTimestamps();
    // Check timestamps of all dbservers:
    size_t good = 0;  // Count restarted servers
    for (auto const& dbs : dbServers) {
      if (serverTimestamps[dbs] != newServerTimestamps[dbs]) {
        ++good;
      }
    }
    LOG_TOPIC("8dc7e", INFO, Logger::BACKUP)
        << "Backup restore: So far " << good << "/" << dbServers.size()
        << " dbServers have reregistered.";
    if (good >= dbServers.size()) {
      break;
    }
  }

  {
    VPackObjectBuilder o(&report);
    report.add("previous", VPackValue(previous));
    report.add("isCluster", VPackValue(true));
  }
  return arangodb::Result();
}

std::vector<std::string> lockPath =
    std::vector<std::string>{"result", "lockId"};

arangodb::Result lockDBServerTransactions(std::string const& backupId,
                                          std::vector<ServerID> const& dbServers,
                                          double const& lockWait,
                                          std::vector<ServerID>& lockedServers) {
  using namespace std::chrono;

  // Make sure all db servers have the backup with backup Id
  auto cc = ClusterComm::instance();
  if (cc == nullptr) {
    // nullptr happens only during controlled shutdown
    return arangodb::Result(TRI_ERROR_SHUTTING_DOWN, "Shutting down");
  }

  std::string const url = apiStr + "lock";

  VPackBuilder lock;
  {
    VPackObjectBuilder o(&lock);
    lock.add("id", VPackValue(backupId));
    lock.add("timeout", VPackValue(lockWait));
  }

  LOG_TOPIC("707ed", DEBUG, Logger::BACKUP)
      << "Trying to acquire global transaction locks using body " << lock.toJson();


  auto body = std::make_shared<std::string const>(lock.toJson());
  std::vector<ClusterCommRequest> requests;
  for (auto const& dbServer : dbServers) {
    requests.emplace_back("server:" + dbServer, RequestType::POST, url, body);
  }

  // Perform the requests
  cc->performRequests(requests, lockWait + 1.0, Logger::BACKUP, false, false);

  // Now listen to the results:
  for (auto const& req : requests) {
    auto res = req.result;
    int commError = handleGeneralCommErrors(&res);
    if (commError != TRI_ERROR_NO_ERROR) {
      return arangodb::Result(
          TRI_ERROR_LOCAL_LOCK_FAILED,
          std::string("Communication error locking transactions on ") + req.destination);
    }
    TRI_ASSERT(res.answer != nullptr);
    auto resBody = res.answer->toVelocyPackBuilderPtrNoUniquenessChecks();
    VPackSlice slc = resBody->slice();

    if (!slc.isObject() || !slc.hasKey("error") || !slc.get("error").isBoolean()) {
      return arangodb::Result(
          TRI_ERROR_LOCAL_LOCK_FAILED,
          std::string("invalid response from ") + req.destination +
              " when trying to freeze transactions for hot backup " + backupId +
              ": " + slc.toJson());
    }

    if (slc.get("error").getBoolean()) {
      LOG_TOPIC("d7a8a", DEBUG, Logger::BACKUP)
          << "failed to acquire lock from " << req.destination << ": " << slc.toJson();
      auto errorNum = slc.get("errorNum").getNumber<int>();
      if (errorNum == TRI_ERROR_LOCK_TIMEOUT) {
        return arangodb::Result(errorNum, slc.get("errorMessage").copyString());
      }
      return arangodb::Result(
          TRI_ERROR_LOCAL_LOCK_FAILED,
          std::string("lock was denied from ") + req.destination +
              " when trying to check for lockId for hot backup " + backupId +
              ": " + slc.toJson());
    }

    if (!slc.hasKey(lockPath) || !slc.get(lockPath).isNumber() ||
        !slc.hasKey("result") || !slc.get("result").isObject()) {
      return arangodb::Result(
          TRI_ERROR_LOCAL_LOCK_FAILED,
          std::string("invalid response from ") + req.destination +
              " when trying to check for lockId for hot backup " + backupId +
              ": " + slc.toJson());
    }

    uint64_t lockId = 0;
    try {
      lockId = slc.get(lockPath).getNumber<uint64_t>();
      LOG_TOPIC("14457", DEBUG, Logger::BACKUP)
          << "acquired lock from " << req.destination << " for backupId "
          << backupId << " with lockId " << lockId;
    } catch (std::exception const& e) {
      return arangodb::Result(TRI_ERROR_LOCAL_LOCK_FAILED,
                              std::string("invalid response from ") + req.destination +
                                  " when trying to get lockId for hot backup " + backupId +
                                  ": " + slc.toJson() + ", msg: " + e.what());
    }

    lockedServers.push_back(req.destination.substr(strlen("server:"), std::string::npos));
  }

  LOG_TOPIC("c1869", DEBUG, Logger::BACKUP)
      << "acquired transaction locks on all db servers";

  return arangodb::Result();
}

arangodb::Result unlockDBServerTransactions(std::string const& backupId,
                                            std::vector<ServerID> const& lockedServers) {
  using namespace std::chrono;

  // Make sure all db servers have the backup with backup Id
  auto cc = ClusterComm::instance();
  if (cc == nullptr) {
    // nullptr happens only during controlled shutdown
    return arangodb::Result(TRI_ERROR_SHUTTING_DOWN, "Shutting down");
  }

  std::string const url = apiStr + "unlock";
  VPackBuilder lock;
  {
    VPackObjectBuilder o(&lock);
    lock.add("id", VPackValue(backupId));
  }

  auto body = std::make_shared<std::string const>(lock.toJson());
  std::vector<ClusterCommRequest> requests;
  for (auto const& dbServer : lockedServers) {
    requests.emplace_back("server:" + dbServer, RequestType::POST, url, body);
  }

  // Perform the requests
  cc->performRequests(requests, CL_DEFAULT_TIMEOUT, Logger::BACKUP, false, false);

  LOG_TOPIC("2ba8f", DEBUG, Logger::BACKUP)
      << "best try to kill all locks on db servers";

  return arangodb::Result();
}

std::vector<std::string> idPath{"result", "id"};

arangodb::Result hotBackupDBServers(std::string const& backupId, std::string const& timeStamp,
                                    std::vector<ServerID> dbServers,
                                    VPackSlice agencyDump, bool force) {
  auto cc = ClusterComm::instance();
  if (cc == nullptr) {
    // nullptr happens only during controlled shutdown
    return arangodb::Result(TRI_ERROR_SHUTTING_DOWN, "Shutting down");
  }

  VPackBuilder builder;
  {
    VPackObjectBuilder b(&builder);
    builder.add("label", VPackValue(backupId));
    builder.add("agency-dump", agencyDump);
    builder.add("timestamp", VPackValue(timeStamp));
    builder.add("allowInconsistent", VPackValue(force));
  }
  auto body = std::make_shared<std::string>(builder.toJson());

  std::string const url = apiStr + "create";
  std::vector<ClusterCommRequest> requests;

  for (auto const& dbServer : dbServers) {
    requests.emplace_back("server:" + dbServer, RequestType::POST, url, body);
  }

  // Perform the requests
  cc->performRequests(requests, CL_DEFAULT_TIMEOUT, Logger::BACKUP, false, false);

  LOG_TOPIC("478ef", DEBUG, Logger::BACKUP) << "Inquiring about backup " << backupId;

  // Now listen to the results:
  for (auto const& req : requests) {
    auto res = req.result;
    int commError = handleGeneralCommErrors(&res);
    if (commError != TRI_ERROR_NO_ERROR) {
      return arangodb::Result(
          commError, std::string("Communication error list backups on ") + req.destination);
    }
    TRI_ASSERT(res.answer != nullptr);
    auto resBody = res.answer->toVelocyPackBuilderPtrNoUniquenessChecks();
    VPackSlice resSlice = resBody->slice();
    if (!resSlice.isObject()) {
      // Response has invalid format
      return arangodb::Result(TRI_ERROR_HTTP_CORRUPTED_JSON,
                              std::string("result to take snapshot on ") +
                                  req.destination + " not an object");
    }

    if (!resSlice.hasKey(idPath) || !resSlice.get(idPath).isString()) {
      LOG_TOPIC("6240a", ERR, Logger::BACKUP)
          << "DB server " << req.destination << "is missing backup " << backupId;
      return arangodb::Result(TRI_ERROR_FILE_NOT_FOUND,
                              std::string("no backup with id ") + backupId +
                                  " on server " + req.destination);
    }

    LOG_TOPIC("b370d", DEBUG, Logger::BACKUP) << req.destination << " created local backup "
                                              << resSlice.get(idPath).copyString();
  }

  LOG_TOPIC("5c5e9", DEBUG, Logger::BACKUP) << "Have created backup " << backupId;

  return arangodb::Result();
}

/**
 * @brief delete all backups with backupId from the db servers
 */
arangodb::Result removeLocalBackups(std::string const& backupId,
                                    std::vector<ServerID> const& dbServers,
                                    std::vector<std::string>& deleted) {
  auto cc = ClusterComm::instance();
  if (cc == nullptr) {
    // nullptr happens only during controlled shutdown
    return arangodb::Result(TRI_ERROR_SHUTTING_DOWN, "Shutting down");
  }

  VPackBuilder builder;
  {
    VPackObjectBuilder b(&builder);
    builder.add("id", VPackValue(backupId));
  }
  auto body = std::make_shared<std::string>(builder.toJson());

  std::string const url = apiStr + "delete";
  std::vector<ClusterCommRequest> requests;

  for (auto const& dbServer : dbServers) {
    requests.emplace_back("server:" + dbServer, RequestType::POST, url, body);
  }

  // Perform the requests
  cc->performRequests(requests, CL_DEFAULT_TIMEOUT, Logger::BACKUP, false, false);

  LOG_TOPIC("33e85", DEBUG, Logger::BACKUP) << "Deleting backup " << backupId;

  size_t notFoundCount = 0;

  // Now listen to the results:
  for (auto const& req : requests) {
    auto res = req.result;
    int commError = handleGeneralCommErrors(&res);
    if (commError != TRI_ERROR_NO_ERROR) {
      return arangodb::Result(commError,
                              std::string(
                                  "Communication error while deleting backup") +
                                  backupId + " on " + req.destination);
    }
    TRI_ASSERT(res.answer != nullptr);
    auto resBody = res.answer->toVelocyPackBuilderPtrNoUniquenessChecks();
    VPackSlice resSlice = resBody->slice();
    if (!resSlice.isObject()) {
      // Response has invalid format
      return arangodb::Result(TRI_ERROR_HTTP_CORRUPTED_JSON,
                              std::string("failed to remove backup from ") +
                                  req.destination + ", result not an object");
    }

    if (!resSlice.hasKey("error") || !resSlice.get("error").isBoolean() ||
        resSlice.get("error").getBoolean()) {
      int64_t errorNum = resSlice.get("errorNum").getNumber<int64_t>();

      if (errorNum == TRI_ERROR_FILE_NOT_FOUND) {
        notFoundCount += 1;
        continue;
      }

      std::string errorMsg = std::string("failed to delete backup ") +
                             backupId + " on " + req.destination + ":" +
                             resSlice.get("errorMessage").copyString() + " (" +
                             std::to_string(errorNum) + ")";

      LOG_TOPIC("9b94f", ERR, Logger::BACKUP) << errorMsg;
      return arangodb::Result(static_cast<int>(errorNum), errorMsg);
    }
  }

  LOG_TOPIC("1b318", DEBUG, Logger::BACKUP)
      << "removeLocalBackups: notFoundCount = " << notFoundCount << " "
      << dbServers.size();

  if (notFoundCount == dbServers.size()) {
    return arangodb::Result(TRI_ERROR_HTTP_NOT_FOUND,
                            "Backup " + backupId + " not found.");
  }

  deleted.emplace_back(backupId);
  LOG_TOPIC("04e97", DEBUG, Logger::BACKUP) << "Have located and deleted " << backupId;

  return arangodb::Result();
}

std::vector<std::string> const versionPath =
    std::vector<std::string>{"arango", "Plan", "Version"};

arangodb::Result hotBackupCoordinator(VPackSlice const payload, VPackBuilder& report) {
  // ToDo: mode
  // HotBackupMode const mode = CONSISTENT;

  /*
    Suggestion for procedure for cluster hotbackup:
    1. Check that ToDo and Pending are empty, if not, delay, back to 1.
       Timeout for giving up.
    2. Stop Supervision, remember if it was on or not.
    3. Check that ToDo and Pending are empty, if not, start Supervision again,
       back to 1.
       4. Get Plan, will have no resigned leaders.
    5. Stop Transactions, if this does not work in time, restore Supervision
       and give up.
    6. Take hotbackups everywhere, if any fails, all failed.
    7. Resume Transactions.
    8. Resume Supervision if it was on.
    9. Keep Maintenance on dbservers on all the time.
  */

  try {
    if (!payload.isNone() &&
        (!payload.isObject() ||
         (payload.hasKey("label") && !payload.get("label").isString()) ||
         (payload.hasKey("timeout") && !payload.get("timeout").isNumber()) ||
         (payload.hasKey("allowInconsistent") &&
          !payload.get("allowInconsistent").isBoolean()))) {
      return arangodb::Result(TRI_ERROR_BAD_PARAMETER, BAD_PARAMS_CREATE);
    }

    bool force = !payload.isNone() && payload.get("allowInconsistent").isTrue();

    std::string const backupId = (payload.isObject() && payload.hasKey("label"))
                                     ? payload.get("label").copyString()
                                     : to_string(boost::uuids::random_generator()());
    std::string timeStamp = timepointToString(std::chrono::system_clock::now());

    double timeout = (payload.isObject() && payload.hasKey("timeout"))
                         ? payload.get("timeout").getNumber<double>()
                         : 120.;

    using namespace std::chrono;
    auto end = steady_clock::now() + milliseconds(static_cast<uint64_t>(1000 * timeout));
    ClusterInfo* ci = ClusterInfo::instance();

    // Go to backup mode for *timeout* if and only if not already in
    // backup mode. Otherwise we cannot know, why backup mode was activated
    // We specifically want to make sure that no other backup is going on.
    bool supervisionOff = false;
    auto result = ci->agencyHotBackupLock(backupId, timeout, supervisionOff);
    if (!result.ok()) {
      // Failed to go to backup mode
      result.reset(TRI_ERROR_HOT_BACKUP_INTERNAL,
                   std::string("agency lock operation resulted in ") + result.errorMessage());
      LOG_TOPIC("6c73d", ERR, Logger::BACKUP) << result.errorMessage();
      return result;
    }

    if (end < steady_clock::now()) {
      LOG_TOPIC("352d6", INFO, Logger::BACKUP)
          << "hot backup didn't get to locking phase within " << timeout << "s.";
      auto hlRes = ci->agencyHotBackupUnlock(backupId, timeout, supervisionOff);
      return arangodb::Result(TRI_ERROR_CLUSTER_TIMEOUT,
                              "hot backup timeout before locking phase");
    }

    // acquire agency dump
    auto agency = std::make_shared<VPackBuilder>();
    result = ci->agencyPlan(agency);
    if (!result.ok()) {
      ci->agencyHotBackupUnlock(backupId, timeout, supervisionOff);
      result.reset(TRI_ERROR_HOT_BACKUP_INTERNAL,
                   std::string("failed to acquire agency dump: ") + result.errorMessage());
      LOG_TOPIC("c014d", ERR, Logger::BACKUP) << result.errorMessage();
      return result;
    }

    // Call lock on all database servers
    auto cc = ClusterComm::instance();
    if (cc == nullptr) {
      // nullptr happens only during controlled shutdown
      return Result(TRI_ERROR_SHUTTING_DOWN, "server is shutting down");
    }
    std::vector<ServerID> dbServers = ci->getCurrentDBServers();
    std::vector<ServerID> lockedServers;
    double lockWait = 2.0;
    while (cc != nullptr && steady_clock::now() < end) {
      auto iterEnd = steady_clock::now() + duration<double>(lockWait);

      result = lockDBServerTransactions(backupId, dbServers, lockWait, lockedServers);
      if (!result.ok()) {
        unlockDBServerTransactions(backupId, lockedServers);
        if (result.is(TRI_ERROR_LOCAL_LOCK_FAILED)) {  // Unrecoverable
          ci->agencyHotBackupUnlock(backupId, timeout, supervisionOff);
          return result;
        }
      } else {
        break;
      }
      if (lockWait < 30.0) {
        lockWait *= 1.1;
      }
      double tmp = duration<double>(iterEnd - steady_clock::now()).count();
      if (tmp > 0) {
        std::this_thread::sleep_for(duration<double>(tmp));
      }
    }

    bool gotLocks = result.ok();

    // In the case we left the above loop with a negative result,
    // and we are in the case of a force backup we want to continue here
    if (!gotLocks && !force) {
      unlockDBServerTransactions(backupId, dbServers);
      ci->agencyHotBackupUnlock(backupId, timeout, supervisionOff);
      result.reset(
          TRI_ERROR_HOT_BACKUP_INTERNAL,
          std::string(
              "failed to acquire global transaction lock on all db servers: ") +
              result.errorMessage());
      LOG_TOPIC("b7d09", ERR, Logger::BACKUP) << result.errorMessage();
      return result;
    }

    result = hotBackupDBServers(backupId, timeStamp, dbServers, agency->slice(),
                                /* force */ !gotLocks);
    if (!result.ok()) {
      unlockDBServerTransactions(backupId, dbServers);
      ci->agencyHotBackupUnlock(backupId, timeout, supervisionOff);
      result.reset(TRI_ERROR_HOT_BACKUP_INTERNAL,
                   std::string("failed to hot backup on all db servers: ") +
                       result.errorMessage());
      LOG_TOPIC("6b333", ERR, Logger::BACKUP) << result.errorMessage();
      std::vector<std::string> dummy;
      removeLocalBackups(backupId, dbServers, dummy);
      return result;
    }

    unlockDBServerTransactions(backupId, dbServers);
    ci->agencyHotBackupUnlock(backupId, timeout, supervisionOff);

    auto agencyCheck = std::make_shared<VPackBuilder>();
    result = ci->agencyPlan(agencyCheck);
    if (!result.ok()) {
      ci->agencyHotBackupUnlock(backupId, timeout, supervisionOff);
      result.reset(TRI_ERROR_HOT_BACKUP_INTERNAL,
                   std::string("failed to acquire agency dump post backup: ") +
                       result.errorMessage() +
                       " backup's consistency is not guaranteed");
      LOG_TOPIC("d4229", ERR, Logger::BACKUP) << result.errorMessage();
      return result;
    }

    try {
      if (!basics::VelocyPackHelper::equal(agency->slice()[0].get(versionPath),
                                           agencyCheck->slice()[0].get(versionPath), false)) {
        result.reset(TRI_ERROR_HOT_BACKUP_INTERNAL,
                     "data definition of cluster was changed during hot "
                     "backup: backup's consistency is not guaranteed");
        LOG_TOPIC("0ad21", ERR, Logger::BACKUP) << result.errorMessage();
        return result;
      }
    } catch (std::exception const& e) {
      result.reset(TRI_ERROR_HOT_BACKUP_INTERNAL,
                   std::string("invalid agency state: ") + e.what());
      LOG_TOPIC("037eb", ERR, Logger::BACKUP) << result.errorMessage();
      return result;
    }

    std::replace(timeStamp.begin(), timeStamp.end(), ':', '.');
    {
      VPackObjectBuilder o(&report);
      report.add("id", VPackValue(timeStamp + "_" + backupId));
      if (!gotLocks) {
        report.add("potentiallyInconsistent", VPackValue(true));
      }
    }

    return arangodb::Result();

  } catch (std::exception const& e) {
    return arangodb::Result(
        TRI_ERROR_HOT_BACKUP_INTERNAL,
        std::string("caught exception cretaing cluster backup: ") + e.what());
  }
}

arangodb::Result listHotBackupsOnCoordinator(VPackSlice const payload, VPackBuilder& report) {
  auto cc = ClusterComm::instance();
  if (cc == nullptr) {
    // nullptr happens only during controlled shutdown
    return Result(TRI_ERROR_SHUTTING_DOWN, "server is shutting down");
  }

  ClusterInfo* ci = ClusterInfo::instance();
  std::vector<ServerID> dbServers = ci->getCurrentDBServers();

  std::unordered_map<std::string, BackupMeta> list;

  if (!payload.isNone()) {
    if (payload.isObject() && payload.hasKey("id")) {
      if (payload.get("id").isArray()) {
        for (auto const i : VPackArrayIterator(payload.get("id"))) {
          if (!i.isString()) {
            return arangodb::Result(
                TRI_ERROR_HTTP_BAD_PARAMETER,
                "invalid list JSON: all ids must be string.");
          }
        }
      } else {
        if (!payload.get("id").isString()) {
          return arangodb::Result(
              TRI_ERROR_HTTP_BAD_PARAMETER,
              "invalid JSON: id must be string or array of strings.");
        }
      }
    } else {
      return arangodb::Result(
          TRI_ERROR_HTTP_BAD_PARAMETER,
          "invalid JSON: body must be empty or object with attribute 'id'.");
    }
  }  // allow continuation with None slice

  VPackBuilder dummy;

  // Try to get complete listing for 2 minutes
  using namespace std::chrono;
  auto timeout = steady_clock::now() + duration<double>(120.0);
  arangodb::Result result;
  std::chrono::duration<double> wait(1.0);
  while (true) {
    if (application_features::ApplicationServer::isStopping()) {
      return Result(TRI_ERROR_SHUTTING_DOWN, "server is shutting down");
    }

    result = hotBackupList(dbServers, payload, list, dummy);

    if (!result.ok()) {

      if (payload.isObject() && payload.hasKey("id") && result.is(TRI_ERROR_HTTP_NOT_FOUND)) {
        auto error = std::string("failed to locate backup ") + payload.get("id").copyString();
        LOG_TOPIC("2020b", DEBUG, Logger::BACKUP) << error;
        return arangodb::Result(TRI_ERROR_HTTP_NOT_FOUND, error);
      }
      if (steady_clock::now() > timeout) {
        return arangodb::Result(
          TRI_ERROR_CLUSTER_TIMEOUT, "timeout waiting for all db servers to report backup list");
      } else {
        LOG_TOPIC("f9u3f", DEBUG, Logger::BACKUP) << "failed to get a hot backup listing from all db servers waiting " << wait.count() << " seconds";
        std::this_thread::sleep_for(wait);
        wait *= 1.1;
      }
    } else {
      break;
    }
  }

  // Build report
  {
    VPackObjectBuilder o(&report);
    report.add(VPackValue("list"));
    {
      VPackObjectBuilder a(&report);
      for (auto const& i : list) {
        report.add(VPackValue(i.first));
        i.second.toVelocyPack(report);
      }
    }
  }

  return arangodb::Result();
}

arangodb::Result deleteHotBackupsOnCoordinator(VPackSlice const payload, VPackBuilder& report) {
  std::vector<std::string> deleted;
  VPackBuilder dummy;
  arangodb::Result result;

  ClusterInfo* ci = ClusterInfo::instance();
  std::vector<ServerID> dbServers = ci->getCurrentDBServers();

  if (!payload.isObject() || !payload.hasKey("id") || !payload.get("id").isString()) {
    return arangodb::Result(TRI_ERROR_HTTP_BAD_PARAMETER,
                            "Expecting object with key `id` set to backup id.");
  }

  std::string id = payload.get("id").copyString();

  result = removeLocalBackups(id, dbServers, deleted);
  if (!result.ok()) {
    return result;
  }

  {
    VPackObjectBuilder o(&report);
    report.add(VPackValue("id"));
    {
      VPackArrayBuilder a(&report);
      for (auto const& i : deleted) {
        report.add(VPackValue(i));
      }
    }
  }

  result.reset();
  return result;
}

}  // namespace arangodb<|MERGE_RESOLUTION|>--- conflicted
+++ resolved
@@ -64,8 +64,8 @@
 #include <velocypack/Collection.h>
 #include <velocypack/Iterator.h>
 #include <velocypack/Slice.h>
+#include "velocypack/StringRef.h"
 #include <velocypack/velocypack-aliases.h>
-#include "velocypack/StringRef.h"
 
 #include <boost/uuid/uuid.hpp>
 #include <boost/uuid/uuid_generators.hpp>
@@ -333,12 +333,7 @@
       }
       if ((errorNum != TRI_ERROR_NO_ERROR && errorNum != TRI_ERROR_ARANGO_DOCUMENT_NOT_FOUND) ||
           oneRes.hasKey(StaticStrings::KeyString)) {
-<<<<<<< HEAD
-        // This is the correct result
-        // Use it
-=======
         // This is the correct result: Use it
->>>>>>> 8c573549
         resultBody.add(oneRes);
         foundRes = true;
         break;
@@ -394,26 +389,6 @@
   TRI_ASSERT(!collinfo.isSmart() || collinfo.type() == TRI_COL_TYPE_DOCUMENT);
 
   ShardID shardID;
-<<<<<<< HEAD
-  int error;
-  if (value.isString()) {
-    VPackBuilder temp;
-    temp.openObject();
-    temp.add(StaticStrings::KeyString, value);
-    temp.close();
-
-    error = collinfo.getResponsibleShard(temp.slice(), false, shardID,
-                                          usesDefaultShardingAttributes);
-  } else {
-    error = collinfo.getResponsibleShard(value, false, shardID, usesDefaultShardingAttributes);
-  }
-  if (error == TRI_ERROR_ARANGO_DATA_SOURCE_NOT_FOUND) {
-    return TRI_ERROR_CLUSTER_SHARD_GONE;
-  }
-  if (error != TRI_ERROR_NO_ERROR) {
-    // We can not find a responsible shard
-    return error;
-=======
   if (!value.isString() && !value.isObject()) {
     // We have invalid input at this point.
     // However we can work with the other babies.
@@ -433,7 +408,6 @@
       // We can not find a responsible shard
       return res;
     }
->>>>>>> 8c573549
   }
 
   // We found the responsible shard. Add it to the list.
@@ -506,19 +480,12 @@
     bool usesDefaultShardingAttributes;
     int error = TRI_ERROR_NO_ERROR;
     if (userSpecifiedKey) {
-<<<<<<< HEAD
-      error = collinfo.getResponsibleShard(value, true, shardID, usesDefaultShardingAttributes);
-    } else {
-      error = collinfo.getResponsibleShard(value, true, shardID,
-                                            usesDefaultShardingAttributes, _key);
-=======
       error = collinfo.getResponsibleShard(value, /*docComplete*/true, shardID,
                                            usesDefaultShardingAttributes);
     } else {
       // we pass in the generated _key so we do not need to rebuild the input slice
       error = collinfo.getResponsibleShard(value, /*docComplete*/true, shardID,
                                            usesDefaultShardingAttributes, VPackStringRef(_key));
->>>>>>> 8c573549
     }
     if (error == TRI_ERROR_ARANGO_DATA_SOURCE_NOT_FOUND) {
       return TRI_ERROR_CLUSTER_SHARD_GONE;
@@ -1208,15 +1175,10 @@
       std::unordered_map<ShardID, std::vector<T>> const& shardMap,
       std::vector<futures::Try<arangodb::network::Response>>& responses,
       std::unordered_map<int, size_t>& errorCounter,
-<<<<<<< HEAD
-      std::unordered_map<ShardID, std::shared_ptr<VPackBuilder>>& resultMap) {
-  // If none of the shards responds we return a SERVER_ERROR;
-=======
       std::unordered_map<ShardID, std::shared_ptr<VPackBuilder>>& resultMap,
       fuerte::StatusCode& code) {
   // If none of the shards responds we return a SERVER_ERROR;
   code = fuerte::StatusInternalError;
->>>>>>> 8c573549
   for (Try<arangodb::network::Response> const& tryRes : responses) {
     network::Response const& res = tryRes.get();  // throws exceptions upwards
     ShardID sId = res.destinationShard();
@@ -1246,11 +1208,6 @@
       
       resultMap.emplace(sId, std::move(tmpBuilder));
       network::errorCodesFromHeaders(res.response->header.meta, errorCounter, true);
-<<<<<<< HEAD
-    }
-  }
-}
-=======
       code = res.response->statusCode();
     }
   }
@@ -1278,7 +1235,6 @@
   }
   return OperationResult(result);
 }
->>>>>>> 8c573549
 
 ////////////////////////////////////////////////////////////////////////////////
 /// @brief creates one or many documents in a coordinator
@@ -1294,13 +1250,8 @@
 
 Future<OperationResult> createDocumentOnCoordinator(transaction::Methods const& trx,
                                                     LogicalCollection& coll,
-<<<<<<< HEAD
-                                                    arangodb::OperationOptions const& options,
-                                                    VPackSlice slice) {
-=======
                                                     VPackSlice const slice,
                                                     arangodb::OperationOptions const& options) {
->>>>>>> 8c573549
   ClusterInfo* ci = ClusterInfo::instance();
   TRI_ASSERT(ci != nullptr);
 
@@ -1413,21 +1364,6 @@
     return std::move(futures[0]).thenValue(cb);
   }
 
-<<<<<<< HEAD
-  auto cb = [=](std::vector<Try<network::Response>>&& results) -> OperationResult {
-    std::unordered_map<ShardID, std::shared_ptr<VPackBuilder>> resultMap;
-    std::unordered_map<int, size_t> errorCounter;
-    
-    VPackBuilder resultBody;
-    collectResponsesFromAllShards(shardMap, results, errorCounter, resultMap);
-    TRI_ASSERT(resultMap.size() == results.size());
-    
-    auto code = (options.waitForSync ? fuerte::StatusCreated : fuerte::StatusAccepted);
-    mergeResults(reverseMapping, resultMap, resultBody);
-    return network::clusterResultInsert(code, resultBody.steal(), options, errorCounter);
-  };
-  return futures::collectAll(std::move(futures)).thenValue(std::move(cb));
-=======
   return futures::collectAll(std::move(futures))
   .thenValue([=](std::vector<Try<network::Response>>&& results) -> OperationResult {
     std::unordered_map<ShardID, std::shared_ptr<VPackBuilder>> resultMap;
@@ -1441,7 +1377,6 @@
     mergeResults(reverseMapping, resultMap, resultBody);
     return network::clusterResultInsert(code, resultBody.steal(), options, errorCounter);
   });
->>>>>>> 8c573549
 }
 
 ////////////////////////////////////////////////////////////////////////////////
@@ -1500,12 +1435,8 @@
 
     // lazily begin transactions on leaders
     if (isManaged && shardMap.size() > 1) {
-<<<<<<< HEAD
-      Result res = beginTransactionOnSomeLeaders(*trx.state(), *collinfo, shardMap);
-=======
       // FIXME: make this async
       Result res = beginTransactionOnSomeLeaders(*trx.state(), coll, shardMap);
->>>>>>> 8c573549
       if (res.fail()) {
         return makeFuture(OperationResult(std::move(res)));
       }
@@ -1539,30 +1470,6 @@
 
     // Now listen to the results:
     if (!useMultiple) {
-<<<<<<< HEAD
-      TRI_ASSERT(requests.size() == 1);
-      auto const& req = requests[0];
-      auto& res = req.result;
-
-      int commError = handleGeneralCommErrors(&res);
-      if (commError != TRI_ERROR_NO_ERROR) {
-        return commError;
-      }
-
-      responseCode = res.answer_code;
-      TRI_ASSERT(res.answer != nullptr);
-      auto parsedResult = res.answer->toVelocyPackBuilderPtrNoUniquenessChecks();
-      resultBody.swap(parsedResult);
-      return TRI_ERROR_NO_ERROR;
-    }
-
-    std::unordered_map<ShardID, std::shared_ptr<VPackBuilder>> resultMap;
-    collectResultsFromAllShards<VPackSlice>(shardMap, requests, errorCounter,
-                                            resultMap, responseCode);
-    mergeResults(reverseMapping, resultMap, *resultBody);
-    return TRI_ERROR_NO_ERROR;  // the cluster operation was OK, however,
-                                // the DBserver could have reported an error.
-=======
       TRI_ASSERT(futures.size() == 1);
       auto cb = [options](network::Response&& res) -> OperationResult {
         int commError = network::fuerteToArangoErrorCode(res);
@@ -1592,7 +1499,6 @@
       return network::clusterResultDelete(code, resultBody.steal(),
                                           options, errorCounter);
     });
->>>>>>> 8c573549
   }
 
   // Not all shard keys are known in all documents.
@@ -1654,43 +1560,6 @@
           commError = network::fuerteToArangoErrorCode(res);
         }
       }
-<<<<<<< HEAD
-    }
-
-    // Note that nrok is always at least 1!
-    if (nrok > 1) {
-      return TRI_ERROR_CLUSTER_GOT_CONTRADICTING_ANSWERS;
-    }
-    return TRI_ERROR_NO_ERROR;  // the cluster operation was OK, however,
-                                // the DBserver could have reported an error.
-  }
-
-  // We select all results from all shards an merge them back again.
-  std::vector<VPackSlice> allResults;
-  allResults.reserve(shardIds->size());
-  // If no server responds we return 500
-  responseCode = rest::ResponseCode::SERVER_ERROR;
-  for (auto const& req : requests) {
-    auto res = req.result;
-    int error = handleGeneralCommErrors(&res);
-    if (error != TRI_ERROR_NO_ERROR) {
-      // Local data structures are automatically freed
-      return error;
-    }
-    if (res.answer_code == rest::ResponseCode::OK ||
-        res.answer_code == rest::ResponseCode::ACCEPTED) {
-      responseCode = res.answer_code;
-    }
-    TRI_ASSERT(res.answer != nullptr);
-    allResults.emplace_back(res.answer->payload());
-    extractErrorCodes(res, errorCounter, false);
-  }
-  // If we get here we get exactly one result for every shard.
-  TRI_ASSERT(allResults.size() == shardIds->size());
-  mergeResultsAllShards(allResults, *resultBody, errorCounter,
-                        static_cast<size_t>(slice.length()));
-  return TRI_ERROR_NO_ERROR;
-=======
       
       if (nrok == 0) {  // This can only happen, if a commError was encountered!
         return OperationResult(commError);
@@ -1725,7 +1594,6 @@
                            options, std::move(errorCounter));
   };
   return futures::collectAll(std::move(futures)).thenValue(std::move(cb));
->>>>>>> 8c573549
 }
 
 ////////////////////////////////////////////////////////////////////////////////
@@ -1866,11 +1734,7 @@
     if (isManaged && shardMap.size() > 1) {  // lazily begin the transaction
       Result res = beginTransactionOnSomeLeaders(*trx.state(), coll, shardMap);
       if (res.fail()) {
-<<<<<<< HEAD
-        return makeFuture(OperationResult(res));
-=======
         return makeFuture(OperationResult(std::move(res)));
->>>>>>> 8c573549
       }
     }
 
@@ -1884,12 +1748,7 @@
       
       if (!useMultiple) {
         TRI_ASSERT(it.second.size() == 1);
-<<<<<<< HEAD
-        network::Headers headers;
-        addTransactionHeaderForShard(trx, *shardIds, /*shard*/ it.first, headers);
-=======
-
->>>>>>> 8c573549
+
         if (!options.ignoreRevs && slice.hasKey(StaticStrings::RevString)) {
           headers.emplace("if-match", slice.get(StaticStrings::RevString).copyString());
         }
@@ -1898,24 +1757,6 @@
         if (slice.isObject()) {
           keySlice = slice.get(StaticStrings::KeyString);
         }
-<<<<<<< HEAD
-        VPackValueLength len;
-        char const* str = keySlice.getString(len);
-        std::string url = baseUrl + StringUtils::urlEncode(it.first) + "/";
-        url.append(StringUtils::urlEncode(str, len)).append(optsUrlPart);
-
-        // We send to single endpoint
-        auto future =
-            network::sendRequestRetry("shard:" + it.first, restVerb,
-                                      std::move(url), VPackBuffer<uint8_t>(),
-                                      network::Timeout(CL_DEFAULT_TIMEOUT),
-                                      headers, /*retryNotFound*/ true);
-        futures.emplace_back(std::move(future));
-      } else {
-        VPackBuffer<uint8_t> buffer;
-        VPackBuilder builder(buffer);
-        builder.openArray();
-=======
         VPackStringRef ref = keySlice.stringRef();
         std::string url = baseUrl + StringUtils::urlEncode(it.first) + "/";
         url.append(StringUtils::urlEncode(ref.data(), ref.length())).append(optsUrlPart);
@@ -1929,55 +1770,10 @@
         VPackBuffer<uint8_t> buffer;
         VPackBuilder builder(buffer);
         builder.openArray(/*unindexed*/true);
->>>>>>> 8c573549
         for (auto const& value : it.second) {
           builder.add(value);
         }
         builder.close();
-<<<<<<< HEAD
-
-        network::Headers headers;
-        addTransactionHeaderForShard(trx, *shardIds, /*shard*/ it.first, headers);
-
-        auto future =
-            network::sendRequestRetry("shard:" + it.first, restVerb,
-                                      baseUrl + StringUtils::urlEncode(it.first) + optsUrlPart,
-                                      std::move(buffer), network::Timeout(CL_DEFAULT_TIMEOUT),
-                                      headers, /*retryNotFound*/ true);
-        futures.emplace_back(std::move(future));
-      }
-    }
-
-    // Now compute the result
-    if (!useMultiple) {  // single-shard fast track
-      TRI_ASSERT(futures.size() == 1);
-
-      auto cb = [options](network::Response&& res) -> OperationResult {
-        int commError = network::fuerteToArangoErrorCode(res);
-        if (commError != TRI_ERROR_NO_ERROR) {
-          return OperationResult(commError);
-        }
-
-        return network::clusterResultDocument(res.response->statusCode(),
-                                              res.response->stealPayload(), options, {});
-      };
-      return std::move(futures[0]).thenValue(cb);
-    }
-
-    auto cb = [=](std::vector<Try<network::Response>>&& results) -> OperationResult {
-      std::unordered_map<ShardID, std::shared_ptr<VPackBuilder>> resultMap;
-      std::unordered_map<int, size_t> errorCounter;
-
-      VPackBuilder resultBody;
-      collectResponsesFromAllShards(shardMap, results, errorCounter, resultMap);
-      TRI_ASSERT(resultMap.size() == results.size());
-
-      mergeResults(reverseMapping, resultMap, resultBody);
-      return network::clusterResultDocument(fuerte::StatusOK, resultBody.steal(),
-                                            options, errorCounter);
-    };
-    return futures::collectAll(std::move(futures)).thenValue(std::move(cb));
-=======
         // We send to Babies endpoint
         futures.emplace_back(network::sendRequestRetry("shard:" + it.first, restVerb,
                                                        baseUrl + StringUtils::urlEncode(it.first) + optsUrlPart,
@@ -2015,7 +1811,6 @@
       return network::clusterResultDocument(fuerte::StatusOK, resultBody.steal(),
                                             options, errorCounter);
     });
->>>>>>> 8c573549
   }
 
   // Not all shard keys are known in all documents.
@@ -2032,39 +1827,20 @@
   std::vector<Future<network::Response>> futures;
   futures.reserve(shardIds->size());
 
-<<<<<<< HEAD
-  size_t expectedLen = 0;
-=======
   const size_t expectedLen = useMultiple ? slice.length() : 0;
->>>>>>> 8c573549
   if (!useMultiple) {
     VPackStringRef const key(slice.isObject() ? slice.get(StaticStrings::KeyString) : slice);
     
     const bool addMatch = !options.ignoreRevs && slice.hasKey(StaticStrings::RevString);
     for (std::pair<ShardID, std::vector<ServerID>> const& shardServers : *shardIds) {
       ShardID const& shard = shardServers.first;
-<<<<<<< HEAD
-=======
       
->>>>>>> 8c573549
       network::Headers headers;
       addTransactionHeaderForShard(trx, *shardIds, shard, headers);
       if (addMatch) {
         headers.emplace("if-match", slice.get(StaticStrings::RevString).copyString());
       }
 
-<<<<<<< HEAD
-      auto future = network::sendRequestRetry(
-          "shard:" + shard, restVerb,
-          baseUrl + StringUtils::urlEncode(shard) + "/" +
-              StringUtils::urlEncode(keySlice.copyString()) + optsUrlPart,
-          VPackBuffer<uint8_t>(), network::Timeout(CL_DEFAULT_TIMEOUT), headers,
-          /*retryNotFound*/ true);
-      futures.emplace_back(std::move(future));
-    }
-  } else {
-    expectedLen = static_cast<size_t>(slice.length());
-=======
       futures.emplace_back(network::sendRequestRetry("shard:" + shard, restVerb,
                                                      baseUrl + StringUtils::urlEncode(shard) + "/" +
                                                      StringUtils::urlEncode(key.data(), key.size()) + optsUrlPart,
@@ -2072,25 +1848,12 @@
                                                      headers, /*retryNotFound*/ true));
     }
   } else {
->>>>>>> 8c573549
     VPackBuffer<uint8_t> buffer;
     buffer.append(slice.begin(), slice.byteSize());
     for (std::pair<ShardID, std::vector<ServerID>> const& shardServers : *shardIds) {
       ShardID const& shard = shardServers.first;
       network::Headers headers;
       addTransactionHeaderForShard(trx, *shardIds, shard, headers);
-<<<<<<< HEAD
-      auto future =
-          network::sendRequestRetry("shard:" + shard, restVerb,
-                                    baseUrl + StringUtils::urlEncode(shard) + optsUrlPart,
-                                    buffer /* cannot move */, network::Timeout(CL_DEFAULT_TIMEOUT),
-                                    headers, /*retryNotFound*/ true);
-      futures.emplace_back(std::move(future));
-    }
-  }
-
-  auto cth = trx.transactionContextPtr()->orderCustomTypeHandler();
-=======
       futures.emplace_back(network::sendRequestRetry("shard:" + shard, restVerb,
                                                      baseUrl + StringUtils::urlEncode(shard) + optsUrlPart,
                                                      /*cannot move*/ buffer, network::Timeout(CL_DEFAULT_TIMEOUT),
@@ -2098,7 +1861,6 @@
     }
   }
 
->>>>>>> 8c573549
   auto cb = [=](std::vector<Try<network::Response>>&& responses) -> OperationResult {
     std::shared_ptr<VPackBuffer<uint8_t>> buffer;
     if (!useMultiple) {  // Only one can answer, we react a bit differently
@@ -2150,11 +1912,7 @@
     // If we get here we get exactly one result for every shard.
     TRI_ASSERT(allResults.size() == shardIds->size());
     mergeResultsAllShards(allResults, resultBody, errorCounter, expectedLen);
-<<<<<<< HEAD
-    return OperationResult(Result(), resultBody.steal(), /*typeHandler*/ cth,
-=======
     return OperationResult(Result(), resultBody.steal(),
->>>>>>> 8c573549
                            options, std::move(errorCounter));
   };
   return futures::collectAll(std::move(futures)).thenValue(std::move(cb));
@@ -2631,11 +2389,7 @@
   bool canUseFastPath = true;
   if (useMultiple) {
     for (VPackSlice value : VPackArrayIterator(slice)) {
-<<<<<<< HEAD
-      res = distributeBabyOnShards(shardMap, ci, collid, *collinfo, reverseMapping, value);
-=======
       int res = distributeBabyOnShards(shardMap, ci, collid, coll, reverseMapping, value);
->>>>>>> 8c573549
       if (res != TRI_ERROR_NO_ERROR) {
         if (!isPatch) { // shard keys cannot be changed, error out early
           return makeFuture(OperationResult(res));
@@ -2647,11 +2401,7 @@
       }
     }
   } else {
-<<<<<<< HEAD
-    res = distributeBabyOnShards(shardMap, ci, collid, *collinfo, reverseMapping, slice);
-=======
     int res = distributeBabyOnShards(shardMap, ci, collid, coll, reverseMapping, slice);
->>>>>>> 8c573549
     if (res != TRI_ERROR_NO_ERROR) {
       if (!isPatch) { // shard keys cannot be changed, error out early
         return makeFuture(OperationResult(res));
@@ -2699,12 +2449,8 @@
     // Contact all shards directly with the correct information.
 
     if (isManaged && shardMap.size() > 1) {  // lazily begin transactions on leaders
-<<<<<<< HEAD
-      Result res = beginTransactionOnSomeLeaders(*trx.state(), *collinfo, shardMap);
-=======
       // FIXME: make this async
       Result res = beginTransactionOnSomeLeaders(*trx.state(), coll, shardMap);
->>>>>>> 8c573549
       if (res.fail()) {
         return makeFuture(OperationResult(std::move(res)));
       }
@@ -2752,32 +2498,6 @@
 
     // Now listen to the results:
     if (!useMultiple) {
-<<<<<<< HEAD
-      TRI_ASSERT(requests.size() == 1);
-      auto res = requests[0].result;
-
-      int commError = handleGeneralCommErrors(&res);
-      if (commError != TRI_ERROR_NO_ERROR) {
-        return commError;
-      }
-
-      responseCode = res.answer_code;
-      TRI_ASSERT(res.answer != nullptr);
-      auto parsedResult = res.answer->toVelocyPackBuilderPtrNoUniquenessChecks();
-      resultBody.swap(parsedResult);
-      return TRI_ERROR_NO_ERROR;
-    }
-
-    std::unordered_map<ShardID, std::shared_ptr<VPackBuilder>> resultMap;
-    collectResultsFromAllShards<VPackSlice>(shardMap, requests, errorCounter,
-                                            resultMap, responseCode);
-
-    mergeResults(reverseMapping, resultMap, *resultBody);
-
-    // the cluster operation was OK, however,
-    // the DBserver could have reported an error.
-    return TRI_ERROR_NO_ERROR;
-=======
       TRI_ASSERT(futures.size() == 1);
       auto cb = [options](network::Response&& res) -> OperationResult {
         int commError = network::fuerteToArangoErrorCode(res);
@@ -2807,7 +2527,6 @@
       return network::clusterResultModify(code, resultBody.steal(),
                                           options, errorCounter);
     });
->>>>>>> 8c573549
   }
 
   // Not all shard keys are known in all documents.
@@ -2869,45 +2588,6 @@
           commError = network::fuerteToArangoErrorCode(res);
         }
       }
-<<<<<<< HEAD
-    }
-    if (nrok == 0) {
-      // This can only happen, if a commError was encountered!
-      return commError;
-    }
-    if (nrok > 1) {
-      return TRI_ERROR_CLUSTER_GOT_CONTRADICTING_ANSWERS;
-    }
-    return TRI_ERROR_NO_ERROR;  // the cluster operation was OK, however,
-                                // the DBserver could have reported an error.
-  }
-
-  responseCode = rest::ResponseCode::SERVER_ERROR;
-  // We select all results from all shards an merge them back again.
-  std::vector<VPackSlice> allResults;
-  allResults.reserve(requests.size());
-  for (auto const& req : requests) {
-    auto res = req.result;
-    int error = handleGeneralCommErrors(&res);
-    if (error != TRI_ERROR_NO_ERROR) {
-      // Cluster is in bad state. Just report.
-      // Local data structores are automatically freed
-      return error;
-    }
-    if (res.answer_code == rest::ResponseCode::OK ||
-        res.answer_code == rest::ResponseCode::ACCEPTED) {
-      responseCode = res.answer_code;
-    }
-    TRI_ASSERT(res.answer != nullptr);
-    allResults.emplace_back(res.answer->payload());
-    extractErrorCodes(res, errorCounter, false);
-  }
-  // If we get here we get exactly one result for every shard.
-  TRI_ASSERT(allResults.size() == shardIds->size());
-  mergeResultsAllShards(allResults, *resultBody, errorCounter,
-                        static_cast<size_t>(slice.length()));
-  return TRI_ERROR_NO_ERROR;
-=======
       
       if (nrok == 0) {  // This can only happen, if a commError was encountered!
         return OperationResult(commError);
@@ -2942,7 +2622,6 @@
                            options, std::move(errorCounter));
   };
   return futures::collectAll(std::move(futures)).thenValue(std::move(cb));
->>>>>>> 8c573549
 }
 
 ////////////////////////////////////////////////////////////////////////////////
