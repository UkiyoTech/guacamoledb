////////////////////////////////////////////////////////////////////////////////
/// DISCLAIMER
///
/// Copyright 2014-2018 ArangoDB GmbH, Cologne, Germany
/// Copyright 2004-2014 triAGENS GmbH, Cologne, Germany
///
/// Licensed under the Apache License, Version 2.0 (the "License");
/// you may not use this file except in compliance with the License.
/// You may obtain a copy of the License at
///
///     http://www.apache.org/licenses/LICENSE-2.0
///
/// Unless required by applicable law or agreed to in writing, software
/// distributed under the License is distributed on an "AS IS" BASIS,
/// WITHOUT WARRANTIES OR CONDITIONS OF ANY KIND, either express or implied.
/// See the License for the specific language governing permissions and
/// limitations under the License.
///
/// Copyright holder is ArangoDB GmbH, Cologne, Germany
///
/// @author Max Neunhoeffer
/// @author Kaveh Vahedipour
////////////////////////////////////////////////////////////////////////////////


#include "ClusterMethods.h"

#include "Agency/TimeString.h"
#include "ApplicationFeatures/ApplicationServer.h"
#include "Basics/Exceptions.h"
#include "Basics/NumberUtils.h"
#include "Basics/StaticStrings.h"
#include "Basics/StringUtils.h"
#include "Basics/VelocyPackHelper.h"
#include "Basics/system-functions.h"
#include "Basics/tri-strings.h"
#include "Cluster/ClusterCollectionCreationInfo.h"
#include "Cluster/ClusterComm.h"
#include "Cluster/ClusterFeature.h"
#include "Cluster/ClusterInfo.h"
#include "Cluster/ClusterTrxMethods.h"
#include "Cluster/ClusterTypes.h"
#include "Futures/Utilities.h"
#include "Graph/Traverser.h"
#include "Network/ClusterUtils.h"
#include "Network/Methods.h"
#include "Network/NetworkFeature.h"
#include "Network/Utils.h"
#include "Rest/Version.h"
#include "Sharding/ShardingInfo.h"
#include "StorageEngine/HotBackupCommon.h"
#include "StorageEngine/TransactionCollection.h"
#include "StorageEngine/TransactionState.h"
#include "Transaction/Context.h"
#include "Transaction/Helpers.h"
#include "Transaction/Methods.h"
#include "Utils/CollectionNameResolver.h"
#include "Utils/OperationOptions.h"
#include "VocBase/KeyGenerator.h"
#include "VocBase/LogicalCollection.h"
#include "VocBase/Methods/Version.h"
#include "VocBase/ticks.h"

#ifdef USE_ENTERPRISE
#include "Enterprise/RocksDBEngine/RocksDBHotBackup.h"
#endif

#include <velocypack/Buffer.h>
#include <velocypack/Collection.h>
#include <velocypack/Iterator.h>
#include <velocypack/Slice.h>
#include "velocypack/StringRef.h"
#include <velocypack/velocypack-aliases.h>

#include <boost/uuid/uuid.hpp>
#include <boost/uuid/uuid_generators.hpp>
#include <boost/uuid/uuid_io.hpp>

#include <algorithm>
#include <numeric>
#include <vector>
#include <random>

using namespace arangodb;
using namespace arangodb::basics;
using namespace arangodb::futures;
using namespace arangodb::rest;

using Helper = arangodb::basics::VelocyPackHelper;

// Timeout for read operations:
static double const CL_DEFAULT_TIMEOUT = 120.0;

// Timeout for write operations, note that these are used for communication
// with a shard leader and we always have to assume that some follower has
// stopped writes for some time to get in sync:
static double const CL_DEFAULT_LONG_TIMEOUT = 900.0;

namespace {
template <typename T>
T addFigures(VPackSlice const& v1, VPackSlice const& v2,
             std::vector<std::string> const& attr) {
  TRI_ASSERT(v1.isObject());
  TRI_ASSERT(v2.isObject());

  T value = 0;

  VPackSlice found = v1.get(attr);
  if (found.isNumber()) {
    value += found.getNumericValue<T>();
  }

  found = v2.get(attr);
  if (found.isNumber()) {
    value += found.getNumericValue<T>();
  }

  return value;
}

void recursiveAdd(VPackSlice const& value, VPackBuilder& builder) {
  TRI_ASSERT(value.isObject());
  TRI_ASSERT(builder.slice().isObject());
  TRI_ASSERT(builder.isClosed());

  VPackBuilder updated;

  updated.openObject();

  updated.add("alive", VPackValue(VPackValueType::Object));
  updated.add("count", VPackValue(addFigures<size_t>(value, builder.slice(),
                                                     {"alive", "count"})));
  updated.add("size", VPackValue(addFigures<size_t>(value, builder.slice(),
                                                    {"alive", "size"})));
  updated.close();

  updated.add("dead", VPackValue(VPackValueType::Object));
  updated.add("count", VPackValue(addFigures<size_t>(value, builder.slice(),
                                                     {"dead", "count"})));
  updated.add("size", VPackValue(addFigures<size_t>(value, builder.slice(),
                                                    {"dead", "size"})));
  updated.add("deletion", VPackValue(addFigures<size_t>(value, builder.slice(),
                                                        {"dead", "deletion"})));
  updated.close();

  updated.add("indexes", VPackValue(VPackValueType::Object));
  updated.add("count", VPackValue(addFigures<size_t>(value, builder.slice(),
                                                     {"indexes", "count"})));
  updated.add("size", VPackValue(addFigures<size_t>(value, builder.slice(),
                                                    {"indexes", "size"})));
  updated.close();

  updated.add("datafiles", VPackValue(VPackValueType::Object));
  updated.add("count", VPackValue(addFigures<size_t>(value, builder.slice(),
                                                     {"datafiles", "count"})));
  updated.add("fileSize",
              VPackValue(addFigures<size_t>(value, builder.slice(),
                                            {"datafiles", "fileSize"})));
  updated.close();

  updated.add("journals", VPackValue(VPackValueType::Object));
  updated.add("count", VPackValue(addFigures<size_t>(value, builder.slice(),
                                                     {"journals", "count"})));
  updated.add("fileSize",
              VPackValue(addFigures<size_t>(value, builder.slice(),
                                            {"journals", "fileSize"})));
  updated.close();

  updated.add("compactors", VPackValue(VPackValueType::Object));
  updated.add("count", VPackValue(addFigures<size_t>(value, builder.slice(),
                                                     {"compactors", "count"})));
  updated.add("fileSize",
              VPackValue(addFigures<size_t>(value, builder.slice(),
                                            {"compactors", "fileSize"})));
  updated.close();

  updated.add("documentReferences",
              VPackValue(addFigures<size_t>(value, builder.slice(), {"documentReferences"})));

  updated.close();

  TRI_ASSERT(updated.slice().isObject());
  TRI_ASSERT(updated.isClosed());

  builder = VPackCollection::merge(builder.slice(), updated.slice(), true, false);
  TRI_ASSERT(builder.slice().isObject());
  TRI_ASSERT(builder.isClosed());
}

/// @brief begin a transaction on some leader shards
template <typename ShardDocsMap>
Future<Result> beginTransactionOnSomeLeaders(TransactionState& state,
                                             LogicalCollection const& coll,
                                             ShardDocsMap const& shards) {
  TRI_ASSERT(state.isCoordinator());
  TRI_ASSERT(!state.hasHint(transaction::Hints::Hint::SINGLE_OPERATION));

  std::shared_ptr<ShardMap> shardMap = coll.shardIds();
  std::vector<std::string> leaders;

  for (auto const& pair : shards) {
    auto const& it = shardMap->find(pair.first);
    if (it->second.empty()) {
      return TRI_ERROR_CLUSTER_BACKEND_UNAVAILABLE;  // something is broken
    }
    // now we got the shard leader
    std::string const& leader = it->second[0];
    if (!state.knowsServer(leader)) {
      leaders.emplace_back(leader);
    }
  }
  return ClusterTrxMethods::beginTransactionOnLeaders(state, leaders);
}

// begin transaction on shard leaders
Future<Result> beginTransactionOnAllLeaders(transaction::Methods& trx, ShardMap const& shards) {
  TRI_ASSERT(trx.state()->isCoordinator());
  TRI_ASSERT(trx.state()->hasHint(transaction::Hints::Hint::GLOBAL_MANAGED));
  std::vector<ServerID> leaders;
  for (auto const& shardServers : shards) {
    ServerID const& srv = shardServers.second.at(0);
    if (!trx.state()->knowsServer(srv)) {
      leaders.emplace_back(srv);
    }
  }
  return ClusterTrxMethods::beginTransactionOnLeaders(*trx.state(), leaders);
}

/// @brief add the correct header for the shard
void addTransactionHeaderForShard(transaction::Methods const& trx, ShardMap const& shardMap,
                                  ShardID const& shard, network::Headers& headers) {
  TRI_ASSERT(trx.state()->isCoordinator());
  if (!ClusterTrxMethods::isElCheapo(trx)) {
    return;  // no need
  }

  auto const& it = shardMap.find(shard);
  if (it != shardMap.end()) {
    if (it->second.empty()) {
      THROW_ARANGO_EXCEPTION(TRI_ERROR_CLUSTER_BACKEND_UNAVAILABLE);
    }
    ServerID const& leader = it->second[0];
    ClusterTrxMethods::addTransactionHeader(trx, leader, headers);
  } else {
    TRI_ASSERT(false);
    THROW_ARANGO_EXCEPTION_MESSAGE(TRI_ERROR_INTERNAL,
                                   "couldnt find shard in shardMap");
  }
}

/// @brief iterate over shard responses and compile a result
/// This will take care of checking the fuerte responses. If the response has
/// a body, then the callback will be called on the body, with access to the
/// result-so-far. In particular, a VPackBuilder is initialized to empty before
/// handling any response. It will be passed to the pre callback (default noop)
/// for initialization, then it will be passed to each instantiation of the
/// handler callback, reduce-style. Finally, it will be passed to the post
/// callback and then returned via the OperationResult.
OperationResult handleResponsesFromAllShards(
    std::vector<futures::Try<arangodb::network::Response>>& responses,
    std::function<void(Result&, VPackBuilder&, ShardID&, VPackSlice)> handler,
    std::function<void(Result&, VPackBuilder&)> pre = [](Result&, VPackBuilder&) -> void {},
    std::function<void(Result&, VPackBuilder&)> post = [](Result&, VPackBuilder&) -> void {}) {
  // If none of the shards responds we return a SERVER_ERROR;
  Result result;
  VPackBuilder builder;
  pre(result, builder);
  if (result.fail()) {
    return OperationResult(result, builder.steal());
  }
  for (Try<arangodb::network::Response> const& tryRes : responses) {
    network::Response const& res = tryRes.get();  // throws exceptions upwards
    ShardID sId = res.destinationShard();
    int commError = network::fuerteToArangoErrorCode(res);
    if (commError != TRI_ERROR_NO_ERROR) {
      result.reset(commError);
      break;
    } else {
      std::vector<VPackSlice> const& slices = res.response->slices();
      if (!slices.empty()) {
        VPackSlice answer = slices[0];
        handler(result, builder, sId, answer);
        if (result.fail()) {
          break;
        }
      }
    }
  }
  post(result, builder);
  return OperationResult(result, builder.steal());
}

// velocypack representation of object
// {"error":true,"errorMessage":"document not found","errorNum":1202}
const char* notFoundSlice =
  "\x14\x36\x45\x65\x72\x72\x6f\x72\x1a\x4c\x65\x72\x72\x6f\x72\x4d"
  "\x65\x73\x73\x61\x67\x65\x52\x64\x6f\x63\x75\x6d\x65\x6e\x74\x20"
  "\x6e\x6f\x74\x20\x66\x6f\x75\x6e\x64\x48\x65\x72\x72\x6f\x72\x4e"
  "\x75\x6d\x29\xb2\x04\x03";

////////////////////////////////////////////////////////////////////////////////
/// @brief merge the baby-object results. (all shards version)
///        results contians the result from all shards in any order.
///        resultBody will be cleared and contains the merged result after this
///        function
///        errorCounter will correctly compute the NOT_FOUND counter, all other
///        codes remain unmodified.
///
///        The merge is executed the following way:
///        FOR every expected document we scan iterate over the corresponding
///        response
///        of each shard. If any of them returned sth. different than NOT_FOUND
///        we take this result as correct.
///        If none returned sth different than NOT_FOUND we return NOT_FOUND as
///        well
////////////////////////////////////////////////////////////////////////////////
void mergeResultsAllShards(std::vector<VPackSlice> const& results, VPackBuilder& resultBody,
                           std::unordered_map<int, size_t>& errorCounter,
                           VPackValueLength const expectedResults) {
  // errorCounter is not allowed to contain any NOT_FOUND entry.
  TRI_ASSERT(errorCounter.find(TRI_ERROR_ARANGO_DOCUMENT_NOT_FOUND) ==
             errorCounter.end());
  size_t realNotFound = 0;

  resultBody.clear();
  resultBody.openArray();
  for (VPackValueLength currentIndex = 0; currentIndex < expectedResults; ++currentIndex) {
    bool foundRes = false;
    for (VPackSlice oneRes : results) {
      TRI_ASSERT(oneRes.isArray());
      oneRes = oneRes.at(currentIndex);

      int errorNum = TRI_ERROR_NO_ERROR;
      VPackSlice errorNumSlice = oneRes.get(StaticStrings::ErrorNum);
      if (errorNumSlice.isNumber()) {
        errorNum = errorNumSlice.getNumber<int>();
      }
      if ((errorNum != TRI_ERROR_NO_ERROR && errorNum != TRI_ERROR_ARANGO_DOCUMENT_NOT_FOUND) ||
          oneRes.hasKey(StaticStrings::KeyString)) {
        // This is the correct result: Use it
        resultBody.add(oneRes);
        foundRes = true;
        break;
      }
    }
    if (!foundRes) {
      // Found none, use static NOT_FOUND
      resultBody.add(VPackSlice(reinterpret_cast<uint8_t const*>(::notFoundSlice)));
      realNotFound++;
    }
  }
  resultBody.close();
  if (realNotFound > 0) {
    errorCounter.emplace(TRI_ERROR_ARANGO_DOCUMENT_NOT_FOUND, realNotFound);
  }
}

/// @brief handle CRUD api shard responses, slow path
template <typename F, typename CT>
OperationResult handleCRUDShardResponsesFast(F&& func, CT const& opCtx,
                                             std::vector<Try<network::Response>> const& results) {
  std::map<ShardID, VPackSlice> resultMap;
  std::map<ShardID, int> shardError;
  std::unordered_map<int, size_t> errorCounter;

  fuerte::StatusCode code = fuerte::StatusInternalError;
  // If none of the shards responded we return a SERVER_ERROR;

  for (Try<arangodb::network::Response> const& tryRes : results) {
    network::Response const& res = tryRes.get();  // throws exceptions upwards
    ShardID sId = res.destinationShard();

    int commError = network::fuerteToArangoErrorCode(res);
    if (commError != TRI_ERROR_NO_ERROR) {
      shardError.emplace(sId, commError);
    } else {
      resultMap.emplace(sId, res.response->slice());
      network::errorCodesFromHeaders(res.response->header.meta(), errorCounter, true);
      code = res.response->statusCode();
    }
  }

  // merge the baby-object results. reverseMapping contains
  // the ordering of elements, the vector in this
  // map is expected to be sorted from front to back.
  // resultMap contains the answers for each shard.
  // It is guaranteed that the resulting array indexes are
  // equal to the original request ordering before it was destructured

  VPackBuilder resultBody;
  resultBody.openArray();
  for (auto const& pair : opCtx.reverseMapping) {
    ShardID const& sId = pair.first;
    auto const& it = resultMap.find(sId);
    if (it == resultMap.end()) { // no answer from this shard
      auto const& it2 = shardError.find(sId);
      TRI_ASSERT(it2 != shardError.end());

      auto weSend = opCtx.shardMap.find(sId);
      TRI_ASSERT(weSend != opCtx.shardMap.end());  // We send sth there earlier.
      size_t count = weSend->second.size();
      for (size_t i = 0; i < count; ++i) {
        resultBody.openObject(/*unindexed*/ true);
        resultBody.add(StaticStrings::Error, VPackValue(true));
        resultBody.add(StaticStrings::ErrorNum, VPackValue(it2->second));
        resultBody.close();
      }

    } else {
      VPackSlice arr = it->second;
      // we expect an array of baby-documents, but the response might
      // also be an error, if the DBServer threw a hissy fit
      if (arr.isObject() && arr.hasKey(StaticStrings::Error) &&
          arr.get(StaticStrings::Error).isBoolean() &&
          arr.get(StaticStrings::Error).getBoolean()) {
        // an error occurred, now rethrow the error
        int res = arr.get(StaticStrings::ErrorNum).getNumericValue<int>();
        VPackSlice msg = arr.get(StaticStrings::ErrorMessage);
        if (msg.isString()) {
          THROW_ARANGO_EXCEPTION_MESSAGE(res, msg.copyString());
        } else {
          THROW_ARANGO_EXCEPTION(res);
        }
      }
      resultBody.add(arr.at(pair.second));
    }
  }
  resultBody.close();

  return std::forward<F>(func)(code, resultBody.steal(),
                               std::move(opCtx.options), std::move(errorCounter));
}

/// @brief handle CRUD api shard responses, slow path
template <typename F>
OperationResult handleCRUDShardResponsesSlow(F&& func, size_t expectedLen, OperationOptions options,
                                             std::vector<Try<network::Response>> const& responses) {
  if (expectedLen == 0) {  // Only one can answer, we react a bit differently
    std::shared_ptr<VPackBuffer<uint8_t>> buffer;

    int nrok = 0;
    int commError = TRI_ERROR_NO_ERROR;
    fuerte::StatusCode code;
    for (size_t i = 0; i < responses.size(); i++) {
      network::Response const& res = responses[i].get();

      if (res.error == fuerte::Error::NoError) {
        // if no shard has the document, use NF answer from last shard
        const bool isNotFound = res.response->statusCode() == fuerte::StatusNotFound;
        if (!isNotFound || (isNotFound && nrok == 0 && i == responses.size() - 1)) {
          nrok++;
          code = res.response->statusCode();
          buffer = res.response->stealPayload();
        }
      } else {
        commError = network::fuerteToArangoErrorCode(res);
      }
    }

    if (nrok == 0) {  // This can only happen, if a commError was encountered!
      return OperationResult(commError);
    }
    if (nrok > 1) {
      return OperationResult(TRI_ERROR_CLUSTER_GOT_CONTRADICTING_ANSWERS);
    }

    return std::forward<F>(func)(code, std::move(buffer), std::move(options), {});
  }

  // We select all results from all shards and merge them back again.
  std::vector<VPackSlice> allResults;
  allResults.reserve(responses.size());

  std::unordered_map<int, size_t> errorCounter;
  // If no server responds we return 500
  for (Try<network::Response> const& tryRes : responses) {
    network::Response const& res = tryRes.get();
    if (res.error != fuerte::Error::NoError) {
      return OperationResult(network::fuerteToArangoErrorCode(res));
    }

    allResults.push_back(res.response->slice());
    network::errorCodesFromHeaders(res.response->header.meta(), errorCounter,
                                   /*includeNotFound*/ false);
  }
  VPackBuilder resultBody;
  // If we get here we get exactly one result for every shard.
  TRI_ASSERT(allResults.size() == responses.size());
  mergeResultsAllShards(allResults, resultBody, errorCounter, expectedLen);
  return OperationResult(Result(), resultBody.steal(), std::move(options),
                         std::move(errorCounter));
}

/// @brief class to move values across future handlers
struct CrudOperationCtx {
  std::vector<std::pair<ShardID, VPackValueLength>> reverseMapping;
  std::map<ShardID, std::vector<VPackSlice>> shardMap;
  arangodb::OperationOptions options;
};

////////////////////////////////////////////////////////////////////////////////
/// @brief Distribute one document onto a shard map. If this returns
///        TRI_ERROR_NO_ERROR the correct shard could be determined, if
///        it returns sth. else this document is NOT contained in the shardMap
////////////////////////////////////////////////////////////////////////////////

int distributeBabyOnShards(CrudOperationCtx& opCtx,
                           LogicalCollection& collinfo,
                           VPackSlice const value) {
  TRI_ASSERT(!collinfo.isSmart() || collinfo.type() == TRI_COL_TYPE_DOCUMENT);

  ShardID shardID;
  if (!value.isString() && !value.isObject()) {
    // We have invalid input at this point.
    // However we can work with the other babies.
    // This is for compatibility with single server
    // We just assign it to any shard and pretend the user has given a key
    shardID = collinfo.shardingInfo()->shardListAsShardID()->at(0);
  } else {
    // Now find the responsible shard:
    bool usesDefaultShardingAttributes;
    int res = collinfo.getResponsibleShard(value, /*docComplete*/false, shardID,
                                           usesDefaultShardingAttributes);

    if (res == TRI_ERROR_ARANGO_DATA_SOURCE_NOT_FOUND) {
      return TRI_ERROR_CLUSTER_SHARD_GONE;
    }
    if (res != TRI_ERROR_NO_ERROR) {
      // We can not find a responsible shard
      return res;
    }
  }

  // We found the responsible shard. Add it to the list.
  auto it = opCtx.shardMap.find(shardID);
  if (it == opCtx.shardMap.end()) {
    opCtx.shardMap.emplace(shardID, std::vector<VPackSlice>{value});
    opCtx.reverseMapping.emplace_back(shardID, 0);
  } else {
    it->second.push_back(value);
    opCtx.reverseMapping.emplace_back(shardID, it->second.size() - 1);
  }
  return TRI_ERROR_NO_ERROR;
}

struct CreateOperationCtx {
  std::vector<std::pair<ShardID, VPackValueLength>> reverseMapping;
  std::map<ShardID, std::vector<std::pair<VPackSlice, std::string>>> shardMap;
  arangodb::OperationOptions options;
};

////////////////////////////////////////////////////////////////////////////////
/// @brief Distribute one document onto a shard map. If this returns
///        TRI_ERROR_NO_ERROR the correct shard could be determined, if
///        it returns sth. else this document is NOT contained in the shardMap.
///        Also generates a key if necessary.
////////////////////////////////////////////////////////////////////////////////

int distributeBabyOnShards(CreateOperationCtx& opCtx,
                           LogicalCollection& collinfo,
                           VPackSlice const value, bool isRestore) {
  ShardID shardID;
  std::string _key = "";

  if (!value.isObject()) {
    // We have invalid input at this point.
    // However we can work with the other babies.
    // This is for compatibility with single server
    // We just assign it to any shard and pretend the user has given a key
    shardID = collinfo.shardingInfo()->shardListAsShardID()->at(0);
  } else {
    int r = transaction::Methods::validateSmartJoinAttribute(collinfo, value);

    if (r != TRI_ERROR_NO_ERROR) {
      return r;
    }

    // Sort out the _key attribute:
    // The user is allowed to specify _key, provided that _key is the one
    // and only sharding attribute, because in this case we can delegate
    // the responsibility to make _key attributes unique to the responsible
    // shard. Otherwise, we ensure uniqueness here and now by taking a
    // cluster-wide unique number. Note that we only know the sharding
    // attributes a bit further down the line when we have determined
    // the responsible shard.

    bool userSpecifiedKey = false;
    VPackSlice keySlice = value.get(StaticStrings::KeyString);
    if (keySlice.isNone()) {
      // The user did not specify a key, let's create one:
      _key = collinfo.keyGenerator()->generate();
    } else {
      userSpecifiedKey = true;
      if (keySlice.isString()) {
        VPackValueLength l;
        char const* p = keySlice.getString(l);
        collinfo.keyGenerator()->track(p, l);
      }
    }

    // Now find the responsible shard:
    bool usesDefaultShardingAttributes;
    int error = TRI_ERROR_NO_ERROR;
    if (userSpecifiedKey) {
      error = collinfo.getResponsibleShard(value, /*docComplete*/true, shardID,
                                           usesDefaultShardingAttributes);
    } else {
      // we pass in the generated _key so we do not need to rebuild the input slice
      error = collinfo.getResponsibleShard(value, /*docComplete*/true, shardID,
                                           usesDefaultShardingAttributes, VPackStringRef(_key));
    }
    if (error == TRI_ERROR_ARANGO_DATA_SOURCE_NOT_FOUND) {
      return TRI_ERROR_CLUSTER_SHARD_GONE;
    }

    // Now perform the above mentioned check:
    if (userSpecifiedKey &&
        (!usesDefaultShardingAttributes || !collinfo.allowUserKeys()) && !isRestore) {
      return TRI_ERROR_CLUSTER_MUST_NOT_SPECIFY_KEY;
    }
  }

  // We found the responsible shard. Add it to the list.
  auto it = opCtx.shardMap.find(shardID);
  if (it == opCtx.shardMap.end()) {
    opCtx.shardMap.emplace(shardID, std::vector<std::pair<VPackSlice, std::string>>{{value, _key}});
    opCtx.reverseMapping.emplace_back(shardID, 0);
  } else {
    it->second.emplace_back(value, _key);
    opCtx.reverseMapping.emplace_back(shardID, it->second.size() - 1);
  }
  return TRI_ERROR_NO_ERROR;
}
}  // namespace

////////////////////////////////////////////////////////////////////////////////
/// @brief compute a shard distribution for a new collection, the list
/// dbServers must be a list of DBserver ids to distribute across.
/// If this list is empty, the complete current list of DBservers is
/// fetched from ClusterInfo and with shuffle to mix it up.
////////////////////////////////////////////////////////////////////////////////

static std::shared_ptr<std::unordered_map<std::string, std::vector<std::string>>> DistributeShardsEvenly(
    ClusterInfo& ci, uint64_t numberOfShards, uint64_t replicationFactor,
    std::vector<std::string>& dbServers, bool warnAboutReplicationFactor) {
  auto shards =
      std::make_shared<std::unordered_map<std::string, std::vector<std::string>>>();

  if (dbServers.size() == 0) {
    ci.loadCurrentDBServers();
    dbServers = ci.getCurrentDBServers();
    if (dbServers.empty()) {
      return shards;
    }

    std::random_device rd;
    std::mt19937 g(rd());
    std::shuffle(dbServers.begin(), dbServers.end(), g);
  }

  // mop: distribute satellite collections on all servers
  if (replicationFactor == 0) {
    replicationFactor = dbServers.size();
  }

  // fetch a unique id for each shard to create
  uint64_t const id = ci.uniqid(numberOfShards);

  size_t leaderIndex = 0;
  size_t followerIndex = 0;
  for (uint64_t i = 0; i < numberOfShards; ++i) {
    // determine responsible server(s)
    std::vector<std::string> serverIds;
    for (uint64_t j = 0; j < replicationFactor; ++j) {
      if (j >= dbServers.size()) {
        if (warnAboutReplicationFactor) {
          LOG_TOPIC("e16ec", WARN, Logger::CLUSTER)
              << "createCollectionCoordinator: replicationFactor is "
              << "too large for the number of DBservers";
        }
        break;
      }
      std::string candidate;
      // mop: leader
      if (serverIds.size() == 0) {
        candidate = dbServers[leaderIndex++];
        if (leaderIndex >= dbServers.size()) {
          leaderIndex = 0;
        }
      } else {
        do {
          candidate = dbServers[followerIndex++];
          if (followerIndex >= dbServers.size()) {
            followerIndex = 0;
          }
        } while (candidate == serverIds[0]);  // mop: ignore leader
      }
      serverIds.push_back(candidate);
    }

    // determine shard id
    std::string shardId = "s" + StringUtils::itoa(id + i);

    shards->emplace(shardId, serverIds);
  }

  return shards;
}

////////////////////////////////////////////////////////////////////////////////
/// @brief Clone shard distribution from other collection
////////////////////////////////////////////////////////////////////////////////

static std::shared_ptr<std::unordered_map<std::string, std::vector<std::string>>> CloneShardDistribution(
    ClusterInfo& ci, std::shared_ptr<LogicalCollection> col,
    std::shared_ptr<LogicalCollection> const& other) {
  auto result =
      std::make_shared<std::unordered_map<std::string, std::vector<std::string>>>();

  TRI_ASSERT(col);
  TRI_ASSERT(other);

  if (!other->distributeShardsLike().empty()) {
    std::string const errorMessage = "Cannot distribute shards like '" + other->name() +
                                     "' it is already distributed like '" +
                                     other->distributeShardsLike() + "'.";
    THROW_ARANGO_EXCEPTION_MESSAGE(TRI_ERROR_CLUSTER_CHAIN_OF_DISTRIBUTESHARDSLIKE, errorMessage);
  }

  // We need to replace the distribute with the cid.
  auto cidString = arangodb::basics::StringUtils::itoa(other.get()->id());
  col->distributeShardsLike(cidString, other->shardingInfo());

  if (col->isSmart() && col->type() == TRI_COL_TYPE_EDGE) {
    return result;
  }

  auto numberOfShards = static_cast<uint64_t>(col->numberOfShards());

  // Here we need to make sure that we put the shards and
  // shard distribution in the correct order: shards need
  // to be sorted alphabetically by ID
  //
  // shardIds() returns an unordered_map<ShardID, std::vector<ServerID>>
  // so the method is a bit mis-named.
  auto otherShardsMap = other->shardIds();

  // TODO: This should really be a utility function, possibly in ShardingInfo?
  std::vector<ShardID> otherShards;
  for (auto& it : *otherShardsMap) {
    otherShards.push_back(it.first);
  }
  std::sort(otherShards.begin(), otherShards.end());

  TRI_ASSERT(numberOfShards == otherShards.size());

  // fetch a unique id for each shard to create
  uint64_t const id = ci.uniqid(numberOfShards);
  for (uint64_t i = 0; i < numberOfShards; ++i) {
    // determine responsible server(s)
    std::string shardId = "s" + StringUtils::itoa(id + i);
    result->emplace(shardId, otherShardsMap->at(otherShards.at(i)));
  }
  return result;
}

namespace arangodb {

/// @brief convert ClusterComm error into arango error code
int handleGeneralCommErrors(arangodb::ClusterCommResult const* res) {
  // This function creates an error code from a ClusterCommResult,
  // but only if it is a communication error. If the communication
  // was successful and there was an HTTP error code, this function
  // returns TRI_ERROR_NO_ERROR.
  // If TRI_ERROR_NO_ERROR is returned, then the result was CL_COMM_RECEIVED
  // and .answer can safely be inspected.
  if (res->status == CL_COMM_TIMEOUT) {
    // No reply, we give up:
    return TRI_ERROR_CLUSTER_TIMEOUT;
  } else if (res->status == CL_COMM_ERROR) {
    return TRI_ERROR_CLUSTER_CONNECTION_LOST;
  } else if (res->status == CL_COMM_BACKEND_UNAVAILABLE) {
    if (res->result == nullptr) {
      return TRI_ERROR_CLUSTER_CONNECTION_LOST;
    }
    if (!res->result->isComplete()) {
      // there is no result
      return TRI_ERROR_CLUSTER_CONNECTION_LOST;
    }
    return TRI_ERROR_CLUSTER_BACKEND_UNAVAILABLE;
  }

  return TRI_ERROR_NO_ERROR;
}

////////////////////////////////////////////////////////////////////////////////
/// @brief creates a copy of all HTTP headers to forward
////////////////////////////////////////////////////////////////////////////////

network::Headers getForwardableRequestHeaders(arangodb::GeneralRequest* request) {
  std::unordered_map<std::string, std::string> const& headers = request->headers();
  std::unordered_map<std::string, std::string>::const_iterator it = headers.begin();

  network::Headers result;

  while (it != headers.end()) {
    std::string const& key = (*it).first;

    // ignore the following headers
    if (key != "x-arango-async" && key != "authorization" &&
        key != "content-length" && key != "connection" && key != "expect" &&
        key != "host" && key != "origin" && key != StaticStrings::HLCHeader &&
        key != StaticStrings::ErrorCodes &&
        key.substr(0, 14) != "access-control") {
      result.emplace(key, (*it).second);
    }
    ++it;
  }

  result["content-length"] = StringUtils::itoa(request->contentLength());

  return result;
}

////////////////////////////////////////////////////////////////////////////////
/// @brief check if a list of attributes have the same values in two vpack
/// documents
////////////////////////////////////////////////////////////////////////////////

bool shardKeysChanged(LogicalCollection const& collection, VPackSlice const& oldValue,
                      VPackSlice const& newValue, bool isPatch) {
  if (!oldValue.isObject() || !newValue.isObject()) {
    // expecting two objects. everything else is an error
    return true;
  }
#ifdef DEBUG_SYNC_REPLICATION
  if (collection.vocbase().name() == "sync-replication-test") {
    return false;
  }
#endif

  std::vector<std::string> const& shardKeys = collection.shardKeys();

  for (size_t i = 0; i < shardKeys.size(); ++i) {
    if (shardKeys[i] == StaticStrings::KeyString) {
      continue;
    }

    VPackSlice n = newValue.get(shardKeys[i]);

    if (n.isNone() && isPatch) {
      // attribute not set in patch document. this means no update
      continue;
    }

    VPackSlice o = oldValue.get(shardKeys[i]);

    if (o.isNone()) {
      // if attribute is undefined, use "null" instead
      o = arangodb::velocypack::Slice::nullSlice();
    }

    if (n.isNone()) {
      // if attribute is undefined, use "null" instead
      n = arangodb::velocypack::Slice::nullSlice();
    }

    if (!Helper::equal(n, o, false)) {
      return true;
    }
  }

  return false;
}

bool smartJoinAttributeChanged(LogicalCollection const& collection, VPackSlice const& oldValue,
                               VPackSlice const& newValue, bool isPatch) {
  if (!collection.hasSmartJoinAttribute()) {
    return false;
  }
  if (!oldValue.isObject() || !newValue.isObject()) {
    // expecting two objects. everything else is an error
    return true;
  }

  std::string const& s = collection.smartJoinAttribute();

  VPackSlice n = newValue.get(s);
  if (!n.isString()) {
    if (isPatch && n.isNone()) {
      // attribute not set in patch document. this means no update
      return false;
    }

    // no string value... invalid!
    return true;
  }

  VPackSlice o = oldValue.get(s);
  TRI_ASSERT(o.isString());

  return !Helper::equal(n, o, false);
}

////////////////////////////////////////////////////////////////////////////////
/// @brief returns revision for a sharded collection
////////////////////////////////////////////////////////////////////////////////

futures::Future<OperationResult> revisionOnCoordinator(ClusterFeature& feature,
                                                       std::string const& dbname,
                                                       std::string const& collname) {
  // Set a few variables needed for our work:
  ClusterInfo& ci = feature.clusterInfo();

  // First determine the collection ID from the name:
  std::shared_ptr<LogicalCollection> collinfo;
  collinfo = ci.getCollectionNT(dbname, collname);
  if (collinfo == nullptr) {
    return futures::makeFuture(OperationResult(TRI_ERROR_ARANGO_DATA_SOURCE_NOT_FOUND));
  }

  // If we get here, the sharding attributes are not only _key, therefore
  // we have to contact everybody:
  std::shared_ptr<ShardMap> shards = collinfo->shardIds();
  std::vector<Future<network::Response>> futures;
  futures.reserve(shards->size());

  auto* pool = feature.server().getFeature<NetworkFeature>().pool();
  for (auto const& p : *shards) {
    // handler expects valid velocypack body (empty object minimum)
    network::Headers headers;
    auto future =
        network::sendRequest(pool, "shard:" + p.first, fuerte::RestVerb::Get,
                             "/_db/" + StringUtils::urlEncode(dbname) +
                                 "/_api/collection/" +
                                 StringUtils::urlEncode(p.first) + "/revision",
                             VPackBuffer<uint8_t>(), network::Timeout(300.0), headers);
    futures.emplace_back(std::move(future));
  }

  auto cb = [](std::vector<Try<network::Response>>&& results) -> OperationResult {
    return handleResponsesFromAllShards(
        results, [](Result& result, VPackBuilder& builder, ShardID&, VPackSlice answer) -> void {
          if (answer.isObject()) {
            VPackSlice r = answer.get("revision");
            if (r.isString()) {
              VPackValueLength len;
              char const* p = r.getString(len);
              TRI_voc_rid_t cmp = TRI_StringToRid(p, len, false);

              TRI_voc_rid_t rid = builder.slice().isNumber()
                                      ? builder.slice().getNumber<TRI_voc_rid_t>()
                                      : 0;
              if (cmp != UINT64_MAX && cmp > rid) {
                // get the maximum value
                builder.clear();
                builder.add(VPackValue(cmp));
              }
            }
          } else {
            // didn't get the expected response
            result.reset(TRI_ERROR_INTERNAL);
          }
        });
  };
  return futures::collectAll(std::move(futures)).thenValue(std::move(cb));
}

futures::Future<Result> warmupOnCoordinator(ClusterFeature& feature,
                                            std::string const& dbname,
                                            std::string const& cid) {
  // Set a few variables needed for our work:
  ClusterInfo& ci = feature.clusterInfo();

  // First determine the collection ID from the name:
  std::shared_ptr<LogicalCollection> collinfo;
  collinfo = ci.getCollectionNT(dbname, cid);
  if (collinfo == nullptr) {
    return futures::makeFuture(Result(TRI_ERROR_ARANGO_DATA_SOURCE_NOT_FOUND));
  }

  // If we get here, the sharding attributes are not only _key, therefore
  // we have to contact everybody:
  std::shared_ptr<ShardMap> shards = collinfo->shardIds();

  std::vector<Future<network::Response>> futures;
  futures.reserve(shards->size());

  auto* pool = feature.server().getFeature<NetworkFeature>().pool();
  for (auto const& p : *shards) {
    // handler expects valid velocypack body (empty object minimum)
    VPackBuffer<uint8_t> buffer;
    buffer.append(VPackSlice::emptyObjectSlice().begin(), 1);

    network::Headers headers;
    auto future =
        network::sendRequest(pool, "shard:" + p.first, fuerte::RestVerb::Get,
                             "/_db/" + StringUtils::urlEncode(dbname) +
                                 "/_api/collection/" + StringUtils::urlEncode(p.first) +
                                 "/loadIndexesIntoMemory",
                             std::move(buffer), network::Timeout(300.0), headers);
    futures.emplace_back(std::move(future));
  }

  auto cb = [](std::vector<Try<network::Response>>&& results) -> OperationResult {
    return handleResponsesFromAllShards(results,
                                        [](Result&, VPackBuilder&, ShardID&, VPackSlice) -> void {
                                          // we don't care about response bodies, just that the requests succeeded
                                        });
  };
  return futures::collectAll(std::move(futures))
      .thenValue(std::move(cb))
      .thenValue([](OperationResult&& opRes) -> Result { return opRes.result; });
}

////////////////////////////////////////////////////////////////////////////////
/// @brief returns figures for a sharded collection
////////////////////////////////////////////////////////////////////////////////

futures::Future<OperationResult> figuresOnCoordinator(ClusterFeature& feature,
                                                      std::string const& dbname,
                                                      std::string const& collname) {
  // Set a few variables needed for our work:
  ClusterInfo& ci = feature.clusterInfo();

  // First determine the collection ID from the name:
  std::shared_ptr<LogicalCollection> collinfo;
  collinfo = ci.getCollectionNT(dbname, collname);
  if (collinfo == nullptr) {
    return futures::makeFuture(OperationResult(TRI_ERROR_ARANGO_DATA_SOURCE_NOT_FOUND));
  }

  // If we get here, the sharding attributes are not only _key, therefore
  // we have to contact everybody:
  std::shared_ptr<ShardMap> shards = collinfo->shardIds();
  std::vector<Future<network::Response>> futures;
  futures.reserve(shards->size());

  auto* pool = feature.server().getFeature<NetworkFeature>().pool();
  for (auto const& p : *shards) {
    // handler expects valid velocypack body (empty object minimum)
    network::Headers headers;
    auto future =
        network::sendRequest(pool, "shard:" + p.first, fuerte::RestVerb::Get,
                             "/_db/" + StringUtils::urlEncode(dbname) +
                                 "/_api/collection/" +
                                 StringUtils::urlEncode(p.first) + "/figures",
                             VPackBuffer<uint8_t>(), network::Timeout(300.0), headers);
    futures.emplace_back(std::move(future));
  }

  auto cb = [](std::vector<Try<network::Response>>&& results) mutable -> OperationResult {
    auto handler = [](Result& result, VPackBuilder& builder, ShardID&,
                      VPackSlice answer) mutable -> void {
      if (answer.isObject()) {
        VPackSlice figures = answer.get("figures");
        if (figures.isObject()) {
          // add to the total
          recursiveAdd(figures, builder);
        }
      } else {
        // didn't get the expected response
        result.reset(TRI_ERROR_INTERNAL);
      }
    };
    auto pre = [](Result&, VPackBuilder& builder) -> void {
      // initialize to empty object
      builder.openObject();
      builder.close();
    };
    return handleResponsesFromAllShards(results, handler, pre);
  };
  return futures::collectAll(std::move(futures)).thenValue(std::move(cb));
}

////////////////////////////////////////////////////////////////////////////////
/// @brief counts number of documents in a coordinator, by shard
////////////////////////////////////////////////////////////////////////////////

futures::Future<OperationResult> countOnCoordinator(transaction::Methods& trx,
                                                    std::string const& cname) {
  std::vector<std::pair<std::string, uint64_t>> result;

  // Set a few variables needed for our work:
  ClusterFeature& feature = trx.vocbase().server().getFeature<ClusterFeature>();
  ClusterInfo& ci = feature.clusterInfo();

  std::string const& dbname = trx.vocbase().name();
  // First determine the collection ID from the name:
  std::shared_ptr<LogicalCollection> collinfo;
  collinfo = ci.getCollectionNT(dbname, cname);
  if (collinfo == nullptr) {
    return futures::makeFuture(OperationResult(TRI_ERROR_ARANGO_DATA_SOURCE_NOT_FOUND));
  }

  std::shared_ptr<ShardMap> shardIds = collinfo->shardIds();
  const bool isManaged = trx.state()->hasHint(transaction::Hints::Hint::GLOBAL_MANAGED);
  if (isManaged) {
    Result res = ::beginTransactionOnAllLeaders(trx, *shardIds).get();
    if (res.fail()) {
      return futures::makeFuture(OperationResult(res));
    }
  }

  std::vector<Future<network::Response>> futures;
  futures.reserve(shardIds->size());

  auto* pool = trx.vocbase().server().getFeature<NetworkFeature>().pool();
  for (auto const& p : *shardIds) {
    network::Headers headers;
    ClusterTrxMethods::addTransactionHeader(trx, /*leader*/ p.second[0], headers);
    auto future =
        network::sendRequestRetry(pool, "shard:" + p.first, fuerte::RestVerb::Get,
                                  "/_db/" + StringUtils::urlEncode(dbname) +
                                      "/_api/collection/" +
                                      StringUtils::urlEncode(p.first) + "/count",
                                  VPackBuffer<uint8_t>(),
                                  network::Timeout(CL_DEFAULT_TIMEOUT), headers, true);
    futures.emplace_back(std::move(future));
  }

  auto cb = [](std::vector<Try<network::Response>>&& results) mutable -> OperationResult {
    auto handler = [](Result& result, VPackBuilder& builder, ShardID& shardId,
                      VPackSlice answer) mutable -> void {
      if (answer.isObject()) {
        // add to the total
        VPackArrayBuilder array(&builder);
        array->add(VPackValue(shardId));
        array->add(VPackValue(Helper::getNumericValue<uint64_t>(
            answer, "count", 0)));
      } else {
        // didn't get the expected response
        result.reset(TRI_ERROR_INTERNAL);
      }
    };
    auto pre = [](Result&, VPackBuilder& builder) -> void {
      builder.openArray();
    };
    auto post = [](Result& result, VPackBuilder& builder) -> void {
      if (builder.isOpenArray()) {
        builder.close();
      } else {
        result.reset(TRI_ERROR_INTERNAL, "result was corrupted");
        builder.clear();
      }
    };
    return handleResponsesFromAllShards(results, handler, pre, post);
  };
  return futures::collectAll(std::move(futures)).thenValue(std::move(cb));
}

////////////////////////////////////////////////////////////////////////////////
/// @brief gets the selectivity estimates from DBservers
////////////////////////////////////////////////////////////////////////////////

int selectivityEstimatesOnCoordinator(ClusterFeature& feature, std::string const& dbname,
                                      std::string const& collname,
                                      std::unordered_map<std::string, double>& result,
                                      TRI_voc_tick_t tid) {
  // Set a few variables needed for our work:
  ClusterInfo& ci = feature.clusterInfo();

  result.clear();

  // First determine the collection ID from the name:
  std::shared_ptr<LogicalCollection> collinfo;
  collinfo = ci.getCollectionNT(dbname, collname);
  if (collinfo == nullptr) {
    return TRI_ERROR_ARANGO_DATA_SOURCE_NOT_FOUND;
  }
  std::shared_ptr<ShardMap> shards = collinfo->shardIds();

  auto* pool = feature.server().getFeature<NetworkFeature>().pool();

  std::vector<Future<network::Response>> futures;
  futures.reserve(shards->size());

  std::string requestsUrl;
  for (auto const& p : *shards) {
    network::Headers headers;
    if (tid != 0) {
      headers.emplace(StaticStrings::TransactionId, std::to_string(tid));
    }

    requestsUrl = "/_db/" + StringUtils::urlEncode(dbname) +
                  "/_api/index/selectivity?collection=" + StringUtils::urlEncode(p.first);

    futures.emplace_back(
        network::sendRequestRetry(pool, "shard:" + p.first, fuerte::RestVerb::Get,
                                  requestsUrl, VPackBufferUInt8(),
                                  network::Timeout(CL_DEFAULT_TIMEOUT),
                                  std::move(headers), /*retryNotFound*/ true));
  }

    // format of expected answer:
    // in `indexes` is a map that has keys in the format
    // s<shardid>/<indexid> and index information as value
    // {"code":200
    // ,"error":false
    // ,"indexes":{ "s10004/0"    : 1.0,
    //              "s10004/10005": 0.5
    //            }
    // }

    std::map<std::string, std::vector<double>> indexEstimates;
    for (Future<network::Response>& f : futures) {
      network::Response const& r = f.get();

      if (r.fail()) {
        return network::fuerteToArangoErrorCode(r);
      }

      VPackSlice answer = r.slice();
      if (!answer.isObject()) {
        return TRI_ERROR_INTERNAL;
      }

      // add to the total
      for (auto pair : VPackObjectIterator(answer.get("indexes"), true)) {
        velocypack::StringRef shard_index_id(pair.key);
        auto split_point =
            std::find(shard_index_id.begin(), shard_index_id.end(), '/');
        std::string index(split_point + 1, shard_index_id.end());
        double estimate = Helper::getNumericValue(pair.value, 0.0);
        indexEstimates[index].push_back(estimate);
      }
    }

    auto aggregate_indexes = [](std::vector<double> const& vec) -> double {
      TRI_ASSERT(!vec.empty());
      double rv = std::accumulate(vec.begin(), vec.end(), 0.0);
      rv /= static_cast<double>(vec.size());
      return rv;
    };

    for (auto const& p : indexEstimates) {
      result[p.first] = aggregate_indexes(p.second);
    }

    return TRI_ERROR_NO_ERROR;
}

////////////////////////////////////////////////////////////////////////////////
/// @brief creates one or many documents in a coordinator
///
/// In case of many documents (slice is a VPackArray) it will send to each
/// shard all the relevant documents for this shard only.
/// If one of them fails, this error is reported.
/// There is NO guarantee for the stored documents of all other shards, they may
/// be stored or not. All answers of these shards are dropped.
/// If we return with NO_ERROR it is guaranteed that all shards reported success
/// for their documents.
////////////////////////////////////////////////////////////////////////////////

Future<OperationResult> createDocumentOnCoordinator(transaction::Methods const& trx,
                                                    LogicalCollection& coll,
                                                    VPackSlice const slice,
                                                    arangodb::OperationOptions const& options) {
  const std::string collid = std::to_string(coll.id());

  // create vars used in this function
  bool const useMultiple = slice.isArray();  // insert more than one document
  CreateOperationCtx opCtx;
  opCtx.options = options;

  // create shard map
  if (useMultiple) {
    for (VPackSlice value : VPackArrayIterator(slice)) {
      int res = distributeBabyOnShards(opCtx, coll, value, options.isRestore);
      if (res != TRI_ERROR_NO_ERROR) {
        return makeFuture(OperationResult(res));;
      }
    }
  } else {
    int res = distributeBabyOnShards(opCtx, coll, slice, options.isRestore);
    if (res != TRI_ERROR_NO_ERROR) {
      return makeFuture(OperationResult(res));;
    }
  }

  Future<Result> f = makeFuture(Result());
  const bool isManaged = trx.state()->hasHint(transaction::Hints::Hint::GLOBAL_MANAGED);
  if (isManaged && opCtx.shardMap.size() > 1) {  // lazily begin transactions on leaders
    f = beginTransactionOnSomeLeaders(*trx.state(), coll, opCtx.shardMap);
  }

  return std::move(f).thenValue([=, &trx, &coll, opCtx(std::move(opCtx))](Result r) -> Future<OperationResult> {
    std::string const& dbname = trx.vocbase().name();
    std::string const baseUrl =
    "/_db/" + StringUtils::urlEncode(dbname) + "/_api/document/";

    std::string const optsUrlPart =
    std::string("?waitForSync=") + (options.waitForSync ? "true" : "false") +
    "&returnNew=" + (options.returnNew ? "true" : "false") +
    "&returnOld=" + (options.returnOld ? "true" : "false") +
    "&isRestore=" + (options.isRestore ? "true" : "false") + "&" +
    StaticStrings::OverWrite + "=" + (options.overwrite ? "true" : "false");

    // Now prepare the requests:
    auto* pool = trx.vocbase().server().getFeature<NetworkFeature>().pool();
    std::vector<Future<network::Response>> futures;
    futures.reserve(opCtx.shardMap.size());
    for (auto const& it : opCtx.shardMap) {
      VPackBuffer<uint8_t> reqBuffer;
      VPackBuilder reqBuilder(reqBuffer);

      if (!useMultiple) {
        TRI_ASSERT(it.second.size() == 1);
        auto idx = it.second.front();
        if (idx.second.empty()) {
          reqBuilder.add(slice);
        } else {
          reqBuilder.openObject();
          reqBuilder.add(StaticStrings::KeyString, VPackValue(idx.second));
          TRI_SanitizeObject(slice, reqBuilder);
          reqBuilder.close();
        }
      } else {
        reqBuilder.openArray(/*unindexed*/ true);
        for (auto const& idx : it.second) {
          if (idx.second.empty()) {
            reqBuilder.add(idx.first);
          } else {
            reqBuilder.openObject();
            reqBuilder.add(StaticStrings::KeyString, VPackValue(idx.second));
            TRI_SanitizeObject(idx.first, reqBuilder);
            reqBuilder.close();
          }
        }
        reqBuilder.close();
      }

      std::shared_ptr<ShardMap> shardIds = coll.shardIds();
      network::Headers headers;
      addTransactionHeaderForShard(trx, *shardIds, /*shard*/ it.first, headers);
      auto future =
          network::sendRequestRetry(pool, "shard:" + it.first, fuerte::RestVerb::Post,
                                    baseUrl + StringUtils::urlEncode(it.first) + optsUrlPart,
                                    std::move(reqBuffer),
                                    network::Timeout(CL_DEFAULT_LONG_TIMEOUT),
                                    headers, /*retryNotFound*/ true);
      futures.emplace_back(std::move(future));
    }

    // Now compute the result
    if (!useMultiple) {  // single-shard fast track
      TRI_ASSERT(futures.size() == 1);

      auto cb = [options](network::Response&& res) -> OperationResult {
        if (res.error != fuerte::Error::NoError) {
          return OperationResult(network::fuerteToArangoErrorCode(res));
        }

        return network::clusterResultInsert(res.response->statusCode(),
                                            res.response->stealPayload(), options, {});
      };
      return std::move(futures[0]).thenValue(cb);
    }

    return futures::collectAll(std::move(futures))
        .thenValue([opCtx(std::move(opCtx))](std::vector<Try<network::Response>> results) -> OperationResult {
          return handleCRUDShardResponsesFast(network::clusterResultInsert, opCtx, results);
        });
  });
}

////////////////////////////////////////////////////////////////////////////////
/// @brief remove a document in a coordinator
////////////////////////////////////////////////////////////////////////////////

Future<OperationResult> removeDocumentOnCoordinator(arangodb::transaction::Methods& trx,
                                                    LogicalCollection& coll, VPackSlice const slice,
                                                    arangodb::OperationOptions const& options) {
  // Set a few variables needed for our work:

  std::string const& dbname = trx.vocbase().name();
  // First determine the collection ID from the name:
  std::shared_ptr<ShardMap> shardIds = coll.shardIds();

  CrudOperationCtx opCtx;
  opCtx.options = options;
  const bool useMultiple = slice.isArray();

  bool canUseFastPath = true;
  if (useMultiple) {
    for (VPackSlice value : VPackArrayIterator(slice)) {
      int res = distributeBabyOnShards(opCtx, coll, value);
      if (res != TRI_ERROR_NO_ERROR) {
        canUseFastPath = false;
        break;
      }
    }
  } else {
    int res = distributeBabyOnShards(opCtx, coll, slice);
    if (res != TRI_ERROR_NO_ERROR) {
      canUseFastPath = false;
    }
  }
  // We sorted the shards correctly.

  std::string const baseUrl =
      "/_db/" + StringUtils::urlEncode(dbname) + "/_api/document/";

  std::string const optsUrlPart =
      std::string("?waitForSync=") + (options.waitForSync ? "true" : "false") +
      "&returnOld=" + (options.returnOld ? "true" : "false") +
      "&ignoreRevs=" + (options.ignoreRevs ? "true" : "false");

  const bool isManaged = trx.state()->hasHint(transaction::Hints::Hint::GLOBAL_MANAGED);

  if (canUseFastPath) {
    // All shard keys are known in all documents.
    // Contact all shards directly with the correct information.

    // lazily begin transactions on leaders
    Future<Result> f = makeFuture(Result());
    if (isManaged && opCtx.shardMap.size() > 1) {
      f = beginTransactionOnSomeLeaders(*trx.state(), coll, opCtx.shardMap);
    }

    return std::move(f).thenValue([=, &trx, opCtx(std::move(opCtx))](Result r) -> Future<OperationResult> {
      if (r.fail()) {
        return OperationResult(r);
      }

      // Now prepare the requests:
      auto* pool = trx.vocbase().server().getFeature<NetworkFeature>().pool();
      std::vector<Future<network::Response>> futures;
      futures.reserve(opCtx.shardMap.size());

      for (auto const& it : opCtx.shardMap) {
        VPackBuffer<uint8_t> buffer;
        if (!useMultiple) {
          TRI_ASSERT(it.second.size() == 1);
          buffer.append(slice.begin(), slice.byteSize());
        } else {
          VPackBuilder reqBuilder(buffer);
          reqBuilder.openArray(/*unindexed*/true);
          for (VPackSlice value : it.second) {
            reqBuilder.add(value);
          }
          reqBuilder.close();
        }

        network::Headers headers;
        addTransactionHeaderForShard(trx, *shardIds, /*shard*/ it.first, headers);
        futures.emplace_back(network::sendRequestRetry(
            pool, "shard:" + it.first, fuerte::RestVerb::Delete,
            baseUrl + StringUtils::urlEncode(it.first) + optsUrlPart,
            std::move(buffer), network::Timeout(CL_DEFAULT_LONG_TIMEOUT),
            std::move(headers), /*retryNotFound*/ true));
      }

      // Now listen to the results:
      if (!useMultiple) {
        TRI_ASSERT(futures.size() == 1);
        auto cb = [options](network::Response&& res) -> OperationResult {
          if (res.error != fuerte::Error::NoError) {
            return OperationResult(network::fuerteToArangoErrorCode(res));
          }
          return network::clusterResultDelete(res.response->statusCode(),
                                              res.response->stealPayload(), options, {});
        };
        return std::move(futures[0]).thenValue(cb);
      }

      return futures::collectAll(std::move(futures))
          .thenValue([opCtx(std::move(opCtx))](std::vector<Try<network::Response>>&& results) -> OperationResult {
            return handleCRUDShardResponsesFast(network::clusterResultDelete, opCtx, results);
          });
    });

  }

  // Not all shard keys are known in all documents.
  // We contact all shards with the complete body and ignore NOT_FOUND

  // lazily begin transactions on leaders
  Future<Result> f = makeFuture(Result());
  if (isManaged && shardIds->size() > 1) {
    f = ::beginTransactionOnAllLeaders(trx, *shardIds);
  }

  return std::move(f).thenValue([=, &trx](Result r) -> Future<OperationResult> {
    if (r.fail()) {
      return OperationResult(r);
    }

    // We simply send the body to all shards and await their results.
    // As soon as we have the results we merge them in the following way:
    // For 1 .. slice.length()
    //    for res : allResults
    //      if res != NOT_FOUND => insert this result. skip other results
    //    end
    //    if (!skipped) => insert NOT_FOUND

    auto* pool = trx.vocbase().server().getFeature<NetworkFeature>().pool();
    std::vector<Future<network::Response>> futures;
    futures.reserve(shardIds->size());

    const size_t expectedLen = useMultiple ? slice.length() : 0;
    VPackBuffer<uint8_t> buffer;
    buffer.append(slice.begin(), slice.byteSize());

    for (auto const& shardServers : *shardIds) {
      ShardID const& shard = shardServers.first;
      network::Headers headers;
      addTransactionHeaderForShard(trx, *shardIds, shard, headers);
      futures.emplace_back(
          network::sendRequestRetry(pool, "shard:" + shard, fuerte::RestVerb::Delete,
                                    baseUrl + StringUtils::urlEncode(shard) + optsUrlPart,
                                    /*cannot move*/ buffer,
                                    network::Timeout(CL_DEFAULT_LONG_TIMEOUT),
                                    std::move(headers), /*retryNotFound*/ true));
    }

    return futures::collectAll(std::move(futures))
    .thenValue([=](std::vector<Try<network::Response>>&& responses) -> OperationResult {
      return ::handleCRUDShardResponsesSlow(network::clusterResultDelete, expectedLen,
                                            std::move(options), responses);
    });
  });
}

////////////////////////////////////////////////////////////////////////////////
/// @brief truncate a cluster collection on a coordinator
////////////////////////////////////////////////////////////////////////////////

futures::Future<OperationResult> truncateCollectionOnCoordinator(transaction::Methods& trx,
                                                                 std::string const& collname) {
  Result res;
  // Set a few variables needed for our work:
  ClusterInfo& ci = trx.vocbase().server().getFeature<ClusterFeature>().clusterInfo();

  std::string const& dbname = trx.vocbase().name();
  // First determine the collection ID from the name:
  std::shared_ptr<LogicalCollection> collinfo;
  collinfo = ci.getCollectionNT(dbname, collname);
  if (collinfo == nullptr) {
    return futures::makeFuture(
        OperationResult(res.reset(TRI_ERROR_ARANGO_DATA_SOURCE_NOT_FOUND)));
  }

  // Some stuff to prepare cluster-intern requests:
  // We have to contact everybody:
  std::shared_ptr<ShardMap> shardIds = collinfo->shardIds();

  // lazily begin transactions on all leader shards
  if (trx.state()->hasHint(transaction::Hints::Hint::GLOBAL_MANAGED)) {
    res = ::beginTransactionOnAllLeaders(trx, *shardIds).get();
    if (res.fail()) {
      return futures::makeFuture(OperationResult(res));
    }
  }

  std::vector<Future<network::Response>> futures;
  futures.reserve(shardIds->size());

  auto* pool = trx.vocbase().server().getFeature<NetworkFeature>().pool();
  for (auto const& p : *shardIds) {
    // handler expects valid velocypack body (empty object minimum)
    VPackBuffer<uint8_t> buffer;
    VPackBuilder builder(buffer);
    builder.openObject();
    builder.close();

    network::Headers headers;
    addTransactionHeaderForShard(trx, *shardIds, /*shard*/ p.first, headers);
    auto future =
        network::sendRequestRetry(pool, "shard:" + p.first, fuerte::RestVerb::Put,
                                  "/_db/" + StringUtils::urlEncode(dbname) +
                                      "/_api/collection/" + p.first +
                                      "/truncate",
                                  std::move(buffer), network::Timeout(600.0),
                                  headers, /*retryNotFound*/ true);
    futures.emplace_back(std::move(future));
  }

  auto cb = [](std::vector<Try<network::Response>>&& results) -> OperationResult {
    return handleResponsesFromAllShards(
        results, [](Result& result, VPackBuilder&, ShardID&, VPackSlice answer) -> void {
          if (Helper::readBooleanValue(answer, StaticStrings::Error, false)) {
            result = network::resultFromBody(answer, TRI_ERROR_NO_ERROR);
          }
        });
  };
  return futures::collectAll(std::move(futures)).thenValue(std::move(cb));
}

////////////////////////////////////////////////////////////////////////////////
/// @brief get a document in a coordinator
////////////////////////////////////////////////////////////////////////////////

Future<OperationResult> getDocumentOnCoordinator(transaction::Methods& trx,
                                                 LogicalCollection& coll, VPackSlice slice,
                                                 OperationOptions const& options) {
  // Set a few variables needed for our work:

  std::string const& dbname = trx.vocbase().name();
  const std::string collid = std::to_string(coll.id());
  std::shared_ptr<ShardMap> shardIds = coll.shardIds();

  // If _key is the one and only sharding attribute, we can do this quickly,
  // because we can easily determine which shard is responsible for the
  // document. Otherwise we have to contact all shards and ask them to
  // delete the document. All but one will not know it.
  // Now find the responsible shard(s)

  CrudOperationCtx opCtx;
  opCtx.options = options;
  const bool useMultiple = slice.isArray();

  bool canUseFastPath = true;
  if (useMultiple) {
    for (VPackSlice value : VPackArrayIterator(slice)) {
      int res = distributeBabyOnShards(opCtx, coll, value);
      if (res != TRI_ERROR_NO_ERROR) {
        canUseFastPath = false;
        break;
      }
    }
  } else {
    int res = distributeBabyOnShards(opCtx, coll, slice);
    if (res != TRI_ERROR_NO_ERROR) {
      canUseFastPath = false;
    }
  }

  // lazily begin transactions on leaders
  const bool isManaged = trx.state()->hasHint(transaction::Hints::Hint::GLOBAL_MANAGED);

  // Some stuff to prepare cluster-internal requests:

  std::string baseUrl =
      "/_db/" + StringUtils::urlEncode(dbname) + "/_api/document/";
  std::string optsUrlPart =
      std::string("?ignoreRevs=") + (options.ignoreRevs ? "true" : "false");

  fuerte::RestVerb restVerb;
  if (!useMultiple) {
    restVerb = options.silent ? fuerte::RestVerb::Head : fuerte::RestVerb::Get;
  } else {
    restVerb = fuerte::RestVerb::Put;
    if (options.silent) {
      optsUrlPart += std::string("&silent=true");
    }
    optsUrlPart += std::string("&onlyget=true");
  }

  if (canUseFastPath) {
    // All shard keys are known in all documents.
    // Contact all shards directly with the correct information.

    Future<Result> f = makeFuture(Result());
    if (isManaged && opCtx.shardMap.size() > 1) {  // lazily begin the transaction
      f = beginTransactionOnSomeLeaders(*trx.state(), coll, opCtx.shardMap);
    }

    return std::move(f).thenValue([=, &trx, opCtx(std::move(opCtx))](Result r) -> Future<OperationResult> {
      if (r.fail()) {
        return OperationResult(std::move(r));
      }

      // Now prepare the requests:
      auto* pool = trx.vocbase().server().getFeature<NetworkFeature>().pool();
      std::vector<Future<network::Response>> futures;
      futures.reserve(opCtx.shardMap.size());

      for (auto const& it : opCtx.shardMap) {
        network::Headers headers;
        addTransactionHeaderForShard(trx, *shardIds, /*shard*/ it.first, headers);
        std::string url;
        VPackBuffer<uint8_t> buffer;

        if (!useMultiple) {
          TRI_ASSERT(it.second.size() == 1);

          if (!options.ignoreRevs && slice.hasKey(StaticStrings::RevString)) {
            headers.emplace("if-match", slice.get(StaticStrings::RevString).copyString());
          }
          VPackSlice keySlice = slice;
          if (slice.isObject()) {
            keySlice = slice.get(StaticStrings::KeyString);
          }
          VPackStringRef ref = keySlice.stringRef();
          // We send to single endpoint
          url.append(baseUrl).append(StringUtils::urlEncode(it.first)).push_back('/');
          url.append(StringUtils::urlEncode(ref.data(), ref.length())).append(optsUrlPart);
        } else {
          // We send to Babies endpoint
          url.append(baseUrl).append(StringUtils::urlEncode(it.first)).append(optsUrlPart);

          VPackBuilder builder(buffer);
          builder.openArray(/*unindexed*/true);
          for (auto const& value : it.second) {
            builder.add(value);
          }
          builder.close();
        }
        futures.emplace_back(
            network::sendRequestRetry(pool, "shard:" + it.first, restVerb,
                                      std::move(url), std::move(buffer),
                                      network::Timeout(CL_DEFAULT_TIMEOUT),
                                      std::move(headers), /*retryNotFound*/ true));
      }

      // Now compute the result
      if (!useMultiple) {  // single-shard fast track
        TRI_ASSERT(futures.size() == 1);
        return std::move(futures[0]).thenValue([options](network::Response res) -> OperationResult {
          if (res.error != fuerte::Error::NoError) {
            return OperationResult(network::fuerteToArangoErrorCode(res));
          }
          return network::clusterResultDocument(res.response->statusCode(),
                                                res.response->stealPayload(), options, {});
        });
      }

      return futures::collectAll(std::move(futures))
          .thenValue([opCtx(std::move(opCtx))](std::vector<Try<network::Response>> results) {
            return handleCRUDShardResponsesFast(network::clusterResultDocument, opCtx, results);
          });
    });

  }

  // Not all shard keys are known in all documents.
  // We contact all shards with the complete body and ignore NOT_FOUND

  if (isManaged) {  // lazily begin the transaction
    Result res = ::beginTransactionOnAllLeaders(trx, *shardIds).get();
    if (res.fail()) {
      return makeFuture(OperationResult(res));
    }
  }

  // Now prepare the requests:
  std::vector<Future<network::Response>> futures;
  futures.reserve(shardIds->size());

  auto* pool = trx.vocbase().server().getFeature<NetworkFeature>().pool();
  const size_t expectedLen = useMultiple ? slice.length() : 0;
  if (!useMultiple) {
    VPackStringRef const key(slice.isObject() ? slice.get(StaticStrings::KeyString) : slice);

    const bool addMatch = !options.ignoreRevs && slice.hasKey(StaticStrings::RevString);
    for (auto const& shardServers : *shardIds) {
      ShardID const& shard = shardServers.first;

      network::Headers headers;
      addTransactionHeaderForShard(trx, *shardIds, shard, headers);
      if (addMatch) {
        headers.emplace("if-match", slice.get(StaticStrings::RevString).copyString());
      }

      futures.emplace_back(network::sendRequestRetry(
          pool, "shard:" + shard, restVerb,
          baseUrl + StringUtils::urlEncode(shard) + "/" +
              StringUtils::urlEncode(key.data(), key.size()) + optsUrlPart,
          VPackBuffer<uint8_t>(), network::Timeout(CL_DEFAULT_TIMEOUT), headers,
          /*retryNotFound*/ true));
    }
  } else {
    VPackBuffer<uint8_t> buffer;
    buffer.append(slice.begin(), slice.byteSize());
    for (auto const& shardServers : *shardIds) {
      ShardID const& shard = shardServers.first;
      network::Headers headers;
      addTransactionHeaderForShard(trx, *shardIds, shard, headers);
      futures.emplace_back(
          network::sendRequestRetry(pool, "shard:" + shard, restVerb,
                                    baseUrl + StringUtils::urlEncode(shard) + optsUrlPart,
                                    /*cannot move*/ buffer, network::Timeout(CL_DEFAULT_TIMEOUT),
                                    headers, /*retryNotFound*/ true));
    }
  }

  return futures::collectAll(std::move(futures))
      .thenValue([=](std::vector<Try<network::Response>>&& responses) -> OperationResult {
        return ::handleCRUDShardResponsesSlow(network::clusterResultDocument, expectedLen,
                                              std::move(options), responses);
      });
}

/// @brief fetch edges from TraverserEngines
///        Contacts all TraverserEngines placed
///        on the DBServers for the given list
///        of vertex _id's.
///        All non-empty and non-cached results
///        of DBServers will be inserted in the
///        datalake. Slices used in the result
///        point to content inside of this lake
///        only and do not run out of scope unless
///        the lake is cleared.

int fetchEdgesFromEngines(transaction::Methods& trx,
                          std::unordered_map<ServerID, traverser::TraverserEngineID> const* engines,
                          VPackSlice const vertexId, size_t depth,
                          std::unordered_map<arangodb::velocypack::StringRef, VPackSlice>& cache,
                          std::vector<VPackSlice>& result,
                          std::vector<std::shared_ptr<VPackBufferUInt8>>& datalake,
                          size_t& filtered, size_t& read) {
  // TODO map id => ServerID if possible
  // And go fast-path

  // This function works for one specific vertex
  // or for a list of vertices.
  TRI_ASSERT(vertexId.isString() || vertexId.isArray());
  transaction::BuilderLeaser leased(&trx);
  leased->openObject();
  leased->add("depth", VPackValue(depth));
  leased->add("keys", vertexId);
  leased->close();

  std::string const url = "/_db/" + StringUtils::urlEncode(trx.vocbase().name()) +
                          "/_internal/traverser/edge/";

  auto* pool = trx.vocbase().server().getFeature<NetworkFeature>().pool();

  std::vector<Future<network::Response>> futures;
  futures.reserve(engines->size());

  for (auto const& engine : *engines) {
    futures.emplace_back(
        network::sendRequestRetry(pool, "server:" + engine.first, fuerte::RestVerb::Put,
                                  url + StringUtils::itoa(engine.second),
                                  *leased->buffer(), network::Timeout(CL_DEFAULT_TIMEOUT)));
  }

  for (Future<network::Response>& f : futures) {
    network::Response const& r = f.get();

    if (r.fail()) {
      return network::fuerteToArangoErrorCode(r);
    }

    auto payload = r.response->stealPayload();
    VPackSlice resSlice(payload->data());
    if (!resSlice.isObject()) {
      // Response has invalid format
      return TRI_ERROR_HTTP_CORRUPTED_JSON;
    }
    filtered += Helper::getNumericValue<size_t>(resSlice, "filtered", 0);
    read += Helper::getNumericValue<size_t>(resSlice, "readIndex", 0);
    
    VPackSlice edges = resSlice.get("edges");
    bool allCached = true;

    for (VPackSlice e : VPackArrayIterator(edges)) {
      VPackSlice id = e.get(StaticStrings::IdString);
      if (!id.isString()) {
        // invalid id type
        LOG_TOPIC("a23b5", ERR, Logger::GRAPHS)
            << "got invalid edge id type: " << id.typeName();
        continue;
      }
      arangodb::velocypack::StringRef idRef(id);
      auto resE = cache.emplace(idRef, e);
      if (resE.second) {
        // This edge is not yet cached.
        allCached = false;
        result.emplace_back(e);
      } else {
        result.emplace_back(resE.first->second);
      }
    }
    if (!allCached) {
      datalake.emplace_back(std::move(payload));
    }
  }
  return TRI_ERROR_NO_ERROR;
}

/// @brief fetch edges from TraverserEngines
///        Contacts all TraverserEngines placed
///        on the DBServers for the given list
///        of vertex _id's.
///        All non-empty and non-cached results
///        of DBServers will be inserted in the
///        datalake. Slices used in the result
///        point to content inside of this lake
///        only and do not run out of scope unless
///        the lake is cleared.

int fetchEdgesFromEngines(
    transaction::Methods& trx,
    std::unordered_map<ServerID, traverser::TraverserEngineID> const* engines,
    VPackSlice const vertexId, bool backward,
    std::unordered_map<arangodb::velocypack::StringRef, VPackSlice>& cache,
    std::vector<VPackSlice>& result,
    std::vector<std::shared_ptr<VPackBufferUInt8>>& datalake, size_t& read) {
  // TODO map id => ServerID if possible
  // And go fast-path

  // This function works for one specific vertex
  // or for a list of vertices.
  TRI_ASSERT(vertexId.isString() || vertexId.isArray());
  transaction::BuilderLeaser leased(&trx);
  leased->openObject();
  leased->add("backward", VPackValue(backward));
  leased->add("keys", vertexId);
  leased->close();

  std::string const url = "/_db/" + StringUtils::urlEncode(trx.vocbase().name()) +
                          "/_internal/traverser/edge/";

  auto* pool = trx.vocbase().server().getFeature<NetworkFeature>().pool();

  std::vector<Future<network::Response>> futures;
  futures.reserve(engines->size());

  for (auto const& engine : *engines) {
    futures.emplace_back(
        network::sendRequestRetry(pool, "server:" + engine.first, fuerte::RestVerb::Put,
                                  url + StringUtils::itoa(engine.second),
                                  *leased->buffer(), network::Timeout(CL_DEFAULT_TIMEOUT)));
  }

  for (Future<network::Response>& f : futures) {
    network::Response const& r = f.get();

    if (r.fail()) {
      return network::fuerteToArangoErrorCode(r);
    }

    auto payload = r.response->stealPayload();
    VPackSlice resSlice(payload->data());
    if (!resSlice.isObject()) {
      // Response has invalid format
      return TRI_ERROR_HTTP_CORRUPTED_JSON;
    }
    read += Helper::getNumericValue<size_t>(resSlice, "readIndex", 0);

    bool allCached = true;
    VPackSlice edges = resSlice.get("edges");
    for (VPackSlice e : VPackArrayIterator(edges)) {
      VPackSlice id = e.get(StaticStrings::IdString);
      if (!id.isString()) {
        // invalid id type
        LOG_TOPIC("da49d", ERR, Logger::GRAPHS)
            << "got invalid edge id type: " << id.typeName();
        continue;
      }
      arangodb::velocypack::StringRef idRef(id);
      auto resE = cache.emplace(idRef, e);
      if (resE.second) {
        // This edge is not yet cached.
        allCached = false;
        result.emplace_back(e);
      } else {
        result.emplace_back(resE.first->second);
      }
    }
    if (!allCached) {
      datalake.emplace_back(std::move(payload));
    }
  }
  return TRI_ERROR_NO_ERROR;
}

/// @brief fetch vertices from TraverserEngines
///        Contacts all TraverserEngines placed
///        on the DBServers for the given list
///        of vertex _id's.
///        If any server responds with a document
///        it will be inserted into the result.
///        If no server responds with a document
///        a 'null' will be inserted into the result.

void fetchVerticesFromEngines(
    transaction::Methods& trx,
    std::unordered_map<ServerID, traverser::TraverserEngineID> const* engines,
    std::unordered_set<arangodb::velocypack::StringRef>& vertexIds,
    std::unordered_map<arangodb::velocypack::StringRef, VPackSlice>& result,
    std::vector<std::shared_ptr<VPackBufferUInt8>>& datalake,
    bool forShortestPath) {
  // TODO map id => ServerID if possible
  // And go fast-path

  // slow path, sharding not deducable from _id
  transaction::BuilderLeaser leased(&trx);
  leased->openObject();
  leased->add(VPackValue("keys"));
  leased->openArray();
  for (auto const& v : vertexIds) {
    leased->add(VPackValuePair(v.data(), v.length(), VPackValueType::String));
  }
  leased->close();  // 'keys' Array
  leased->close();  // base object

  std::string const url = "/_db/" + StringUtils::urlEncode(trx.vocbase().name()) +
                          "/_internal/traverser/vertex/";

  auto* pool = trx.vocbase().server().getFeature<NetworkFeature>().pool();

  std::vector<Future<network::Response>> futures;
  futures.reserve(engines->size());

  for (auto const& engine : *engines) {
    futures.emplace_back(
        network::sendRequestRetry(pool, "server:" + engine.first, fuerte::RestVerb::Put,
                                  url + StringUtils::itoa(engine.second),
                                  *(leased->buffer()), network::Timeout(CL_DEFAULT_TIMEOUT)));
  }

  for (Future<network::Response>& f : futures) {
    network::Response const& r = f.get();

    if (r.fail()) {
      THROW_ARANGO_EXCEPTION(network::fuerteToArangoErrorCode(r));
    }

    auto payload = r.response->stealPayload();
    VPackSlice resSlice(payload->data());
    if (!resSlice.isObject()) {
      // Response has invalid format
      THROW_ARANGO_EXCEPTION(TRI_ERROR_HTTP_CORRUPTED_JSON);
    }
    if (r.response->statusCode() != fuerte::StatusOK) {
      // We have an error case here. Throw it.
      THROW_ARANGO_EXCEPTION(network::resultFromBody(resSlice, TRI_ERROR_INTERNAL));
    }
    
    bool cached = false;
<<<<<<< HEAD
    for (auto const& pair : VPackObjectIterator(resSlice, true)) {
=======
    for (auto pair : VPackObjectIterator(resSlice)) {
>>>>>>> e1961ebb
      arangodb::velocypack::StringRef key(pair.key);
      if (vertexIds.erase(key) == 0) {
        // We either found the same vertex twice,
        // or found a vertex we did not request.
        // Anyways something somewhere went seriously wrong
        THROW_ARANGO_EXCEPTION(TRI_ERROR_CLUSTER_GOT_CONTRADICTING_ANSWERS);
      }
      TRI_ASSERT(result.find(key) == result.end());
      if (!cached) {
        datalake.emplace_back(std::move(payload));
        cached = true;
      }
      // Protected by datalake
      result.emplace(key, pair.value);
    }
  }

  if (!forShortestPath) {
    // Fill everything we did not find with NULL
    for (auto const& v : vertexIds) {
      result.emplace(v, VPackSlice::nullSlice());
    }
    vertexIds.clear();
  }
}

////////////////////////////////////////////////////////////////////////////////
/// @brief modify a document in a coordinator
////////////////////////////////////////////////////////////////////////////////

Future<OperationResult> modifyDocumentOnCoordinator(
    transaction::Methods& trx, LogicalCollection& coll, VPackSlice const& slice,
    arangodb::OperationOptions const& options, bool const isPatch) {
  // Set a few variables needed for our work:

  std::string const& dbname = trx.vocbase().name();
  // First determine the collection ID from the name:
  std::shared_ptr<ShardMap> shardIds = coll.shardIds();

  // We have a fast path and a slow path. The fast path only asks one shard
  // to do the job and the slow path asks them all and expects to get
  // "not found" from all but one shard. We have to cover the following
  // cases:
  //   isPatch == false    (this is a "replace" operation)
  //     Here, the complete new document is given, we assume that we
  //     can read off the responsible shard, therefore can use the fast
  //     path, this is always true if _key is the one and only sharding
  //     attribute, however, if there is any other sharding attribute,
  //     it is possible that the user has changed the values in any of
  //     them, in that case we will get a "not found" or a "sharding
  //     attributes changed answer" in the fast path. In the first case
  //     we have to delegate to the slow path.
  //   isPatch == true     (this is an "update" operation)
  //     In this case we might or might not have all sharding attributes
  //     specified in the partial document given. If _key is the one and
  //     only sharding attribute, it is always given, if not all sharding
  //     attributes are explicitly given (at least as value `null`), we must
  //     assume that the fast path cannot be used. If all sharding attributes
  //     are given, we first try the fast path, but might, as above,
  //     have to use the slow path after all.

  ShardID shardID;

  CrudOperationCtx opCtx;
  opCtx.options = options;
  const bool useMultiple = slice.isArray();

  bool canUseFastPath = true;
  if (useMultiple) {
    for (VPackSlice value : VPackArrayIterator(slice)) {
      int res = distributeBabyOnShards(opCtx, coll, value);
      if (res != TRI_ERROR_NO_ERROR) {
        if (!isPatch) { // shard keys cannot be changed, error out early
          return makeFuture(OperationResult(res));
        }
        canUseFastPath = false;
        break;
      }
    }
  } else {
    int res = distributeBabyOnShards(opCtx, coll, slice);
    if (res != TRI_ERROR_NO_ERROR) {
      if (!isPatch) { // shard keys cannot be changed, error out early
        return makeFuture(OperationResult(res));
      }
      canUseFastPath = false;
    }
  }

  // Some stuff to prepare cluster-internal requests:

  std::string baseUrl =
      "/_db/" + StringUtils::urlEncode(dbname) + "/_api/document/";
  std::string optsUrlPart =
      std::string("?waitForSync=") + (options.waitForSync ? "true" : "false");
  optsUrlPart += std::string("&ignoreRevs=") + (options.ignoreRevs ? "true" : "false") +
                 std::string("&isRestore=") + (options.isRestore ? "true" : "false");

  fuerte::RestVerb restVerb;
  if (isPatch) {
    restVerb = fuerte::RestVerb::Patch;
    if (!options.keepNull) {
      optsUrlPart += "&keepNull=false";
    }
    if (options.mergeObjects) {
      optsUrlPart += "&mergeObjects=true";
    } else {
      optsUrlPart += "&mergeObjects=false";
    }
  } else {
    restVerb = fuerte::RestVerb::Put;
  }
  if (options.returnNew) {
    optsUrlPart += "&returnNew=true";
  }
  if (options.returnOld) {
    optsUrlPart += "&returnOld=true";
  }

  const bool isManaged = trx.state()->hasHint(transaction::Hints::Hint::GLOBAL_MANAGED);

  if (canUseFastPath) {
    // All shard keys are known in all documents.
    // Contact all shards directly with the correct information.

    Future<Result> f = makeFuture(Result());
    if (isManaged && opCtx.shardMap.size() > 1) {  // lazily begin transactions on leaders
      f = beginTransactionOnSomeLeaders(*trx.state(), coll, opCtx.shardMap);
    }

    return std::move(f).thenValue([=, &trx, opCtx(std::move(opCtx))](Result r) -> Future<OperationResult> {
      if (r.fail()) { // bail out
        return OperationResult(r);
      }

      // Now prepare the requests:
      auto* pool = trx.vocbase().server().getFeature<NetworkFeature>().pool();
      std::vector<Future<network::Response>> futures;
      futures.reserve(opCtx.shardMap.size());

      for (auto const& it : opCtx.shardMap) {
        std::string url;
        VPackBuffer<uint8_t> buffer;

        if (!useMultiple) {
          TRI_ASSERT(it.second.size() == 1);
          TRI_ASSERT(slice.isObject());
          VPackStringRef const ref(slice.get(StaticStrings::KeyString));
          // We send to single endpoint
          url = baseUrl + StringUtils::urlEncode(it.first) + "/" +
          StringUtils::urlEncode(ref.data(), ref.length()) +
          optsUrlPart;

          buffer.append(slice.begin(), slice.byteSize());

        } else {
          // We send to Babies endpoint
          url = baseUrl + StringUtils::urlEncode(it.first) + optsUrlPart;

          VPackBuilder builder(buffer);
          builder.clear();
          builder.openArray(/*unindexed*/true);
          for (auto const& value : it.second) {
            builder.add(value);
          }
          builder.close();
        }

        network::Headers headers;
        addTransactionHeaderForShard(trx, *shardIds, /*shard*/ it.first, headers);
        futures.emplace_back(
            network::sendRequestRetry(pool, "shard:" + it.first, restVerb,
                                      std::move(url), std::move(buffer),
                                      network::Timeout(CL_DEFAULT_LONG_TIMEOUT),
                                      headers, /*retryNotFound*/ true));
      }

      // Now listen to the results:
      if (!useMultiple) {
        TRI_ASSERT(futures.size() == 1);
        auto cb = [options](network::Response&& res) -> OperationResult {
          if (res.error != fuerte::Error::NoError) {
            return OperationResult(network::fuerteToArangoErrorCode(res));
          }
          return network::clusterResultModify(res.response->statusCode(),
                                              res.response->stealPayload(), options, {});
        };
        return std::move(futures[0]).thenValue(cb);
      }

      return futures::collectAll(std::move(futures))
          .thenValue([opCtx(std::move(opCtx))](std::vector<Try<network::Response>>&& results) -> OperationResult {
            return handleCRUDShardResponsesFast(network::clusterResultModify, opCtx, results);
          });
    });
  }

  // Not all shard keys are known in all documents.
  // We contact all shards with the complete body and ignore NOT_FOUND

  Future<Result> f = makeFuture(Result());
  if (isManaged && shardIds->size() > 1) {  // lazily begin the transaction
    f = ::beginTransactionOnAllLeaders(trx, *shardIds);
  }

  return std::move(f).thenValue([=, &trx](Result) -> Future<OperationResult> {
    auto* pool = trx.vocbase().server().getFeature<NetworkFeature>().pool();
    std::vector<Future<network::Response>> futures;
    futures.reserve(shardIds->size());

    const size_t expectedLen = useMultiple ? slice.length() : 0;
    VPackBuffer<uint8_t> buffer;
    buffer.append(slice.begin(), slice.byteSize());

    for (std::pair<ShardID, std::vector<ServerID>> const& shardServers : *shardIds) {
      ShardID const& shard = shardServers.first;
      network::Headers headers;
      addTransactionHeaderForShard(trx, *shardIds, shard, headers);

      std::string url;
      if (!useMultiple) { // send to single API
        VPackStringRef const key(slice.get(StaticStrings::KeyString));
        url = baseUrl + StringUtils::urlEncode(shard) + "/" +
        StringUtils::urlEncode(key.data(), key.size()) + optsUrlPart;
      } else {
        url = baseUrl + StringUtils::urlEncode(shard) + optsUrlPart;
      }
      futures.emplace_back(
          network::sendRequestRetry(pool, "shard:" + shard, restVerb,
                                    std::move(url), /*cannot move*/ buffer,
                                    network::Timeout(CL_DEFAULT_LONG_TIMEOUT),
                                    headers, /*retryNotFound*/ true));
    }

    return futures::collectAll(std::move(futures))
    .thenValue([=](std::vector<Try<network::Response>>&& responses) -> OperationResult {
      return ::handleCRUDShardResponsesSlow(network::clusterResultModify, expectedLen,
                                            std::move(options), responses);
    });
  });
}

////////////////////////////////////////////////////////////////////////////////
/// @brief flush Wal on all DBservers
////////////////////////////////////////////////////////////////////////////////

int flushWalOnAllDBServers(ClusterFeature& feature, bool waitForSync,
                           bool waitForCollector, double maxWaitTime) {
  ClusterInfo& ci = feature.clusterInfo();

  std::vector<ServerID> DBservers = ci.getCurrentDBServers();
  std::string url = std::string("/_admin/wal/flush?waitForSync=") +
                    (waitForSync ? "true" : "false") +
                    "&waitForCollector=" + (waitForCollector ? "true" : "false");
  if (maxWaitTime >= 0.0) {
    url += "&maxWaitTime=" + std::to_string(maxWaitTime);
  }

  auto* pool = feature.server().getFeature<NetworkFeature>().pool();
  std::vector<Future<network::Response>> futures;
  futures.reserve(DBservers.size());
  
  VPackBufferUInt8 buffer;
  buffer.append(VPackSlice::noneSlice().begin(), 1); // necessary for some reason
  for (std::string const& server : DBservers) {
    futures.emplace_back(
        network::sendRequestRetry(pool, "server:" + server, fuerte::RestVerb::Put,
                                  url, buffer, network::Timeout(120)));
  }

  for (Future<network::Response>& f : futures) {
    network::Response const& r = f.get();
    
    if (r.fail()) {
      return network::fuerteToArangoErrorCode(r);
    }
    if (r.response->statusCode() != fuerte::StatusOK) {
      int code = network::errorCodeFromBody(r.slice());
      if (code != TRI_ERROR_NO_ERROR) {
        return code;
      }
    }
  }
  return TRI_ERROR_NO_ERROR;
}

#ifndef USE_ENTERPRISE

std::vector<std::shared_ptr<LogicalCollection>> ClusterMethods::createCollectionOnCoordinator(
    TRI_vocbase_t& vocbase, velocypack::Slice parameters, bool ignoreDistributeShardsLikeErrors,
    bool waitForSyncReplication, bool enforceReplicationFactor,
    bool isNewDatabase, std::shared_ptr<LogicalCollection> const& colToDistributeShardsLike) {
  TRI_ASSERT(parameters.isArray());
  // Collections are temporary collections object that undergoes sanity checks
  // etc. It is not used anywhere and will be cleaned up after this call.
  std::vector<std::shared_ptr<LogicalCollection>> cols;
  for (VPackSlice p : VPackArrayIterator(parameters)) {
    cols.emplace_back(std::make_shared<LogicalCollection>(vocbase, p, true, 0));
  }

  // Persist collection will return the real object.
  auto& feature = vocbase.server().getFeature<ClusterFeature>();
  auto usableCollectionPointers =
      persistCollectionsInAgency(feature, cols, ignoreDistributeShardsLikeErrors,
                                 waitForSyncReplication, enforceReplicationFactor,
                                 isNewDatabase, colToDistributeShardsLike);
  TRI_ASSERT(usableCollectionPointers.size() == cols.size());
  return usableCollectionPointers;
}
#endif

////////////////////////////////////////////////////////////////////////////////
/// @brief Persist collection in Agency and trigger shard creation process
////////////////////////////////////////////////////////////////////////////////

std::vector<std::shared_ptr<LogicalCollection>> ClusterMethods::persistCollectionsInAgency(
    ClusterFeature& feature, std::vector<std::shared_ptr<LogicalCollection>>& collections,
    bool ignoreDistributeShardsLikeErrors, bool waitForSyncReplication,
    bool enforceReplicationFactor, bool isNewDatabase,
    std::shared_ptr<LogicalCollection> const& colToDistributeLike) {
  TRI_ASSERT(!collections.empty());
  if (collections.empty()) {
    THROW_ARANGO_EXCEPTION_MESSAGE(
        TRI_ERROR_INTERNAL,
        "Trying to create an empty list of collections on coordinator.");
  }

  double const realTimeout = ClusterInfo::getTimeout(240.0);
  double const endTime = TRI_microtime() + realTimeout;

  // We have at least one, take this collection's DB name
  // (if there are multiple collections to create, the assumption is that
  // all collections have the same database name - ArangoDB does not
  // support cross-database operations and they cannot be triggered by
  // users)
  auto const dbName = collections[0]->vocbase().name();
  ClusterInfo& ci = feature.clusterInfo();

  std::vector<ClusterCollectionCreationInfo> infos;

  while (true) {
    infos.clear();

    ci.loadCurrentDBServers();
    std::vector<std::string> dbServers = ci.getCurrentDBServers();
    infos.reserve(collections.size());

    std::vector<std::shared_ptr<VPackBuffer<uint8_t>>> vpackData;
    vpackData.reserve(collections.size());
    for (auto& col : collections) {
      // We can only serve on Database at a time with this call.
      // We have the vocbase context around this calls anyways, so this is save.
      TRI_ASSERT(col->vocbase().name() == dbName);
      std::string distributeShardsLike = col->distributeShardsLike();
      std::vector<std::string> avoid = col->avoidServers();
      std::shared_ptr<std::unordered_map<std::string, std::vector<std::string>>> shards = nullptr;

      if (!distributeShardsLike.empty()) {

        std::shared_ptr<LogicalCollection> myColToDistributeLike;

        if (colToDistributeLike != nullptr) {
          myColToDistributeLike = colToDistributeLike;
        } else {
          CollectionNameResolver resolver(col->vocbase());
          myColToDistributeLike = resolver.getCollection(distributeShardsLike);
          if (myColToDistributeLike == nullptr) {
            THROW_ARANGO_EXCEPTION_MESSAGE(TRI_ERROR_CLUSTER_UNKNOWN_DISTRIBUTESHARDSLIKE,
                                           "Collection not found: " + distributeShardsLike + " in database " + col->vocbase().name());
          }
        }

        shards = CloneShardDistribution(ci, col, myColToDistributeLike);
      } else {
        // system collections should never enforce replicationfactor
        // to allow them to come up with 1 dbserver
        if (col->system()) {
          enforceReplicationFactor = false;
        }

        size_t replicationFactor = col->replicationFactor();
        size_t writeConcern = col->writeConcern();
        size_t numberOfShards = col->numberOfShards();

        // the default behavior however is to bail out and inform the user
        // that the requested replicationFactor is not possible right now
        if (dbServers.size() < replicationFactor) {
          TRI_ASSERT(writeConcern <= replicationFactor);
          // => (dbServers.size() < writeConcern) is granted
          LOG_TOPIC("9ce2e", DEBUG, Logger::CLUSTER)
              << "Do not have enough DBServers for requested replicationFactor,"
              << " nrDBServers: " << dbServers.size()
              << " replicationFactor: " << replicationFactor;
          if (enforceReplicationFactor) {
            THROW_ARANGO_EXCEPTION(TRI_ERROR_CLUSTER_INSUFFICIENT_DBSERVERS);
          }
        }

        if (!avoid.empty()) {
          // We need to remove all servers that are in the avoid list
          if (dbServers.size() - avoid.size() < replicationFactor) {
            LOG_TOPIC("03682", DEBUG, Logger::CLUSTER)
                << "Do not have enough DBServers for requested "
                   "replicationFactor,"
                << " (after considering avoid list),"
                << " nrDBServers: " << dbServers.size()
                << " replicationFactor: " << replicationFactor
                << " avoid list size: " << avoid.size();
            // Not enough DBServers left
            THROW_ARANGO_EXCEPTION(TRI_ERROR_CLUSTER_INSUFFICIENT_DBSERVERS);
          }
          dbServers.erase(std::remove_if(dbServers.begin(), dbServers.end(),
                                         [&](const std::string& x) {
                                           return std::find(avoid.begin(), avoid.end(),
                                                            x) != avoid.end();
                                         }),
                          dbServers.end());
        }
        std::random_device rd;
        std::mt19937 g(rd());
        std::shuffle(dbServers.begin(), dbServers.end(), g);
        shards = DistributeShardsEvenly(ci, numberOfShards, replicationFactor,
                                      dbServers, !col->system());
      }


      if (shards->empty() && !col->isSmart()) {
        THROW_ARANGO_EXCEPTION_MESSAGE(TRI_ERROR_INTERNAL,
                                       "no database servers found in cluster");
      }

      col->setShardMap(shards);

      std::unordered_set<std::string> const ignoreKeys{
          "allowUserKeys", "cid",     "globallyUniqueId", "count",
          "planId",        "version", "objectId"};
      col->setStatus(TRI_VOC_COL_STATUS_LOADED);
      VPackBuilder velocy =
          col->toVelocyPackIgnore(ignoreKeys, LogicalDataSource::makeFlags());

      infos.emplace_back(ClusterCollectionCreationInfo{
          std::to_string(col->id()), col->numberOfShards(), col->replicationFactor(),
          col->writeConcern(), waitForSyncReplication, velocy.slice()});
      vpackData.emplace_back(velocy.steal());
    }

    // pass in the *endTime* here, not a timeout!
    Result res = ci.createCollectionsCoordinator(dbName, infos, endTime,
                                                 isNewDatabase, colToDistributeLike);

    if (res.ok()) {
      // success! exit the loop and go on
      break;
    }

    if (res.is(TRI_ERROR_REQUEST_CANCELED)) {
      // special error code indicating that storing the updated plan in the
      // agency didn't succeed, and that we should try again

      // sleep for a while
      std::this_thread::sleep_for(std::chrono::milliseconds(100));

      if (TRI_microtime() > endTime) {
        // timeout expired
        THROW_ARANGO_EXCEPTION(TRI_ERROR_CLUSTER_TIMEOUT);
      }

      auto& server = arangodb::application_features::ApplicationServer::server();
      if (server.isStopping()) {
        THROW_ARANGO_EXCEPTION(TRI_ERROR_SHUTTING_DOWN);
      }

      // try in next iteration with an adjusted plan change attempt
      continue;

    } else {
      // any other error
      THROW_ARANGO_EXCEPTION(res);
    }
  }

  ci.loadPlan();

  // Produce list of shared_ptr wrappers

  std::vector<std::shared_ptr<LogicalCollection>> usableCollectionPointers;
  usableCollectionPointers.reserve(infos.size());

  // quick exit if new database
  if (isNewDatabase) {
    for (auto const& col : collections) {
      usableCollectionPointers.emplace_back(col);
    }
  } else {
    for (auto const& i : infos) {
      auto c = ci.getCollection(dbName, i.collectionID);
      TRI_ASSERT(c.get() != nullptr);
      // We never get a nullptr here because an exception is thrown if the
      // collection does not exist. Also, the create collection should have
      // failed before.
      usableCollectionPointers.emplace_back(std::move(c));
    }
  }
  return usableCollectionPointers;
}  // namespace arangodb

std::string const apiStr("/_admin/backup/");

arangodb::Result hotBackupList(std::vector<ServerID> const& dbServers, VPackSlice const payload,
                               std::unordered_map<std::string, BackupMeta>& hotBackups,
                               VPackBuilder& plan) {
  hotBackups.clear();

  std::map<std::string, std::vector<BackupMeta>> dbsBackups;

  auto cc = ClusterComm::instance();
  if (cc == nullptr) {
    // shutdown, leave here
    return TRI_ERROR_SHUTTING_DOWN;
  }

  auto body = std::make_shared<std::string>(payload.toJson());
  std::string const url = apiStr + "list";

  std::vector<ClusterCommRequest> requests;
  for (auto const& dbServer : dbServers) {
    requests.emplace_back("server:" + dbServer, RequestType::POST, url, body);
  }

  // Perform the requests
  auto nrGood = cc->performRequests(
    requests, CL_DEFAULT_TIMEOUT, Logger::BACKUP, false, false);

  LOG_TOPIC("410a1", DEBUG, Logger::BACKUP) << "Got " << nrGood << " of " << requests.size() << " lists of local backups";

  // Any error if no id presented
  if (payload.isObject() && !payload.hasKey("id") && nrGood < requests.size()) {
    return arangodb::Result(
      TRI_ERROR_HOT_BACKUP_DBSERVERS_AWOL,
      std::string("not all db servers could be reached for backup listing"));
  }

  // Now check results
  for (auto const& req : requests) {
    auto res = req.result;
    if (res.answer == NULL) {
      continue;
    }

    TRI_ASSERT(res.answer != nullptr);
    auto resBody = res.answer->toVelocyPackBuilderPtrNoUniquenessChecks();
    VPackSlice resSlice = resBody->slice();
    if (!resSlice.isObject()) {
      // Response has invalid format
      return arangodb::Result(TRI_ERROR_HTTP_CORRUPTED_JSON,
                              std::string("result to list request to ") +
                                  req.destination + " not an object");
    }

    if (resSlice.get("error").getBoolean()) {
      return arangodb::Result(static_cast<int>(resSlice.get(StaticStrings::ErrorNum).getNumber<uint64_t>()),
                              resSlice.get("errorMessage").copyString());
    }

    if (!resSlice.hasKey("result") || !resSlice.get("result").isObject()) {
      return arangodb::Result(TRI_ERROR_HOT_BACKUP_INTERNAL,
                              std::string("invalid response ") +
                                  resSlice.toJson() + "from " + req.destination);
    }

    resSlice = resSlice.get("result");

    if (!resSlice.hasKey("list") || !resSlice.get("list").isObject()) {
      return arangodb::Result(TRI_ERROR_HTTP_NOT_FOUND,
                              "result is missing backup list");
    }

    if (!payload.isNone() && plan.slice().isNone()) {
      if (!resSlice.hasKey("agency-dump") || !resSlice.get("agency-dump").isArray() ||
          resSlice.get("agency-dump").length() != 1) {
        return arangodb::Result(TRI_ERROR_HTTP_NOT_FOUND,
                                std::string("result ") + resSlice.toJson() +
                                    " is missing agency dump");
      }
      plan.add(resSlice.get("agency-dump")[0]);
    }

    for (auto backup : VPackObjectIterator(resSlice.get("list"))) {
      ResultT<BackupMeta> meta = BackupMeta::fromSlice(backup.value);
      if (meta.ok()) {
        dbsBackups[backup.key.copyString()].push_back(std::move(meta.get()));
      }
    }
  }

  for (auto& i : dbsBackups) {
    // check if the backup is on all dbservers
    bool valid = true;

    // check here that the backups are all made with the same version
    std::string version;
    size_t totalSize = 0;
    size_t totalFiles = 0;

    for (BackupMeta const& meta : i.second) {
      if (version.empty()) {
        version = meta._version;
      } else {
        if (version != meta._version) {
          LOG_TOPIC("aaaaa", WARN, Logger::BACKUP)
              << "Backup " << meta._id
              << " has different versions accross dbservers: " << version
              << " and " << meta._version;
          valid = false;
          break;
        }
      }
      totalSize += meta._sizeInBytes;
      totalFiles += meta._nrFiles;
    }

    if (valid) {
      BackupMeta& front = i.second.front();
      front._sizeInBytes = totalSize;
      front._nrFiles = totalFiles;
      front._serverId = "";  // makes no sense for whole cluster
      front._isAvailable = i.second.size() == dbServers.size();
      front._nrPiecesPresent = static_cast<unsigned int>(i.second.size());
      hotBackups.insert(std::make_pair(front._id, front));
    }
  }

  return arangodb::Result();
}

/**
 * @brief Match existing servers with those in the backup
 *
 * @param  agencyDump
 * @param  my own DB server list
 * @param  Result container
 */
arangodb::Result matchBackupServers(VPackSlice const agencyDump,
                                    std::vector<ServerID> const& dbServers,
                                    std::map<ServerID, ServerID>& match) {
  std::vector<std::string> ap{"arango", "Plan", "DBServers"};

  if (!agencyDump.hasKey(ap)) {
    return Result(TRI_ERROR_HOT_BACKUP_INTERNAL,
                  "agency dump must contain key DBServers");
  }
  auto planServers = agencyDump.get(ap);

  return matchBackupServersSlice(planServers, dbServers, match);
}

arangodb::Result matchBackupServersSlice(VPackSlice const planServers,
                                         std::vector<ServerID> const& dbServers,
                                         std::map<ServerID, ServerID>& match) {
  // LOG_TOPIC("711d8", DEBUG, Logger::BACKUP) << "matching db servers between snapshot: " <<
  //  planServers.toJson() << " and this cluster's db servers " << dbServers;

  if (!planServers.isObject()) {
    return Result(TRI_ERROR_HOT_BACKUP_INTERNAL,
                  "agency dump's arango.Plan.DBServers must be object");
  }

  if (dbServers.size() < planServers.length()) {
    return Result(TRI_ERROR_BACKUP_TOPOLOGY,
                  std::string("number of db servers in the backup (") +
                      std::to_string(planServers.length()) +
                      ") and in this cluster (" +
                      std::to_string(dbServers.size()) + ") do not match");
  }

  // Clear match container
  match.clear();

  // Local copy of my servers
  std::unordered_set<std::string> localCopy;
  std::copy(dbServers.begin(), dbServers.end(),
            std::inserter(localCopy, localCopy.end()));

  // Skip all direct matching names in pair and remove them from localCopy
  std::unordered_set<std::string>::iterator it;
  for (auto planned : VPackObjectIterator(planServers)) {
    auto const plannedStr = planned.key.copyString();
    if ((it = std::find(localCopy.begin(), localCopy.end(), plannedStr)) !=
        localCopy.end()) {
      localCopy.erase(it);
    } else {
      match.emplace(plannedStr, std::string());
    }
  }
  // match all remaining
  auto it2 = localCopy.begin();
  for (auto& m : match) {
    m.second = *it2++;
  }

  LOG_TOPIC("a201e", DEBUG, Logger::BACKUP) << "DB server matches: " << match;

  return arangodb::Result();
}

arangodb::Result controlMaintenanceFeature(std::string const& command,
                                           std::string const& backupId,
                                           std::vector<ServerID> const& dbServers) {
  auto cc = ClusterComm::instance();
  if (cc == nullptr) {
    // nullptr happens only during controlled shutdown
    return arangodb::Result(TRI_ERROR_SHUTTING_DOWN, "Shutting down");
  }

  VPackBuilder builder;
  {
    VPackObjectBuilder b(&builder);
    builder.add("execute", VPackValue(command));
    builder.add("reason", VPackValue("backup"));
    builder.add("duration", VPackValue(30));
    builder.add("id", VPackValue(backupId));
  }

  std::vector<ClusterCommRequest> requests;
  std::string const url = "/_admin/actions";
  auto body = std::make_shared<std::string>(builder.toJson());
  for (auto const& dbServer : dbServers) {
    requests.emplace_back("server:" + dbServer, RequestType::POST, url, body);
  }

  LOG_TOPIC("3d080", DEBUG, Logger::BACKUP)
      << "Attempting to execute " << command << " maintenance features for hot backup id "
      << backupId << " using " << *body;

  // Perform the requests
  cc->performRequests(requests, CL_DEFAULT_TIMEOUT, Logger::BACKUP, false, false);

  // Now listen to the results:
  for (auto const& req : requests) {
    auto res = req.result;
    int commError = handleGeneralCommErrors(&res);
    if (commError != TRI_ERROR_NO_ERROR) {
      return arangodb::Result(commError,
                              std::string(
                                  "Communication error while executing " + command + " maintenance on ") +
                                  req.destination);
    }
    TRI_ASSERT(res.answer != nullptr);
    auto resBody = res.answer->toVelocyPackBuilderPtrNoUniquenessChecks();
    VPackSlice resSlice = resBody->slice();
    if (!resSlice.isObject() || !resSlice.hasKey("error") ||
        !resSlice.get("error").isBoolean()) {
      // Response has invalid format
      return arangodb::Result(TRI_ERROR_HTTP_CORRUPTED_JSON,
                              std::string("result of executing " + command + " request to maintenance feature on ") +
                                  req.destination + " is invalid");
    }

    if (resSlice.get("error").getBoolean()) {
      return arangodb::Result(TRI_ERROR_HOT_BACKUP_INTERNAL,
                              std::string("failed to execute " + command + " on maintenance feature for ") +
                                  backupId + " on server " + req.destination);
    }

    LOG_TOPIC("d7e7c", DEBUG, Logger::BACKUP)
        << "maintenance is paused on " << req.destination;
  }

  return arangodb::Result();
}

arangodb::Result restoreOnDBServers(std::string const& backupId,
                                    std::vector<std::string> const& dbServers,
                                    std::string& previous, bool ignoreVersion) {
  auto cc = ClusterComm::instance();
  if (cc == nullptr) {
    // nullptr happens only during controlled shutdown
    return arangodb::Result(TRI_ERROR_SHUTTING_DOWN, "Shutting down");
  }

  VPackBuilder builder;
  {
    VPackObjectBuilder o(&builder);
    builder.add("id", VPackValue(backupId));
    builder.add("ignoreVersion", VPackValue(ignoreVersion));
  }
  auto body = std::make_shared<std::string>(builder.toJson());

  std::string const url = apiStr + "restore";
  std::vector<ClusterCommRequest> requests;

  for (auto const& dbServer : dbServers) {
    requests.emplace_back("server:" + dbServer, RequestType::POST, url, body);
  }

  // Perform the requests
  cc->performRequests(requests, CL_DEFAULT_TIMEOUT, Logger::BACKUP, false, false);

  LOG_TOPIC("37960", DEBUG, Logger::BACKUP) << "Restoring backup " << backupId;

  // Now listen to the results:
  for (auto const& req : requests) {
    auto res = req.result;
    int commError = handleGeneralCommErrors(&res);
    if (commError != TRI_ERROR_NO_ERROR) {
      // oh-oh cluster is in a bad state
      return arangodb::Result(
          commError, std::string("Communication error list backups on ") + req.destination);
    }
    TRI_ASSERT(res.answer != nullptr);
    auto resBody = res.answer->toVelocyPackBuilderPtrNoUniquenessChecks();
    VPackSlice resSlice = resBody->slice();
    if (!resSlice.isObject()) {
      // Response has invalid format
      return arangodb::Result(TRI_ERROR_HTTP_CORRUPTED_JSON,
                              std::string("result to restore request ") +
                                  req.destination + "not an object");
    }

    if (!resSlice.hasKey("error") || !resSlice.get("error").isBoolean() ||
        resSlice.get("error").getBoolean()) {
      return arangodb::Result(TRI_ERROR_HOT_RESTORE_INTERNAL,
                              std::string("failed to restore ") + backupId +
                                  " on server " + req.destination + ": " +
                                  resSlice.toJson());
    }

    if (!resSlice.hasKey("result") || !resSlice.get("result").isObject()) {
      return arangodb::Result(TRI_ERROR_HOT_RESTORE_INTERNAL,
                              std::string("failed to restore ") + backupId +
                                  " on server " + req.destination +
                                  " as response is missing result object: " +
                                  resSlice.toJson());
    }

    auto result = resSlice.get("result");

    if (!result.hasKey("previous") || !result.get("previous").isString()) {
      return arangodb::Result(TRI_ERROR_HOT_RESTORE_INTERNAL,
                              std::string("failed to restore ") + backupId +
                                  " on server " + req.destination);
    }

    previous = result.get("previous").copyString();
    LOG_TOPIC("9a5c4", DEBUG, Logger::BACKUP)
        << "received failsafe name " << previous << " from db server " << req.destination;
  }

  LOG_TOPIC("755a2", DEBUG, Logger::BACKUP) << "Restored " << backupId << " successfully";

  return arangodb::Result();
}

arangodb::Result applyDBServerMatchesToPlan(VPackSlice const plan,
                                            std::map<ServerID, ServerID> const& matches,
                                            VPackBuilder& newPlan) {
  std::function<void(VPackSlice const, std::map<ServerID, ServerID> const&)> replaceDBServer;

  replaceDBServer = [&newPlan, &replaceDBServer](VPackSlice const s,
                                                 std::map<ServerID, ServerID> const& matches) {
    if (s.isObject()) {
      VPackObjectBuilder o(&newPlan);
      for (auto it : VPackObjectIterator(s)) {
        newPlan.add(it.key);
        replaceDBServer(it.value, matches);
      }
    } else if (s.isArray()) {
      VPackArrayBuilder a(&newPlan);
      for (VPackSlice it : VPackArrayIterator(s)) {
        replaceDBServer(it, matches);
      }
    } else {
      bool swapped = false;
      if (s.isString()) {
        for (auto const& match : matches) {
          if (s.isString() && s.isEqualString(match.first)) {
            newPlan.add(VPackValue(match.second));
            swapped = true;
            break;
          }
        }
      }
      if (!swapped) {
        newPlan.add(s);
      }
    }
  };

  replaceDBServer(plan, matches);

  return arangodb::Result();
}

arangodb::Result hotRestoreCoordinator(ClusterFeature& feature, VPackSlice const payload,
                                       VPackBuilder& report) {
  // 1. Find local backup with id
  //    - fail if not found
  // 2. Match db servers
  //    - fail if not matching
  // 3. Check if they have according backup with backupId
  //    - fail if not
  // 4. Stop maintenance feature on all db servers
  // 5. a. Replay agency
  //    b. Initiate DB server restores
  // 6. Wait until all dbservers up again and good
  //    - fail if not

  if (!payload.isObject() || !payload.hasKey("id") || !payload.get("id").isString()) {
    return arangodb::Result(
        TRI_ERROR_BAD_PARAMETER,
        "restore payload must be an object with string attribute 'id'");
  }

  bool ignoreVersion =
      payload.hasKey("ignoreVersion") && payload.get("ignoreVersion").isTrue();

  std::string const backupId = payload.get("id").copyString();
  VPackBuilder plan;
  ClusterInfo& ci = feature.clusterInfo();
  std::vector<ServerID> dbServers = ci.getCurrentDBServers();
  std::unordered_map<std::string, BackupMeta> list;

  auto result = hotBackupList(dbServers, payload, list, plan);
  if (!result.ok()) {
    LOG_TOPIC("ed4dd", ERR, Logger::BACKUP)
        << "failed to find backup " << backupId
        << " on all db servers: " << result.errorMessage();
    return result;
  }
  if (plan.slice().isNone()) {
    LOG_TOPIC("54b9a", ERR, Logger::BACKUP)
        << "failed to find agency dump for " << backupId
        << " on any db server: " << result.errorMessage();
    return result;
  }

  // Check if the version matches the current version
  if (!ignoreVersion) {
    TRI_ASSERT(list.size() == 1);
    using arangodb::methods::Version;
    using arangodb::methods::VersionResult;
#ifdef USE_ENTERPRISE
    BackupMeta& meta = list.begin()->second;
    // Will never be called in community
    if (!RocksDBHotBackup::versionTestRestore(meta._version)) {
      return arangodb::Result(TRI_ERROR_HOT_RESTORE_INTERNAL,
                              "Version mismatch");
    }
#endif
  }

  // Match my db servers to those in the backups's agency dump
  std::map<ServerID, ServerID> matches;
  result = matchBackupServers(plan.slice(), dbServers, matches);
  if (!result.ok()) {
    LOG_TOPIC("5a746", ERR, Logger::BACKUP)
        << "failed to match db servers: " << result.errorMessage();
    return result;
  }

  // Apply matched servers to create new plan, if any matches to be done,
  // else just take
  VPackBuilder newPlan;
  if (!matches.empty()) {
    result = applyDBServerMatchesToPlan(plan.slice(), matches, newPlan);
    if (!result.ok()) {
      return result;
    }
  }

  // Pause maintenance feature everywhere, fail, if not succeeded everywhere
  result = controlMaintenanceFeature("pause", backupId, dbServers);
  if (!result.ok()) {
    return result;
  }

  // Enact new plan upon the agency
  result = (matches.empty()) ? ci.agencyReplan(plan.slice())
                             : ci.agencyReplan(newPlan.slice());
  if (!result.ok()) {
    result = controlMaintenanceFeature("proceed", backupId, dbServers);
    return result;
  }

  // Now I will have to wait for the plan to trickle down
  std::this_thread::sleep_for(std::chrono::seconds(5));

  // We keep the currently registered timestamps in Current/ServersRegistered,
  // such that we can wait until all have reregistered and are up:

  ci.loadCurrentDBServers();
  auto const preServersKnown = ci.rebootIds();

  // Restore all db servers
  std::string previous;
  result = restoreOnDBServers(backupId, dbServers, previous, ignoreVersion);
  if (!result.ok()) {  // This is disaster!
    return result;
  }

  // no need to keep connections to shut-down servers
  auto const& nf = feature.server().getFeature<NetworkFeature>();
  auto* pool = nf.pool();
  if (pool) {
    pool->drainConnections();
  }

  auto startTime = std::chrono::steady_clock::now();
  while (true) {  // will be left by a timeout
    std::this_thread::sleep_for(std::chrono::seconds(1));
    auto& server = application_features::ApplicationServer::server();
    if (server.isStopping()) {
      return arangodb::Result(TRI_ERROR_HOT_RESTORE_INTERNAL,
                              "Shutdown of coordinator!");
    }
    if (std::chrono::steady_clock::now() - startTime > std::chrono::minutes(15)) {
      return arangodb::Result(TRI_ERROR_HOT_RESTORE_INTERNAL,
                              "Not all DBservers came back in time!");
    }
    ci.loadCurrentDBServers();
    auto const postServersKnown = ci.rebootIds();
    if (ci.getCurrentDBServers().size() < dbServers.size()) {
      LOG_TOPIC("8dce7", INFO, Logger::BACKUP) << "Waiting for all db servers to return";
      continue;
    }

    // Check timestamps of all dbservers:
    size_t good = 0;  // Count restarted servers
    for (auto const& dbs : dbServers) {
      if (postServersKnown.at(dbs) != preServersKnown.at(dbs)) {
        ++good;
      }
    }
    LOG_TOPIC("8dc7e", INFO, Logger::BACKUP)
        << "Backup restore: So far " << good << "/" << dbServers.size()
        << " dbServers have reregistered.";
    if (good >= dbServers.size()) {
      break;
    }
  }

  {
    VPackObjectBuilder o(&report);
    report.add("previous", VPackValue(previous));
    report.add("isCluster", VPackValue(true));
  }
  return arangodb::Result();
}

std::vector<std::string> lockPath = std::vector<std::string>{"result", "lockId"};

arangodb::Result lockDBServerTransactions(std::string const& backupId,
                                          std::vector<ServerID> const& dbServers,
                                          double const& lockWait,
                                          std::vector<ServerID>& lockedServers) {
  using namespace std::chrono;

  // Make sure all db servers have the backup with backup Id
  auto cc = ClusterComm::instance();
  if (cc == nullptr) {
    // nullptr happens only during controlled shutdown
    return arangodb::Result(TRI_ERROR_SHUTTING_DOWN, "Shutting down");
  }

  std::string const url = apiStr + "lock";

  VPackBuilder lock;
  {
    VPackObjectBuilder o(&lock);
    lock.add("id", VPackValue(backupId));
    lock.add("timeout", VPackValue(lockWait));
    lock.add("unlockTimeout", VPackValue(5.0 + lockWait));
  }

  LOG_TOPIC("707ed", DEBUG, Logger::BACKUP)
      << "Trying to acquire global transaction locks using body " << lock.toJson();


  auto body = std::make_shared<std::string const>(lock.toJson());
  std::vector<ClusterCommRequest> requests;
  for (auto const& dbServer : dbServers) {
    requests.emplace_back("server:" + dbServer, RequestType::POST, url, body);
  }

  // Perform the requests
  cc->performRequests(requests, lockWait + 5.0, Logger::BACKUP, false, false);

  // Now listen to the results and report the aggregated final result:
  arangodb::Result finalRes(TRI_ERROR_NO_ERROR);
  auto reportError = [&](int c, std::string const& m) {
    if (finalRes.ok()) {
      finalRes = arangodb::Result(c, m);
    } else {
      // If we see at least one TRI_ERROR_LOCAL_LOCK_FAILED it is a failure
      // if all errors are TRI_ERROR_LOCK_TIMEOUT, then we report this and
      // this will lead to a retry:
      if (finalRes.errorNumber() == TRI_ERROR_LOCAL_LOCK_FAILED) {
        c = TRI_ERROR_LOCAL_LOCK_FAILED;
      }
      finalRes = arangodb::Result(c, finalRes.errorMessage() + ", " + m);
    }
  };
  for (auto const& req : requests) {
    auto res = req.result;
    int commError = handleGeneralCommErrors(&res);
    if (commError != TRI_ERROR_NO_ERROR) {
      reportError(TRI_ERROR_LOCAL_LOCK_FAILED,
                  std::string("Communication error locking transactions on ")
                  + req.destination);
      continue;
    }
    TRI_ASSERT(res.answer != nullptr);
    auto resBody = res.answer->toVelocyPackBuilderPtrNoUniquenessChecks();
    VPackSlice slc = resBody->slice();

    if (!slc.isObject() || !slc.hasKey("error") || !slc.get("error").isBoolean()) {
      reportError(TRI_ERROR_LOCAL_LOCK_FAILED,
                  std::string("invalid response from ") + req.destination +
                  " when trying to freeze transactions for hot backup " +
                  backupId + ": " + slc.toJson());
      continue;
    }

    if (slc.get("error").getBoolean()) {
      LOG_TOPIC("d7a8a", DEBUG, Logger::BACKUP)
          << "failed to acquire lock from " << req.destination << ": " << slc.toJson();
      auto errorNum = slc.get("errorNum").getNumber<int>();
      if (errorNum == TRI_ERROR_LOCK_TIMEOUT) {
        reportError(errorNum, slc.get("errorMessage").copyString());
        continue;
      }
      reportError(TRI_ERROR_LOCAL_LOCK_FAILED,
          std::string("lock was denied from ") + req.destination +
          " when trying to check for lockId for hot backup " + backupId +
          ": " + slc.toJson());
      continue;
    }

    if (!slc.hasKey(lockPath) || !slc.get(lockPath).isNumber() ||
        !slc.hasKey("result") || !slc.get("result").isObject()) {
      reportError(TRI_ERROR_LOCAL_LOCK_FAILED,
                  std::string("invalid response from ") + req.destination +
                  " when trying to check for lockId for hot backup " +
                  backupId + ": " + slc.toJson());
      continue;
    }

    uint64_t lockId = 0;
    try {
      lockId = slc.get(lockPath).getNumber<uint64_t>();
      LOG_TOPIC("14457", DEBUG, Logger::BACKUP)
          << "acquired lock from " << req.destination << " for backupId "
          << backupId << " with lockId " << lockId;
    } catch (std::exception const& e) {
      reportError(TRI_ERROR_LOCAL_LOCK_FAILED,
                  std::string("invalid response from ") + req.destination +
                  " when trying to get lockId for hot backup " + backupId +
                  ": " + slc.toJson() + ", msg: " + e.what());
      continue;
    }

    lockedServers.push_back(req.destination.substr(strlen("server:"), std::string::npos));
  }

  if (finalRes.ok()) {
    LOG_TOPIC("c1869", DEBUG, Logger::BACKUP)
        << "acquired transaction locks on all db servers";
  }

  return finalRes;
}

arangodb::Result unlockDBServerTransactions(std::string const& backupId,
                                            std::vector<ServerID> const& lockedServers) {
  using namespace std::chrono;

  // Make sure all db servers have the backup with backup Id
  auto cc = ClusterComm::instance();
  if (cc == nullptr) {
    // nullptr happens only during controlled shutdown
    return arangodb::Result(TRI_ERROR_SHUTTING_DOWN, "Shutting down");
  }

  std::string const url = apiStr + "unlock";
  VPackBuilder lock;
  {
    VPackObjectBuilder o(&lock);
    lock.add("id", VPackValue(backupId));
  }

  auto body = std::make_shared<std::string const>(lock.toJson());
  std::vector<ClusterCommRequest> requests;
  for (auto const& dbServer : lockedServers) {
    requests.emplace_back("server:" + dbServer, RequestType::POST, url, body);
  }

  // Perform the requests
  cc->performRequests(requests, CL_DEFAULT_TIMEOUT, Logger::BACKUP, false, false);

  LOG_TOPIC("2ba8f", DEBUG, Logger::BACKUP)
      << "best try to kill all locks on db servers";

  return arangodb::Result();
}

std::vector<std::string> idPath{"result", "id"};

arangodb::Result hotBackupDBServers(std::string const& backupId, std::string const& timeStamp,
                                    std::vector<ServerID> dbServers,
                                    VPackSlice agencyDump, bool force,
                                    BackupMeta& meta) {
  auto cc = ClusterComm::instance();
  if (cc == nullptr) {
    // nullptr happens only during controlled shutdown
    return arangodb::Result(TRI_ERROR_SHUTTING_DOWN, "Shutting down");
  }

  VPackBuilder builder;
  {
    VPackObjectBuilder b(&builder);
    builder.add("label", VPackValue(backupId));
    builder.add("agency-dump", agencyDump);
    builder.add("timestamp", VPackValue(timeStamp));
    builder.add("allowInconsistent", VPackValue(force));
    builder.add("nrDBServers", VPackValue(dbServers.size()));
  }
  auto body = std::make_shared<std::string>(builder.toJson());

  std::string const url = apiStr + "create";
  std::vector<ClusterCommRequest> requests;

  for (auto const& dbServer : dbServers) {
    requests.emplace_back("server:" + dbServer, RequestType::POST, url, body);
  }

  // Perform the requests
  cc->performRequests(requests, CL_DEFAULT_TIMEOUT, Logger::BACKUP, false, false);

  LOG_TOPIC("478ef", DEBUG, Logger::BACKUP) << "Inquiring about backup " << backupId;

  // Now listen to the results:
  size_t totalSize = 0;
  size_t totalFiles = 0;
  std::string version;
  bool sizeValid = true;
  for (auto const& req : requests) {
    auto res = req.result;
    int commError = handleGeneralCommErrors(&res);
    if (commError != TRI_ERROR_NO_ERROR) {
      return arangodb::Result(
          commError, std::string("Communication error list backups on ") + req.destination);
    }
    TRI_ASSERT(res.answer != nullptr);
    auto resBody = res.answer->toVelocyPackBuilderPtrNoUniquenessChecks();
    VPackSlice resSlice = resBody->slice();
    if (!resSlice.isObject() || !resSlice.hasKey("result")) {
      // Response has invalid format
      return arangodb::Result(TRI_ERROR_HTTP_CORRUPTED_JSON,
                              std::string("result to take snapshot on ") +
                                  req.destination + " not an object or has no 'result' attribute");
    }
    resSlice = resSlice.get("result");

    if (!resSlice.hasKey(BackupMeta::ID) ||
        !resSlice.get(BackupMeta::ID).isString()) {
      LOG_TOPIC("6240a", ERR, Logger::BACKUP)
          << "DB server " << req.destination << "is missing backup " << backupId;
      return arangodb::Result(TRI_ERROR_FILE_NOT_FOUND,
                              std::string("no backup with id ") + backupId +
                                  " on server " + req.destination);
    }

    if (resSlice.hasKey(BackupMeta::SIZEINBYTES)) {
      totalSize += Helper::getNumericValue<size_t>(resSlice, BackupMeta::SIZEINBYTES, 0);
    } else {
      sizeValid = false;
    }
    if (resSlice.hasKey(BackupMeta::NRFILES)) {
      totalFiles += Helper::getNumericValue<size_t>(resSlice, BackupMeta::NRFILES, 0);
    } else {
      sizeValid = false;
    }
    if (version.empty() && resSlice.hasKey(BackupMeta::VERSION)) {
      VPackSlice verSlice = resSlice.get(BackupMeta::VERSION);
      if (verSlice.isString()) {
        version = verSlice.copyString();
      }
    }

    LOG_TOPIC("b370d", DEBUG, Logger::BACKUP) << req.destination << " created local backup "
                                              << resSlice.get(BackupMeta::ID).copyString();
  }

  if (sizeValid) {
    meta = BackupMeta(backupId, version, timeStamp, totalSize, totalFiles, static_cast<unsigned int>(dbServers.size()), "", force);
  } else {
    meta = BackupMeta(backupId, version, timeStamp, 0, 0, static_cast<unsigned int>(dbServers.size()), "", force);
    LOG_TOPIC("54265", WARN, Logger::BACKUP)
      << "Could not determine total size of backup with id '" << backupId
      << "'!";
  }
  LOG_TOPIC("5c5e9", DEBUG, Logger::BACKUP) << "Have created backup " << backupId;

  return arangodb::Result();
}

/**
 * @brief delete all backups with backupId from the db servers
 */
arangodb::Result removeLocalBackups(std::string const& backupId,
                                    std::vector<ServerID> const& dbServers,
                                    std::vector<std::string>& deleted) {
  auto cc = ClusterComm::instance();
  if (cc == nullptr) {
    // nullptr happens only during controlled shutdown
    return arangodb::Result(TRI_ERROR_SHUTTING_DOWN, "Shutting down");
  }

  VPackBuilder builder;
  {
    VPackObjectBuilder b(&builder);
    builder.add("id", VPackValue(backupId));
  }
  auto body = std::make_shared<std::string>(builder.toJson());

  std::string const url = apiStr + "delete";
  std::vector<ClusterCommRequest> requests;

  for (auto const& dbServer : dbServers) {
    requests.emplace_back("server:" + dbServer, RequestType::POST, url, body);
  }

  // Perform the requests
  cc->performRequests(requests, CL_DEFAULT_TIMEOUT, Logger::BACKUP, false, false);

  LOG_TOPIC("33e85", DEBUG, Logger::BACKUP) << "Deleting backup " << backupId;

  size_t notFoundCount = 0;

  // Now listen to the results:
  for (auto const& req : requests) {
    auto res = req.result;
    int commError = handleGeneralCommErrors(&res);
    if (commError != TRI_ERROR_NO_ERROR) {
      return arangodb::Result(commError,
                              std::string(
                                  "Communication error while deleting backup") +
                                  backupId + " on " + req.destination);
    }
    TRI_ASSERT(res.answer != nullptr);
    auto resBody = res.answer->toVelocyPackBuilderPtrNoUniquenessChecks();
    VPackSlice resSlice = resBody->slice();
    if (!resSlice.isObject()) {
      // Response has invalid format
      return arangodb::Result(TRI_ERROR_HTTP_CORRUPTED_JSON,
                              std::string("failed to remove backup from ") +
                                  req.destination + ", result not an object");
    }

    if (!resSlice.hasKey("error") || !resSlice.get("error").isBoolean() ||
        resSlice.get("error").getBoolean()) {
      int64_t errorNum = resSlice.get("errorNum").getNumber<int64_t>();

      if (errorNum == TRI_ERROR_FILE_NOT_FOUND) {
        notFoundCount += 1;
        continue;
      }

      std::string errorMsg = std::string("failed to delete backup ") +
                             backupId + " on " + req.destination + ":" +
                             resSlice.get("errorMessage").copyString() + " (" +
                             std::to_string(errorNum) + ")";

      LOG_TOPIC("9b94f", ERR, Logger::BACKUP) << errorMsg;
      return arangodb::Result(static_cast<int>(errorNum), errorMsg);
    }
  }

  LOG_TOPIC("1b318", DEBUG, Logger::BACKUP)
      << "removeLocalBackups: notFoundCount = " << notFoundCount << " "
      << dbServers.size();

  if (notFoundCount == dbServers.size()) {
    return arangodb::Result(TRI_ERROR_HTTP_NOT_FOUND,
                            "Backup " + backupId + " not found.");
  }

  deleted.emplace_back(backupId);
  LOG_TOPIC("04e97", DEBUG, Logger::BACKUP) << "Have located and deleted " << backupId;

  return arangodb::Result();
}

std::vector<std::string> const versionPath =
    std::vector<std::string>{"arango", "Plan", "Version"};

arangodb::Result hotBackupCoordinator(ClusterFeature& feature, VPackSlice const payload,
                                      VPackBuilder& report) {
  // ToDo: mode
  // HotBackupMode const mode = CONSISTENT;

  /*
    Suggestion for procedure for cluster hotbackup:
    1. Check that ToDo and Pending are empty, if not, delay, back to 1.
       Timeout for giving up.
    2. Stop Supervision, remember if it was on or not.
    3. Check that ToDo and Pending are empty, if not, start Supervision again,
       back to 1.
       4. Get Plan, will have no resigned leaders.
    5. Stop Transactions, if this does not work in time, restore Supervision
       and give up.
    6. Take hotbackups everywhere, if any fails, all failed.
    7. Resume Transactions.
    8. Resume Supervision if it was on.
    9. Keep Maintenance on dbservers on all the time.
  */

  try {
    if (!payload.isNone() &&
        (!payload.isObject() ||
         (payload.hasKey("label") && !payload.get("label").isString()) ||
         (payload.hasKey("timeout") && !payload.get("timeout").isNumber()) ||
         (payload.hasKey("allowInconsistent") &&
          !payload.get("allowInconsistent").isBoolean()))) {
      return arangodb::Result(TRI_ERROR_BAD_PARAMETER, BAD_PARAMS_CREATE);
    }

    bool force = !payload.isNone() && payload.get("allowInconsistent").isTrue();

    std::string const backupId = (payload.isObject() && payload.hasKey("label"))
                                     ? payload.get("label").copyString()
                                     : to_string(boost::uuids::random_generator()());
    std::string timeStamp = timepointToString(std::chrono::system_clock::now());

    double timeout = (payload.isObject() && payload.hasKey("timeout"))
                         ? payload.get("timeout").getNumber<double>()
                         : 120.;
    // unreasonably short even under allowInconsistent
    if (timeout < 2.5) {
      auto const tmp = timeout;
      timeout = 2.5;
      LOG_TOPIC("67ae2", WARN, Logger::BACKUP)
        << "Backup timeout " << tmp << " is too short - raising to " << timeout;
    }

    using namespace std::chrono;
    auto end = steady_clock::now() + milliseconds(static_cast<uint64_t>(1000 * timeout));
    ClusterInfo& ci = feature.clusterInfo();

    // Go to backup mode for *timeout* if and only if not already in
    // backup mode. Otherwise we cannot know, why backup mode was activated
    // We specifically want to make sure that no other backup is going on.
    bool supervisionOff = false;
    auto result = ci.agencyHotBackupLock(backupId, timeout, supervisionOff);

    if (!result.ok()) {
      // Failed to go to backup mode
      result.reset(TRI_ERROR_HOT_BACKUP_INTERNAL,
                   std::string("agency lock operation resulted in ") + result.errorMessage());
      LOG_TOPIC("6c73d", ERR, Logger::BACKUP) << result.errorMessage();
      return result;
    }

    if (end < steady_clock::now()) {
      LOG_TOPIC("352d6", INFO, Logger::BACKUP)
          << "hot backup didn't get to locking phase within " << timeout << "s.";
      auto hlRes = ci.agencyHotBackupUnlock(backupId, timeout, supervisionOff);

      return arangodb::Result(TRI_ERROR_CLUSTER_TIMEOUT,
                              "hot backup timeout before locking phase");
    }

    // acquire agency dump
    auto agency = std::make_shared<VPackBuilder>();
    result = ci.agencyPlan(agency);
    if (!result.ok()) {
      ci.agencyHotBackupUnlock(backupId, timeout, supervisionOff);
      result.reset(TRI_ERROR_HOT_BACKUP_INTERNAL,
                   std::string("failed to acquire agency dump: ") + result.errorMessage());
      LOG_TOPIC("c014d", ERR, Logger::BACKUP) << result.errorMessage();
      return result;
    }

    // Call lock on all database servers
    auto cc = ClusterComm::instance();
    if (cc == nullptr) {
      // nullptr happens only during controlled shutdown
      return Result(TRI_ERROR_SHUTTING_DOWN, "server is shutting down");
    }
    std::vector<ServerID> dbServers = ci.getCurrentDBServers();
    std::vector<ServerID> lockedServers;
    double lockWait(1);
    while (cc != nullptr && steady_clock::now() < end) {
      result = lockDBServerTransactions(backupId, dbServers, lockWait, lockedServers);
      if (!result.ok()) {
        unlockDBServerTransactions(backupId, lockedServers);
        lockedServers.clear();
        if (result.is(TRI_ERROR_LOCAL_LOCK_FAILED)) {  // Unrecoverable
          ci.agencyHotBackupUnlock(backupId, timeout, supervisionOff);
          return result;
        }
      } else {
        break;
      }
      if (lockWait < 3600.0) {
        lockWait *= 1.5;
      }
      std::this_thread::sleep_for(milliseconds(300));
    }

    bool gotLocks = result.ok();

    // In the case we left the above loop with a negative result,
    // and we are in the case of a force backup we want to continue here
    if (!gotLocks && !force) {
      unlockDBServerTransactions(backupId, dbServers);
      ci.agencyHotBackupUnlock(backupId, timeout, supervisionOff);
      result.reset(
          TRI_ERROR_HOT_BACKUP_INTERNAL,
          std::string(
              "failed to acquire global transaction lock on all db servers: ") +
              result.errorMessage());
      LOG_TOPIC("b7d09", ERR, Logger::BACKUP) << result.errorMessage();
      return result;
    }

    BackupMeta meta(backupId, "", timeStamp, 0, 0, static_cast<unsigned int>(dbServers.size()), "", !gotLocks);   // Temporary
    result = hotBackupDBServers(backupId, timeStamp, dbServers, agency->slice(),
                                /* force */ !gotLocks, meta);
    if (!result.ok()) {
      unlockDBServerTransactions(backupId, dbServers);
      ci.agencyHotBackupUnlock(backupId, timeout, supervisionOff);
      result.reset(TRI_ERROR_HOT_BACKUP_INTERNAL,
                   std::string("failed to hot backup on all db servers: ") +
                       result.errorMessage());
      LOG_TOPIC("6b333", ERR, Logger::BACKUP) << result.errorMessage();
      std::vector<std::string> dummy;
      removeLocalBackups(backupId, dbServers, dummy);
      return result;
    }

    unlockDBServerTransactions(backupId, dbServers);
    ci.agencyHotBackupUnlock(backupId, timeout, supervisionOff);

    auto agencyCheck = std::make_shared<VPackBuilder>();
    result = ci.agencyPlan(agencyCheck);
    if (!result.ok()) {
      ci.agencyHotBackupUnlock(backupId, timeout, supervisionOff);
      result.reset(TRI_ERROR_HOT_BACKUP_INTERNAL,
                   std::string("failed to acquire agency dump post backup: ") +
                       result.errorMessage() +
                       " backup's consistency is not guaranteed");
      LOG_TOPIC("d4229", ERR, Logger::BACKUP) << result.errorMessage();
      return result;
    }

    try {
      if (!Helper::equal(agency->slice()[0].get(versionPath),
                         agencyCheck->slice()[0].get(versionPath), false)) {
        result.reset(TRI_ERROR_HOT_BACKUP_INTERNAL,
                     "data definition of cluster was changed during hot "
                     "backup: backup's consistency is not guaranteed");
        LOG_TOPIC("0ad21", ERR, Logger::BACKUP) << result.errorMessage();
        return result;
      }
    } catch (std::exception const& e) {
      result.reset(TRI_ERROR_HOT_BACKUP_INTERNAL,
                   std::string("invalid agency state: ") + e.what());
      LOG_TOPIC("037eb", ERR, Logger::BACKUP) << result.errorMessage();
      return result;
    }

    std::replace(timeStamp.begin(), timeStamp.end(), ':', '.');
    {
      VPackObjectBuilder o(&report);
      report.add("id", VPackValue(timeStamp + "_" + backupId));
      report.add("sizeInBytes", VPackValue(meta._sizeInBytes));
      report.add("nrFiles", VPackValue(meta._nrFiles));
      report.add("nrDBServers", VPackValue(meta._nrDBServers));
      report.add("datetime", VPackValue(meta._datetime));
      if (!gotLocks) {
        report.add("potentiallyInconsistent", VPackValue(true));
      }
    }

    return arangodb::Result();

  } catch (std::exception const& e) {
    return arangodb::Result(
        TRI_ERROR_HOT_BACKUP_INTERNAL,
        std::string("caught exception creating cluster backup: ") + e.what());
  }
}

arangodb::Result listHotBackupsOnCoordinator(ClusterFeature& feature, VPackSlice const payload,
                                             VPackBuilder& report) {
  auto cc = ClusterComm::instance();
  if (cc == nullptr) {
    // nullptr happens only during controlled shutdown
    return Result(TRI_ERROR_SHUTTING_DOWN, "server is shutting down");
  }

  ClusterInfo& ci = feature.clusterInfo();
  std::vector<ServerID> dbServers = ci.getCurrentDBServers();

  std::unordered_map<std::string, BackupMeta> list;

  if (!payload.isNone()) {
    if (payload.isObject() && payload.hasKey("id")) {
      if (payload.get("id").isArray()) {
        for (auto const i : VPackArrayIterator(payload.get("id"))) {
          if (!i.isString()) {
            return arangodb::Result(
                TRI_ERROR_HTTP_BAD_PARAMETER,
                "invalid list JSON: all ids must be string.");
          }
        }
      } else {
        if (!payload.get("id").isString()) {
          return arangodb::Result(
              TRI_ERROR_HTTP_BAD_PARAMETER,
              "invalid JSON: id must be string or array of strings.");
        }
      }
    } else {
      return arangodb::Result(
          TRI_ERROR_HTTP_BAD_PARAMETER,
          "invalid JSON: body must be empty or object with attribute 'id'.");
    }
  }  // allow continuation with None slice

  VPackBuilder dummy;

  // Try to get complete listing for 2 minutes
  using namespace std::chrono;
  auto timeout = steady_clock::now() + duration<double>(120.0);
  arangodb::Result result;
  std::chrono::duration<double> wait(1.0);
  auto& server = application_features::ApplicationServer::server();
  while (true) {
    if (server.isStopping()) {
      return Result(TRI_ERROR_SHUTTING_DOWN, "server is shutting down");
    }

    result = hotBackupList(dbServers, payload, list, dummy);

    if (!result.ok()) {

      if (payload.isObject() && payload.hasKey("id") && result.is(TRI_ERROR_HTTP_NOT_FOUND)) {
        auto error = std::string("failed to locate backup ") + payload.get("id").copyString();
        LOG_TOPIC("2020b", DEBUG, Logger::BACKUP) << error;
        return arangodb::Result(TRI_ERROR_HTTP_NOT_FOUND, error);
      }
      if (steady_clock::now() > timeout) {
        return arangodb::Result(
          TRI_ERROR_CLUSTER_TIMEOUT, "timeout waiting for all db servers to report backup list");
      } else {
        LOG_TOPIC("76865", DEBUG, Logger::BACKUP) << "failed to get a hot backup listing from all db servers waiting " << wait.count() << " seconds";
        std::this_thread::sleep_for(wait);
        wait *= 1.1;
      }
    } else {
      break;
    }
  }

  // Build report
  {
    VPackObjectBuilder o(&report);
    report.add(VPackValue("list"));
    {
      VPackObjectBuilder a(&report);
      for (auto const& i : list) {
        report.add(VPackValue(i.first));
        i.second.toVelocyPack(report);
      }
    }
  }

  return arangodb::Result();
}

arangodb::Result deleteHotBackupsOnCoordinator(ClusterFeature& feature,
                                               VPackSlice const payload,
                                               VPackBuilder& report) {
  std::vector<std::string> deleted;
  VPackBuilder dummy;
  arangodb::Result result;

  ClusterInfo& ci = feature.clusterInfo();
  std::vector<ServerID> dbServers = ci.getCurrentDBServers();

  if (!payload.isObject() || !payload.hasKey("id") || !payload.get("id").isString()) {
    return arangodb::Result(TRI_ERROR_HTTP_BAD_PARAMETER,
                            "Expecting object with key `id` set to backup id.");
  }

  std::string id = payload.get("id").copyString();

  result = removeLocalBackups(id, dbServers, deleted);
  if (!result.ok()) {
    return result;
  }

  {
    VPackObjectBuilder o(&report);
    report.add(VPackValue("id"));
    {
      VPackArrayBuilder a(&report);
      for (auto const& i : deleted) {
        report.add(VPackValue(i));
      }
    }
  }

  result.reset();
  return result;
}

}  // namespace arangodb<|MERGE_RESOLUTION|>--- conflicted
+++ resolved
@@ -2022,11 +2022,7 @@
     }
     
     bool cached = false;
-<<<<<<< HEAD
-    for (auto const& pair : VPackObjectIterator(resSlice, true)) {
-=======
-    for (auto pair : VPackObjectIterator(resSlice)) {
->>>>>>> e1961ebb
+    for (auto pair : VPackObjectIterator(resSlice, /*seqential*/true)) {
       arangodb::velocypack::StringRef key(pair.key);
       if (vertexIds.erase(key) == 0) {
         // We either found the same vertex twice,
