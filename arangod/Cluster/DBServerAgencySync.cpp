--- conflicted
+++ resolved
@@ -201,14 +201,9 @@
       // in this case: give some asynchronous jobs created in phaseOne a
       // chance to complete before we collect data for phaseTwo:
       LOG_TOPIC("ef730", DEBUG, Logger::MAINTENANCE)
-<<<<<<< HEAD
-        << "DBServerAgencySync::hesitating between phases 1 and 2 for 0.1s...";
-      arangodb::basics::sleep_for(std::chrono::milliseconds(100));
-=======
           << "DBServerAgencySync::hesitating between phases 1 and 2 for "
              "0.1s...";
-      std::this_thread::sleep_for(std::chrono::milliseconds(100));
->>>>>>> 973f00a9
+      arangodb::basics::sleep_for(std::chrono::milliseconds(100));
     }
 
     auto current = clusterInfo->getCurrent();
