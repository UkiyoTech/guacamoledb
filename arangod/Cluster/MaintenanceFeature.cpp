--- conflicted
+++ resolved
@@ -306,16 +306,11 @@
         AgencyCommResult result =
             am.getValues("Target/" + path + "/" + std::to_string(jobId));
         if (result.successful()) {
-<<<<<<< HEAD
-          VPackSlice value = result.slice()[0].get(std::vector<std::string>{AgencyCommHelper::path(), "Target", path, std::to_string(jobId)});
-          if (value.isObject() && value.hasKey("jobId") && value.get("jobId").isEqualString(std::to_string(jobId))) {
-=======
           VPackSlice value = result.slice()[0].get(
-              std::vector<std::string>{AgencyCommManager::path(), "Target",
-                                       path, std::to_string(jobId)});
+              std::vector<std::string>{AgencyCommHelper::path(), "Target", path,
+                                       std::to_string(jobId)});
           if (value.isObject() && value.hasKey("jobId") &&
               value.get("jobId").isEqualString(std::to_string(jobId))) {
->>>>>>> 665442e7
             return true;
           }
         }
