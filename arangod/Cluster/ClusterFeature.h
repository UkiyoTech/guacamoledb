////////////////////////////////////////////////////////////////////////////////
/// DISCLAIMER
///
/// Copyright 2014-2018 ArangoDB GmbH, Cologne, Germany
/// Copyright 2004-2014 triAGENS GmbH, Cologne, Germany
///
/// Licensed under the Apache License, Version 2.0 (the "License");
/// you may not use this file except in compliance with the License.
/// You may obtain a copy of the License at
///
///     http://www.apache.org/licenses/LICENSE-2.0
///
/// Unless required by applicable law or agreed to in writing, software
/// distributed under the License is distributed on an "AS IS" BASIS,
/// WITHOUT WARRANTIES OR CONDITIONS OF ANY KIND, either express or implied.
/// See the License for the specific language governing permissions and
/// limitations under the License.
///
/// Copyright holder is ArangoDB GmbH, Cologne, Germany
///
/// @author Jan Steemann
////////////////////////////////////////////////////////////////////////////////

#ifndef ARANGOD_CLUSTER_CLUSTER_FEATURE_H
#define ARANGOD_CLUSTER_CLUSTER_FEATURE_H 1

#include "Basics/Common.h"

#include "Network/NetworkFeature.h"
#include "ApplicationFeatures/ApplicationFeature.h"
#include "Cluster/ClusterInfo.h"
#include "Cluster/ServerState.h"

namespace arangodb {

class AgencyCallbackRegistry;
class HeartbeatThread;

class ClusterFeature : public application_features::ApplicationFeature {
 public:
  explicit ClusterFeature(application_features::ApplicationServer& server);
  ~ClusterFeature();

  void collectOptions(std::shared_ptr<options::ProgramOptions>) override final;
  void validateOptions(std::shared_ptr<options::ProgramOptions>) override final;
  void prepare() override final;
  void start() override final;
  void stop() override final;
  void beginShutdown() override final;
  void unprepare() override final;

  std::vector<std::string> agencyEndpoints() const { return _agencyEndpoints; }

  std::string agencyPrefix() const { return _agencyPrefix; }

  /// @return role argument as it was supplied by a user
  std::string const& myRole() const noexcept { return _myRole; }

  void syncDBServerStatusQuo();
<<<<<<< HEAD

 protected:
  void startHeartbeatThread(AgencyCallbackRegistry* agencyCallbackRegistry,
                            uint64_t interval_ms, uint64_t maxFailsBeforeWarning,
                            const std::string& endpoints);

 private:
  std::vector<std::string> _agencyEndpoints;
  std::string _agencyPrefix;
  std::string _myRole;
  std::string _myEndpoint;
  std::string _myAdvertisedEndpoint;
  std::uint32_t _writeConcern = 1;             // write concern
  std::uint32_t _defaultReplicationFactor = 0; // a value of 0 means it will use the min replication factor
  std::uint32_t _systemReplicationFactor = 2;
  std::uint32_t _minReplicationFactor = 1;     // minimum replication factor (0 = unrestricted)
  std::uint32_t _maxReplicationFactor = 10;    // maximum replication factor (0 = unrestricted)
  std::uint32_t _maxNumberOfShards = 1000;     // maximum number of shards (0 = unrestricted)
  bool _createWaitsForSyncReplication = true;
  double _indexCreationTimeout = 3600.0;

  void reportRole(ServerState::RoleEnum);

 public:
=======
  
>>>>>>> d1b4cfc9
  AgencyCallbackRegistry* agencyCallbackRegistry() const {
    return _agencyCallbackRegistry.get();
  }

  std::string const agencyCallbacksPath() const {
    return "/_api/agency/agency-callbacks";
  }

  std::string const clusterRestPath() const { return "/_api/cluster"; }

  void setUnregisterOnShutdown(bool);
  bool createWaitsForSyncReplication() const {
    return _createWaitsForSyncReplication;
  }
  std::uint32_t writeConcern() const { return _writeConcern; }
  std::uint32_t systemReplicationFactor() { return _systemReplicationFactor; }
  std::uint32_t defaultReplicationFactor() { return _defaultReplicationFactor; }
  std::uint32_t maxNumberOfShards() const { return _maxNumberOfShards; }
  std::uint32_t minReplicationFactor() const { return _minReplicationFactor; }
  std::uint32_t maxReplicationFactor() const { return _maxReplicationFactor; }
  double indexCreationTimeout() const { return _indexCreationTimeout; }
  bool forceOneShard() const { return _forceOneShard; }

  std::shared_ptr<HeartbeatThread> heartbeatThread();

  ClusterInfo& clusterInfo();

 protected:
  void startHeartbeatThread(AgencyCallbackRegistry* agencyCallbackRegistry,
                            uint64_t interval_ms, uint64_t maxFailsBeforeWarning,
                            const std::string& endpoints);

 private:
  void reportRole(ServerState::RoleEnum);

  std::vector<std::string> _agencyEndpoints;
  std::string _agencyPrefix;
  std::string _myRole;
  std::string _myEndpoint;
  std::string _myAdvertisedEndpoint;
  std::uint32_t _writeConcern = 1;             // write concern
  std::uint32_t _defaultReplicationFactor = 0; // a value of 0 means it will use the min replication factor 
  std::uint32_t _systemReplicationFactor = 2;
  std::uint32_t _minReplicationFactor = 1;     // minimum replication factor (0 = unrestricted)
  std::uint32_t _maxReplicationFactor = 10;    // maximum replication factor (0 = unrestricted)
  std::uint32_t _maxNumberOfShards = 1000;     // maximum number of shards (0 = unrestricted)
  bool _createWaitsForSyncReplication = true;
  bool _forceOneShard = false;
  bool _unregisterOnShutdown = false;
  bool _enableCluster = false;
  bool _requirePersistedId = false;
  double _indexCreationTimeout = 3600.0;
  std::unique_ptr<ClusterInfo> _clusterInfo;
  std::shared_ptr<HeartbeatThread> _heartbeatThread;
  uint64_t _heartbeatInterval = 0;
  std::unique_ptr<AgencyCallbackRegistry> _agencyCallbackRegistry;
<<<<<<< HEAD
  ServerState::RoleEnum _requestedRole;
  std::unique_ptr<network::ConnectionPool> _pool;
=======
  ServerState::RoleEnum _requestedRole = ServerState::RoleEnum::ROLE_UNDEFINED;
>>>>>>> d1b4cfc9
};

}  // namespace arangodb

#endif<|MERGE_RESOLUTION|>--- conflicted
+++ resolved
@@ -57,34 +57,7 @@
   std::string const& myRole() const noexcept { return _myRole; }
 
   void syncDBServerStatusQuo();
-<<<<<<< HEAD
 
- protected:
-  void startHeartbeatThread(AgencyCallbackRegistry* agencyCallbackRegistry,
-                            uint64_t interval_ms, uint64_t maxFailsBeforeWarning,
-                            const std::string& endpoints);
-
- private:
-  std::vector<std::string> _agencyEndpoints;
-  std::string _agencyPrefix;
-  std::string _myRole;
-  std::string _myEndpoint;
-  std::string _myAdvertisedEndpoint;
-  std::uint32_t _writeConcern = 1;             // write concern
-  std::uint32_t _defaultReplicationFactor = 0; // a value of 0 means it will use the min replication factor
-  std::uint32_t _systemReplicationFactor = 2;
-  std::uint32_t _minReplicationFactor = 1;     // minimum replication factor (0 = unrestricted)
-  std::uint32_t _maxReplicationFactor = 10;    // maximum replication factor (0 = unrestricted)
-  std::uint32_t _maxNumberOfShards = 1000;     // maximum number of shards (0 = unrestricted)
-  bool _createWaitsForSyncReplication = true;
-  double _indexCreationTimeout = 3600.0;
-
-  void reportRole(ServerState::RoleEnum);
-
- public:
-=======
-  
->>>>>>> d1b4cfc9
   AgencyCallbackRegistry* agencyCallbackRegistry() const {
     return _agencyCallbackRegistry.get();
   }
@@ -126,7 +99,7 @@
   std::string _myEndpoint;
   std::string _myAdvertisedEndpoint;
   std::uint32_t _writeConcern = 1;             // write concern
-  std::uint32_t _defaultReplicationFactor = 0; // a value of 0 means it will use the min replication factor 
+  std::uint32_t _defaultReplicationFactor = 0; // a value of 0 means it will use the min replication factor
   std::uint32_t _systemReplicationFactor = 2;
   std::uint32_t _minReplicationFactor = 1;     // minimum replication factor (0 = unrestricted)
   std::uint32_t _maxReplicationFactor = 10;    // maximum replication factor (0 = unrestricted)
@@ -141,12 +114,8 @@
   std::shared_ptr<HeartbeatThread> _heartbeatThread;
   uint64_t _heartbeatInterval = 0;
   std::unique_ptr<AgencyCallbackRegistry> _agencyCallbackRegistry;
-<<<<<<< HEAD
-  ServerState::RoleEnum _requestedRole;
+  ServerState::RoleEnum _requestedRole = ServerState::RoleEnum::ROLE_UNDEFINED;
   std::unique_ptr<network::ConnectionPool> _pool;
-=======
-  ServerState::RoleEnum _requestedRole = ServerState::RoleEnum::ROLE_UNDEFINED;
->>>>>>> d1b4cfc9
 };
 
 }  // namespace arangodb
