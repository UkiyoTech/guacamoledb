--- conflicted
+++ resolved
@@ -587,14 +587,9 @@
       LOG_TOPIC(WARN, arangodb::Logger::FIXME) << "unable to remove database directory '" << path << "'";
 
       if (force) {
-<<<<<<< HEAD
         LOG_TOPIC(WARN, arangodb::Logger::FIXME) << "forcefully deleting database directory '" << path << "'";
-        return dropDatabaseDirectory(path);
-=======
-        LOG(WARN) << "forcefully deleting database directory '" << path << "'";
         status = dropDatabaseDirectory(path);
         return;
->>>>>>> fd3f3a88
       }
       status = TRI_ERROR_INTERNAL;
       return;
