--- conflicted
+++ resolved
@@ -878,17 +878,10 @@
   }
 
   MUTEX_LOCKER(tiLocker, _tiLock);
-<<<<<<< HEAD
-  
+
   size_t good = 0;
   std::string const myid = id();  
   
-=======
-  size_t good = 0;
-
-  std::string const myid = id();
-
->>>>>>> 8e06e2b6
   for (auto const& i : _lastAcked) {
     if (i.first != myid) {  // do not count ourselves
       duration<double> m = steady_clock::now() - i.second;
@@ -1171,17 +1164,6 @@
       npacks++;
     }
 
-<<<<<<< HEAD
-  // Apply to spearhead and get indices for log entries
-  // Avoid keeping lock indefinitely
-  for (size_t i = 0, l = 0; i < npacks; ++i) {
-
-    query_t chunk = std::make_shared<Builder>();
-    { VPackArrayBuilder b(chunk.get());
-      for (size_t j = 0; j < _config.maxAppendSize() && l < ntrans; ++j, ++l) {
-        chunk->add(slice.at(l));
-      }}
-=======
     // Apply to spearhead and get indices for log entries
     // Avoid keeping lock indefinitely
     for (size_t i = 0, l = 0; i < npacks; ++i) {
@@ -1192,7 +1174,6 @@
           chunk->add(slice.at(l));
         }
       }
->>>>>>> 8e06e2b6
 
       // Only leader else redirect
       if (multihost && challengeLeadership()) {
@@ -1200,29 +1181,20 @@
         return write_ret_t(false, NO_LEADER);
       }
 
-<<<<<<< HEAD
-    applied = _spearhead.applyTransactions(chunk, wmode);
-
-    auto tmp = _state.logLeaderMulti(chunk, applied, term());
-    indices.insert(indices.end(), tmp.begin(), tmp.end());
-
-    if (wmode.privileged()) {
-      TRI_ASSERT(indices.size() == 1);
-      _lastReconfiguration = indices.front();
-      LOG_TOPIC(INFO, Logger::AGENCY)
-        << "Agency reconfiguration at index " << _lastReconfiguration;
-    }
-    
-  }
-=======
       _tiLock.assertNotLockedByCurrentThread();
       MUTEX_LOCKER(ioLocker, _ioLock);
-
+      
       applied = _spearhead.applyTransactions(chunk);
       auto tmp = _state.logLeaderMulti(chunk, applied, term());
       indices.insert(indices.end(), tmp.begin(), tmp.end());
->>>>>>> 8e06e2b6
-
+      
+      if (wmode.privileged()) {
+        TRI_ASSERT(indices.size() == 1);
+        _lastReconfiguration = indices.front();
+        LOG_TOPIC(INFO, Logger::AGENCY)
+          << "Agency reconfiguration at index " << _lastReconfiguration;
+      }
+      
     }
   }
 
@@ -1382,27 +1354,11 @@
   { VPackArrayBuilder trxs(agency.get());
     { VPackArrayBuilder trx(agency.get());
       { VPackObjectBuilder oper(agency.get());
-<<<<<<< HEAD
-        agency->add(".agency", _config.toBuilder()->slice());
+        agency->add(RECONFIGURE, _config.toBuilder()->slice());
       }}} 
   // In case we've lost leadership, no harm will arise as the failed write
   // prevents bogus agency configuration to be replicated among agents. ***
   write(agency, WriteMode(true,true)); 
-=======
-        agency->add(VPackValue(".agency"));
-        { VPackObjectBuilder a(agency.get());
-          agency->add("term", VPackValue(t));
-          agency->add("id", VPackValue(id()));
-          agency->add("active", _config.activeToBuilder()->slice());
-          agency->add("pool", _config.poolToBuilder()->slice());
-          agency->add("size", VPackValue(size()));
-          agency->add("timeoutMult", VPackValue(_config.timeoutMult()));
-        }}}}
-
-  // In case we've lost leadership, no harm will arise as the failed write
-  // prevents bogus agency configuration to be replicated among agents. ***
-  write(agency, true);
->>>>>>> 8e06e2b6
 }
 
 
@@ -1439,8 +1395,6 @@
 
 bool Agent::prepareLead() {
 
-<<<<<<< HEAD
-=======
   {
     // Erase _earliestPackage, which allows for immediate sending of
     // AppendEntriesRPC when we become a leader.
@@ -1448,7 +1402,6 @@
     _earliestPackage.clear();
   }
 
->>>>>>> 8e06e2b6
   // Key value stores
   try {
     rebuildDBs();
