////////////////////////////////////////////////////////////////////////////////
/// DISCLAIMER
///
/// Copyright 2019 ArangoDB GmbH, Cologne, Germany
///
/// Licensed under the Apache License, Version 2.0 (the "License");
/// you may not use this file except in compliance with the License.
/// You may obtain a copy of the License at
///
///     http://www.apache.org/licenses/LICENSE-2.0
///
/// Unless required by applicable law or agreed to in writing, software
/// distributed under the License is distributed on an "AS IS" BASIS,
/// WITHOUT WARRANTIES OR CONDITIONS OF ANY KIND, either express or implied.
/// See the License for the specific language governing permissions and
/// limitations under the License.
///
/// Copyright holder is ArangoDB GmbH, Cologne, Germany
///
/// @author Lars Maier
////////////////////////////////////////////////////////////////////////////////
#ifndef ARANGOD_CLUSTER_ASYNC_AGENCY_COMM_H
#define ARANGOD_CLUSTER_ASYNC_AGENCY_COMM_H 1

#include <fuerte/message.h>

#include <deque>
#include <memory>
#include <mutex>


#include <velocypack/Builder.h>
#include <velocypack/Slice.h>
#include <velocypack/velocypack-aliases.h>

#include "Agency/AgencyComm.h"

#include "Cluster/PathComponent.h"
#include "Cluster/ResultT.h"
#include "Futures/Future.h"
#include "Network/Methods.h"

namespace arangodb {

struct AsyncAgencyCommResult {
  arangodb::fuerte::Error error;
  std::unique_ptr<arangodb::fuerte::Response> response;

  [[nodiscard]] bool ok() const {
    return arangodb::fuerte::Error::NoError == this->error;
  }

  [[nodiscard]] bool fail() const { return !ok(); }

  VPackSlice slice() const { return response->slice(); }

  arangodb::fuerte::StatusCode statusCode() const {
    return response->statusCode();
  }

  Result asResult() {
    if (!ok()) {
      return Result{int(error), arangodb::fuerte::to_string(error)};
    } else if (200 <= statusCode() && statusCode() <= 299) {
      return Result{};
    } else {
      return Result{int(statusCode())};
    }
  }
};

struct AgencyReadResult : public AsyncAgencyCommResult {
  AgencyReadResult(AsyncAgencyCommResult&& result,
                   std::shared_ptr<arangodb::cluster::paths::Path const> valuePath)
      : AsyncAgencyCommResult(std::move(result)),
        _value(nullptr),
        _valuePath(std::move(valuePath)) {}
  VPackSlice value() {
    if (this->_value.start() == nullptr) {
      this->_value = slice().at(0).get(_valuePath->vec());
    }
    return this->_value;
  }

 private:
  VPackSlice _value;
  std::shared_ptr<arangodb::cluster::paths::Path const> _valuePath;
};

class AsyncAgencyComm;

class AsyncAgencyCommManager final {
 public:
  static std::unique_ptr<AsyncAgencyCommManager> INSTANCE;

  static void initialize(application_features::ApplicationServer& server) {
    INSTANCE.reset(new AsyncAgencyCommManager(server));
  }

<<<<<<< HEAD
  static bool isEnabled() { return INSTANCE != nullptr; }
=======
  explicit AsyncAgencyCommManager(application_features::ApplicationServer&);
>>>>>>> a490e40c

  void addEndpoint(std::string const& endpoint);
  void updateEndpoints(std::vector<std::string> const& endpoints);

  std::deque<std::string> endpoints() const {
    std::unique_lock<std::mutex> guard(_lock);
    return _endpoints;
  }

  std::string endpointsString() const;
  auto getSkipScheduler() const -> bool { return _skipScheduler; };
  void setSkipScheduler(bool v) { _skipScheduler = v; };

  std::string getCurrentEndpoint();
  void reportError(std::string const& endpoint);
  void reportRedirect(std::string const& endpoint, std::string const& redirectTo);

  network::ConnectionPool* pool() const { return _pool; }
  void pool(network::ConnectionPool* pool) { _pool = pool; }

  application_features::ApplicationServer& server();

 private:
<<<<<<< HEAD
  bool _skipScheduler = true;
=======
  application_features::ApplicationServer& _server;
>>>>>>> a490e40c
  mutable std::mutex _lock;
  std::deque<std::string> _endpoints;
  network::ConnectionPool* _pool = nullptr;
};

class AsyncAgencyComm final {
 public:
  using FutureResult = arangodb::futures::Future<AsyncAgencyCommResult>;
  using FutureReadResult = arangodb::futures::Future<AgencyReadResult>;

  [[nodiscard]] FutureResult getValues(std::string const& path) const;
  [[nodiscard]] FutureReadResult getValues(
      std::shared_ptr<arangodb::cluster::paths::Path const> const& path) const;

  template <typename T>
  [[nodiscard]] FutureResult setValue(network::Timeout timeout,
                                      std::shared_ptr<arangodb::cluster::paths::Path const> const& path,
                                      T const& value, uint64_t ttl = 0) {
    return setValue(timeout, path->str(), value, ttl);
  }

  template <typename T>
  [[nodiscard]] FutureResult setValue(network::Timeout timeout, std::string const& path,
                                      T const& value, uint64_t ttl = 0) {
    VPackBuffer<uint8_t> transaction;
    {
      VPackBuilder trxBuilder(transaction);
      VPackArrayBuilder env(&trxBuilder);
      {
        VPackArrayBuilder trx(&trxBuilder);
        {
          VPackObjectBuilder ops(&trxBuilder);
          {
            VPackObjectBuilder op(&trxBuilder, path);
            trxBuilder.add("op", VPackValue("set"));
            trxBuilder.add("new", value);
            if (ttl > 0) {
              trxBuilder.add("ttl", VPackValue(ttl));
            }
          }
        }
      }
    }

    return sendWriteTransaction(timeout, std::move(transaction));
  }

  [[nodiscard]] FutureResult deleteKey(
      network::Timeout timeout,
      std::shared_ptr<arangodb::cluster::paths::Path const> const& path) const;
  [[nodiscard]] FutureResult deleteKey(network::Timeout timeout, std::string const& path) const;

  [[nodiscard]] FutureResult sendWriteTransaction(network::Timeout timeout,
                                                  velocypack::Buffer<uint8_t>&& body) const;
  [[nodiscard]] FutureResult sendReadTransaction(network::Timeout timeout,
                                                 velocypack::Buffer<uint8_t>&& body) const;

  [[nodiscard]] FutureResult sendTransaction(network::Timeout timeout,
                                             AgencyReadTransaction const&) const;
  [[nodiscard]] FutureResult sendTransaction(network::Timeout timeout,
                                             AgencyWriteTransaction const&) const;

 public:
  enum class RequestType {
    READ,   // send the transaction again in the case of no response
    WRITE,  // does not send the transaction again but instead tries to do inquiry with the given ids
    CUSTOM,  // talk to the leader and always return the result, even on timeout or redirect
  };

  using ClientId = std::string;

  [[nodiscard]] FutureResult sendWithFailover(arangodb::fuerte::RestVerb method,
                                              std::string const& url,
                                              network::Timeout timeout, RequestType type,
                                              std::vector<ClientId> clientIds,
                                              velocypack::Buffer<uint8_t>&& body) const;

  [[nodiscard]] FutureResult sendWithFailover(arangodb::fuerte::RestVerb method,
                                              std::string const& url,
                                              network::Timeout timeout, RequestType type,
                                              std::vector<ClientId> clientIds,
                                              AgencyTransaction const& trx) const;

  [[nodiscard]] FutureResult sendWithFailover(arangodb::fuerte::RestVerb method,
                                              std::string const& url,
                                              network::Timeout timeout, RequestType type,
                                              velocypack::Buffer<uint8_t>&& body) const;

 public:
  AsyncAgencyComm() : _manager(*AsyncAgencyCommManager::INSTANCE) {}
  explicit AsyncAgencyComm(AsyncAgencyCommManager* manager)
      : _manager(*manager) {}
  explicit AsyncAgencyComm(AsyncAgencyCommManager& manager)
      : _manager(manager) {}

  auto withSkipScheduler(bool v) -> AsyncAgencyComm& {
    _skipScheduler = v;
    return *this;
  }

 private:
  bool _skipScheduler = false;
  AsyncAgencyCommManager& _manager;
};

}  // namespace arangodb
#endif<|MERGE_RESOLUTION|>--- conflicted
+++ resolved
@@ -94,14 +94,12 @@
   static std::unique_ptr<AsyncAgencyCommManager> INSTANCE;
 
   static void initialize(application_features::ApplicationServer& server) {
-    INSTANCE.reset(new AsyncAgencyCommManager(server));
-  }
-
-<<<<<<< HEAD
+    INSTANCE = std::make_unique<AsyncAgencyCommManager>(server);
+  }
+
   static bool isEnabled() { return INSTANCE != nullptr; }
-=======
+
   explicit AsyncAgencyCommManager(application_features::ApplicationServer&);
->>>>>>> a490e40c
 
   void addEndpoint(std::string const& endpoint);
   void updateEndpoints(std::vector<std::string> const& endpoints);
@@ -125,11 +123,8 @@
   application_features::ApplicationServer& server();
 
  private:
-<<<<<<< HEAD
   bool _skipScheduler = true;
-=======
   application_features::ApplicationServer& _server;
->>>>>>> a490e40c
   mutable std::mutex _lock;
   std::deque<std::string> _endpoints;
   network::ConnectionPool* _pool = nullptr;
