--- conflicted
+++ resolved
@@ -1014,11 +1014,7 @@
   while (tries++ < maxTries) {
     result = getValues("Sync/LatestID");
     if (!result.successful()) {
-<<<<<<< HEAD
       arangodb::basics::sleep_for(std::chrono::milliseconds(500));
-=======
-      std::this_thread::sleep_for(std::chrono::milliseconds(500));
->>>>>>> c922c5f1
       continue;
     }
 
@@ -1054,11 +1050,7 @@
     try {
       newBuilder.add(VPackValue(newValue));
     } catch (...) {
-<<<<<<< HEAD
       arangodb::basics::sleep_for(std::chrono::milliseconds(500));
-=======
-      std::this_thread::sleep_for(std::chrono::milliseconds(500));
->>>>>>> c922c5f1
       continue;
     }
 
