--- conflicted
+++ resolved
@@ -136,15 +136,9 @@
  private:
   Agent& operator=(VPackSlice const&);
 
-<<<<<<< HEAD
-=======
   /// @brief Leader ID
   void lastCommitted(arangodb::consensus::index_t);
 
-  /// @brief This server (need endpoint)
-  TRI_server_t* _server;
-
->>>>>>> e326dc3c
   /// @brief Vocbase for agency persistence
   TRI_vocbase_t* _vocbase;
 
