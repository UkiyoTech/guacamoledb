////////////////////////////////////////////////////////////////////////////////
/// DISCLAIMER
///
/// Copyright 2014-2016 ArangoDB GmbH, Cologne, Germany
/// Copyright 2004-2014 triAGENS GmbH, Cologne, Germany
///
/// Licensed under the Apache License, Version 2.0 (the "License");
/// you may not use this file except in compliance with the License.
/// You may obtain a copy of the License at
///
///     http://www.apache.org/licenses/LICENSE-2.0
///
/// Unless required by applicable law or agreed to in writing, software
/// distributed under the License is distributed on an "AS IS" BASIS,
/// WITHOUT WARRANTIES OR CONDITIONS OF ANY KIND, either express or implied.
/// See the License for the specific language governing permissions and
/// limitations under the License.
///
/// Copyright holder is ArangoDB GmbH, Cologne, Germany
///
/// @author Kaveh Vahedipour
////////////////////////////////////////////////////////////////////////////////

#ifndef ARANGOD_CONSENSUS_AGENT_H
#define ARANGOD_CONSENSUS_AGENT_H 1

#include "Agency/AgencyCommon.h"
#include "Agency/AgentActivator.h"
#include "Agency/AgentCallback.h"
#include "Agency/AgentConfiguration.h"
#include "Agency/AgentInterface.h"
#include "Agency/Compactor.h"
#include "Agency/Constituent.h"
#include "Agency/Inception.h"
#include "Agency/State.h"
#include "Agency/Store.h"
#include "Agency/Supervision.h"
#include "Basics/ConditionLocker.h"

struct TRI_vocbase_t;

namespace arangodb {
namespace consensus {

static const std::string RECONFIGURE(".agency");

class Agent : public arangodb::Thread,
              public AgentInterface {

 public:

  /// @brief Construct with program options
  explicit Agent(config_t const&);

  /// @brief Clean up
  ~Agent();

  /// @brief Get current term
  term_t term() const;

  /// @brief Get current term
  std::string id() const;

  /// @brief Vote request
  priv_rpc_ret_t requestVote(term_t, std::string const&, index_t, index_t,
                             query_t const&, int64_t timeoutMult);

  /// @brief Provide configuration
  config_t const config() const;

  /// @brief Get timeoutMult:
  int64_t getTimeoutMult() const;

  /// @brief Adjust timeoutMult:
  void adjustTimeoutMult(int64_t timeoutMult);

  /// @brief Start thread
  bool start();

  /// @brief My endpoint
  std::string endpoint() const;

  /// @brief Verbose print of myself
  void print(arangodb::LoggerStream&) const;

  /// @brief Are we fit to run?
  bool fitness() const;

  /// @brief Leader ID
  index_t lastCommitted() const;

  /// @brief Leader ID
  std::string leaderID() const;

  /// @brief Are we leading?
  bool leading() const;

  /// @brief Pick up leadership tasks
  void lead();

  /// @brief Prepare leadership
  bool prepareLead();

  /// @brief Unprepare for leadership, needed when we resign during preparation
  void unprepareLead() {
    _preparing = false;
  }

  /// @brief Load persistent state
  void load();

  /// @brief Unpersisted key-value-store
  trans_ret_t transient(query_t const&) override;

  /// @brief Attempt write
  ///        Startup flag should NEVER be discarded solely for purpose of
  ///        persisting the agency configuration
  write_ret_t write(
    query_t const&, WriteMode const& wmode = WriteMode()) override;

  /// @brief Read from agency
  read_ret_t read(query_t const&);

  /// @brief Inquire success of logs given clientIds
  inquire_ret_t inquire(query_t const&);

  /// @brief Attempt read/write transaction
  trans_ret_t transact(query_t const&) override;

  /// @brief Put trxs into list of ongoing ones.
  void addTrxsOngoing(Slice trxs);

  /// @brief Remove trxs from list of ongoing ones.
  void removeTrxsOngoing(Slice trxs);

  /// @brief Check whether a trx is ongoing.
  bool isTrxOngoing(std::string& id);

  /// @brief Received by followers to replicate log entries ($5.3);
  ///        also used as heartbeat ($5.2).
  bool recvAppendEntriesRPC(term_t term, std::string const& leaderId,
                            index_t prevIndex, term_t prevTerm,
                            index_t leaderCommitIndex, query_t const& queries);

private:

  /// @brief Invoked by leader to replicate log entries ($5.3);
  ///        also used as heartbeat ($5.2).
 private:
  void sendAppendEntriesRPC();

<<<<<<< HEAD
public:

  /// @brief Reconfigure agency
  write_ret_t  reconfigure(query_t const);

=======
>>>>>>> d1da2531
  /// @brief check whether _confirmed indexes have been advance so that we
  /// can advance _commitIndex and apply things to readDB.
  void advanceCommitIndex();

<<<<<<< HEAD
=======
 public:
>>>>>>> d1da2531
  /// @brief Invoked by leader to replicate log entries ($5.3);
  ///        also used as heartbeat ($5.2). This is the version used by
  ///        the constituent to send out empty heartbeats to keep
  ///        the term alive.
  void sendEmptyAppendEntriesRPC(std::string followerId);

  /// @brief 1. Deal with appendEntries to slaves.
  ///        2. Report success of write processes.
  void run() override final;

  /// @brief Are we still booting?
  bool booting();

  /// @brief Gossip in
  query_t gossip(query_t const&, bool callback = false, size_t version = 0);

  /// @brief Persisted agents
  bool persistedAgents();

  /// @brief Activate new agent in pool to replace failed
  void reportActivated(std::string const&, std::string const&, query_t);

  /// @brief Activate new agent in pool to replace failed
  void failedActivation(std::string const&, std::string const&);

  /// @brief Gossip in
  bool activeAgency();

  /// @brief Start orderly shutdown of threads
  void beginShutdown() override final;

  /// @brief Report appended entries from AgentCallback
  void reportIn(std::string const&, index_t, size_t = 0);

  /// @brief Report a failed append entry call from AgentCallback
  void reportFailed(std::string const& slaveId, size_t toLog);

  /// @brief Wait for slaves to confirm appended entries
  AgentInterface::raft_commit_t waitFor(index_t last_entry, double timeout = 10.0) override;

  /// @brief Convencience size of agency
  size_t size() const;

  /// @brief Rebuild DBs by applying state log to empty DB
  void rebuildDBs();

  /// @brief Rebuild DBs by applying state log to empty DB
  void compact();

  /// @brief Last log entry
  log_t lastLog() const;

  /// @brief State machine
  State const& state() const;

  /// @brief execute a callback while holding _ioLock
  void executeLocked(std::function<void()> const& cb);

  /// @brief Get read store and compaction index
  index_t readDB(Node&) const;

  /// @brief Get read store
  Store const& readDB() const;

  /// @brief Get spearhead store
  Store const& spearhead() const;

  /// @brief Get transient store
  Store const& transient() const;

  /// @brief Serve active agent interface
  bool serveActiveAgent();

  /// @brief Start constituent
  void startConstituent();

  /// @brief Get notification as inactive pool member
  void notify(query_t const&);

  /// @brief All there is in the state machine
  query_t allLogs() const;

  /// @brief Last contact with followers
  query_t lastAckedAgo() const;

  /// @brief Am I active agent
  bool active() const;

  /// @brief Become active agent
  query_t activate(query_t const&);

  /// @brief Report measured round trips to inception
  void reportMeasurement(query_t const&);

  /// @brief Are we ready for RAFT?
  bool ready() const;

  /// @brief Set readyness for RAFT
  void ready(bool b);

  /// @brief Reset RAFT timeout intervals
  void resetRAFTTimes(double, double);

  /// @brief Get start time of leadership
  TimePoint const& leaderSince() const;

  /// @brief Update a peers endpoint in my configuration
  void updatePeerEndpoint(query_t const& message);

  /// @brief Update a peers endpoint in my configuration
  void updatePeerEndpoint(std::string const& id, std::string const& ep);

  /// @brief Assemble an agency to commitId
  query_t buildDB(index_t);

  /// @brief Guarding taking over leadership
  void beginPrepareLeadership() { _preparing = true; }
  void endPrepareLeadership()  { _preparing = false; }

  /// @brief access Inception thread
  Inception const* inception() const;

  /// @brief Join a rafting agecy
  bool haveJoinConfig() const;

  /// @brief Join a rafting agecy
  void join();

  /// @brief State reads persisted state and prepares the agent
  friend class State;
  friend class Compactor;

 private:

  /// @brief add agent to configuration (from State after successful local persistence)
  void updateConfiguration(VPackSlice const&);

  /// @brief persist agency configuration in RAFT
  void persistConfiguration(term_t t);

  /// @brief Find out, if we've had acknowledged RPCs recent enough
  bool challengeLeadership();

  /// @brief Notify inactive pool members of changes in configuration
  void notifyInactive() const;

  /// @brief Activate this agent in single agent mode.
  bool activateAgency();

  /// @brief Assignment of persisted state, only used at startup, one needs
  /// to hold the _ioLock to call this
  void setPersistedState(VPackSlice const&);

  /// @brief Wakeup main loop of the agent
  void wakeupMainLoop() {
    {
      CONDITION_LOCKER(guard, _appendCV);
      _agentNeedsWakeup = true;
    }
    _appendCV.broadcast();
  }

  /// @brief Get current term
  bool id(std::string const&);

  /// @brief Get current term
  bool mergeConfiguration(VPackSlice const&);

  /// @brief Leader election delegate
  Constituent _constituent;

  /// @brief Cluster supervision module
  Supervision _supervision;

  /// @brief State machine
  State _state;

  /// @brief Configuration of command line options
  config_t _config;

  /// @brief
  /// Leader: Last index that is "committed" in the sense that the
  /// leader has convinced itself that an absolute majority (including
  /// the leader) have written the entry into their log. This is also
  /// the index of the highest log entry applied to the state machine
  /// _readDB (called "lastApplied" in the Raft paper).
  /// Follower: this indicates what the leader told them it has last
  /// "committed" in the above sense.
  /// Locking policy: Note that this is only ever changed at startup, when
  /// answers to appendEntriesRPC messages come in on the leader, and when
  /// appendEntriesRPC calls are received on the follower. In each case
  /// we hold the _ioLock when _commitIndex is changed. Reading and writing
  /// must be done under the mutex of _waitForCV to allow a thread to wait
  /// for a change using that condition variable.
  index_t _commitIndex;

<<<<<<< HEAD
  index_t _lastReconfiguration;

=======
>>>>>>> d1da2531
  /// @brief Spearhead (write) kv-store
  Store _spearhead;

  /// @brief Committed (read) kv-store
  Store _readDB;

  /// @brief Committed (read) kv-store for transient data
  Store _transient;

  /// @brief Condition variable for appending to the log and for 
  /// AgentCallbacks. This is used by the main agent thread to go
  /// to sleep when all necessary checks have been performed. When
  /// new local log entries have been appended to the log or when
  /// followers have confirmed more replications, one needs to set the
  /// flag _agentNeedsWakeup (under the mutex) and then broadcast on
  /// _appendCV. This will wake up the agent thread immediately.
  arangodb::basics::ConditionVariable _appendCV;
  bool _agentNeedsWakeup;

  /// @brief Condition variable for waiting for confirmation. This is used
  /// in threads that wait until the _commitIndex has reached a certain
  /// index. Whenever _commitIndex is advanced (by incoming confirmations
  /// in AgentCallbacks and later discovery in advanceCommitIndex). All
  /// changes to _commitIndex are done under the mutex of _waitForCV
  /// and are followed by a broadcast on this condition variable.
  mutable arangodb::basics::ConditionVariable _waitForCV;

  /// The following two members are strictly only used in the
  /// Agent thread in sendAppendEntriesRPC. Therefore no protection is
  /// necessary for these:

  /// @brief _lastSent stores for each follower the time stamp of the time 
  /// when the main Agent thread has last sent a non-empty
  /// appendEntriesRPC to that follower.
  std::unordered_map<std::string, TimePoint> _lastSent;

  /// The following three members are protected by _tiLock:

  /// @brief stores for each follower the highest index log it has reported as 
  /// locally logged.
  std::unordered_map<std::string, index_t> _confirmed;

  /// @brief _lastAcked: last time we received an answer to a sendAppendEntries
  std::unordered_map<std::string, TimePoint> _lastAcked;

  /// @brief The earliest timepoint at which we will send new sendAppendEntries
  /// to a particular follower. This is a measure to avoid bombarding a
  /// follower, that has trouble keeping up.
  std::unordered_map<std::string, TimePoint> _earliestPackage;

  // @brief Lock for the above time data about other agents. This
  // protects _confirmed, _lastAcked and _earliestPackage:
  mutable arangodb::Mutex _tiLock;

  /**< @brief RAFT consistency lock:
     _spearhead
     _readDB
   */
  mutable arangodb::Mutex _ioLock;

  /// Rules for the locks: This covers the following locks:
  ///    _ioLock (here)
  ///    _logLock (in State)
  ///    _tiLock (here)
  /// One may never acquire a log in this list whilst holding another one
  /// that appears further down on this list. This is to prevent deadlock.
  /// For _logLock: This is local to State and we make sure that the few
  /// functions in State that call Agent methods only call those that do
  /// not acquire the _ioLock.
  /// For _ioLock: We put in assertions to ensure that when this lock is
  /// acquired we do not have the _tiLock.

  // @brief guard _activator 
  mutable arangodb::Mutex _activatorLock;

<<<<<<< HEAD
  // @brief guard _joinConfig
  mutable arangodb::Mutex _joinLock;

  // @brief guard _joinConfig
  mutable arangodb::Mutex _reconfLock;

  /// @brief Next compaction after
  index_t _nextCompactionAfter;

=======
>>>>>>> d1da2531
  /// @brief Inception thread getting an agent up to join RAFT from cmd or persistence
  std::unique_ptr<Inception> _inception;

  /// @brief Activator thread for the leader to wake up a sleeping agent from pool
  std::unique_ptr<AgentActivator> _activator;

  /// @brief Compactor
  Compactor _compactor;

  /// @brief Agent is ready for RAFT
  std::atomic<bool> _ready;
  std::atomic<bool> _preparing;

  /// @brief Keep track of when I last took on leadership
  TimePoint _leaderSince;
  
  /// @brief Ids of ongoing transactions, used for inquire:
  std::unordered_set<std::string> _ongoingTrxs;

  // lock for _ongoingTrxs
  arangodb::Mutex _trxsLock;
<<<<<<< HEAD

  query_t _joinConfig;
 
=======
>>>>>>> d1da2531
};
}
}

#endif<|MERGE_RESOLUTION|>--- conflicted
+++ resolved
@@ -143,28 +143,20 @@
                             index_t leaderCommitIndex, query_t const& queries);
 
 private:
-
+  
   /// @brief Invoked by leader to replicate log entries ($5.3);
   ///        also used as heartbeat ($5.2).
- private:
   void sendAppendEntriesRPC();
 
-<<<<<<< HEAD
-public:
-
-  /// @brief Reconfigure agency
-  write_ret_t  reconfigure(query_t const);
-
-=======
->>>>>>> d1da2531
   /// @brief check whether _confirmed indexes have been advance so that we
   /// can advance _commitIndex and apply things to readDB.
   void advanceCommitIndex();
 
-<<<<<<< HEAD
-=======
- public:
->>>>>>> d1da2531
+public:
+
+  /// @brief Reconfigure agency
+  write_ret_t  reconfigure(query_t const);
+
   /// @brief Invoked by leader to replicate log entries ($5.3);
   ///        also used as heartbeat ($5.2). This is the version used by
   ///        the constituent to send out empty heartbeats to keep
@@ -361,11 +353,8 @@
   /// for a change using that condition variable.
   index_t _commitIndex;
 
-<<<<<<< HEAD
   index_t _lastReconfiguration;
 
-=======
->>>>>>> d1da2531
   /// @brief Spearhead (write) kv-store
   Store _spearhead;
 
@@ -441,7 +430,6 @@
   // @brief guard _activator 
   mutable arangodb::Mutex _activatorLock;
 
-<<<<<<< HEAD
   // @brief guard _joinConfig
   mutable arangodb::Mutex _joinLock;
 
@@ -451,8 +439,6 @@
   /// @brief Next compaction after
   index_t _nextCompactionAfter;
 
-=======
->>>>>>> d1da2531
   /// @brief Inception thread getting an agent up to join RAFT from cmd or persistence
   std::unique_ptr<Inception> _inception;
 
@@ -474,12 +460,10 @@
 
   // lock for _ongoingTrxs
   arangodb::Mutex _trxsLock;
-<<<<<<< HEAD
+
 
   query_t _joinConfig;
  
-=======
->>>>>>> d1da2531
 };
 }
 }
