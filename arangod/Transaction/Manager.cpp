--- conflicted
+++ resolved
@@ -252,28 +252,18 @@
   {
     READ_LOCKER(allTransactionsLocker, _allTransactionsLock);
     WRITE_LOCKER(writeLocker, _transactions[bucket]._lock);
-<<<<<<< HEAD
-
-=======
-    
->>>>>>> 0599a1c7
+
     auto& buck = _transactions[bucket];
     auto it = buck._managed.find(state->id());
     if (it != buck._managed.end()) {
       THROW_ARANGO_EXCEPTION_MESSAGE(TRI_ERROR_TRANSACTION_INTERNAL,
                                      "transaction ID already used");
     }
-<<<<<<< HEAD
 
     buck._managed.emplace(std::piecewise_construct,
                           std::forward_as_tuple(state->id()),
                           std::forward_as_tuple(MetaType::StandaloneAQL, state,
                                                 (defaultTTL + TRI_microtime())));
-=======
-    
-    buck._managed.emplace(std::piecewise_construct, std::forward_as_tuple(state->id()),
-                          std::forward_as_tuple(MetaType::StandaloneAQL, state));
->>>>>>> 0599a1c7
   }
 }
 
@@ -300,11 +290,7 @@
     return;
   }
 
-<<<<<<< HEAD
-  buck._managed.erase(it); // unlocking not necessary
-=======
   buck._managed.erase(it);  // unlocking not necessary
->>>>>>> 0599a1c7
 }
 
 Result Manager::createManagedTrx(TRI_vocbase_t& vocbase, TRI_voc_tid_t tid,
