--- conflicted
+++ resolved
@@ -92,12 +92,6 @@
   return TRI_ERROR_NO_ERROR;
 }
 
-<<<<<<< HEAD
-OperationResult opResultFromBody(arangodb::velocypack::Buffer<uint8_t> const& body,
-                                 int defaultErrorCode) {
-  if (body.size() > 0) {
-    return opResultFromBody(VPackSlice(body.data()), defaultErrorCode);
-=======
 /// @brief extract the error code form the body
 int errorCodeFromBody(arangodb::velocypack::Slice body) {
   if (body.isObject()) {
@@ -106,75 +100,17 @@
       // we found an error number, so let's use it!
       return num.getNumericValue<int>();
     }
->>>>>>> 8c573549
   }
   return TRI_ERROR_ILLEGAL_NUMBER;
 }
-<<<<<<< HEAD
-
-OperationResult opResultFromBody(std::shared_ptr<VPackBuilder> const& body, int defaultErrorCode) {
-  if (body) {
-    return opResultFromBody(body->slice(), defaultErrorCode);
-=======
   
 Result resultFromBody(std::shared_ptr<arangodb::velocypack::Buffer<uint8_t>> const& body,
                       int defaultError) {
   // read the error number from the response and use it if present
   if (body && !body->empty()) {
     return resultFromBody(VPackSlice(body->data()), defaultError);
->>>>>>> 8c573549
   }
   return Result(defaultError);
-}
-  
-Result resultFromBody(std::shared_ptr<arangodb::velocypack::Builder> const& body,
-                      int defaultError) {
-  
-  // read the error number from the response and use it if present
-  if (body) {
-    return resultFromBody(body->slice(), defaultError);
-  }
-
-<<<<<<< HEAD
-OperationResult opResultFromBody(VPackSlice body, int defaultErrorCode) {
-=======
-  return Result(defaultError);
-}
-  
-Result resultFromBody(arangodb::velocypack::Slice slice,
-                      int defaultError) {
->>>>>>> 8c573549
-  // read the error number from the response and use it if present
-  if (slice.isObject()) {
-    VPackSlice num = slice.get(StaticStrings::ErrorNum);
-    VPackSlice msg = slice.get(StaticStrings::ErrorMessage);
-    if (num.isNumber()) {
-      if (msg.isString()) {
-        // found an error number and an error message, so let's use it!
-        return Result(num.getNumericValue<int>(), msg.copyString());
-      }
-      // we found an error number, so let's use it!
-      return Result(num.getNumericValue<int>());
-    }
-  }
-<<<<<<< HEAD
-
-  return OperationResult(defaultErrorCode);
-}
-
-/// @brief extract the error code form the body
-int errorCodeFromBody(arangodb::velocypack::Slice body) {
-  if (body.isObject()) {
-    VPackSlice num = body.get(StaticStrings::ErrorNum);
-    if (num.isNumber()) {
-      // we found an error number, so let's use it!
-      return num.getNumericValue<int>();
-    }
-  }
-  return TRI_ERROR_ILLEGAL_NUMBER;
-=======
-  return Result(defaultError);
->>>>>>> 8c573549
 }
   
 Result resultFromBody(std::shared_ptr<arangodb::velocypack::Builder> const& body,
@@ -246,14 +182,9 @@
   // and .answer can safely be inspected.
   
   
-<<<<<<< HEAD
-  LOG_TOPIC_IF("abcde", ERR, Logger::CLUSTER, res.error != fuerte::Error::NoError) << fuerte::to_string(res.error);
-  switch (res.error) {
-=======
 //  LOG_TOPIC_IF("abcde", ERR, Logger::CLUSTER, res.error != fuerte::Error::NoError) << fuerte::to_string(res.error);
   
   switch (err) {
->>>>>>> 8c573549
     case fuerte::Error::NoError:
       return TRI_ERROR_NO_ERROR;
 
@@ -296,35 +227,6 @@
       return OperationResult(Result(), std::move(body), copy, errorCounter);
     }
     case fuerte::StatusPreconditionFailed:
-<<<<<<< HEAD
-      return network::opResultFromBody(*body, TRI_ERROR_ARANGO_CONFLICT);
-    case fuerte::StatusBadRequest:
-      return network::opResultFromBody(*body, TRI_ERROR_INTERNAL);
-    case fuerte::StatusNotFound:
-      return network::opResultFromBody(*body, TRI_ERROR_ARANGO_DATA_SOURCE_NOT_FOUND);
-    case fuerte::StatusConflict:
-      return network::opResultFromBody(*body, TRI_ERROR_ARANGO_UNIQUE_CONSTRAINT_VIOLATED);
-    default:
-      return network::opResultFromBody(*body, TRI_ERROR_INTERNAL);
-  }
-}
-
-/// @brief Create Cluster Communication result for document
-OperationResult clusterResultDocument(arangodb::fuerte::StatusCode code,
-                                      std::shared_ptr<VPackBuffer<uint8_t>> body,
-                                      OperationOptions const& options,
-                                      std::unordered_map<int, size_t> const& errorCounter) {
-  switch (code) {
-    case fuerte::StatusOK:
-      return OperationResult(Result(), std::move(body), nullptr, options, errorCounter);
-    case fuerte::StatusPreconditionFailed:
-      return OperationResult(Result(TRI_ERROR_ARANGO_CONFLICT), std::move(body),
-                             nullptr, options, errorCounter);
-    case fuerte::StatusNotFound:
-      return network::opResultFromBody(*body, TRI_ERROR_ARANGO_DOCUMENT_NOT_FOUND);
-    default:
-      return network::opResultFromBody(*body, TRI_ERROR_INTERNAL);
-=======
       return network::opResultFromBody(body, TRI_ERROR_ARANGO_CONFLICT);
     case fuerte::StatusBadRequest:
       return network::opResultFromBody(body, TRI_ERROR_INTERNAL);
@@ -402,7 +304,6 @@
     default: {
       return network::opResultFromBody(body, TRI_ERROR_INTERNAL);
     }
->>>>>>> 8c573549
   }
 }
 }  // namespace network
