--- conflicted
+++ resolved
@@ -51,26 +51,11 @@
                       int defaultError);
   
 /// @brief extract the error from a cluster response
-<<<<<<< HEAD
-OperationResult opResultFromBody(arangodb::velocypack::Buffer<uint8_t> const& body,
-                                 int defaultErrorCode);
-/// @brief extract the error from a cluster response
-OperationResult opResultFromBody(std::shared_ptr<arangodb::velocypack::Builder> const&,
-                                 int defaultErrorCode);
-/// @brief extract the error from a cluster response
-OperationResult opResultFromBody(arangodb::velocypack::Slice body, int defaultErrorCode);
-  
-Result resultFromBody(std::shared_ptr<arangodb::velocypack::Builder> const& body,
-                      int defaultError);
-Result resultFromBody(arangodb::velocypack::Slice body,
-                      int defaultError);
-=======
 template<typename T>
 OperationResult opResultFromBody(T const& body,
                                  int defaultErrorCode) {
   return OperationResult(arangodb::network::resultFromBody(body, defaultErrorCode));
 }
->>>>>>> 8c573549
 
 /// @brief extract the error code form the body
 int errorCodeFromBody(arangodb::velocypack::Slice body);
@@ -93,8 +78,6 @@
                                       std::shared_ptr<VPackBuffer<uint8_t>> body,
                                       OperationOptions const& options,
                                       std::unordered_map<int, size_t> const& errorCounter);
-<<<<<<< HEAD
-=======
 OperationResult clusterResultModify(arangodb::fuerte::StatusCode code,
                                     std::shared_ptr<VPackBuffer<uint8_t>> body,
                                     OperationOptions const& options,
@@ -103,7 +86,6 @@
                                     std::shared_ptr<VPackBuffer<uint8_t>> body,
                                     OperationOptions const& options,
                                     std::unordered_map<int, size_t> const& errorCounter);
->>>>>>> 8c573549
 
 }  // namespace network
 }  // namespace arangodb
