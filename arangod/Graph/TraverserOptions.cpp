--- conflicted
+++ resolved
@@ -811,15 +811,9 @@
                                      std::vector<aql::RegisterId> regs,
                                      size_t vertexVarIdx, size_t edgeVarIdx,
                                      size_t pathVarIdx, aql::Expression* expr) {
-  _pruneExpression =
-<<<<<<< HEAD
-    std::make_unique<aql::PruneExpressionEvaluator>(_trx, _query, _regexCache, std::move(vars),  // cool, lets move const r-values!!!
-=======
-      std::make_unique<aql::PruneExpressionEvaluator>(_trx, _query, _aqlFunctionsInternalCache,
-                                                      std::move(vars),
->>>>>>> 9c999ab5
-                                                      std::move(regs), vertexVarIdx,
-                                                      edgeVarIdx, pathVarIdx, expr);
+  _pruneExpression = std::make_unique<aql::PruneExpressionEvaluator>(
+      _trx, _query, _aqlFunctionsInternalCache, std::move(vars),
+      std::move(regs), vertexVarIdx, edgeVarIdx, pathVarIdx, expr);
 }
 
 double TraverserOptions::weightEdge(VPackSlice edge) const {
