--- conflicted
+++ resolved
@@ -211,17 +211,10 @@
   explicit KShortestPathsFinder(ShortestPathOptions& options);
   ~KShortestPathsFinder();
 
-<<<<<<< HEAD
   // reset the shortest paths finder; this is mainly needed because the
   // finder is part of the KShortestPathsExecutorInfos, and hence not
   // recreated when a cursor is initialised.
-  void clear();
-=======
-  // reset the traverser; this is mainly needed because the traverser is
-  // part of the KShortestPathsExecutorInfos, and hence not recreated when
-  // a cursor is initialised.
   void clear() override;
->>>>>>> d3b3e599
 
   // This is here because we inherit from ShortestPathFinder (to get the destroyEngines function)
   // TODO: Remove
