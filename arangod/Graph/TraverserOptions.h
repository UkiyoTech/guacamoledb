////////////////////////////////////////////////////////////////////////////////
/// DISCLAIMER
///
/// Copyright 2014-2016 ArangoDB GmbH, Cologne, Germany
/// Copyright 2004-2014 triAGENS GmbH, Cologne, Germany
///
/// Licensed under the Apache License, Version 2.0 (the "License");
/// you may not use this file except in compliance with the License.
/// You may obtain a copy of the License at
///
///     http://www.apache.org/licenses/LICENSE-2.0
///
/// Unless required by applicable law or agreed to in writing, software
/// distributed under the License is distributed on an "AS IS" BASIS,
/// WITHOUT WARRANTIES OR CONDITIONS OF ANY KIND, either express or implied.
/// See the License for the specific language governing permissions and
/// limitations under the License.
///
/// Copyright holder is ArangoDB GmbH, Cologne, Germany
///
/// @author Michael Hackstein
////////////////////////////////////////////////////////////////////////////////

#ifndef ARANGOD_VOC_BASE_TRAVERSER_OPTIONS_H
#define ARANGOD_VOC_BASE_TRAVERSER_OPTIONS_H 1

#include "Aql/FixedVarExpressionContext.h"
#include "Basics/Common.h"
#include "Graph/BaseOptions.h"
#include "StorageEngine/TransactionState.h"
#include "Transaction/Methods.h"

#include <velocypack/StringRef.h>

#include <memory>

namespace arangodb {

namespace velocypack {
class Builder;
class Slice;
}  // namespace velocypack

namespace aql {
struct AstNode;
class Expression;
class PruneExpressionEvaluator;
class Query;
class TraversalNode;
struct Variable;
}  // namespace aql

namespace graph {
class EdgeCursor;
}

namespace traverser {

class ClusterTraverser;

struct TraverserOptions : public graph::BaseOptions {
  friend class arangodb::aql::TraversalNode;

 public:
  enum UniquenessLevel { NONE, PATH, GLOBAL };
  enum class Mode { DFS, BFS, WEIGHTED };

 protected:
  std::unordered_map<uint64_t, std::vector<LookupInfo>> _depthLookupInfo;

  std::unordered_map<uint64_t, std::unique_ptr<aql::Expression>> _vertexExpressions;

  std::unique_ptr<aql::Expression> _baseVertexExpression;

  arangodb::traverser::ClusterTraverser* _traverser;

  /// @brief The condition given in PRUNE (might be empty)
  ///        The Node keeps responsibility
  std::unique_ptr<aql::PruneExpressionEvaluator> _pruneExpression;

  bool _producePaths{true};

 public:
  uint64_t minDepth;

  uint64_t maxDepth;

  bool useNeighbors;

  UniquenessLevel uniqueVertices;

  UniquenessLevel uniqueEdges;

  Mode mode;

  std::string weightAttribute;

  double defaultWeight;

  std::vector<std::string> vertexCollections;

  std::vector<std::string> edgeCollections;

  explicit TraverserOptions(arangodb::aql::QueryContext& query);

  TraverserOptions(arangodb::aql::QueryContext& query,
                   arangodb::velocypack::Slice definition);

<<<<<<< HEAD
  TraverserOptions(aql::Query* query, arangodb::velocypack::Slice const& definition);

  TraverserOptions(arangodb::aql::Query*, arangodb::velocypack::Slice,
                   arangodb::velocypack::Slice);
=======
  TraverserOptions(arangodb::aql::QueryContext&,
                   arangodb::velocypack::Slice info,
                   arangodb::velocypack::Slice collections);
>>>>>>> a43613d7

  /// @brief This copy constructor is only working during planning phase.
  ///        After planning this node should not be copied anywhere.
  ///        When allowAlreadyBuiltCopy is true, the constructor also works
  ///        after the planning phase; however, the options have to be prepared
  ///        again (see TraversalNode::prepareOptions())
  TraverserOptions(TraverserOptions const& other, bool allowAlreadyBuiltCopy = false);
  TraverserOptions& operator=(TraverserOptions const&) = delete;

  virtual ~TraverserOptions();

  /// @brief Build a velocypack for cloning in the plan.
  void toVelocyPack(arangodb::velocypack::Builder&) const override;

  /// @brief Build a velocypack for indexes
  void toVelocyPackIndexes(arangodb::velocypack::Builder&) const override;

  /// @brief Build a velocypack containing all relevant information
  ///        for DBServer traverser engines.
  void buildEngineInfo(arangodb::velocypack::Builder&) const override;

  /// @brief Whether or not the edge collection shall be excluded
  bool shouldExcludeEdgeCollection(std::string const& name) const override;

  /// @brief Add a lookup info for specific depth
  void addDepthLookupInfo(aql::ExecutionPlan* plan, std::string const& collectionName,
                          std::string const& attributeName,
                          aql::AstNode* condition, uint64_t depth);

  bool hasDepthLookupInfo() const { return !_depthLookupInfo.empty(); }

  bool vertexHasFilter(uint64_t) const;

  bool hasEdgeFilter(int64_t, size_t) const;

  bool hasWeightAttribute() const;

  bool hasVertexCollectionRestrictions() const;

  bool evaluateEdgeExpression(arangodb::velocypack::Slice,
                              arangodb::velocypack::StringRef vertexId, uint64_t, size_t);

  bool evaluateVertexExpression(arangodb::velocypack::Slice, uint64_t);

  bool destinationCollectionAllowed(velocypack::Slice edge, velocypack::StringRef sourceVertex);

  void linkTraverser(arangodb::traverser::ClusterTraverser*);

  std::unique_ptr<arangodb::graph::EdgeCursor> buildCursor(uint64_t depth);

  double estimateCost(size_t& nrItems) const override;

  void activatePrune(std::vector<aql::Variable const*> vars,
                     std::vector<aql::RegisterId> regs, size_t vertexVarIdx,
                     size_t edgeVarIdx, size_t pathVarIdx, aql::Expression* expr);

  bool usesPrune() const { return _pruneExpression != nullptr; }

  bool isUseBreadthFirst() const { return mode == Mode::BFS; }

  bool isUniqueGlobalVerticesAllowed() const { return mode == Mode::BFS || mode == Mode::WEIGHTED; }

  double weightEdge(VPackSlice edge) const;

  aql::PruneExpressionEvaluator* getPruneEvaluator() {
    TRI_ASSERT(usesPrune());
    return _pruneExpression.get();
  }

  auto estimateDepth() const noexcept -> uint64_t override;

  auto setProducePaths(bool value) -> void { _producePaths = value; }

  auto producePaths() -> bool { return _producePaths; }
};
}  // namespace traverser
}  // namespace arangodb
#endif<|MERGE_RESOLUTION|>--- conflicted
+++ resolved
@@ -106,16 +106,8 @@
   TraverserOptions(arangodb::aql::QueryContext& query,
                    arangodb::velocypack::Slice definition);
 
-<<<<<<< HEAD
-  TraverserOptions(aql::Query* query, arangodb::velocypack::Slice const& definition);
-
-  TraverserOptions(arangodb::aql::Query*, arangodb::velocypack::Slice,
-                   arangodb::velocypack::Slice);
-=======
-  TraverserOptions(arangodb::aql::QueryContext&,
-                   arangodb::velocypack::Slice info,
+  TraverserOptions(arangodb::aql::QueryContext& query, arangodb::velocypack::Slice info,
                    arangodb::velocypack::Slice collections);
->>>>>>> a43613d7
 
   /// @brief This copy constructor is only working during planning phase.
   ///        After planning this node should not be copied anywhere.
