////////////////////////////////////////////////////////////////////////////////
/// DISCLAIMER
///
/// Copyright 2014-2018 ArangoDB GmbH, Cologne, Germany
/// Copyright 2004-2014 triAGENS GmbH, Cologne, Germany
///
/// Licensed under the Apache License, Version 2.0 (the "License");
/// you may not use this file except in compliance with the License.
/// You may obtain a copy of the License at
///
///     http://www.apache.org/licenses/LICENSE-2.0
///
/// Unless required by applicable law or agreed to in writing, software
/// distributed under the License is distributed on an "AS IS" BASIS,
/// WITHOUT WARRANTIES OR CONDITIONS OF ANY KIND, either express or implied.
/// See the License for the specific language governing permissions and
/// limitations under the License.
///
/// Copyright holder is ArangoDB GmbH, Cologne, Germany
///
/// @author Dr. Frank Celler
/// @author Achim Brandt
////////////////////////////////////////////////////////////////////////////////

#include "SupervisedScheduler.h"
#include "Scheduler.h"

#include "Basics/MutexLocker.h"
#include "Basics/StringUtils.h"
#include "Basics/Thread.h"
#include "Basics/cpu-relax.h"
#include "Cluster/ServerState.h"
#include "GeneralServer/Acceptor.h"
#include "GeneralServer/RestHandler.h"
#include "Logger/Logger.h"
#include "Random/RandomGenerator.h"
#include "Rest/GeneralResponse.h"
#include "Statistics/RequestStatistics.h"

using namespace arangodb;
using namespace arangodb::basics;

namespace {
uint64_t getTickCount_ns() {
  auto now = std::chrono::high_resolution_clock::now();

  return std::chrono::duration_cast<std::chrono::nanoseconds>(now.time_since_epoch())
      .count();
}

bool isDirectDeadlockLane(RequestLane lane) {
  // Some lane have tasks deadlock because they hold a mutex while calling queue that must be locked to execute the handler.
  // Those tasks can not be executed directly.
  return lane == RequestLane::TASK_V8 || lane == RequestLane::CLIENT_V8 ||
         lane == RequestLane::CLUSTER_V8 || lane == RequestLane::INTERNAL_LOW ||
         lane == RequestLane::SERVER_REPLICATION || lane == RequestLane::CLUSTER_ADMIN ||
         lane == RequestLane::CLUSTER_INTERNAL || lane == RequestLane::AGENCY_CLUSTER ||
         lane == RequestLane::CLIENT_AQL || lane == RequestLane::CLUSTER_AQL;
}

}  // namespace

namespace {
typedef std::chrono::time_point<std::chrono::steady_clock> time_point;

// value initialise these arrays, otherwise mac will crash
thread_local time_point conditionQueueFullSince{};
thread_local uint_fast32_t queueWarningTick{};

time_point lastWarningQueue = std::chrono::steady_clock::now();
int64_t queueWarningEvents = 0;
std::mutex queueWarningMutex;

time_point lastQueueFullWarning[3];
int64_t fullQueueEvents[3] = {0, 0, 0};
std::mutex fullQueueWarningMutex[3];

void logQueueWarningEveryNowAndThen(int64_t events) {
  auto const now = std::chrono::steady_clock::now();
  uint64_t totalEvents;
  bool printLog = false;
  std::chrono::duration<double> sinceLast;

  {
    std::unique_lock<std::mutex> guard(queueWarningMutex);
    totalEvents = queueWarningEvents += events;
    sinceLast = now - lastWarningQueue;
    if (sinceLast > std::chrono::seconds(10)) {
      printLog = true;
      lastWarningQueue = now;
      queueWarningEvents = 0;
    }
  }

  if (printLog) {
    LOG_TOPIC("dead2", WARN, Logger::THREADS)
        << "Scheduler queue"
        << " is filled more than 50% in last " << sinceLast.count()
        << "s. (happened " << totalEvents << " times since last message)";
  }
}

void logQueueFullEveryNowAndThen(int64_t fifo) {
  auto const& now = std::chrono::steady_clock::now();
  uint64_t events;
  bool printLog = false;

  {
    std::unique_lock<std::mutex> guard(fullQueueWarningMutex[fifo]);
    events = ++fullQueueEvents[fifo];
    if (now - lastQueueFullWarning[fifo] > std::chrono::seconds(10)) {
      printLog = true;
      lastQueueFullWarning[fifo] = now;
      fullQueueEvents[fifo] = 0;
    }
  }

  if (printLog) {
    LOG_TOPIC("dead1", WARN, Logger::THREADS)
        << "Scheduler queue " << fifo << " is full. (happened " << events
        << " times since last message)";
  }
}
}  // namespace

namespace arangodb {

class SupervisedSchedulerThread : virtual public Thread {
 public:
  explicit SupervisedSchedulerThread(SupervisedScheduler& scheduler)
      : Thread("Scheduler"), _scheduler(scheduler) {}
  ~SupervisedSchedulerThread() {}  // shutdown is called by derived implementation!

 protected:
  SupervisedScheduler& _scheduler;
};

class SupervisedSchedulerManagerThread final : public SupervisedSchedulerThread {
 public:
  explicit SupervisedSchedulerManagerThread(SupervisedScheduler& scheduler)
      : Thread("SchedMan"), SupervisedSchedulerThread(scheduler) {}
  ~SupervisedSchedulerManagerThread() { shutdown(); }
  void run() override { _scheduler.runSupervisor(); };
};

class SupervisedSchedulerWorkerThread final : public SupervisedSchedulerThread {
 public:
  explicit SupervisedSchedulerWorkerThread(SupervisedScheduler& scheduler)
      : Thread("SchedWorker"), SupervisedSchedulerThread(scheduler) {}
  ~SupervisedSchedulerWorkerThread() { shutdown(); }
  void run() override { _scheduler.runWorker(); };
};

}  // namespace arangodb

SupervisedScheduler::SupervisedScheduler(uint64_t minThreads, uint64_t maxThreads,
                                         uint64_t maxQueueSize,
                                         uint64_t fifo1Size, uint64_t fifo2Size)
    : _numWorkers(0),
      _stopping(false),
      _jobsSubmitted(0),
      _jobsDequeued(0),
      _jobsDone(0),
      _jobsDirectExec(0),
      _wakeupQueueLength(5),
      _wakeupTime_ns(1000),
      _definitiveWakeupTime_ns(100000),
      _maxNumWorker(maxThreads),
      _numIdleWorker(minThreads),
      _maxFifoSize(maxQueueSize) {
  _queue[0].reserve(maxQueueSize);
  _queue[1].reserve(fifo1Size);
  _queue[2].reserve(fifo2Size);
}

SupervisedScheduler::~SupervisedScheduler() {}

bool SupervisedScheduler::queue(RequestLane lane, std::function<void()> handler,
                                bool allowDirectHandling) {
  if (!isDirectDeadlockLane(lane) && allowDirectHandling &&
      !ServerState::instance()->isClusterRole() && (_jobsSubmitted - _jobsDone) < 2) {
    _jobsSubmitted.fetch_add(1, std::memory_order_relaxed);
    _jobsDequeued.fetch_add(1, std::memory_order_relaxed);
    _jobsDirectExec.fetch_add(1, std::memory_order_release);
    try {
      handler();
      _jobsDone.fetch_add(1, std::memory_order_release);
      return true;
    } catch (...) {
      _jobsDone.fetch_add(1, std::memory_order_release);
      throw;
    }
  }

  size_t queueNo = static_cast<size_t>(PriorityRequestLane(lane));

  TRI_ASSERT(queueNo <= 2);
  TRI_ASSERT(isStopping() == false);

  auto work = std::make_unique<WorkItem>(std::move(handler));

  if (!_queue[queueNo].push(work.get())) {
    logQueueFullEveryNowAndThen(queueNo);
    return false;
  }
  // queue now has ownership for the WorkItem
  work.release();

  static thread_local uint64_t lastSubmitTime_ns;

  // use memory order release to make sure, pushed item is visible
  uint64_t jobsSubmitted = _jobsSubmitted.fetch_add(1, std::memory_order_release);
  uint64_t approxQueueLength = jobsSubmitted - _jobsDone;
  uint64_t now_ns = getTickCount_ns();
  uint64_t sleepyTime_ns = now_ns - lastSubmitTime_ns;
  lastSubmitTime_ns = now_ns;

  if (approxQueueLength > _maxFifoSize / 2) {
    if ((queueWarningTick++ & 0xFF) == 0) {
      auto const& now = std::chrono::steady_clock::now();
      if (conditionQueueFullSince == time_point{}) {
        logQueueWarningEveryNowAndThen(queueWarningTick);
        conditionQueueFullSince = now;
      } else if (now - conditionQueueFullSince > std::chrono::seconds(5)) {
        logQueueWarningEveryNowAndThen(queueWarningTick);
        queueWarningTick = 0;
        conditionQueueFullSince = now;
      }
    }
  } else {
    queueWarningTick = 0;
    conditionQueueFullSince = time_point{};
  }

  bool doNotify = false;
  if (sleepyTime_ns > _definitiveWakeupTime_ns.load(std::memory_order_relaxed)) {
    doNotify = true;
  } else if (sleepyTime_ns > _wakeupTime_ns &&
             approxQueueLength > _wakeupQueueLength.load(std::memory_order_relaxed)) {
    doNotify = true;
  }
  if (doNotify) {
    _conditionWork.notify_one();
  }

  return true;
}

bool SupervisedScheduler::start() {
  _manager.reset(new SupervisedSchedulerManagerThread(*this));
  if (!_manager->start()) {
    LOG_TOPIC("00443", ERR, Logger::THREADS)
        << "could not start supervisor thread";
    return false;
  }

  return Scheduler::start();
}

void SupervisedScheduler::shutdown() {
  // THIS IS WHAT WE SHOULD AIM FOR, BUT NOBODY CARES
  // TRI_ASSERT(_jobsSubmitted <= _jobsDone);

  {
    std::unique_lock<std::mutex> guard(_mutex);
    _stopping = true;
    _conditionWork.notify_all();
  }

  Scheduler::shutdown();

  while (true) {
    auto jobsSubmitted = _jobsSubmitted.load();
    auto jobsDone = _jobsDone.load();

    if (jobsSubmitted <= jobsDone) {
      break;
    }

    LOG_TOPIC("a1690", WARN, Logger::THREADS)
        << "Scheduler received shutdown, but there are still tasks on the "
        << "queue: jobsSubmitted=" << jobsSubmitted << " jobsDone=" << jobsDone;
    std::this_thread::sleep_for(std::chrono::seconds(1));
  }

  // call the destructor of all threads
  _manager.reset();

  while (_numWorkers > 0) {
    stopOneThread();
  }

  int tries = 0;
  while (!cleanupAbandonedThreads()) {
    if (++tries > 5 * 5) {
      // spam only after some time (5 seconds here)
      LOG_TOPIC("ed0b2", WARN, Logger::THREADS)
          << "Scheduler received shutdown, but there are still abandoned "
             "threads";
    }
    std::this_thread::sleep_for(std::chrono::milliseconds(200));
  }
}

void SupervisedScheduler::runWorker() {
  uint64_t id;

  std::shared_ptr<WorkerState> state;

  {
    std::lock_guard<std::mutex> guard(_mutexSupervisor);
    id = _numWorkers++;  // increase the number of workers here, to obtain the id
    // copy shared_ptr with worker state
    state = _workerStates.back();

    state->_sleepTimeout_ms = 20 * (id + 1);
    // cap the timeout to some boundary value
    if (state->_sleepTimeout_ms >= 1000) {
      state->_sleepTimeout_ms = 1000;
    }

<<<<<<< HEAD
  if (id < 32) {
    // 512 >> 32 => undefined behavior
    state->_queueRetryCount = (512U >> id) + 3;
  } else {
    // we want at least 3 retries
    state->_queueRetryCount = 3;
=======
    if (id < 32U) {
      // 512 >> 32 => undefined behavior
      state->_queueRetryCount = (uint64_t(512) >> id) + 3;
    } else {
      // we want at least 3 retries
      state->_queueRetryCount = 3;
    }
    
    // inform the supervisor that this thread is alive
    state->_ready = true;
    _conditionSupervisor.notify_one();
>>>>>>> 0599a1c7
  }

  while (true) {
    try {
      std::unique_ptr<WorkItem> work = getWork(state);
      if (work == nullptr) {
        break;
      }
    
      _jobsDequeued++;

      state->_lastJobStarted = clock::now();
      state->_working = true;
      work->_handler();
      state->_working = false;
    } catch (std::exception const& ex) {
      LOG_TOPIC("a235e", ERR, Logger::THREADS)
          << "scheduler loop caught exception: " << ex.what();
    } catch (...) {
      LOG_TOPIC("d4121", ERR, Logger::THREADS)
          << "scheduler loop caught unknown exception";
    }

    _jobsDone.fetch_add(1, std::memory_order_release);
  }
}

void SupervisedScheduler::runSupervisor() {
  while (_numWorkers < _numIdleWorker) {
    startOneThread();
  }

  uint64_t lastJobsDone = 0, lastJobsSubmitted = 0;
  uint64_t jobsStallingTick = 0, lastQueueLength = 0;

  while (!_stopping) {
    uint64_t jobsDone = _jobsDone.load(std::memory_order_acquire);
    uint64_t jobsSubmitted = _jobsSubmitted.load(std::memory_order_acquire);
    uint64_t jobsDequeued = _jobsDequeued.load(std::memory_order_acquire);

    if (jobsDone == lastJobsDone && (jobsDequeued < jobsSubmitted)) {
      jobsStallingTick++;
    } else if (jobsStallingTick != 0) {
      jobsStallingTick--;
    }

    uint64_t queueLength = jobsSubmitted - jobsDequeued;

    bool doStartOneThread = (((queueLength >= 3 * _numWorkers) &&
                              ((lastQueueLength + _numWorkers) < queueLength)) ||
                             (lastJobsSubmitted > jobsDone)) &&
                            (queueLength != 0);

    bool doStopOneThread = ((((lastQueueLength < 10) || (lastQueueLength >= queueLength)) &&
                             (lastJobsSubmitted <= jobsDone)) ||
                            ((queueLength == 0) && (lastQueueLength == 0))) &&
                           ((rand() & 0x0F) == 0);

    lastJobsDone = jobsDone;
    lastQueueLength = queueLength;
    lastJobsSubmitted = jobsSubmitted;

    try {
      if (doStartOneThread && _numWorkers < _maxNumWorker) {
        jobsStallingTick = 0;
        startOneThread();
      } else if (doStopOneThread && _numWorkers > _numIdleWorker) {
        stopOneThread();
      }

      cleanupAbandonedThreads();
      sortoutLongRunningThreads();

      std::unique_lock<std::mutex> guard(_mutexSupervisor);

      if (_stopping) {
        break;
      }

      _conditionSupervisor.wait_for(guard, std::chrono::milliseconds(100));
    } catch (std::exception const& ex) {
      LOG_TOPIC("3318c", WARN, Logger::THREADS) << "scheduler supervisor thread caught exception: " << ex.what();
    }
  }
}

bool SupervisedScheduler::cleanupAbandonedThreads() {
  auto i = _abandonedWorkerStates.begin();

  while (i != _abandonedWorkerStates.end()) {
    auto& state = *i;
    if (!state->_thread->isRunning()) {
      i = _abandonedWorkerStates.erase(i);
    } else {
      i++;
    }
  }

  return _abandonedWorkerStates.empty();
}

void SupervisedScheduler::sortoutLongRunningThreads() {
  // Detaching a thread always implies starting a new thread. Hence check here
  // if we can start a new thread.

  auto now = clock::now();
  auto i = _workerStates.begin();

  while (i != _workerStates.end()) {
    auto& state = *i;

    if (!state->_working) {
      i++;
      continue;
    }

    if ((now - state->_lastJobStarted) > std::chrono::seconds(5)) {
      LOG_TOPIC("efcaa", TRACE, Logger::THREADS)
          << "Detach long running thread.";

      {
        std::unique_lock<std::mutex> guard(_mutex);
        state->_stop = true;
      }

      // Move that thread to the abandoned thread
      _abandonedWorkerStates.push_back(std::move(state));
      i = _workerStates.erase(i);
      _numWorkers--;

      // and now start another thread!
      startOneThread();
    } else {
      i++;
    }
  }
}

bool SupervisedScheduler::canPullFromQueue(uint64_t queueIndex) const {
  // This function should ensure the following thread reservation:
  // 25% reserved for FastLane only
  // upto 75% of work can go on MedLane and FastLane
  // uptop 50% of work can go on Slow, Med and FastLane
  TRI_ASSERT(_maxNumWorker >= 2);

  // The ordering of Done and dequeued is important, hence acquire.
  // Otherwise we might have the unlucky case that we first check dequeued,
  // then a job gets done fast (eg dequeued++, done++)
  // and then we read done.
  uint64_t jobsDone = _jobsDone.load(std::memory_order_acquire);
  uint64_t jobsDequeued = _jobsDequeued.load(std::memory_order_acquire);
  TRI_ASSERT(jobsDequeued >= jobsDone);
  switch (queueIndex) {
    case 0:
      // We can always! pull from high priority
      return true;
    case 1:
      // We can work on med if less than 75% of the workers are busy
      return (jobsDequeued - jobsDone) < (_maxNumWorker * 3 / 4);
    default:
      // We can work on low if less than 50% of the workers are busy
      return (jobsDequeued - jobsDone) < (_maxNumWorker / 2);
  }
}

std::unique_ptr<SupervisedScheduler::WorkItem> SupervisedScheduler::getWork(
    std::shared_ptr<WorkerState>& state) {
  WorkItem* work;

  while (!state->_stop) {
    uint64_t triesCount = 0;
    while (triesCount < state->_queueRetryCount) {
      // access queue via 0 1 2 0 1 2 0 1 ...
      auto queueIdx = triesCount % 3;
      // Order of this if is important! First check if we are allowed to pull,
      // then really pull from queue
      if (canPullFromQueue(queueIdx) && _queue[queueIdx].pop(work)) {
        return std::unique_ptr<WorkItem>(work);
      }

      triesCount++;
      cpu_relax();
    }  // while

    std::unique_lock<std::mutex> guard(_mutex);

    if (state->_stop) {
      break;
    }
    if (state->_sleepTimeout_ms == 0) {
      _conditionWork.wait(guard);
    } else {
      _conditionWork.wait_for(guard, std::chrono::milliseconds(state->_sleepTimeout_ms));
    }
  }  // while

  return nullptr;
}

void SupervisedScheduler::startOneThread() {
  // TRI_ASSERT(_numWorkers < _maxNumWorker);
  if (_numWorkers + _abandonedWorkerStates.size() >= _maxNumWorker) {
    return;  // do not add more threads, than maximum allows
  }

  std::unique_lock<std::mutex> guard(_mutexSupervisor);

// start a new thread

// wait for windows fix or implement operator new
#if (_MSC_VER >= 1)
#pragma warning(push)
#pragma warning(disable : 4316)  // Object allocated on the heap may not be aligned for this type
#endif
  _workerStates.emplace_back(std::make_shared<WorkerState>(*this));
#if (_MSC_VER >= 1)
#pragma warning(pop)
#endif

  auto& state = _workerStates.back();

  if (!state->start()) {
    // failed to start a worker
    _workerStates.pop_back();  // pop_back deletes shared_ptr, which deletes thread
    LOG_TOPIC("913b5", ERR, Logger::THREADS)
        << "could not start additional worker thread";
    return;
  }
 
  // sync with runWorker() 
  _conditionSupervisor.wait(guard, [&state]() {
    return state->_ready;
  });
  LOG_TOPIC("f9de8", TRACE, Logger::THREADS) << "Started new thread";
}

void SupervisedScheduler::stopOneThread() {
  TRI_ASSERT(_numWorkers > 0);

  // copy shared_ptr
  auto state = _workerStates.back();
  _workerStates.pop_back();

  {
    std::unique_lock<std::mutex> guard(_mutex);
    state->_stop = true;
    _conditionWork.notify_all();
    // _stop is set under the mutex, then all worker threads are notified.
    // in any case, the stopped thread should notice that it is stoped.
  }

  // However the thread may be working on a long job. Hence we enqueue it on
  // the cleanup list and wait for its termination.
  //
  // Since the thread is effectively taken out of the pool, decrease the number of worker.
  _numWorkers--;

  if (state->_thread->isRunning()) {
    LOG_TOPIC("73365", TRACE, Logger::THREADS) << "Abandon one thread.";
    _abandonedWorkerStates.push_back(std::move(state));
  } else {
    state.reset();  // reset the shared_ptr. At this point we delete the thread object
                    // Since the thread is already STOPPED, the join is a no op.
  }
}

SupervisedScheduler::WorkerState::WorkerState(SupervisedScheduler& scheduler)
    : _queueRetryCount(100),
      _sleepTimeout_ms(100),
      _stop(false),
      _working(false),
      _ready(false),
      _thread(new SupervisedSchedulerWorkerThread(scheduler)) {}

bool SupervisedScheduler::WorkerState::start() { return _thread->start(); }

// ---------------------------------------------------------------------------
// Statistics Stuff
// ---------------------------------------------------------------------------

Scheduler::QueueStatistics SupervisedScheduler::queueStatistics() const {
  // we need to read multiple atomics here. as all atomic reads happen independently
  // without a mutex outside, the overall picture may be inconsistent

  uint64_t const numWorkers = _numWorkers.load(std::memory_order_relaxed);

  // read _jobsDone first, so the differences of the counters cannot get negative
  uint64_t const jobsDone = _jobsDone.load(std::memory_order_relaxed);
  uint64_t const jobsDequeued = _jobsDequeued.load(std::memory_order_relaxed);
  uint64_t const jobsSubmitted = _jobsSubmitted.load(std::memory_order_relaxed);

  uint64_t const queued = jobsSubmitted - jobsDone;
  uint64_t const working = jobsDequeued - jobsDone;

  uint64_t const directExec = _jobsDirectExec.load(std::memory_order_relaxed);

  return QueueStatistics{numWorkers, 0, queued, working, directExec};
}

void SupervisedScheduler::toVelocyPack(velocypack::Builder& b) const {
  QueueStatistics qs = queueStatistics();

  b.add("scheduler-threads", VPackValue(qs._running));  // numWorkers
  b.add("blocked", VPackValue(qs._blocked));            // obsolete
  b.add("queued", VPackValue(qs._queued));
  b.add("in-progress", VPackValue(qs._working));
  b.add("direct-exec", VPackValue(qs._directExec));
}<|MERGE_RESOLUTION|>--- conflicted
+++ resolved
@@ -319,14 +319,6 @@
       state->_sleepTimeout_ms = 1000;
     }
 
-<<<<<<< HEAD
-  if (id < 32) {
-    // 512 >> 32 => undefined behavior
-    state->_queueRetryCount = (512U >> id) + 3;
-  } else {
-    // we want at least 3 retries
-    state->_queueRetryCount = 3;
-=======
     if (id < 32U) {
       // 512 >> 32 => undefined behavior
       state->_queueRetryCount = (uint64_t(512) >> id) + 3;
@@ -338,7 +330,6 @@
     // inform the supervisor that this thread is alive
     state->_ready = true;
     _conditionSupervisor.notify_one();
->>>>>>> 0599a1c7
   }
 
   while (true) {
