////////////////////////////////////////////////////////////////////////////////
/// DISCLAIMER
///
/// Copyright 2014-2018 ArangoDB GmbH, Cologne, Germany
/// Copyright 2004-2014 triAGENS GmbH, Cologne, Germany
///
/// Licensed under the Apache License, Version 2.0 (the "License");
/// you may not use this file except in compliance with the License.
/// You may obtain a copy of the License at
///
///     http://www.apache.org/licenses/LICENSE-2.0
///
/// Unless required by applicable law or agreed to in writing, software
/// distributed under the License is distributed on an "AS IS" BASIS,
/// WITHOUT WARRANTIES OR CONDITIONS OF ANY KIND, either express or implied.
/// See the License for the specific language governing permissions and
/// limitations under the License.
///
/// Copyright holder is ArangoDB GmbH, Cologne, Germany
///
/// @author Dr. Frank Celler
/// @author Achim Brandt
////////////////////////////////////////////////////////////////////////////////

#include "SupervisedScheduler.h"
#include "Scheduler.h"

#include "Basics/MutexLocker.h"
#include "Basics/StringUtils.h"
#include "Basics/Thread.h"
#include "Basics/cpu-relax.h"
#include "Cluster/ServerState.h"
#include "GeneralServer/Acceptor.h"
#include "GeneralServer/RestHandler.h"
#include "Logger/Logger.h"
#include "Random/RandomGenerator.h"
#include "Rest/GeneralResponse.h"
#include "Statistics/RequestStatistics.h"

using namespace arangodb;
using namespace arangodb::basics;

namespace {
uint64_t getTickCount_ns() {
  auto now = std::chrono::high_resolution_clock::now();

  return std::chrono::duration_cast<std::chrono::nanoseconds>(now.time_since_epoch())
      .count();
}

bool isDirectDeadlockLane(RequestLane lane) {
  // Some lane have tasks deadlock because they hold a mutex while calling queue that must be locked to execute the handler.
  // Those tasks can not be executed directly.
  return lane == RequestLane::TASK_V8 || lane == RequestLane::CLIENT_V8 ||
         lane == RequestLane::CLUSTER_V8 || lane == RequestLane::INTERNAL_LOW ||
         lane == RequestLane::SERVER_REPLICATION ||
         lane == RequestLane::CLUSTER_ADMIN || lane == RequestLane::CLUSTER_INTERNAL ||
         lane == RequestLane::AGENCY_CLUSTER || lane == RequestLane::CLIENT_AQL;
}

}  // namespace

namespace {
  typedef std::chrono::time_point<std::chrono::steady_clock> time_point;

  // value initialise these arrays, otherwise mac will crash
  thread_local time_point conditionQueueFullSince{};
  thread_local uint_fast32_t queueWarningTick{};

  time_point lastWarningQueue;
  int64_t queueWarningEvents = 0;
  std::mutex queueWarningMutex;

  time_point lastQueueFullWarning[3];
  int64_t fullQueueEvents[3] = {0, 0, 0};
  std::mutex fullQueueWarningMutex[3];


  void logQueueWarningEveryNowAndThen(int64_t events) {
    auto const& now = std::chrono::steady_clock::now();
    uint64_t totalEvents;
    bool printLog = false;
    std::chrono::duration<double> sinceLast;

    {
      std::unique_lock<std::mutex> guard(queueWarningMutex);
      totalEvents = queueWarningEvents += events;
      sinceLast = now - lastWarningQueue;
      if (sinceLast > std::chrono::seconds(10)) {
        printLog = true;
        lastWarningQueue = now;
        queueWarningEvents = 0;
      }
    }

    if (printLog) {
      LOG_TOPIC("dead2", WARN, Logger::THREADS) << "Scheduler queue" <<
        " is filled more than 50% in last " << sinceLast.count()
        << "s. (happened " << totalEvents << " times since last message)";
    }
  }

  void logQueueFullEveryNowAndThen(int64_t fifo) {
    auto const& now = std::chrono::steady_clock::now();
    uint64_t events;
    bool printLog = false;

    {
      std::unique_lock<std::mutex> guard(fullQueueWarningMutex[fifo]);
      events = ++fullQueueEvents[fifo];
      if (now - lastQueueFullWarning[fifo] > std::chrono::seconds(10)) {
        printLog = true;
        lastQueueFullWarning[fifo] = now;
        fullQueueEvents[fifo] = 0;
      }
    }

    if (printLog) {
      LOG_TOPIC("dead1", WARN, Logger::THREADS) << "Scheduler queue " << fifo << " is full. (happened " << events << " times since last message)";
    }
  }
}


namespace arangodb {

class SupervisedSchedulerThread : virtual public Thread {
 public:
  explicit SupervisedSchedulerThread(SupervisedScheduler& scheduler)
      : Thread("Scheduler"), _scheduler(scheduler) {}
  ~SupervisedSchedulerThread() {}  // shutdown is called by derived implementation!

 protected:
  SupervisedScheduler& _scheduler;
};

class SupervisedSchedulerManagerThread final : public SupervisedSchedulerThread {
 public:
  explicit SupervisedSchedulerManagerThread(SupervisedScheduler& scheduler)
      : Thread("SchedMan"), SupervisedSchedulerThread(scheduler) {}
  ~SupervisedSchedulerManagerThread() { shutdown(); }
  void run() override { _scheduler.runSupervisor(); };
};

class SupervisedSchedulerWorkerThread final : public SupervisedSchedulerThread {
 public:
  explicit SupervisedSchedulerWorkerThread(SupervisedScheduler& scheduler)
      : Thread("SchedWorker"), SupervisedSchedulerThread(scheduler) {}
  ~SupervisedSchedulerWorkerThread() { shutdown(); }
  void run() override { _scheduler.runWorker(); };
};

}  // namespace arangodb

SupervisedScheduler::SupervisedScheduler(uint64_t minThreads, uint64_t maxThreads,
                                         uint64_t maxQueueSize,
                                         uint64_t fifo1Size, uint64_t fifo2Size)
    : _numWorkers(0),
      _stopping(false),
      _jobsSubmitted(0),
      _jobsDequeued(0),
      _jobsDone(0),
      _jobsDirectExec(0),
      _wakeupQueueLength(5),
      _wakeupTime_ns(1000),
      _definitiveWakeupTime_ns(100000),
      _maxNumWorker(maxThreads),
      _numIdleWorker(minThreads),
      _maxFifoSize(maxQueueSize) {
  _queue[0].reserve(maxQueueSize);
  _queue[1].reserve(fifo1Size);
  _queue[2].reserve(fifo2Size);
}

SupervisedScheduler::~SupervisedScheduler() {}

bool SupervisedScheduler::queue(RequestLane lane, std::function<void()> handler,
                                bool allowDirectHandling) {
  if (!isDirectDeadlockLane(lane) && allowDirectHandling &&
      !ServerState::instance()->isClusterRole() && (_jobsSubmitted - _jobsDone) < 2) {
    _jobsSubmitted.fetch_add(1, std::memory_order_relaxed);
    _jobsDequeued.fetch_add(1, std::memory_order_relaxed);
    _jobsDirectExec.fetch_add(1, std::memory_order_release);
    try {
      handler();
      _jobsDone.fetch_add(1, std::memory_order_release);
      return true;
    } catch (...) {
      _jobsDone.fetch_add(1, std::memory_order_release);
      throw;
    }
  }

  size_t queueNo = static_cast<size_t>(PriorityRequestLane(lane));

  TRI_ASSERT(queueNo <= 2);
  TRI_ASSERT(isStopping() == false);

  auto work = std::make_unique<WorkItem>(std::move(handler));

  if (!_queue[queueNo].push(work.get())) {
    logQueueFullEveryNowAndThen(queueNo);
    return false;
  }
  // queue now has ownership for the WorkItem
  work.release();

  static thread_local uint64_t lastSubmitTime_ns;

  // use memory order release to make sure, pushed item is visible
  uint64_t jobsSubmitted = _jobsSubmitted.fetch_add(1, std::memory_order_release);
  uint64_t approxQueueLength = jobsSubmitted - _jobsDone;
  uint64_t now_ns = getTickCount_ns();
  uint64_t sleepyTime_ns = now_ns - lastSubmitTime_ns;
  lastSubmitTime_ns = now_ns;

  if (approxQueueLength > _maxFifoSize / 2) {
    if ((queueWarningTick++ & 0xFF) == 0) {
      auto const& now = std::chrono::steady_clock::now();
      if (conditionQueueFullSince == time_point{}) {
        logQueueWarningEveryNowAndThen(queueWarningTick);
        conditionQueueFullSince = now;
      } else if (now - conditionQueueFullSince > std::chrono::seconds(5)) {
        logQueueWarningEveryNowAndThen(queueWarningTick);
        queueWarningTick = 0;
        conditionQueueFullSince = now;
      }
    }
  } else {
    queueWarningTick = 0;
    conditionQueueFullSince = time_point{};
  }


  bool doNotify = false;
  if (sleepyTime_ns > _definitiveWakeupTime_ns.load(std::memory_order_relaxed)) {
    doNotify = true;
  } else if (sleepyTime_ns > _wakeupTime_ns &&
             approxQueueLength > _wakeupQueueLength.load(std::memory_order_relaxed)) {
    doNotify = true;
  }
  if (doNotify) {
    _conditionWork.notify_one();
  }

  return true;
}

bool SupervisedScheduler::start() {
  _manager.reset(new SupervisedSchedulerManagerThread(*this));
  if (!_manager->start()) {
    LOG_TOPIC("00443", ERR, Logger::THREADS)
        << "could not start supervisor thread";
    return false;
  }

  return Scheduler::start();
}

void SupervisedScheduler::shutdown() {
  // THIS IS WHAT WE SHOULD AIM FOR, BUT NOBODY CARES
  // TRI_ASSERT(_jobsSubmitted <= _jobsDone);

  {
    std::unique_lock<std::mutex> guard(_mutex);
    _stopping = true;
    _conditionWork.notify_all();
  }

  Scheduler::shutdown();

  while (true) {
    auto jobsSubmitted = _jobsSubmitted.load();
    auto jobsDone = _jobsDone.load();

    if (jobsSubmitted <= jobsDone) {
      break;
    }

    LOG_TOPIC("a1690", WARN, Logger::THREADS)
        << "Scheduler received shutdown, but there are still tasks on the "
        << "queue: jobsSubmitted=" << jobsSubmitted << " jobsDone=" << jobsDone;
    std::this_thread::sleep_for(std::chrono::seconds(1));
  }

  // call the destructor of all threads
  _manager.reset();

  while (_numWorkers > 0) {
    stopOneThread();
  }

  int tries = 0;
  while (!cleanupAbandonedThreads()) {
    if (++tries > 5 * 5) {
      // spam only after some time (5 seconds here)
      LOG_TOPIC("ed0b2", WARN, Logger::THREADS)
          << "Scheduler received shutdown, but there are still abandoned "
             "threads";
    }
    std::this_thread::sleep_for(std::chrono::milliseconds(200));
  }
}

void SupervisedScheduler::runWorker() {
  uint64_t id;

  std::shared_ptr<WorkerState> state;

  {
    std::lock_guard<std::mutex> guard(_mutexSupervisor);
    id = _numWorkers++;  // increase the number of workers here, to obtains the id
    // copy shared_ptr with worker state
    state = _workerStates.back();
    // inform the supervisor that this thread is alive
    _conditionSupervisor.notify_one();
  }

  state->_sleepTimeout_ms = 20 * (id + 1);
  state->_queueRetryCount = (512 >> id) + 3;

  while (true) {
    std::unique_ptr<WorkItem> work = getWork(state);
    if (work == nullptr) {
      break;
    }

    _jobsDequeued++;

    try {
      state->_lastJobStarted = clock::now();
      state->_working = true;
      work->_handler();
      state->_working = false;
    } catch (std::exception const& ex) {
      LOG_TOPIC("a235e", ERR, Logger::THREADS)
          << "scheduler loop caught exception: " << ex.what();
    } catch (...) {
      LOG_TOPIC("d4121", ERR, Logger::THREADS)
          << "scheduler loop caught unknown exception";
    }

    _jobsDone.fetch_add(1, std::memory_order_release);
  }
}

void SupervisedScheduler::runSupervisor() {
  while (_numWorkers < _numIdleWorker) {
    startOneThread();
  }

  uint64_t lastJobsDone = 0, lastJobsSubmitted = 0;
  uint64_t jobsStallingTick = 0, lastQueueLength = 0;

  while (!_stopping) {
    uint64_t jobsDone = _jobsDone.load(std::memory_order_acquire);
    uint64_t jobsSubmitted = _jobsSubmitted.load(std::memory_order_acquire);
    uint64_t jobsDequeued = _jobsDequeued.load(std::memory_order_acquire);

    if (jobsDone == lastJobsDone && (jobsDequeued < jobsSubmitted)) {
      jobsStallingTick++;
    } else if (jobsStallingTick != 0) {
      jobsStallingTick--;
    }

    uint64_t queueLength = jobsSubmitted - jobsDequeued;

    bool doStartOneThread = (((queueLength >= 3 * _numWorkers) &&
                              ((lastQueueLength + _numWorkers) < queueLength)) ||
                             (lastJobsSubmitted > jobsDone)) &&
                            (queueLength != 0);

    bool doStopOneThread = ((((lastQueueLength < 10) || (lastQueueLength >= queueLength)) &&
                             (lastJobsSubmitted <= jobsDone)) ||
                            ((queueLength == 0) && (lastQueueLength == 0))) &&
                           ((rand() & 0x0F) == 0);

    lastJobsDone = jobsDone;
    lastQueueLength = queueLength;
    lastJobsSubmitted = jobsSubmitted;

    if (doStartOneThread && _numWorkers < _maxNumWorker) {
      jobsStallingTick = 0;
      startOneThread();
    } else if (doStopOneThread && _numWorkers > _numIdleWorker) {
      stopOneThread();
    }

    cleanupAbandonedThreads();
    sortoutLongRunningThreads();

    std::unique_lock<std::mutex> guard(_mutexSupervisor);

    if (_stopping) {
      break;
    }

    _conditionSupervisor.wait_for(guard, std::chrono::milliseconds(100));
  }
}

bool SupervisedScheduler::cleanupAbandonedThreads() {
  auto i = _abandonedWorkerStates.begin();

  while (i != _abandonedWorkerStates.end()) {
    auto& state = *i;
    if (!state->_thread->isRunning()) {
      i = _abandonedWorkerStates.erase(i);
    } else {
      i++;
    }
  }

  return _abandonedWorkerStates.empty();
}

void SupervisedScheduler::sortoutLongRunningThreads() {
  // Detaching a thread always implies starting a new thread. Hence check here
  // if we can start a new thread.

  auto now = clock::now();
  auto i = _workerStates.begin();

  while (i != _workerStates.end()) {
    auto& state = *i;

    if (!state->_working) {
      i++;
      continue;
    }

    if ((now - state->_lastJobStarted) > std::chrono::seconds(5)) {
      LOG_TOPIC("efcaa", TRACE, Logger::THREADS)
          << "Detach long running thread.";

      {
        std::unique_lock<std::mutex> guard(_mutex);
        state->_stop = true;
      }

      // Move that thread to the abandoned thread
      _abandonedWorkerStates.push_back(std::move(state));
      i = _workerStates.erase(i);
      _numWorkers--;

      // and now start another thread!
      startOneThread();
    } else {
      i++;
    }
  }
}

bool SupervisedScheduler::canPullFromQueue(uint64_t queueIndex) const {
  // This function should ensure the following thread reservation:
  // 25% reserved for FastLane only
  // upto 75% of work can go on MedLane and FastLane
  // uptop 50% of work can go on Slow, Med and FastLane
  switch (queueIndex) {
    case 0:
      // We can always! pull from high priority
      return true;
    case 1:
      // We can work on med if less than 75% of the workers are busy
      return (_jobsDequeued - _jobsDone) < (_maxNumWorker * 3 / 4);
    default:
      // We can work on low if less than 50% of the workers are busy
      return (_jobsDequeued - _jobsDone) < (_maxNumWorker / 2);
  }
}

std::unique_ptr<SupervisedScheduler::WorkItem> SupervisedScheduler::getWork(
    std::shared_ptr<WorkerState>& state) {
  WorkItem* work;

  while (!state->_stop) {
    uint64_t triesCount = 0;
    while (triesCount < state->_queueRetryCount) {
      // access queue via 0 1 2 0 1 2 0 1 ...
      auto queueIdx = triesCount % 3;
      // Order of this if is important! First check if we are allowed to pull,
      // then really pull from queue
      if (canPullFromQueue(queueIdx) && _queue[queueIdx].pop(work)) {
        return std::unique_ptr<WorkItem>(work);
      }

      triesCount++;
      cpu_relax();
    }  // while

    std::unique_lock<std::mutex> guard(_mutex);

    if (state->_stop) {
      break;
    }
    if (state->_sleepTimeout_ms == 0) {
      _conditionWork.wait(guard);
    } else {
      _conditionWork.wait_for(guard, std::chrono::milliseconds(state->_sleepTimeout_ms));
    }
  }  // while

  return nullptr;
}

void SupervisedScheduler::startOneThread() {
  // TRI_ASSERT(_numWorkers < _maxNumWorker);
  if (_numWorkers + _abandonedWorkerStates.size() >= _maxNumWorker) {
    return;  // do not add more threads, than maximum allows
  }

  std::unique_lock<std::mutex> guard(_mutexSupervisor);

// start a new thread

// wait for windows fix or implement operator new
#if (_MSC_VER >= 1)
#pragma warning(push)
#pragma warning(disable : 4316)  // Object allocated on the heap may not be aligned for this type
#endif
  _workerStates.emplace_back(std::make_shared<WorkerState>(*this));
#if (_MSC_VER >= 1)
#pragma warning(pop)
#endif

  if (!_workerStates.back()->start()) {
    // failed to start a worker
    _workerStates.pop_back();  // pop_back deletes shared_ptr, which deletes thread
    LOG_TOPIC("913b5", ERR, Logger::THREADS)
        << "could not start additional worker thread";

  } else {
    LOG_TOPIC("f9de8", TRACE, Logger::THREADS) << "Started new thread";
    _conditionSupervisor.wait(guard);
  }
}

void SupervisedScheduler::stopOneThread() {
  TRI_ASSERT(_numWorkers > 0);

  // copy shared_ptr
  auto state = _workerStates.back();
  _workerStates.pop_back();

  {
    std::unique_lock<std::mutex> guard(_mutex);
    state->_stop = true;
    _conditionWork.notify_all();
    // _stop is set under the mutex, then all worker threads are notified.
    // in any case, the stopped thread should notice that it is stoped.
  }

  // However the thread may be working on a long job. Hence we enqueue it on
  // the cleanup list and wait for its termination.
  //
  // Since the thread is effectively taken out of the pool, decrease the number of worker.
  _numWorkers--;

  if (state->_thread->isRunning()) {
    LOG_TOPIC("73365", TRACE, Logger::THREADS) << "Abandon one thread.";
    _abandonedWorkerStates.push_back(std::move(state));
  } else {
    state.reset();  // reset the shared_ptr. At this point we delete the thread object
                    // Since the thread is already STOPPED, the join is a no op.
  }
}

SupervisedScheduler::WorkerState::WorkerState(SupervisedScheduler::WorkerState&& that) noexcept
    : _queueRetryCount(that._queueRetryCount),
      _sleepTimeout_ms(that._sleepTimeout_ms),
      _stop(that._stop.load()),
      _working(false),
      _thread(std::move(that._thread)) {}

SupervisedScheduler::WorkerState::WorkerState(SupervisedScheduler& scheduler)
    : _queueRetryCount(100),
      _sleepTimeout_ms(100),
      _stop(false),
      _working(false),
      _thread(new SupervisedSchedulerWorkerThread(scheduler)) {}

bool SupervisedScheduler::WorkerState::start() { return _thread->start(); }

// ---------------------------------------------------------------------------
// Statistics Stuff
// ---------------------------------------------------------------------------
<<<<<<< HEAD
std::string SupervisedScheduler::infoStatus() const {
  // TODO: compare with old output format
  // Does some code rely on that string or is it for humans?
  uint64_t numWorker = _numWorker.load(std::memory_order_relaxed);
  uint64_t queueLength = _jobsSubmitted.load(std::memory_order_relaxed) -
                         _jobsDone.load(std::memory_order_relaxed);

  return "scheduler threads " + std::to_string(numWorker) + " (" +
         std::to_string(_numIdleWorker) + "<" + std::to_string(_maxNumWorker) +
         ") queued " + std::to_string(queueLength) + " directly exec " +
         std::to_string(_jobsDirectExec.load(std::memory_order_relaxed));
}
=======
>>>>>>> 420326be

Scheduler::QueueStatistics SupervisedScheduler::queueStatistics() const {
  // we need to read multiple atomics here. as all atomic reads happen independently
  // without a mutex outside, the overall picture may be inconsistent

  uint64_t const numWorkers = _numWorkers.load(std::memory_order_relaxed);

  // read _jobsDone first, so the differences of the counters cannot get negative
  uint64_t const jobsDone = _jobsDone.load(std::memory_order_relaxed);
  uint64_t const jobsDequeued = _jobsDequeued.load(std::memory_order_relaxed);
  uint64_t const jobsSubmitted = _jobsSubmitted.load(std::memory_order_relaxed);

  uint64_t const queued = jobsSubmitted - jobsDone;
  uint64_t const working = jobsDequeued - jobsDone;
  
  uint64_t const directExec = _jobsDirectExec.load(std::memory_order_relaxed);

  return QueueStatistics{numWorkers, 0, queued, working, directExec};
}

void SupervisedScheduler::toVelocyPack(velocypack::Builder& b) const {
  QueueStatistics qs = queueStatistics(); 

  b.add("scheduler-threads", VPackValue(qs._running)); // numWorkers
  b.add("blocked", VPackValue(qs._blocked)); // obsolete
  b.add("queued", VPackValue(qs._queued));
  b.add("in-progress", VPackValue(qs._working));
  b.add("direct-exec", VPackValue(qs._directExec));
}<|MERGE_RESOLUTION|>--- conflicted
+++ resolved
@@ -61,66 +61,67 @@
 }  // namespace
 
 namespace {
-  typedef std::chrono::time_point<std::chrono::steady_clock> time_point;
-
-  // value initialise these arrays, otherwise mac will crash
-  thread_local time_point conditionQueueFullSince{};
-  thread_local uint_fast32_t queueWarningTick{};
-
-  time_point lastWarningQueue;
-  int64_t queueWarningEvents = 0;
-  std::mutex queueWarningMutex;
-
-  time_point lastQueueFullWarning[3];
-  int64_t fullQueueEvents[3] = {0, 0, 0};
-  std::mutex fullQueueWarningMutex[3];
-
-
-  void logQueueWarningEveryNowAndThen(int64_t events) {
-    auto const& now = std::chrono::steady_clock::now();
-    uint64_t totalEvents;
-    bool printLog = false;
-    std::chrono::duration<double> sinceLast;
-
-    {
-      std::unique_lock<std::mutex> guard(queueWarningMutex);
-      totalEvents = queueWarningEvents += events;
-      sinceLast = now - lastWarningQueue;
-      if (sinceLast > std::chrono::seconds(10)) {
-        printLog = true;
-        lastWarningQueue = now;
-        queueWarningEvents = 0;
-      }
-    }
-
-    if (printLog) {
-      LOG_TOPIC("dead2", WARN, Logger::THREADS) << "Scheduler queue" <<
-        " is filled more than 50% in last " << sinceLast.count()
+typedef std::chrono::time_point<std::chrono::steady_clock> time_point;
+
+// value initialise these arrays, otherwise mac will crash
+thread_local time_point conditionQueueFullSince{};
+thread_local uint_fast32_t queueWarningTick{};
+
+time_point lastWarningQueue;
+int64_t queueWarningEvents = 0;
+std::mutex queueWarningMutex;
+
+time_point lastQueueFullWarning[3];
+int64_t fullQueueEvents[3] = {0, 0, 0};
+std::mutex fullQueueWarningMutex[3];
+
+void logQueueWarningEveryNowAndThen(int64_t events) {
+  auto const& now = std::chrono::steady_clock::now();
+  uint64_t totalEvents;
+  bool printLog = false;
+  std::chrono::duration<double> sinceLast;
+
+  {
+    std::unique_lock<std::mutex> guard(queueWarningMutex);
+    totalEvents = queueWarningEvents += events;
+    sinceLast = now - lastWarningQueue;
+    if (sinceLast > std::chrono::seconds(10)) {
+      printLog = true;
+      lastWarningQueue = now;
+      queueWarningEvents = 0;
+    }
+  }
+
+  if (printLog) {
+    LOG_TOPIC("dead2", WARN, Logger::THREADS)
+        << "Scheduler queue"
+        << " is filled more than 50% in last " << sinceLast.count()
         << "s. (happened " << totalEvents << " times since last message)";
-    }
-  }
-
-  void logQueueFullEveryNowAndThen(int64_t fifo) {
-    auto const& now = std::chrono::steady_clock::now();
-    uint64_t events;
-    bool printLog = false;
-
-    {
-      std::unique_lock<std::mutex> guard(fullQueueWarningMutex[fifo]);
-      events = ++fullQueueEvents[fifo];
-      if (now - lastQueueFullWarning[fifo] > std::chrono::seconds(10)) {
-        printLog = true;
-        lastQueueFullWarning[fifo] = now;
-        fullQueueEvents[fifo] = 0;
-      }
-    }
-
-    if (printLog) {
-      LOG_TOPIC("dead1", WARN, Logger::THREADS) << "Scheduler queue " << fifo << " is full. (happened " << events << " times since last message)";
-    }
-  }
-}
-
+  }
+}
+
+void logQueueFullEveryNowAndThen(int64_t fifo) {
+  auto const& now = std::chrono::steady_clock::now();
+  uint64_t events;
+  bool printLog = false;
+
+  {
+    std::unique_lock<std::mutex> guard(fullQueueWarningMutex[fifo]);
+    events = ++fullQueueEvents[fifo];
+    if (now - lastQueueFullWarning[fifo] > std::chrono::seconds(10)) {
+      printLog = true;
+      lastQueueFullWarning[fifo] = now;
+      fullQueueEvents[fifo] = 0;
+    }
+  }
+
+  if (printLog) {
+    LOG_TOPIC("dead1", WARN, Logger::THREADS)
+        << "Scheduler queue " << fifo << " is full. (happened " << events
+        << " times since last message)";
+  }
+}
+}  // namespace
 
 namespace arangodb {
 
@@ -231,7 +232,6 @@
     conditionQueueFullSince = time_point{};
   }
 
-
   bool doNotify = false;
   if (sleepyTime_ns > _definitiveWakeupTime_ns.load(std::memory_order_relaxed)) {
     doNotify = true;
@@ -584,21 +584,6 @@
 // ---------------------------------------------------------------------------
 // Statistics Stuff
 // ---------------------------------------------------------------------------
-<<<<<<< HEAD
-std::string SupervisedScheduler::infoStatus() const {
-  // TODO: compare with old output format
-  // Does some code rely on that string or is it for humans?
-  uint64_t numWorker = _numWorker.load(std::memory_order_relaxed);
-  uint64_t queueLength = _jobsSubmitted.load(std::memory_order_relaxed) -
-                         _jobsDone.load(std::memory_order_relaxed);
-
-  return "scheduler threads " + std::to_string(numWorker) + " (" +
-         std::to_string(_numIdleWorker) + "<" + std::to_string(_maxNumWorker) +
-         ") queued " + std::to_string(queueLength) + " directly exec " +
-         std::to_string(_jobsDirectExec.load(std::memory_order_relaxed));
-}
-=======
->>>>>>> 420326be
 
 Scheduler::QueueStatistics SupervisedScheduler::queueStatistics() const {
   // we need to read multiple atomics here. as all atomic reads happen independently
@@ -613,17 +598,17 @@
 
   uint64_t const queued = jobsSubmitted - jobsDone;
   uint64_t const working = jobsDequeued - jobsDone;
-  
+
   uint64_t const directExec = _jobsDirectExec.load(std::memory_order_relaxed);
 
   return QueueStatistics{numWorkers, 0, queued, working, directExec};
 }
 
 void SupervisedScheduler::toVelocyPack(velocypack::Builder& b) const {
-  QueueStatistics qs = queueStatistics(); 
-
-  b.add("scheduler-threads", VPackValue(qs._running)); // numWorkers
-  b.add("blocked", VPackValue(qs._blocked)); // obsolete
+  QueueStatistics qs = queueStatistics();
+
+  b.add("scheduler-threads", VPackValue(qs._running));  // numWorkers
+  b.add("blocked", VPackValue(qs._blocked));            // obsolete
   b.add("queued", VPackValue(qs._queued));
   b.add("in-progress", VPackValue(qs._working));
   b.add("direct-exec", VPackValue(qs._directExec));
