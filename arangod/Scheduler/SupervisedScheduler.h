////////////////////////////////////////////////////////////////////////////////
/// DISCLAIMER
///
/// Copyright 2014-2018 ArangoDB GmbH, Cologne, Germany
/// Copyright 2004-2014 triAGENS GmbH, Cologne, Germany
///
/// Licensed under the Apache License, Version 2.0 (the "License");
/// you may not use this file except in compliance with the License.
/// You may obtain a copy of the License at
///
///     http://www.apache.org/licenses/LICENSE-2.0
///
/// Unless required by applicable law or agreed to in writing, software
/// distributed under the License is distributed on an "AS IS" BASIS,
/// WITHOUT WARRANTIES OR CONDITIONS OF ANY KIND, either express or implied.
/// See the License for the specific language governing permissions and
/// limitations under the License.
///
/// Copyright holder is ArangoDB GmbH, Cologne, Germany
///
/// @author Dr. Frank Celler
/// @author Achim Brandt
////////////////////////////////////////////////////////////////////////////////

#ifndef ARANGOD_SUPERIVSED_SCHEDULER_SCHEDULER_H
#define ARANGOD_SUPERIVSED_SCHEDULER_SCHEDULER_H 1

#include <boost/lockfree/queue.hpp>
#include <condition_variable>
#include <list>
#include <mutex>
#include <queue>

#include "Scheduler/Scheduler.h"

namespace arangodb {
class SupervisedSchedulerWorkerThread;
class SupervisedSchedulerManagerThread;

class SupervisedScheduler final : public Scheduler {
 public:
  SupervisedScheduler(application_features::ApplicationServer& server,
                      uint64_t minThreads, uint64_t maxThreads, uint64_t maxQueueSize,
                      uint64_t fifo1Size, uint64_t fifo2Size);
  virtual ~SupervisedScheduler();

<<<<<<< HEAD
  bool queue(RequestLane lane, fu2::unique_function<void()>, bool allowDirectHandling = false) override ADB_WARN_UNUSED_RESULT;
=======
  bool queue(RequestLane lane, std::function<void()>) override ADB_WARN_UNUSED_RESULT;
>>>>>>> d211957c

 private:
  std::atomic<size_t> _numWorkers;
  std::atomic<bool> _stopping;
  std::atomic<bool> _acceptingNewJobs;

 protected:
  bool isStopping() override { return _stopping; }

 public:
  bool start() override;
  void shutdown() override;

  void toVelocyPack(velocypack::Builder&) const override;
  Scheduler::QueueStatistics queueStatistics() const override;

 private:
  friend class SupervisedSchedulerManagerThread;
  friend class SupervisedSchedulerWorkerThread;

  struct WorkItem final {
    fu2::unique_function<void()> _handler;

    explicit WorkItem(fu2::unique_function<void()>&& handler)
        : _handler(std::move(handler)) {}
    ~WorkItem() = default;

    void operator()() { _handler(); }
  };

  // Since the lockfree queue can only handle PODs, one has to wrap lambdas
  // in a container class and store pointers. -- Maybe there is a better way?
  boost::lockfree::queue<WorkItem*> _queues[3];

  // aligning required to prevent false sharing - assumes cache line size is 64
  alignas(64) std::atomic<uint64_t> _jobsSubmitted;
  alignas(64) std::atomic<uint64_t> _jobsDequeued;
  alignas(64) std::atomic<uint64_t> _jobsDone;
  alignas(64) std::atomic<uint64_t> _jobsDirectExec;

  // During a queue operation there a two reasons to manually wake up a worker
  //  1. the queue length is bigger than _wakeupQueueLength and the last submit time
  //      is bigger than _wakeupTime_ns.
  //  2. the last submit time is bigger than _definitiveWakeupTime_ns.
  //
  // The last submit time is a thread local variable that stores the time of the last
  // queue operation.
  alignas(64) std::atomic<uint64_t> _wakeupQueueLength;            // q1
  std::atomic<uint64_t> _wakeupTime_ns, _definitiveWakeupTime_ns;  // t3, t4

  // each worker thread has a state block which contains configuration values.
  // _queueRetryTime_us is the number of microseconds this particular
  // thread should spin before going to sleep. Note that this spinning is only
  // done if the thread has actually started to work on a request less than
  // 1 seconds ago.
  // _sleepTimeout_ms is the amount of ms the thread should sleep before waking
  // up again. Note that each worker wakes up constantly, even if there is no work.
  //
  // All those values are maintained by the supervisor thread.
  // Currently they are set once and for all the same, however a future
  // implementation my alter those values for each thread individually.
  //
  // _lastJobStarted is the timepoint when the last job in this thread was started.
  // _working indicates if the thread is currently processing a job.
  //    Hence if you want to know, if the thread has a long running job, test for
  //    _working && (now - _lastJobStarted) > eps

  struct alignas(64) WorkerState {
    uint64_t _queueRetryTime_us; // t1
    uint64_t _sleepTimeout_ms;  // t2
    std::atomic<bool> _stop, _working, _sleeping;
    // _ready = false means the Worker is not properly initialized
    // _ready = true means it is initialized and can be used to dispatch tasks to
    // _ready is protected by the Scheduler's condition variable & mutex
    bool _ready;
    clock::time_point _lastJobStarted;
    std::unique_ptr<SupervisedSchedulerWorkerThread> _thread;
    std::mutex _mutex;
    std::condition_variable _conditionWork;

    // initialize with harmless defaults: spin once, sleep forever
    explicit WorkerState(SupervisedScheduler& scheduler);
    WorkerState(WorkerState const&) = delete;
    WorkerState& operator=(WorkerState const&) = delete;

    // cppcheck-suppress missingOverride
    bool start();
  };
  size_t const _minNumWorker;
  size_t const _maxNumWorker;
  std::list<std::shared_ptr<WorkerState>> _workerStates;
  std::list<std::shared_ptr<WorkerState>> _abandonedWorkerStates;
  std::atomic<uint64_t> _nrWorking;   // Number of threads actually working
  std::atomic<uint64_t> _nrAwake;     // Number of threads working or spinning
                                      // (i.e. not sleeping)

  // The following mutex protects the lists _workerStates and
  // _abandonedWorkerStates, whenever one accesses any of these two
  // lists, this mutex is needed. Note that if you need a mutex of one
  // of the workers, always acquire _mutex first and then the worker
  // mutex, never, the other way round. You may acquire only the
  // worker's mutex.
  std::mutex _mutex;

  void runWorker();
  void runSupervisor();

  std::mutex _mutexSupervisor;
  std::condition_variable _conditionSupervisor;
  std::unique_ptr<SupervisedSchedulerManagerThread> _manager;

  uint64_t const _maxFifoSize;
  uint64_t const _fifo1Size;
  uint64_t const _fifo2Size;

  std::unique_ptr<WorkItem> getWork(std::shared_ptr<WorkerState>& state);

  void startOneThread();
  void stopOneThread();

  bool cleanupAbandonedThreads();
  void sortoutLongRunningThreads();

  // Check if we are allowed to pull from a queue with the given index
  // This is used to give priority to "FAST" and "MED" lanes accordingly.
  bool canPullFromQueue(uint64_t queueIdx) const;
};

}  // namespace arangodb

#endif<|MERGE_RESOLUTION|>--- conflicted
+++ resolved
@@ -44,11 +44,8 @@
                       uint64_t fifo1Size, uint64_t fifo2Size);
   virtual ~SupervisedScheduler();
 
-<<<<<<< HEAD
-  bool queue(RequestLane lane, fu2::unique_function<void()>, bool allowDirectHandling = false) override ADB_WARN_UNUSED_RESULT;
-=======
-  bool queue(RequestLane lane, std::function<void()>) override ADB_WARN_UNUSED_RESULT;
->>>>>>> d211957c
+  bool queue(RequestLane lane, fu2::unique_function<void()>) override ADB_WARN_UNUSED_RESULT;
+
 
  private:
   std::atomic<size_t> _numWorkers;
