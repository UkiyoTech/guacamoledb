--- conflicted
+++ resolved
@@ -130,23 +130,13 @@
   std::string getCollectionName(std::string const& nameOrId) const;
 
   //////////////////////////////////////////////////////////////////////////////
-<<<<<<< HEAD
-  /// @brief look up a data source struct for an identifier
-=======
   /// @brief look up a data-source struct for a data-source id
->>>>>>> 06eb8ade
   //////////////////////////////////////////////////////////////////////////////
   std::shared_ptr<LogicalDataSource> getDataSource(
     TRI_voc_cid_t id
   ) const noexcept;
 
   //////////////////////////////////////////////////////////////////////////////
-<<<<<<< HEAD
-  /// @brief look up a data source struct for a name
-  //////////////////////////////////////////////////////////////////////////////
-  std::shared_ptr<LogicalDataSource> getDataSource(
-    std::string const& name
-=======
   /// @brief look up a data-source struct for a
   ///        data-source name, stringified id (or uuid for dbserver/standalone)
   //////////////////////////////////////////////////////////////////////////////
@@ -165,7 +155,6 @@
   //////////////////////////////////////////////////////////////////////////////
   std::shared_ptr<LogicalView> getView(
     std::string const& nameOrId
->>>>>>> 06eb8ade
   ) const noexcept;
 
   //////////////////////////////////////////////////////////////////////////////
