////////////////////////////////////////////////////////////////////////////////
/// DISCLAIMER
///
/// Copyright 2019 ArangoDB GmbH, Cologne, Germany
///
/// Licensed under the Apache License, Version 2.0 (the "License");
/// you may not use this file except in compliance with the License.
/// You may obtain a copy of the License at
///
///     http://www.apache.org/licenses/LICENSE-2.0
///
/// Unless required by applicable law or agreed to in writing, software
/// distributed under the License is distributed on an "AS IS" BASIS,
/// WITHOUT WARRANTIES OR CONDITIONS OF ANY KIND, either express or implied.
/// See the License for the specific language governing permissions and
/// limitations under the License.
///
/// Copyright holder is ArangoDB GmbH, Cologne, Germany
///
/// @author Kaveh Vahedipour
////////////////////////////////////////////////////////////////////////////////

#include "HotBackup.h"

#include "Cluster/ServerState.h"
#include "Cluster/ClusterMethods.h"
#include "RocksDBEngine/RocksDBHotBackup.h"
#include "StorageEngine/EngineSelectorFeature.h"

namespace arangodb {

HotBackup::HotBackup() {
  if (ServerState::instance()->isCoordinator()) {
    _engine = BACKUP_ENGINE::CLUSTER;
  } else if (EngineSelectorFeature::isRocksDB()) {
    _engine = BACKUP_ENGINE::ROCKSDB;
  } else {
    _engine = BACKUP_ENGINE::MMFILES;
  }
}


arangodb::Result HotBackup::execute (
  std::string const& command, VPackSlice const payload, VPackBuilder& report) {

  switch (_engine) {
  case BACKUP_ENGINE::ROCKSDB:
    return executeRocksDB(command, payload, report);
  case BACKUP_ENGINE::MMFILES:
    return executeMMFiles(command, payload, report);
  case BACKUP_ENGINE::CLUSTER:
    return executeCoordinator(command, payload, report);
  }

  return arangodb::Result();

}


arangodb::Result HotBackup::executeRocksDB(
  std::string const& command, VPackSlice const payload, VPackBuilder& report) {

  std::shared_ptr<RocksDBHotBackup> operation;
  operation = RocksDBHotBackup::operationFactory(command, payload, report);

  if (operation->valid()) {
    operation->execute();
  } // if

  // if !valid() then !success() already set
  if (!operation->success()) {
    return arangodb::Result(operation->restResponseError());
  } // if

  return arangodb::Result();

}


arangodb::Result HotBackup::executeCoordinator(
  std::string const& command, VPackSlice const payload, VPackBuilder& report) {

  if (command == "create") {
    return hotBackupCoordinator(payload, report);
  } else if (command == "lock") {
    return arangodb::Result(
      TRI_ERROR_NOT_IMPLEMENTED, "backup locks not implemented on coordinators");
  } else if (command == "restore") {
    return hotRestoreCoordinator(payload);
  } else if (command == "list") {
<<<<<<< HEAD
    return listHotBakupsOnCoordinator(payload);
#ifdef USE_ENTERPRISE
=======
    return listHotBakupsOnCoordinator(payload, report);
>>>>>>> ce3fab29
  } else if (command == "upload") {
    return uploadBackupsOnCoordinator(payload, report);
  } else if (command == "download") {
    return downloadBackupsOnCoordinator(payload);
#endif
  } else {
    return arangodb::Result(
      TRI_ERROR_NOT_IMPLEMENTED, command + " is not implemented on coordinators");
  }

  // We'll never get here
  return arangodb::Result();

}

arangodb::Result HotBackup::executeMMFiles(
  std::string const& command, VPackSlice const payload, VPackBuilder& report) {
  return arangodb::Result(
    TRI_ERROR_NOT_IMPLEMENTED, "hot backup not implemented on MMFiles");
}

}<|MERGE_RESOLUTION|>--- conflicted
+++ resolved
@@ -88,12 +88,8 @@
   } else if (command == "restore") {
     return hotRestoreCoordinator(payload);
   } else if (command == "list") {
-<<<<<<< HEAD
-    return listHotBakupsOnCoordinator(payload);
+    return listHotBakupsOnCoordinator(payload, report);
 #ifdef USE_ENTERPRISE
-=======
-    return listHotBakupsOnCoordinator(payload, report);
->>>>>>> ce3fab29
   } else if (command == "upload") {
     return uploadBackupsOnCoordinator(payload, report);
   } else if (command == "download") {
