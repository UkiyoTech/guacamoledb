--- conflicted
+++ resolved
@@ -37,13 +37,9 @@
 /// @brief sort element for block, consisting of register, sort direction,
 /// and a possible attribute path to dig into the document
 struct SortRegister {
-<<<<<<< HEAD
    SortRegister(SortRegister&) = delete; //we can not copy the ireseach scorer
    SortRegister(SortRegister&&) = default;
-#ifdef USE_IRESEARCH
-=======
 #if 0  // #ifdef USE_IRESEARCH
->>>>>>> 20d5e165
   typedef int(*CompareFunc)(
     irs::sort::prepared const* scorer,
     transaction::Methods* trx,
@@ -59,8 +55,7 @@
   RegisterId reg;
   bool asc;
 
-<<<<<<< HEAD
-#ifdef USE_IRESEARCH
+#if 0 // #ifdef USE_IRESEARCH
   SortRegister(RegisterId reg, SortElement const& element,
                CompareFunc comparator) noexcept
       : comparator(comparator),
@@ -68,23 +63,7 @@
         reg(reg),
         asc(element.ascending) {}
 #else
-  SortRegister::SortRegister(RegisterId reg,
-                             SortElement const& element) noexcept
-      : attributePath(element.attributePath),
-        reg(reg),
-        asc(element.ascending) {}
-=======
   SortRegister(RegisterId reg, SortElement const& element) noexcept;
-
-#if 0  // #ifdef USE_IRESEARCH
-  SortRegister(
-      RegisterId reg,
-      SortElement const& element,
-      CompareFunc comparator) noexcept
-    : SortRegister(reg, element) {
-    this->comparator = comparator;
-  }
->>>>>>> 20d5e165
 #endif
 
   static void fill(ExecutionPlan const& /*execPlan*/,
