////////////////////////////////////////////////////////////////////////////////
/// DISCLAIMER
///
/// Copyright 2019 ArangoDB GmbH, Cologne, Germany
///
/// Licensed under the Apache License, Version 2.0 (the "License");
/// you may not use this file except in compliance with the License.
/// You may obtain a copy of the License at
///
///     http://www.apache.org/licenses/LICENSE-2.0
///
/// Unless required by applicable law or agreed to in writing, software
/// distributed under the License is distributed on an "AS IS" BASIS,
/// WITHOUT WARRANTIES OR CONDITIONS OF ANY KIND, either express or implied.
/// See the License for the specific language governing permissions and
/// limitations under the License.
///
/// Copyright holder is ArangoDB GmbH, Cologne, Germany
///
/// @author Tobias Gödderz
////////////////////////////////////////////////////////////////////////////////

#include "AqlItemMatrix.h"

#include "Aql/InputAqlItemRow.h"
#include "Aql/SharedAqlItemBlockPtr.h"
#include "Basics/Exceptions.h"
#include "Basics/voc-errors.h"

#include "Logger/LogMacros.h"
using namespace arangodb;
using namespace arangodb::aql;

<<<<<<< HEAD
static constexpr uint32_t InvalidRowIndex{UINT32_MAX};

namespace {
static uint32_t FirstReleveantDataRowInBlock(SharedAqlItemBlockPtr const& block) {
  auto const& shadowIndexes = block->getShadowRowIndexes();
  TRI_ASSERT(!shadowIndexes.empty());
  return static_cast<uint32_t>(*shadowIndexes.rbegin()) + 1;
=======
static constexpr size_t InvalidRowIndex = std::numeric_limits<size_t>::max();

namespace {
static size_t FirstReleveantDataRowInBlock(SharedAqlItemBlockPtr const& block) {
  auto const& shadowIndexes = block->getShadowRowIndexes();
  TRI_ASSERT(!shadowIndexes.empty());
  return *shadowIndexes.rbegin() + 1;
>>>>>>> cf99ff15
}
}  // namespace

size_t AqlItemMatrix::numberOfBlocks() const noexcept { return _blocks.size(); }

SharedAqlItemBlockPtr AqlItemMatrix::getBlock(size_t index) const noexcept {
  TRI_ASSERT(index < numberOfBlocks());
  return _blocks[index];
}

InputAqlItemRow AqlItemMatrix::getRow(AqlItemMatrix::RowIndex index) const noexcept {
  auto const& block = getBlock(index.first);
  return InputAqlItemRow{block, index.second};
}

std::vector<AqlItemMatrix::RowIndex> AqlItemMatrix::produceRowIndexes() const {
  std::vector<RowIndex> result;
  if (!empty()) {
    result.reserve(size());
    uint32_t index = 0;
    if (_blocks.size() == 1) {
      // Special case, we only have a single block
      auto const& block = _blocks.front();
      // Default case, 0 -> end
<<<<<<< HEAD
      uint32_t startRow = 0;
      // We know block size is <= DefaultBatchSize (1000) so it should easily fit into 32bit...
      uint32_t endRow = static_cast<uint32_t>(block->size());
=======
      size_t startRow = 0;
      // We know block size is <= DefaultBatchSize (1000) so it should easily fit into 32bit...
      size_t endRow = block->size();
>>>>>>> cf99ff15

      if (block->hasShadowRows()) {
        // We have one (or more) shadowRow(s) with this block.
        // We need to adjast start / end row to the slice of ShadowRows we are working on.
        if (stoppedOnShadowRow()) {
          // We need to stop on _lastShadowRow;
          endRow = _lastShadowRow;

          auto const& shadowIndexes = block->getShadowRowIndexes();
          TRI_ASSERT(!shadowIndexes.empty());
          // we need to start at the ShadowRow before _lastShadowRow
          auto before = shadowIndexes.find(_lastShadowRow);
          if (before != shadowIndexes.begin()) {
            before--;
            // Pick the shadowRow before the lastShadowRow
            // And start from the line AFTER.
            // NOTE: This could already be the next shadowRow. in this case we return an empty list
<<<<<<< HEAD
            startRow = static_cast<uint32_t>(*before) + 1;
=======
            startRow = *before + 1;
>>>>>>> cf99ff15
          }
        } else {
          // We need to start after the last shadowRow
          // NOTE: this might be AFTER the block, but this will be sorted out by the loop later.
          startRow = ::FirstReleveantDataRowInBlock(block);
        }
      }
      for (; startRow < endRow; ++startRow) {
        TRI_ASSERT(!block->isShadowRow(startRow));
<<<<<<< HEAD
        result.emplace_back(index, startRow);
=======
        result.emplace_back(index, static_cast<uint32_t>(startRow));
>>>>>>> cf99ff15
      }
    } else {
      for (auto const& block : _blocks) {
        // Default case, 0 -> end
<<<<<<< HEAD
        uint32_t startRow = 0;
        // We know block size is <= DefaultBatchSize (1000) so it should easily fit into 32bit...
        uint32_t endRow = static_cast<uint32_t>(block->size());

        if (block == _blocks.front() && block->hasShadowRows()) {
          // The first block was sliced by a ShadowRow, we need to pick everything after the last:
          startRow = FirstReleveantDataRowInBlock(block);
=======
        size_t startRow = 0;
        // We know block size is <= DefaultBatchSize (1000) so it should easily fit into 32bit...
        size_t endRow = block->size();

        if (block == _blocks.front() && block->hasShadowRows()) {
          // The first block was sliced by a ShadowRow, we need to pick everything after the last:
          startRow = ::FirstReleveantDataRowInBlock(block);
>>>>>>> cf99ff15
        } else if (block == _blocks.back() && block->hasShadowRows()) {
          // The last Block is sliced by a shadowRow. We can only use data up to this shadow row
          endRow = _lastShadowRow;
        } else {
          // Intermediate blocks cannot have shadow rows.
          // Go from 0 -> end
          TRI_ASSERT(!block->hasShadowRows());
        }
        for (; startRow < endRow; ++startRow) {
          TRI_ASSERT(!block->isShadowRow(startRow));
<<<<<<< HEAD
          result.emplace_back(index, startRow);
=======
          result.emplace_back(index, static_cast<uint32_t>(startRow));
>>>>>>> cf99ff15
        }
        ++index;
      }
    }
  }
  return result;
}

bool AqlItemMatrix::empty() const noexcept { return _blocks.empty(); }

RegisterId AqlItemMatrix::getNrRegisters() const noexcept { return _nrRegs; }

uint64_t AqlItemMatrix::size() const noexcept { return _size; }

void AqlItemMatrix::addBlock(SharedAqlItemBlockPtr blockPtr) {
  // If we are stopped by shadow row, we first need to solve this blockage
  // by popShadowRow calls. In order to continue.
  // The schadowRow logic is only based on the last node.
  TRI_ASSERT(!stoppedOnShadowRow());

  TRI_ASSERT(blockPtr->getNrRegs() == getNrRegisters());
  // Test if we have more than uint32_t many blocks
  if (ADB_UNLIKELY(_blocks.size() == std::numeric_limits<uint32_t>::max())) {
    THROW_ARANGO_EXCEPTION_MESSAGE(
        TRI_ERROR_RESOURCE_LIMIT,
        "Reaching the limit of AqlItems to SORT, please consider using a "
        "limit after sorting.");
  }
  // Test if we have more than uint32_t many rows within a block
  if (ADB_UNLIKELY(blockPtr->size() > std::numeric_limits<uint32_t>::max())) {
    THROW_ARANGO_EXCEPTION_MESSAGE(
        TRI_ERROR_RESOURCE_LIMIT,
        "Reaching the limit of AqlItems to SORT, please consider lowering "
        "the batch size.");
  }

  // ShadowRow handling
  if (blockPtr->hasShadowRows()) {
    TRI_ASSERT(!blockPtr->getShadowRowIndexes().empty());
    // Let us stop on the first
    _lastShadowRow = *blockPtr->getShadowRowIndexes().begin();
    _size += _lastShadowRow;
  } else {
    _size += blockPtr->size();
  }

  // Move block into _blocks
  _blocks.emplace_back(std::move(blockPtr));
}

bool AqlItemMatrix::stoppedOnShadowRow() const noexcept {
  return _lastShadowRow != InvalidRowIndex;
}

ShadowAqlItemRow AqlItemMatrix::popShadowRow() {
  TRI_ASSERT(stoppedOnShadowRow());
  auto const& blockPtr = _blocks.back();
  // We need to return this shadow row
  ShadowAqlItemRow shadowRow{_blocks.back(), _lastShadowRow};

  // We need to move forward the next shadow row.
  auto const& shadowIndexes = blockPtr->getShadowRowIndexes();
  auto next = shadowIndexes.find(_lastShadowRow);
  auto lastSize = _lastShadowRow;

  next++;

  if (next != shadowIndexes.end()) {
    _lastShadowRow = *next;
    TRI_ASSERT(stoppedOnShadowRow());
    // We move always forward
    TRI_ASSERT(_lastShadowRow > lastSize);
    _size = _lastShadowRow - lastSize - 1;
  } else {
    _lastShadowRow = InvalidRowIndex;
    TRI_ASSERT(!stoppedOnShadowRow());
    // lastSize a 0 based index. size is a counter.
    TRI_ASSERT(blockPtr->size() > lastSize);
    _size = blockPtr->size() - lastSize - 1;
  }
  // Remove all but the last
  _blocks.erase(_blocks.begin(), _blocks.end() - 1);
  TRI_ASSERT(_blocks.size() == 1);
  return shadowRow;
}

ShadowAqlItemRow AqlItemMatrix::peekShadowRow() const {
  TRI_ASSERT(stoppedOnShadowRow());
  return ShadowAqlItemRow{_blocks.back(), _lastShadowRow};
}

AqlItemMatrix::AqlItemMatrix(RegisterId nrRegs)
    : _size(0), _nrRegs(nrRegs), _lastShadowRow(InvalidRowIndex) {}<|MERGE_RESOLUTION|>--- conflicted
+++ resolved
@@ -31,15 +31,6 @@
 using namespace arangodb;
 using namespace arangodb::aql;
 
-<<<<<<< HEAD
-static constexpr uint32_t InvalidRowIndex{UINT32_MAX};
-
-namespace {
-static uint32_t FirstReleveantDataRowInBlock(SharedAqlItemBlockPtr const& block) {
-  auto const& shadowIndexes = block->getShadowRowIndexes();
-  TRI_ASSERT(!shadowIndexes.empty());
-  return static_cast<uint32_t>(*shadowIndexes.rbegin()) + 1;
-=======
 static constexpr size_t InvalidRowIndex = std::numeric_limits<size_t>::max();
 
 namespace {
@@ -47,7 +38,6 @@
   auto const& shadowIndexes = block->getShadowRowIndexes();
   TRI_ASSERT(!shadowIndexes.empty());
   return *shadowIndexes.rbegin() + 1;
->>>>>>> cf99ff15
 }
 }  // namespace
 
@@ -72,15 +62,9 @@
       // Special case, we only have a single block
       auto const& block = _blocks.front();
       // Default case, 0 -> end
-<<<<<<< HEAD
-      uint32_t startRow = 0;
-      // We know block size is <= DefaultBatchSize (1000) so it should easily fit into 32bit...
-      uint32_t endRow = static_cast<uint32_t>(block->size());
-=======
       size_t startRow = 0;
       // We know block size is <= DefaultBatchSize (1000) so it should easily fit into 32bit...
       size_t endRow = block->size();
->>>>>>> cf99ff15
 
       if (block->hasShadowRows()) {
         // We have one (or more) shadowRow(s) with this block.
@@ -98,11 +82,7 @@
             // Pick the shadowRow before the lastShadowRow
             // And start from the line AFTER.
             // NOTE: This could already be the next shadowRow. in this case we return an empty list
-<<<<<<< HEAD
-            startRow = static_cast<uint32_t>(*before) + 1;
-=======
             startRow = *before + 1;
->>>>>>> cf99ff15
           }
         } else {
           // We need to start after the last shadowRow
@@ -112,24 +92,11 @@
       }
       for (; startRow < endRow; ++startRow) {
         TRI_ASSERT(!block->isShadowRow(startRow));
-<<<<<<< HEAD
-        result.emplace_back(index, startRow);
-=======
         result.emplace_back(index, static_cast<uint32_t>(startRow));
->>>>>>> cf99ff15
       }
     } else {
       for (auto const& block : _blocks) {
         // Default case, 0 -> end
-<<<<<<< HEAD
-        uint32_t startRow = 0;
-        // We know block size is <= DefaultBatchSize (1000) so it should easily fit into 32bit...
-        uint32_t endRow = static_cast<uint32_t>(block->size());
-
-        if (block == _blocks.front() && block->hasShadowRows()) {
-          // The first block was sliced by a ShadowRow, we need to pick everything after the last:
-          startRow = FirstReleveantDataRowInBlock(block);
-=======
         size_t startRow = 0;
         // We know block size is <= DefaultBatchSize (1000) so it should easily fit into 32bit...
         size_t endRow = block->size();
@@ -137,7 +104,6 @@
         if (block == _blocks.front() && block->hasShadowRows()) {
           // The first block was sliced by a ShadowRow, we need to pick everything after the last:
           startRow = ::FirstReleveantDataRowInBlock(block);
->>>>>>> cf99ff15
         } else if (block == _blocks.back() && block->hasShadowRows()) {
           // The last Block is sliced by a shadowRow. We can only use data up to this shadow row
           endRow = _lastShadowRow;
@@ -148,11 +114,7 @@
         }
         for (; startRow < endRow; ++startRow) {
           TRI_ASSERT(!block->isShadowRow(startRow));
-<<<<<<< HEAD
-          result.emplace_back(index, startRow);
-=======
           result.emplace_back(index, static_cast<uint32_t>(startRow));
->>>>>>> cf99ff15
         }
         ++index;
       }
