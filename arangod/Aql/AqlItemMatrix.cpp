--- conflicted
+++ resolved
@@ -55,11 +55,7 @@
 
     if (index < block.size()) {
       // We are in this row
-<<<<<<< HEAD
-      _lastRow = std::make_unique<AqlItemRow const>(block, index, RegInfo{});
-=======
-      _lastRow = std::make_unique<AqlItemRow const>(*block, index);
->>>>>>> 990594bb
+      _lastRow = std::make_unique<AqlItemRow const>(block, index);
       return _lastRow.get();
     }
 
