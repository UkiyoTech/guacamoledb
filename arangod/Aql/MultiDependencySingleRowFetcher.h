////////////////////////////////////////////////////////////////////////////////
/// DISCLAIMER
///
/// Copyright 2018 ArangoDB GmbH, Cologne, Germany
///
/// Licensed under the Apache License, Version 2.0 (the "License");
/// you may not use this file except in compliance with the License.
/// You may obtain a copy of the License at
///
///     http://www.apache.org/licenses/LICENSE-2.0
///
/// Unless required by applicable law or agreed to in writing, software
/// distributed under the License is distributed on an "AS IS" BASIS,
/// WITHOUT WARRANTIES OR CONDITIONS OF ANY KIND, either express or implied.
/// See the License for the specific language governing permissions and
/// limitations under the License.
///
/// Copyright holder is ArangoDB GmbH, Cologne, Germany
///
/// @author Michael Hackstein
////////////////////////////////////////////////////////////////////////////////

#ifndef ARANGOD_AQL_MULTI_DEPENDENCY_SINGLE_ROW_FETCHER_H
#define ARANGOD_AQL_MULTI_DEPENDENCY_SINGLE_ROW_FETCHER_H

#include "Aql/ExecutionBlock.h"
#include "Aql/ExecutionState.h"
#include "Aql/InputAqlItemRow.h"
#include "Basics/Exceptions.h"
#include "Basics/voc-errors.h"

// TODO revist on merge with proper implementation
#include "Aql/ShadowAqlItemRow.h"

#include <memory>

namespace arangodb {
namespace aql {

class AqlItemBlock;
template <BlockPassthrough>
class DependencyProxy;
class ShadowAqlItemRow;

/**
 * @brief Interface for all AqlExecutors that do need one
 *        row at a time from every dependency in order to make progress.
 *        The guarantee is the following:
 *        If fetchRowForDependency returns a row of the given dependency,
 *        the pointer to
 *        this row stays valid until the next call
 *        of fetchRowForDependency.
 *        So we can have one Row per dependency in flight.
 */
class MultiDependencySingleRowFetcher {
 private:
  /**
   * @brief helper struct to contain all information about dependency-states
   */
  struct DependencyInfo {
   public:
    DependencyInfo();
    ~DependencyInfo() = default;
    /**
     * @brief Holds state returned by the last fetchBlock() call.
     *        This is similar to ExecutionBlock::_upstreamState, but can also be
     *        WAITING.
     *        Part of the Fetcher, and may be moved if the Fetcher
     * implementations are moved into separate classes.
     */
    ExecutionState _upstreamState;

    /**
     * @brief Input block currently in use. Used for memory management by the
     *        SingleRowFetcher. May be moved if the Fetcher implementations
     *        are moved into separate classes.
     */
    SharedAqlItemBlockPtr _currentBlock;

    /**
     * @brief Index of the row to be returned next by fetchRow(). This is valid
     *        iff _currentBlock != nullptr and it's smaller or equal than
     *        _currentBlock->size(). May be moved if the Fetcher implementations
     *        are moved into separate classes.
     */
    size_t _rowIndex;
  };

 public:
  explicit MultiDependencySingleRowFetcher(DependencyProxy<BlockPassthrough::Disable>& executionBlock);
  TEST_VIRTUAL ~MultiDependencySingleRowFetcher() = default;

 protected:
  // only for testing! Does not initialize _dependencyProxy!
  MultiDependencySingleRowFetcher();

 public:
  std::pair<ExecutionState, size_t> preFetchNumberOfRows(size_t atMost);

  // May only be called once, after the dependencies are injected.
  void initDependencies();

  size_t numberDependencies();

  /**
   * @brief Fetch one new AqlItemRow from the specified upstream dependency.
   *
   * @param atMost may be passed if a block knows the maximum it might want to
   *        fetch from upstream. Will not fetch more than the default batch
   *        size, so passing something greater than it will not have any effect.
   *
   * @return A pair with the following properties:
   *         ExecutionState:
   *           WAITING => IO going on, immediately return to caller.
   *           DONE => No more to expect from Upstream, if you are done with
   *                   this row return DONE to caller.
   *           HASMORE => There is potentially more from above, call again if
   *                      you need more input.
   *         AqlItemRow:
   *           If WAITING => Do not use this Row, it is a nullptr.
   *           If HASMORE => The Row is guaranteed to not be a nullptr.
   *           If DONE => Row can be a nullptr (nothing received) or valid.
   */
  // This is only TEST_VIRTUAL, so we ignore this lint warning:
  // NOLINTNEXTLINE google-default-arguments
  TEST_VIRTUAL std::pair<ExecutionState, InputAqlItemRow> fetchRowForDependency(
<<<<<<< HEAD
      size_t const dependency, size_t const atMost = ExecutionBlock::DefaultBatchSize()) {
    TRI_ASSERT(dependency < _dependencyInfos.size());
    auto& depInfo = _dependencyInfos[dependency];
    // Fetch a new block iff necessary
    if (!indexIsValid(depInfo) && !isDone(depInfo)) {
      // This returns the AqlItemBlock to the ItemBlockManager before fetching a
      // new one, so we might reuse it immediately!
      depInfo._currentBlock = nullptr;

      ExecutionState state;
      SharedAqlItemBlockPtr newBlock;
      std::tie(state, newBlock) = fetchBlockForDependency(dependency, atMost);
      if (state == ExecutionState::WAITING) {
        return {ExecutionState::WAITING, InputAqlItemRow{CreateInvalidInputRowHint{}}};
      }

      depInfo._currentBlock = std::move(newBlock);
      depInfo._rowIndex = 0;
    }

    ExecutionState rowState;
    InputAqlItemRow row = InputAqlItemRow{CreateInvalidInputRowHint{}};
    if (depInfo._currentBlock == nullptr) {
      TRI_ASSERT(depInfo._upstreamState == ExecutionState::DONE);
      rowState = ExecutionState::DONE;
    } else {
      TRI_ASSERT(depInfo._currentBlock != nullptr);
      row = InputAqlItemRow{depInfo._currentBlock, depInfo._rowIndex};

      TRI_ASSERT(depInfo._upstreamState != ExecutionState::WAITING);
      if (isLastRowInBlock(depInfo) && depInfo._upstreamState == ExecutionState::DONE) {
        depInfo._currentBlock = nullptr;
        depInfo._rowIndex = 0;
        rowState = ExecutionState::DONE;
      } else {
        depInfo._rowIndex++;
        rowState = ExecutionState::HASMORE;
      }
    }
=======
      size_t dependency, size_t atMost = ExecutionBlock::DefaultBatchSize());
>>>>>>> 4e86de00

  std::pair<ExecutionState, size_t> skipRowsForDependency(size_t dependency, size_t atMost);

<<<<<<< HEAD
  std::pair<ExecutionState, size_t> skipRowsForDependency(size_t const dependency,
                                                          size_t const atMost,
                                                          size_t subqueryDepth) {
    TRI_ASSERT(dependency < _dependencyInfos.size());
    auto& depInfo = _dependencyInfos[dependency];

    if (indexIsValid(depInfo)) {
      std::size_t const rowsLeft = depInfo._currentBlock->size() - depInfo._rowIndex;
      // indexIsValid guarantees this:
      TRI_ASSERT(rowsLeft > 0);
      std::size_t const skip = std::min(rowsLeft, atMost);
      depInfo._rowIndex += skip;

      return {depInfo._upstreamState, skip};
    }

    TRI_ASSERT(!indexIsValid(depInfo));
    if (!isDone(depInfo)) {
      return skipSomeForDependency(dependency, atMost, subqueryDepth);
    }

    // We should not be called after we're done.
    TRI_ASSERT(false);
    return {ExecutionState::DONE, 0};
  }
=======
  std::pair<ExecutionState, ShadowAqlItemRow> fetchShadowRow(
      size_t atMost = ExecutionBlock::DefaultBatchSize());
>>>>>>> 4e86de00

  // on purpose not implemented, done in different PR
  // NOLINTNEXTLINE google-default-arguments
  std::pair<ExecutionState, ShadowAqlItemRow> fetchShadowRow(size_t atMost = 1) const {
    THROW_ARANGO_EXCEPTION(TRI_ERROR_NOT_IMPLEMENTED);
  }

 private:
  DependencyProxy<BlockPassthrough::Disable>* _dependencyProxy;

  /**
   * @brief Holds the information for all dependencies
   */
  std::vector<DependencyInfo> _dependencyInfos;

 private:
  /**
   * @brief Delegates to ExecutionBlock::fetchBlock()
   */
  std::pair<ExecutionState, SharedAqlItemBlockPtr> fetchBlockForDependency(size_t dependency,
                                                                           size_t atMost);

  std::pair<ExecutionState, size_t> skipSomeForDependency(size_t dependency, size_t atMost,
                                                          size_t subqueryDepth);

  /**
   * @brief Delegates to ExecutionBlock::getNrInputRegisters()
   */
  RegisterId getNrInputRegisters() const;

  bool indexIsValid(DependencyInfo const& info) const;

  bool isDone(DependencyInfo const& info) const;

  bool isLastRowInBlock(DependencyInfo const& info) const;

  /**
  * @brief If it returns true, there are no more data row in the current subquery
  * level. If it returns false, there may or may not be more.
  */
  bool noMoreDataRows(DependencyInfo const& info) const;

  std::pair<ExecutionState, size_t> preFetchNumberOfRowsForDependency(size_t dependency,
                                                                      size_t atMost);

  bool isAtShadowRow(DependencyInfo const& info) const;

  bool fetchBlockIfNecessary(const size_t dependency, const size_t atMost);
};

}  // namespace aql
}  // namespace arangodb

#endif  // ARANGOD_AQL_SINGLE_ROW_FETCHER_H<|MERGE_RESOLUTION|>--- conflicted
+++ resolved
@@ -124,82 +124,13 @@
   // This is only TEST_VIRTUAL, so we ignore this lint warning:
   // NOLINTNEXTLINE google-default-arguments
   TEST_VIRTUAL std::pair<ExecutionState, InputAqlItemRow> fetchRowForDependency(
-<<<<<<< HEAD
-      size_t const dependency, size_t const atMost = ExecutionBlock::DefaultBatchSize()) {
-    TRI_ASSERT(dependency < _dependencyInfos.size());
-    auto& depInfo = _dependencyInfos[dependency];
-    // Fetch a new block iff necessary
-    if (!indexIsValid(depInfo) && !isDone(depInfo)) {
-      // This returns the AqlItemBlock to the ItemBlockManager before fetching a
-      // new one, so we might reuse it immediately!
-      depInfo._currentBlock = nullptr;
+      size_t dependency, size_t atMost = ExecutionBlock::DefaultBatchSize());
 
-      ExecutionState state;
-      SharedAqlItemBlockPtr newBlock;
-      std::tie(state, newBlock) = fetchBlockForDependency(dependency, atMost);
-      if (state == ExecutionState::WAITING) {
-        return {ExecutionState::WAITING, InputAqlItemRow{CreateInvalidInputRowHint{}}};
-      }
+  std::pair<ExecutionState, size_t> skipRowsForDependency(size_t dependency, size_t atMost,
+                                                          size_t subqueryDepth);
 
-      depInfo._currentBlock = std::move(newBlock);
-      depInfo._rowIndex = 0;
-    }
-
-    ExecutionState rowState;
-    InputAqlItemRow row = InputAqlItemRow{CreateInvalidInputRowHint{}};
-    if (depInfo._currentBlock == nullptr) {
-      TRI_ASSERT(depInfo._upstreamState == ExecutionState::DONE);
-      rowState = ExecutionState::DONE;
-    } else {
-      TRI_ASSERT(depInfo._currentBlock != nullptr);
-      row = InputAqlItemRow{depInfo._currentBlock, depInfo._rowIndex};
-
-      TRI_ASSERT(depInfo._upstreamState != ExecutionState::WAITING);
-      if (isLastRowInBlock(depInfo) && depInfo._upstreamState == ExecutionState::DONE) {
-        depInfo._currentBlock = nullptr;
-        depInfo._rowIndex = 0;
-        rowState = ExecutionState::DONE;
-      } else {
-        depInfo._rowIndex++;
-        rowState = ExecutionState::HASMORE;
-      }
-    }
-=======
-      size_t dependency, size_t atMost = ExecutionBlock::DefaultBatchSize());
->>>>>>> 4e86de00
-
-  std::pair<ExecutionState, size_t> skipRowsForDependency(size_t dependency, size_t atMost);
-
-<<<<<<< HEAD
-  std::pair<ExecutionState, size_t> skipRowsForDependency(size_t const dependency,
-                                                          size_t const atMost,
-                                                          size_t subqueryDepth) {
-    TRI_ASSERT(dependency < _dependencyInfos.size());
-    auto& depInfo = _dependencyInfos[dependency];
-
-    if (indexIsValid(depInfo)) {
-      std::size_t const rowsLeft = depInfo._currentBlock->size() - depInfo._rowIndex;
-      // indexIsValid guarantees this:
-      TRI_ASSERT(rowsLeft > 0);
-      std::size_t const skip = std::min(rowsLeft, atMost);
-      depInfo._rowIndex += skip;
-
-      return {depInfo._upstreamState, skip};
-    }
-
-    TRI_ASSERT(!indexIsValid(depInfo));
-    if (!isDone(depInfo)) {
-      return skipSomeForDependency(dependency, atMost, subqueryDepth);
-    }
-
-    // We should not be called after we're done.
-    TRI_ASSERT(false);
-    return {ExecutionState::DONE, 0};
-  }
-=======
   std::pair<ExecutionState, ShadowAqlItemRow> fetchShadowRow(
       size_t atMost = ExecutionBlock::DefaultBatchSize());
->>>>>>> 4e86de00
 
   // on purpose not implemented, done in different PR
   // NOLINTNEXTLINE google-default-arguments
@@ -237,9 +168,9 @@
   bool isLastRowInBlock(DependencyInfo const& info) const;
 
   /**
-  * @brief If it returns true, there are no more data row in the current subquery
-  * level. If it returns false, there may or may not be more.
-  */
+   * @brief If it returns true, there are no more data row in the current
+   * subquery level. If it returns false, there may or may not be more.
+   */
   bool noMoreDataRows(DependencyInfo const& info) const;
 
   std::pair<ExecutionState, size_t> preFetchNumberOfRowsForDependency(size_t dependency,
