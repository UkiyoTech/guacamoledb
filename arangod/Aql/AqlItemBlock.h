////////////////////////////////////////////////////////////////////////////////
/// DISCLAIMER
///
/// Copyright 2014-2016 ArangoDB GmbH, Cologne, Germany
/// Copyright 2004-2014 triAGENS GmbH, Cologne, Germany
///
/// Licensed under the Apache License, Version 2.0 (the "License");
/// you may not use this file except in compliance with the License.
/// You may obtain a copy of the License at
///
///     http://www.apache.org/licenses/LICENSE-2.0
///
/// Unless required by applicable law or agreed to in writing, software
/// distributed under the License is distributed on an "AS IS" BASIS,
/// WITHOUT WARRANTIES OR CONDITIONS OF ANY KIND, either express or implied.
/// See the License for the specific language governing permissions and
/// limitations under the License.
///
/// Copyright holder is ArangoDB GmbH, Cologne, Germany
///
/// @author Max Neunhoeffer
////////////////////////////////////////////////////////////////////////////////

#ifndef ARANGOD_AQL_AQL_ITEM_BLOCK_H
#define ARANGOD_AQL_AQL_ITEM_BLOCK_H 1

#include "Aql/AqlValue.h"
#include "Aql/Range.h"
#include "Aql/ResourceUsage.h"
#include "Aql/types.h"
#include "Basics/Common.h"

#include <utility>

namespace arangodb {
namespace aql {
class BlockCollector;

// an <AqlItemBlock> is a <nrItems>x<nrRegs> vector of <AqlValue>s (not
// pointers). The size of an <AqlItemBlock> is the number of items.
// Entries in a given column (i.e. all the values of a given register
// for all items in the block) have the same type and belong to the
// same collection (if they are of type SHAPED). The document collection
// for a particular column is accessed via <getDocumentCollection>,
// and the entire array of document collections is accessed by
// <getDocumentCollections>. There is no access to an entire item, only
// access to particular registers of an item (via getValue).
//
// An AqlItemBlock is responsible to explicitly destroy all the
// <AqlValue>s it contains at destruction time. It is however allowed
// that multiple of the <AqlValue>s in it are pointing to identical
// structures, and thus must be destroyed only once for all identical
// copies. Furthermore, when parts of an AqlItemBlock are handed on
// to another AqlItemBlock, then the <AqlValue>s inside must be copied
// (deep copy) to make the blocks independent.

class AqlItemBlock {
  friend class AqlItemBlockManager;
  friend class BlockCollector;

 public:
  AqlItemBlock() = delete;
  AqlItemBlock(AqlItemBlock const&) = delete;
  AqlItemBlock& operator=(AqlItemBlock const&) = delete;

  /// @brief create the block
  AqlItemBlock(ResourceMonitor*, size_t nrItems, RegisterId nrRegs);

  AqlItemBlock(ResourceMonitor*, arangodb::velocypack::Slice const);

  /// @brief destroy the block
  ~AqlItemBlock() {
    destroy();
    decreaseMemoryUsage(sizeof(AqlValue) * _nrItems * _nrRegs);
  }

 private:
  void destroy() noexcept;

  inline void increaseMemoryUsage(size_t value) {
    _resourceMonitor->increaseMemoryUsage(value);
  }

  inline void decreaseMemoryUsage(size_t value) noexcept {
    _resourceMonitor->decreaseMemoryUsage(value);
  }

 public:
  /// @brief getValue, get the value of a register
<<<<<<< HEAD
  AqlValue getValue(size_t index, RegisterId varNr) const {
    TRI_ASSERT(index < _nrItems);
    TRI_ASSERT(varNr < _nrRegs);
=======
  inline AqlValue getValue(size_t index, RegisterId varNr) const {
    TRI_ASSERT(_data.capacity() > index * _nrRegs + varNr);
>>>>>>> 1123bc10
    return _data[index * _nrRegs + varNr];
  }

  /// @brief getValue, get the value of a register by reference
  inline AqlValue const& getValueReference(size_t index, RegisterId varNr) const {
    TRI_ASSERT(index < _nrItems);
    TRI_ASSERT(varNr < _nrRegs);
    return _data[index * _nrRegs + varNr];
  }

  /// @brief setValue, set the current value of a register
<<<<<<< HEAD
  void setValue(size_t index, RegisterId varNr, AqlValue const& value) {
    TRI_ASSERT(index < _nrItems);
    TRI_ASSERT(varNr < _nrRegs);
=======
  inline void setValue(size_t index, RegisterId varNr, AqlValue const& value) {
    TRI_ASSERT(_data.capacity() > index * _nrRegs + varNr);
>>>>>>> 1123bc10
    TRI_ASSERT(_data[index * _nrRegs + varNr].isEmpty());

    // First update the reference count, if this fails, the value is empty
    if (value.requiresDestruction()) {
      if (++_valueCount[value] == 1) {
        size_t mem = value.memoryUsage();
        increaseMemoryUsage(mem);
      }
    }

    _data[index * _nrRegs + varNr] = value;
  }

  /// @brief emplaceValue, set the current value of a register, constructing
  /// it in place
  template <typename... Args>
  //std::enable_if_t<!(std::is_same<AqlValue,std::decay_t<Args>>::value || ...), void>
  void
  emplaceValue(size_t index, RegisterId varNr, Args&&... args) {
    TRI_ASSERT(index < _nrItems);
    TRI_ASSERT(varNr < _nrRegs);

    AqlValue* p = &_data[index * _nrRegs + varNr];
    TRI_ASSERT(p->isEmpty());
    // construct the AqlValue in place
    AqlValue* value;
    try {
      value = new (p) AqlValue(std::forward<Args>(args)...);
    } catch (...) {
      // clean up the cell
      _data[index * _nrRegs + varNr].erase();
      throw;
    }

    try {
      // Now update the reference count, if this fails, we'll roll it back
      if (value->requiresDestruction()) {
        if (++_valueCount[*value] == 1) {
          increaseMemoryUsage(value->memoryUsage());
        }
      }
    } catch (...) {
      // invoke dtor
      value->~AqlValue();
      // TODO - instead of disabling it completly we could you use
      // a constexpr if() with c++17
      _data[index * _nrRegs + varNr].destroy();
      throw;
    }
  }

  /// @brief eraseValue, erase the current value of a register and freeing it
  /// if this was the last reference to the value
  /// use with caution only in special situations when it can be ensured that
  /// no one else will be pointing to the same value
  void destroyValue(size_t index, RegisterId varNr) {
    auto& element = _data[index * _nrRegs + varNr];

    if (element.requiresDestruction()) {
      auto it = _valueCount.find(element);

      if (it != _valueCount.end()) {
        if (--(it->second) == 0) {
          decreaseMemoryUsage(element.memoryUsage());
          _valueCount.erase(it);
          element.destroy();
          return;  // no need for an extra element.erase() in this case
        }
      }
    }

    element.erase();
  }

  /// @brief eraseValue, erase the current value of a register not freeing it
  /// this is used if the value is stolen and later released from elsewhere
  void eraseValue(size_t index, RegisterId varNr) {
    auto& element = _data[index * _nrRegs + varNr];

    if (element.requiresDestruction()) {
      auto it = _valueCount.find(element);

      if (it != _valueCount.end()) {
        if (--(it->second) == 0) {
          decreaseMemoryUsage(element.memoryUsage());
          try {
            _valueCount.erase(it);
          } catch (...) {
          }
        }
      }
    }

    element.erase();
  }

  /// @brief eraseValue, erase the current value of all values, not freeing
  /// them. this is used if the value is stolen and later released from
  /// elsewhere
  void eraseAll() {
    for (size_t i = 0; i < numEntries(); i++) {
      auto &it = _data[i];
      if (!it.isEmpty()) {
        it.erase();
      }
    }

    for (auto const& it : _valueCount) {
      if (it.second > 0) {
        decreaseMemoryUsage(it.first.memoryUsage());
      }
    }
    _valueCount.clear();
  }

  void copyValuesFromFirstRow(size_t currentRow, RegisterId curRegs) {
    TRI_ASSERT(currentRow > 0);

    if (curRegs == 0) {
      // nothing to do
      return;
    }
    TRI_ASSERT(currentRow < _nrItems);
    TRI_ASSERT(curRegs <= _nrRegs);

    copyValuesFromRow(currentRow, curRegs, 0);
  }

  void copyValuesFromRow(size_t currentRow, RegisterId curRegs, size_t fromRow) {
    TRI_ASSERT(currentRow != fromRow);

    for (RegisterId i = 0; i < curRegs; i++) {
      if (_data[currentRow * _nrRegs + i].isEmpty()) {
        // First update the reference count, if this fails, the value is empty
        if (_data[fromRow * _nrRegs + i].requiresDestruction()) {
          ++_valueCount[_data[fromRow * _nrRegs + i]];
        }
        _data[currentRow * _nrRegs + i] = _data[fromRow * _nrRegs + i];
      }
    }
  }

  void copyValuesFromRow(size_t currentRow,
                         std::unordered_set<RegisterId> const& regs,
                         size_t fromRow) {
    TRI_ASSERT(currentRow != fromRow);

    for (auto const reg : regs) {
      if (getValueReference(currentRow, reg).isEmpty()) {
        // First update the reference count, if this fails, the value is empty
        if (getValueReference(fromRow, reg).requiresDestruction()) {
          ++_valueCount[getValueReference(fromRow, reg)];
        }
        _data[currentRow * _nrRegs + reg] = getValueReference(fromRow, reg);
      }
    }
  }

  /// @brief valueCount
  /// this is used if the value is stolen and later released from elsewhere
  uint32_t valueCount(AqlValue const& v) const {
    auto it = _valueCount.find(v);

    if (it == _valueCount.end()) {
      return 0;
    }
    return it->second;
  }

  /// @brief steal, steal an AqlValue from an AqlItemBlock, it will never free
  /// the same value again. Note that once you do this for a single AqlValue
  /// you should delete the AqlItemBlock soon, because the stolen AqlValues
  /// might be deleted at any time!
  void steal(AqlValue const& value) {
    if (value.requiresDestruction()) {
      if (_valueCount.erase(value)) {
        decreaseMemoryUsage(value.memoryUsage());
      }
    }
  }

  /// @brief getter for _nrRegs
  inline RegisterId getNrRegs() const noexcept { return _nrRegs; }

  /// @brief getter for _nrItems
  inline size_t size() const noexcept { return _nrItems; }


  /// @brief Number of entries in the matrix. If this changes, the memory usage
  /// must be / in- or decreased appropriately as well.
  /// All entries _data[i] for numEntries() <= i < _data.size() always have to
  /// be erased, i.e. empty / none!
  inline size_t numEntries() const {
    return _nrRegs * _nrItems;
  }

  inline size_t capacity() const { return _data.capacity(); }

  /// @brief shrink the block to the specified number of rows
  /// the superfluous rows are cleaned
  void shrink(size_t nrItems);

  /// @brief rescales the block to the specified dimensions
  /// note that the block should be empty before rescaling to prevent
  /// losses of still managed AqlValues
  void rescale(size_t nrItems, RegisterId nrRegs);

  /// @brief clears out some columns (registers), this deletes the values if
  /// necessary, using the reference count.
  void clearRegisters(std::unordered_set<RegisterId> const& toClear);

  /// @brief slice/clone, this does a deep copy of all entries
  AqlItemBlock* slice(size_t from, size_t to) const;

  /// @brief create an AqlItemBlock with a single row, with copies of the
  /// specified registers from the current block
  AqlItemBlock* slice(size_t row, std::unordered_set<RegisterId> const& registers,
                      size_t newNrRegs) const;

  /// @brief slice/clone chosen rows for a subset, this does a deep copy
  /// of all entries
  AqlItemBlock* slice(std::vector<size_t> const& chosen, size_t from, size_t to) const;

  /// @brief steal for a subset, this does not copy the entries, rather,
  /// it remembers which it has taken. This is stored in the
  /// this AqlItemBlock. It is highly recommended to delete it right
  /// after this operation, because it is unclear, when the values
  /// to which our AqlValues point will vanish.
  AqlItemBlock* steal(std::vector<size_t> const& chosen, size_t from, size_t to);

  /// @brief concatenate multiple blocks from a collector
  static AqlItemBlock* concatenate(ResourceMonitor*, BlockCollector* collector);

  /// @brief concatenate multiple blocks, note that the new block now owns all
  /// AqlValue pointers in the old blocks, therefore, the latter are all
  /// set to nullptr, just to be sure.
  static AqlItemBlock* concatenate(ResourceMonitor*, std::vector<AqlItemBlock*> const& blocks);

  /// @brief toJson, transfer a whole AqlItemBlock to Json, the result can
  /// be used to recreate the AqlItemBlock via the Json constructor
  void toVelocyPack(transaction::Methods* trx, arangodb::velocypack::Builder&) const;

 private:
  /// @brief _data, the actual data as a single vector of dimensions _nrItems
  /// times _nrRegs
  std::vector<AqlValue> _data;

  /// @brief _valueCount, since we have to allow for identical AqlValues
  /// in an AqlItemBlock, this map keeps track over which AqlValues we
  /// have in this AqlItemBlock and how often.
  /// setValue above puts values in the map and increases the count if they
  /// are already there, eraseValue decreases the count. One can ask the
  /// count with valueCount.
  std::unordered_map<AqlValue, uint32_t> _valueCount;

  /// @brief _nrItems, number of rows
  size_t _nrItems;

  /// @brief _nrRegs, number of columns
  RegisterId _nrRegs;

  /// @brief resources manager for this item block
  ResourceMonitor* _resourceMonitor;
};

}  // namespace aql
}  // namespace arangodb

#endif<|MERGE_RESOLUTION|>--- conflicted
+++ resolved
@@ -87,14 +87,9 @@
 
  public:
   /// @brief getValue, get the value of a register
-<<<<<<< HEAD
-  AqlValue getValue(size_t index, RegisterId varNr) const {
+  inline AqlValue getValue(size_t index, RegisterId varNr) const {
     TRI_ASSERT(index < _nrItems);
     TRI_ASSERT(varNr < _nrRegs);
-=======
-  inline AqlValue getValue(size_t index, RegisterId varNr) const {
-    TRI_ASSERT(_data.capacity() > index * _nrRegs + varNr);
->>>>>>> 1123bc10
     return _data[index * _nrRegs + varNr];
   }
 
@@ -106,14 +101,9 @@
   }
 
   /// @brief setValue, set the current value of a register
-<<<<<<< HEAD
-  void setValue(size_t index, RegisterId varNr, AqlValue const& value) {
+  inline void setValue(size_t index, RegisterId varNr, AqlValue const& value) {
     TRI_ASSERT(index < _nrItems);
     TRI_ASSERT(varNr < _nrRegs);
-=======
-  inline void setValue(size_t index, RegisterId varNr, AqlValue const& value) {
-    TRI_ASSERT(_data.capacity() > index * _nrRegs + varNr);
->>>>>>> 1123bc10
     TRI_ASSERT(_data[index * _nrRegs + varNr].isEmpty());
 
     // First update the reference count, if this fails, the value is empty
