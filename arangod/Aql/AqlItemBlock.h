////////////////////////////////////////////////////////////////////////////////
/// DISCLAIMER
///
/// Copyright 2014-2016 ArangoDB GmbH, Cologne, Germany
/// Copyright 2004-2014 triAGENS GmbH, Cologne, Germany
///
/// Licensed under the Apache License, Version 2.0 (the "License");
/// you may not use this file except in compliance with the License.
/// You may obtain a copy of the License at
///
///     http://www.apache.org/licenses/LICENSE-2.0
///
/// Unless required by applicable law or agreed to in writing, software
/// distributed under the License is distributed on an "AS IS" BASIS,
/// WITHOUT WARRANTIES OR CONDITIONS OF ANY KIND, either express or implied.
/// See the License for the specific language governing permissions and
/// limitations under the License.
///
/// Copyright holder is ArangoDB GmbH, Cologne, Germany
///
/// @author Max Neunhoeffer
////////////////////////////////////////////////////////////////////////////////

#ifndef ARANGOD_AQL_AQL_ITEM_BLOCK_H
#define ARANGOD_AQL_AQL_ITEM_BLOCK_H 1

#include "Aql/AqlValue.h"
#include "Aql/Range.h"
#include "Aql/ResourceUsage.h"
#include "Aql/types.h"
#include "Basics/Common.h"

#include <utility>

namespace arangodb {
namespace aql {
class BlockCollector;

// an <AqlItemBlock> is a <nrItems>x<nrRegs> vector of <AqlValue>s (not
// pointers). The size of an <AqlItemBlock> is the number of items.
// Entries in a given column (i.e. all the values of a given register
// for all items in the block) have the same type and belong to the
// same collection (if they are of type SHAPED). The document collection
// for a particular column is accessed via <getDocumentCollection>,
// and the entire array of document collections is accessed by
// <getDocumentCollections>. There is no access to an entire item, only
// access to particular registers of an item (via getValue).
//
// An AqlItemBlock is responsible to explicitly destroy all the
// <AqlValue>s it contains at destruction time. It is however allowed
// that multiple of the <AqlValue>s in it are pointing to identical
// structures, and thus must be destroyed only once for all identical
// copies. Furthermore, when parts of an AqlItemBlock are handed on
// to another AqlItemBlock, then the <AqlValue>s inside must be copied
// (deep copy) to make the blocks independent.

class AqlItemBlock {
  friend class AqlItemBlockManager;
  friend class BlockCollector;

 public:
  AqlItemBlock() = delete;
  AqlItemBlock(AqlItemBlock const&) = delete;
  AqlItemBlock& operator=(AqlItemBlock const&) = delete;

  /// @brief create the block
  AqlItemBlock(ResourceMonitor*, size_t nrItems, RegisterId nrRegs);

  AqlItemBlock(ResourceMonitor*, arangodb::velocypack::Slice const);

  /// @brief destroy the block
  ~AqlItemBlock() {
    destroy();
    decreaseMemoryUsage(sizeof(AqlValue) * _nrItems * _nrRegs);
  }

 private:
  void destroy() noexcept;

  inline void increaseMemoryUsage(size_t value) {
    _resourceMonitor->increaseMemoryUsage(value);
  }

  inline void decreaseMemoryUsage(size_t value) noexcept {
    _resourceMonitor->decreaseMemoryUsage(value);
  }

 public:
  /// @brief getValue, get the value of a register
  AqlValue getValue(size_t index, RegisterId varNr) const {
    TRI_ASSERT(_data.capacity() > index * _nrRegs + varNr);
    return _data[index * _nrRegs + varNr];
  }

  /// @brief getValue, get the value of a register by reference
  inline AqlValue const& getValueReference(size_t index, RegisterId varNr) const {
    TRI_ASSERT(_data.size() > index * _nrRegs + varNr);
    return _data[index * _nrRegs + varNr];
  }

  /// @brief setValue, set the current value of a register
  void setValue(size_t index, RegisterId varNr, AqlValue const& value) {
    TRI_ASSERT(_data.capacity() > index * _nrRegs + varNr);
    TRI_ASSERT(_data[index * _nrRegs + varNr].isEmpty());

    size_t mem = 0;

    // First update the reference count, if this fails, the value is empty
    if (value.requiresDestruction()) {
      if (++_valueCount[value] == 1) {
        mem = value.memoryUsage();
        increaseMemoryUsage(mem);
      }
    }

    try {
      _data[index * _nrRegs + varNr] = value;
    } catch (...) {
      decreaseMemoryUsage(mem);
      throw;
    }
  }

  /// @brief emplaceValue, set the current value of a register, constructing
  /// it in place
  template <typename... Args>
  std::enable_if_t<!std::is_same<AqlValue,std::decay_t<Args>...>::value, void>
  emplaceValue(size_t index, RegisterId varNr, Args&&... args) {
    TRI_ASSERT(_data.capacity() > index * _nrRegs + varNr);
    TRI_ASSERT(_data[index * _nrRegs + varNr].isEmpty());

    void* p = &_data[index * _nrRegs + varNr];
    // construct the AqlValue in place
    AqlValue* value;
    try {
      value = new (p) AqlValue(std::forward<Args>(args)...);
    } catch (...) {
      // clean up the cell
      _data[index * _nrRegs + varNr].erase();
      throw;
    }

    try {
      // Now update the reference count, if this fails, we'll roll it back
      if (value->requiresDestruction()) {
        if (++_valueCount[*value] == 1) {
          increaseMemoryUsage(value->memoryUsage());
        }
      }
    } catch (...) {
      // invoke dtor
      value->~AqlValue();
      // TODO - instead of disabling it completly we could you use
      // a constexpr if() with c++17
      _data[index * _nrRegs + varNr].destroy();
      throw;
    }
  }

  /// @brief eraseValue, erase the current value of a register and freeing it
  /// if this was the last reference to the value
  /// use with caution only in special situations when it can be ensured that
  /// no one else will be pointing to the same value
  void destroyValue(size_t index, RegisterId varNr) {
    auto& element = _data[index * _nrRegs + varNr];

    if (element.requiresDestruction()) {
      auto it = _valueCount.find(element);

      if (it != _valueCount.end()) {
        if (--(it->second) == 0) {
          decreaseMemoryUsage(element.memoryUsage());
          try {
            _valueCount.erase(it);
            element.destroy();
            return;  // no need for an extra element.erase() in this case
          } catch (...) {
          }
        }
      }
    }

    element.erase();
  }

  /// @brief eraseValue, erase the current value of a register not freeing it
  /// this is used if the value is stolen and later released from elsewhere
  void eraseValue(size_t index, RegisterId varNr) {
    auto& element = _data[index * _nrRegs + varNr];

    if (element.requiresDestruction()) {
      auto it = _valueCount.find(element);

      if (it != _valueCount.end()) {
        if (--(it->second) == 0) {
          decreaseMemoryUsage(element.memoryUsage());
          try {
            _valueCount.erase(it);
          } catch (...) {
          }
        }
      }
    }

    element.erase();
  }

  /// @brief eraseValue, erase the current value of all values, not freeing
  /// them. this is used if the value is stolen and later released from
  /// elsewhere
  void eraseAll() {
    for (auto& it : _data) {
      if (!it.isEmpty()) {
        it.erase();
      }
    }

    for (auto const& it : _valueCount) {
      if (it.second > 0) {
        decreaseMemoryUsage(it.first.memoryUsage());
      }
    }
    _valueCount.clear();
  }

  void copyValuesFromFirstRow(size_t currentRow, RegisterId curRegs) {
    TRI_ASSERT(currentRow > 0);

    if (curRegs == 0) {
      // nothing to do
      return;
    }
    TRI_ASSERT(_data.size() > currentRow * _nrRegs + curRegs);

    copyValuesFromRow(currentRow, curRegs, 0);
  }

  void copyValuesFromRow(size_t currentRow, RegisterId curRegs, size_t fromRow) {
    TRI_ASSERT(currentRow != fromRow);

    for (RegisterId i = 0; i < curRegs; i++) {
      if (_data[currentRow * _nrRegs + i].isEmpty()) {
        // First update the reference count, if this fails, the value is empty
        if (_data[fromRow * _nrRegs + i].requiresDestruction()) {
          ++_valueCount[_data[fromRow * _nrRegs + i]];
        }
        _data[currentRow * _nrRegs + i] = _data[fromRow * _nrRegs + i];
      }
    }
  }

<<<<<<< HEAD
  void copyValuesFromRow(size_t currentRow,
                         std::unordered_set<RegisterId> const& regs,
                         size_t fromRow) {
    TRI_ASSERT(currentRow != fromRow);

    for (auto const reg : regs) {
      if (getValueReference(currentRow, reg).isEmpty()) {
        // First update the reference count, if this fails, the value is empty
        if (getValueReference(fromRow, reg).requiresDestruction()) {
          ++_valueCount[getValueReference(fromRow, reg)];
        }
        _data[currentRow * _nrRegs + reg] = getValueReference(fromRow, reg);
      }
    }
  }

=======
>>>>>>> 20d5e165
  /// @brief valueCount
  /// this is used if the value is stolen and later released from elsewhere
  uint32_t valueCount(AqlValue const& v) const {
    auto it = _valueCount.find(v);

    if (it == _valueCount.end()) {
      return 0;
    }
    return it->second;
  }

  /// @brief steal, steal an AqlValue from an AqlItemBlock, it will never free
  /// the same value again. Note that once you do this for a single AqlValue
  /// you should delete the AqlItemBlock soon, because the stolen AqlValues
  /// might be deleted at any time!
  void steal(AqlValue const& value) {
    if (value.requiresDestruction()) {
      if (_valueCount.erase(value)) {
        decreaseMemoryUsage(value.memoryUsage());
      }
    }
  }

  /// @brief getter for _nrRegs
  inline RegisterId getNrRegs() const noexcept { return _nrRegs; }

  /// @brief getter for _nrItems
<<<<<<< HEAD
  inline size_t size() const noexcept { return _nrItems; }
=======
  inline size_t size() const { return _nrItems; }
>>>>>>> 20d5e165

  inline size_t capacity() const { return _data.size(); }

  /// @brief shrink the block to the specified number of rows
  /// the superfluous rows are cleaned
  void shrink(size_t nrItems);

  /// @brief rescales the block to the specified dimensions
  /// note that the block should be empty before rescaling to prevent
  /// losses of still managed AqlValues
  void rescale(size_t nrItems, RegisterId nrRegs);

  /// @brief clears out some columns (registers), this deletes the values if
  /// necessary, using the reference count.
  void clearRegisters(std::unordered_set<RegisterId> const& toClear);

  /// @brief slice/clone, this does a deep copy of all entries
  AqlItemBlock* slice(size_t from, size_t to) const;

  /// @brief create an AqlItemBlock with a single row, with copies of the
  /// specified registers from the current block
  AqlItemBlock* slice(size_t row, std::unordered_set<RegisterId> const&) const;

  /// @brief slice/clone chosen rows for a subset, this does a deep copy
  /// of all entries
  AqlItemBlock* slice(std::vector<size_t> const& chosen, size_t from, size_t to) const;

  /// @brief steal for a subset, this does not copy the entries, rather,
  /// it remembers which it has taken. This is stored in the
  /// this AqlItemBlock. It is highly recommended to delete it right
  /// after this operation, because it is unclear, when the values
  /// to which our AqlValues point will vanish.
  AqlItemBlock* steal(std::vector<size_t> const& chosen, size_t from, size_t to);

  /// @brief concatenate multiple blocks from a collector
  static AqlItemBlock* concatenate(ResourceMonitor*, BlockCollector* collector);

  /// @brief concatenate multiple blocks, note that the new block now owns all
  /// AqlValue pointers in the old blocks, therefore, the latter are all
  /// set to nullptr, just to be sure.
  static AqlItemBlock* concatenate(ResourceMonitor*, std::vector<AqlItemBlock*> const& blocks);

  /// @brief toJson, transfer a whole AqlItemBlock to Json, the result can
  /// be used to recreate the AqlItemBlock via the Json constructor
  void toVelocyPack(transaction::Methods* trx, arangodb::velocypack::Builder&) const;

 private:
  /// @brief _data, the actual data as a single vector of dimensions _nrItems
  /// times _nrRegs
  std::vector<AqlValue> _data;

  /// @brief _valueCount, since we have to allow for identical AqlValues
  /// in an AqlItemBlock, this map keeps track over which AqlValues we
  /// have in this AqlItemBlock and how often.
  /// setValue above puts values in the map and increases the count if they
  /// are already there, eraseValue decreases the count. One can ask the
  /// count with valueCount.
  std::unordered_map<AqlValue, uint32_t> _valueCount;

  /// @brief _nrItems, number of rows
  size_t _nrItems;

  /// @brief _nrRegs, number of columns
  RegisterId _nrRegs;

  /// @brief resources manager for this item block
  ResourceMonitor* _resourceMonitor;
};

}  // namespace aql
}  // namespace arangodb

#endif<|MERGE_RESOLUTION|>--- conflicted
+++ resolved
@@ -124,8 +124,11 @@
   /// @brief emplaceValue, set the current value of a register, constructing
   /// it in place
   template <typename... Args>
-  std::enable_if_t<!std::is_same<AqlValue,std::decay_t<Args>...>::value, void>
-  emplaceValue(size_t index, RegisterId varNr, Args&&... args) {
+  /* 
+   * Sorry this does not compile
+   * std::enable_if_t<!std::is_same<AqlValue,std::decay_t<Args>...>::value, void>
+   */
+  void emplaceValue(size_t index, RegisterId varNr, Args&&... args) {
     TRI_ASSERT(_data.capacity() > index * _nrRegs + varNr);
     TRI_ASSERT(_data[index * _nrRegs + varNr].isEmpty());
 
@@ -249,7 +252,6 @@
     }
   }
 
-<<<<<<< HEAD
   void copyValuesFromRow(size_t currentRow,
                          std::unordered_set<RegisterId> const& regs,
                          size_t fromRow) {
@@ -266,8 +268,6 @@
     }
   }
 
-=======
->>>>>>> 20d5e165
   /// @brief valueCount
   /// this is used if the value is stolen and later released from elsewhere
   uint32_t valueCount(AqlValue const& v) const {
@@ -295,11 +295,7 @@
   inline RegisterId getNrRegs() const noexcept { return _nrRegs; }
 
   /// @brief getter for _nrItems
-<<<<<<< HEAD
   inline size_t size() const noexcept { return _nrItems; }
-=======
-  inline size_t size() const { return _nrItems; }
->>>>>>> 20d5e165
 
   inline size_t capacity() const { return _data.size(); }
 
