////////////////////////////////////////////////////////////////////////////////
/// DISCLAIMER
///
/// Copyright 2018 ArangoDB GmbH, Cologne, Germany
///
/// Licensed under the Apache License, Version 2.0 (the "License");
/// you may not use this file except in compliance with the License.
/// You may obtain a copy of the License at
///
///     http://www.apache.org/licenses/LICENSE-2.0
///
/// Unless required by applicable law or agreed to in writing, software
/// distributed under the License is distributed on an "AS IS" BASIS,
/// WITHOUT WARRANTIES OR CONDITIONS OF ANY KIND, either express or implied.
/// See the License for the specific language governing permissions and
/// limitations under the License.
///
/// Copyright holder is ArangoDB GmbH, Cologne, Germany
///
/// @author Tobias Goedderz
/// @author Michael Hackstein
/// @author Heiko Kernbach
/// @author Jan Christoph Uhde
////////////////////////////////////////////////////////////////////////////////

#include "ExecutionBlockImpl.h"

#include "Aql/AllRowsFetcher.h"
#include "Aql/AqlCallStack.h"
#include "Aql/AqlItemBlock.h"
#include "Aql/CalculationExecutor.h"
#include "Aql/ConstFetcher.h"
#include "Aql/ConstrainedSortExecutor.h"
#include "Aql/CountCollectExecutor.h"
#include "Aql/DistinctCollectExecutor.h"
#include "Aql/EnumerateCollectionExecutor.h"
#include "Aql/EnumerateListExecutor.h"
#include "Aql/ExecutionEngine.h"
#include "Aql/ExecutionState.h"
#include "Aql/ExecutorInfos.h"
#include "Aql/FilterExecutor.h"
#include "Aql/HashedCollectExecutor.h"
#include "Aql/IResearchViewExecutor.h"
#include "Aql/IdExecutor.h"
#include "Aql/IndexExecutor.h"
#include "Aql/IndexNode.h"
#include "Aql/InputAqlItemRow.h"
#include "Aql/KShortestPathsExecutor.h"
#include "Aql/LimitExecutor.h"
#include "Aql/MaterializeExecutor.h"
#include "Aql/ModificationExecutor.h"
#include "Aql/MultiDependencySingleRowFetcher.h"
#include "Aql/NoResultsExecutor.h"
#include "Aql/Query.h"
#include "Aql/QueryOptions.h"
#include "Aql/ReturnExecutor.h"
#include "Aql/ShadowAqlItemRow.h"
#include "Aql/ShortestPathExecutor.h"
#include "Aql/SimpleModifier.h"
#include "Aql/SingleRemoteModificationExecutor.h"
#include "Aql/SortExecutor.h"
#include "Aql/SortRegister.h"
#include "Aql/SortedCollectExecutor.h"
#include "Aql/SortingGatherExecutor.h"
#include "Aql/SubqueryEndExecutor.h"
#include "Aql/SubqueryExecutor.h"
#include "Aql/SubqueryStartExecutor.h"
#include "Aql/TraversalExecutor.h"
#include "Aql/UnsortedGatherExecutor.h"
#include "Aql/UpsertModifier.h"
#include "Basics/system-functions.h"
#include "Transaction/Context.h"

#include <velocypack/Dumper.h>
#include <velocypack/velocypack-aliases.h>

#include <type_traits>

using namespace arangodb;
using namespace arangodb::aql;

namespace {

std::string const doneString = "DONE";
std::string const hasMoreString = "HASMORE";
std::string const waitingString = "WAITING";
std::string const unknownString = "UNKNOWN";

std::string const& stateToString(aql::ExecutionState state) {
  switch (state) {
    case aql::ExecutionState::DONE:
      return doneString;
    case aql::ExecutionState::HASMORE:
      return hasMoreString;
    case aql::ExecutionState::WAITING:
      return waitingString;
    default:
      // just to suppress a warning ..
      return unknownString;
  }
}

}  // namespace

/*
 * Creates a metafunction `checkName` that tests whether a class has a method
 * named `methodName`, used like this:
 *
 * CREATE_HAS_MEMBER_CHECK(someMethod, hasSomeMethod);
 * ...
 * constexpr bool someClassHasSomeMethod = hasSomeMethod<SomeClass>::value;
 */

#define CREATE_HAS_MEMBER_CHECK(methodName, checkName)               \
  template <typename T>                                              \
  class checkName {                                                  \
    template <typename C>                                            \
    static std::true_type test(decltype(&C::methodName));            \
    template <typename C>                                            \
    static std::true_type test(decltype(&C::template methodName<>)); \
    template <typename>                                              \
    static std::false_type test(...);                                \
                                                                     \
   public:                                                           \
    static constexpr bool value = decltype(test<T>(0))::value;       \
  }

CREATE_HAS_MEMBER_CHECK(initializeCursor, hasInitializeCursor);
CREATE_HAS_MEMBER_CHECK(skipRows, hasSkipRows);
CREATE_HAS_MEMBER_CHECK(fetchBlockForPassthrough, hasFetchBlockForPassthrough);
CREATE_HAS_MEMBER_CHECK(expectedNumberOfRows, hasExpectedNumberOfRows);

template <class Executor>
ExecutionBlockImpl<Executor>::ExecutionBlockImpl(ExecutionEngine* engine,
                                                 ExecutionNode const* node,
                                                 typename Executor::Infos&& infos)
    : ExecutionBlock(engine, node),
      _dependencyProxy(_dependencies, engine->itemBlockManager(),
                       infos.getInputRegisters(), infos.numberOfInputRegisters()),
      _rowFetcher(_dependencyProxy),
      _infos(std::move(infos)),
      _executor(_rowFetcher, _infos),
      _outputItemRow(),
      _query(*engine->getQuery()),
      _state(InternalState::FETCH_DATA),
      _lastRange{ExecutorState::HASMORE} {
  // already insert ourselves into the statistics results
  if (_profile >= PROFILE_LEVEL_BLOCKS) {
    _engine->_stats.nodes.try_emplace(node->id(), ExecutionStats::Node());
  }
}

template <class Executor>
ExecutionBlockImpl<Executor>::~ExecutionBlockImpl() = default;

template <class Executor>
std::pair<ExecutionState, SharedAqlItemBlockPtr> ExecutionBlockImpl<Executor>::getSome(size_t atMost) {
  /*
  getSome(x) = > {
    offset: 0,
    batchSize : x,
    limit : AqlCall::Infinity{},
    fullCount : <egal> | false
  }
  */
  traceGetSomeBegin(atMost);
  auto result = getSomeWithoutTrace(atMost);
  return traceGetSomeEnd(result.first, std::move(result.second));
}

template <class Executor>
std::pair<ExecutionState, SharedAqlItemBlockPtr> ExecutionBlockImpl<Executor>::getSomeWithoutTrace(size_t atMost) {
  TRI_ASSERT(atMost <= ExecutionBlock::DefaultBatchSize());
  // silence tests -- we need to introduce new failure tests for fetchers
  TRI_IF_FAILURE("ExecutionBlock::getOrSkipSome1") {
    THROW_ARANGO_EXCEPTION(TRI_ERROR_DEBUG);
  }
  TRI_IF_FAILURE("ExecutionBlock::getOrSkipSome2") {
    THROW_ARANGO_EXCEPTION(TRI_ERROR_DEBUG);
  }
  TRI_IF_FAILURE("ExecutionBlock::getOrSkipSome3") {
    THROW_ARANGO_EXCEPTION(TRI_ERROR_DEBUG);
  }

  if (getQuery().killed()) {
    THROW_ARANGO_EXCEPTION(TRI_ERROR_QUERY_KILLED);
  }

  if (_state == InternalState::DONE) {
    // We are done, so we stay done
    return {ExecutionState::DONE, nullptr};
  }

  if (!_outputItemRow) {
    ExecutionState state;
    SharedAqlItemBlockPtr newBlock;
    std::tie(state, newBlock) =
        requestWrappedBlock(atMost, _infos.numberOfOutputRegisters());
    if (state == ExecutionState::WAITING) {
      TRI_ASSERT(newBlock == nullptr);
      return {state, nullptr};
    }
    if (newBlock == nullptr) {
      TRI_ASSERT(state == ExecutionState::DONE);
      // _rowFetcher must be DONE now already
      return {state, nullptr};
    }
    TRI_ASSERT(newBlock != nullptr);
    TRI_ASSERT(newBlock->size() > 0);
    TRI_ASSERT(newBlock->size() <= atMost);
    _outputItemRow = createOutputRow(newBlock);
  }

  ExecutionState state = ExecutionState::HASMORE;
  ExecutorStats executorStats{};

  TRI_ASSERT(atMost > 0);

  if (isInSplicedSubquery()) {
    // The loop has to be entered at least once!
    TRI_ASSERT(!_outputItemRow->isFull());
    while (!_outputItemRow->isFull() && _state != InternalState::DONE) {
      // Assert that write-head is always pointing to a free row
      TRI_ASSERT(!_outputItemRow->produced());
      switch (_state) {
        case InternalState::FETCH_DATA: {
          std::tie(state, executorStats) = _executor.produceRows(*_outputItemRow);
          // Count global but executor-specific statistics, like number of
          // filtered rows.
          _engine->_stats += executorStats;
          if (_outputItemRow->produced()) {
            _outputItemRow->advanceRow();
          }

          if (state == ExecutionState::WAITING) {
            return {state, nullptr};
          }

          if (state == ExecutionState::DONE) {
            _state = InternalState::FETCH_SHADOWROWS;
          }
          break;
        }
        case InternalState::FETCH_SHADOWROWS: {
          state = fetchShadowRowInternal();
          if (state == ExecutionState::WAITING) {
            return {state, nullptr};
          }
          break;
        }
        case InternalState::DONE: {
          TRI_ASSERT(false);  // Invalid state
        }
      }
    }
    // Modify the return state.
    // As long as we do still have ShadowRows
    // We need to return HASMORE!
    if (_state == InternalState::DONE) {
      state = ExecutionState::DONE;
    } else {
      state = ExecutionState::HASMORE;
    }
  } else {
    // The loop has to be entered at least once!
    TRI_ASSERT(!_outputItemRow->isFull());
    while (!_outputItemRow->isFull()) {
      std::tie(state, executorStats) = _executor.produceRows(*_outputItemRow);
      // Count global but executor-specific statistics, like number of filtered
      // rows.
      _engine->_stats += executorStats;
      if (_outputItemRow->produced()) {
        _outputItemRow->advanceRow();
      }

      if (state == ExecutionState::WAITING) {
        return {state, nullptr};
      }

      if (state == ExecutionState::DONE) {
        auto outputBlock = _outputItemRow->stealBlock();
        // This is not strictly necessary here, as we shouldn't be called again
        // after DONE.
        _outputItemRow.reset();
        return {state, std::move(outputBlock)};
      }
    }

    TRI_ASSERT(state == ExecutionState::HASMORE);
    // When we're passing blocks through we have no control over the size of the
    // output block.
    // Plus, the ConstrainedSortExecutor will report an expectedNumberOfRows
    // according to its heap size, thus resulting in a smaller allocated output
    // block. However, it won't report DONE after, because a LIMIT block with
    // fullCount must continue to count after the sorted output.
    if /* constexpr */ (Executor::Properties::allowsBlockPassthrough == BlockPassthrough::Disable &&
                        !std::is_same<Executor, ConstrainedSortExecutor>::value) {
      TRI_ASSERT(_outputItemRow->numRowsWritten() == atMost);
    }
  }

  auto outputBlock = _outputItemRow->stealBlock();
  // we guarantee that we do return a valid pointer in the HASMORE case.
  TRI_ASSERT(outputBlock != nullptr || _state == InternalState::DONE);
  _outputItemRow.reset();
  return {state, std::move(outputBlock)};
}

template <class Executor>
std::unique_ptr<OutputAqlItemRow> ExecutionBlockImpl<Executor>::createOutputRow(
    SharedAqlItemBlockPtr& newBlock) const {
  if /* constexpr */ (Executor::Properties::allowsBlockPassthrough == BlockPassthrough::Enable) {
    return std::make_unique<OutputAqlItemRow>(newBlock, infos().getOutputRegisters(),
                                              infos().registersToKeep(),
                                              infos().registersToClear(),
                                              OutputAqlItemRow::CopyRowBehavior::DoNotCopyInputRows);
  } else {
    return std::make_unique<OutputAqlItemRow>(newBlock, infos().getOutputRegisters(),
                                              infos().registersToKeep(),
                                              infos().registersToClear());
  }
}

template <class Executor>
Executor& ExecutionBlockImpl<Executor>::executor() {
  return _executor;
}

template <class Executor>
Query const& ExecutionBlockImpl<Executor>::getQuery() const {
  return _query;
}

template <class Executor>
typename ExecutionBlockImpl<Executor>::Infos const& ExecutionBlockImpl<Executor>::infos() const {
  return _infos;
}

namespace arangodb::aql {

enum class SkipVariants { FETCHER, EXECUTOR, GET_SOME };

// Specifying the namespace here is important to MSVC.
template <enum arangodb::aql::SkipVariants>
struct ExecuteSkipVariant {};

template <>
struct ExecuteSkipVariant<SkipVariants::FETCHER> {
  template <class Executor>
  static std::tuple<ExecutionState, typename Executor::Stats, size_t> executeSkip(
      Executor& executor, typename Executor::Fetcher& fetcher, size_t toSkip) {
    auto res = fetcher.skipRows(toSkip);
    return std::make_tuple(res.first, typename Executor::Stats{}, res.second);  // tuple, cannot use initializer list due to build failure
  }
};

template <>
struct ExecuteSkipVariant<SkipVariants::EXECUTOR> {
  template <class Executor>
  static std::tuple<ExecutionState, typename Executor::Stats, size_t> executeSkip(
      Executor& executor, typename Executor::Fetcher& fetcher, size_t toSkip) {
    return executor.skipRows(toSkip);
  }
};

template <>
struct ExecuteSkipVariant<SkipVariants::GET_SOME> {
  template <class Executor>
  static std::tuple<ExecutionState, typename Executor::Stats, size_t> executeSkip(
      Executor& executor, typename Executor::Fetcher& fetcher, size_t toSkip) {
    // this function should never be executed
    TRI_ASSERT(false);
    // Make MSVC happy:
    return std::make_tuple(ExecutionState::DONE, typename Executor::Stats{}, 0);  // tuple, cannot use initializer list due to build failure
  }
};

template <class Executor>
static SkipVariants constexpr skipType() {
  bool constexpr useFetcher =
      Executor::Properties::allowsBlockPassthrough == BlockPassthrough::Enable &&
      !std::is_same<Executor, SubqueryExecutor<true>>::value;

  bool constexpr useExecutor = hasSkipRows<Executor>::value;

  // ConstFetcher and SingleRowFetcher<BlockPassthrough::Enable> can skip, but
  // it may not be done for modification subqueries.
  static_assert(useFetcher ==
                    (std::is_same<typename Executor::Fetcher, ConstFetcher>::value ||
                     (std::is_same<typename Executor::Fetcher, SingleRowFetcher<BlockPassthrough::Enable>>::value &&
                      !std::is_same<Executor, SubqueryExecutor<true>>::value)),
                "Unexpected fetcher for SkipVariants::FETCHER");

  static_assert(!useFetcher || hasSkipRows<typename Executor::Fetcher>::value,
                "Fetcher is chosen for skipping, but has not skipRows method!");

  static_assert(
      useExecutor ==
          (std::is_same<Executor, IndexExecutor>::value ||
           std::is_same<Executor, IResearchViewExecutor<false, true>>::value ||
           std::is_same<Executor, IResearchViewExecutor<true, true>>::value ||
           std::is_same<Executor, IResearchViewMergeExecutor<false, true>>::value ||
           std::is_same<Executor, IResearchViewMergeExecutor<true, true>>::value ||
           std::is_same<Executor, IResearchViewExecutor<false, false>>::value ||
           std::is_same<Executor, IResearchViewExecutor<true, false>>::value ||
           std::is_same<Executor, IResearchViewMergeExecutor<false, false>>::value ||
           std::is_same<Executor, IResearchViewMergeExecutor<true, false>>::value ||
           std::is_same<Executor, EnumerateCollectionExecutor>::value ||
           std::is_same<Executor, LimitExecutor>::value ||
           std::is_same<Executor, IdExecutor<BlockPassthrough::Disable, SingleRowFetcher<BlockPassthrough::Disable>>>::value ||
           std::is_same<Executor, ConstrainedSortExecutor>::value ||
           std::is_same<Executor, SortingGatherExecutor>::value ||
           std::is_same<Executor, UnsortedGatherExecutor>::value ||
           std::is_same<Executor, MaterializeExecutor<RegisterId>>::value ||
           std::is_same<Executor, MaterializeExecutor<std::string const&>>::value),
      "Unexpected executor for SkipVariants::EXECUTOR");

  // The LimitExecutor will not work correctly with SkipVariants::FETCHER!
  static_assert(
      !std::is_same<Executor, LimitExecutor>::value || useFetcher,
      "LimitExecutor needs to implement skipRows() to work correctly");

  if (useExecutor) {
    return SkipVariants::EXECUTOR;
  } else if (useFetcher) {
    return SkipVariants::FETCHER;
  } else {
    return SkipVariants::GET_SOME;
  }
}

}  // namespace arangodb::aql

template <class Executor>
std::pair<ExecutionState, size_t> ExecutionBlockImpl<Executor>::skipSome(size_t const atMost) {
  /*
  skipSome(x) = > AqlCall{
    offset : x,
    batchSize : 0,
    limit : AqlCall::Infinity{},
    fullCount : <egal> | false
  }
  */
  traceSkipSomeBegin(atMost);
  auto state = ExecutionState::HASMORE;

  while (state == ExecutionState::HASMORE && _skipped < atMost) {
    auto res = skipSomeOnceWithoutTrace(atMost - _skipped);
    TRI_ASSERT(state != ExecutionState::WAITING || res.second == 0);
    state = res.first;
    _skipped += res.second;
    TRI_ASSERT(_skipped <= atMost);
  }

  size_t skipped = 0;
  if (state != ExecutionState::WAITING) {
    std::swap(skipped, _skipped);
  }

  TRI_ASSERT(skipped <= atMost);
  return traceSkipSomeEnd(state, skipped);
}

template <class Executor>
std::pair<ExecutionState, size_t> ExecutionBlockImpl<Executor>::skipSomeOnceWithoutTrace(size_t atMost) {
  constexpr SkipVariants customSkipType = skipType<Executor>();

  if (customSkipType == SkipVariants::GET_SOME) {
    atMost = std::min(atMost, DefaultBatchSize());
    auto res = getSomeWithoutTrace(atMost);

    size_t skipped = 0;
    if (res.second != nullptr) {
      skipped = res.second->size();
    }
    TRI_ASSERT(skipped <= atMost);

    return {res.first, skipped};
  }

  ExecutionState state;
  typename Executor::Stats stats;
  size_t skipped;
  std::tie(state, stats, skipped) =
      ExecuteSkipVariant<customSkipType>::executeSkip(_executor, _rowFetcher, atMost);
  _engine->_stats += stats;
  TRI_ASSERT(skipped <= atMost);

  return {state, skipped};
}

template <bool customInit>
struct InitializeCursor {};

template <>
struct InitializeCursor<false> {
  template <class Executor>
  static void init(Executor& executor, typename Executor::Fetcher& rowFetcher,
                   typename Executor::Infos& infos) {
    // destroy and re-create the Executor
    executor.~Executor();
    new (&executor) Executor(rowFetcher, infos);
  }
};

template <>
struct InitializeCursor<true> {
  template <class Executor>
  static void init(Executor& executor, typename Executor::Fetcher&,
                   typename Executor::Infos&) {
    // re-initialize the Executor
    executor.initializeCursor();
  }
};

template <class Executor>
std::pair<ExecutionState, Result> ExecutionBlockImpl<Executor>::initializeCursor(InputAqlItemRow const& input) {
  // reinitialize the DependencyProxy
  _dependencyProxy.reset();
  _lastRange = DataRange(ExecutorState::HASMORE);

  // destroy and re-create the Fetcher
  _rowFetcher.~Fetcher();
  new (&_rowFetcher) Fetcher(_dependencyProxy);

  TRI_ASSERT(_skipped == 0);
  _skipped = 0;
  TRI_ASSERT(_state == InternalState::DONE || _state == InternalState::FETCH_DATA);
  _state = InternalState::FETCH_DATA;

  constexpr bool customInit = hasInitializeCursor<Executor>::value;
  // IndexExecutor and EnumerateCollectionExecutor have initializeCursor
  // implemented, so assert this implementation is used.
  static_assert(!std::is_same<Executor, EnumerateCollectionExecutor>::value || customInit,
                "EnumerateCollectionExecutor is expected to implement a custom "
                "initializeCursor method!");
  static_assert(!std::is_same<Executor, IndexExecutor>::value || customInit,
                "IndexExecutor is expected to implement a custom "
                "initializeCursor method!");
  static_assert(!std::is_same<Executor, DistinctCollectExecutor>::value || customInit,
                "DistinctCollectExecutor is expected to implement a custom "
                "initializeCursor method!");
  InitializeCursor<customInit>::init(_executor, _rowFetcher, _infos);

  // // use this with c++17 instead of specialization below
  // if constexpr (std::is_same_v<Executor, IdExecutor>) {
  //   if (items != nullptr) {
  //     _executor._inputRegisterValues.reset(
  //         items->slice(pos, *(_executor._infos.registersToKeep())));
  //   }
  // }

  return ExecutionBlock::initializeCursor(input);
}

template <class Executor>
std::pair<ExecutionState, Result> ExecutionBlockImpl<Executor>::shutdown(int errorCode) {
  return ExecutionBlock::shutdown(errorCode);
}

template <class Executor>
std::tuple<ExecutionState, size_t, SharedAqlItemBlockPtr> ExecutionBlockImpl<Executor>::execute(AqlCallStack stack) {
<<<<<<< HEAD
  // TODO remove this IF
  if (std::is_same<Executor, FilterExecutor>::value) {
    // Only this executor is fully implemented
    traceExecuteBegin(stack);
    auto res = executeWithoutTrace(stack);
    traceExecuteEnd(res);
    return res;
  }

=======
>>>>>>> 907628e0
  // Fall back to getSome/skipSome
  auto myCall = stack.popCall();
  TRI_ASSERT(AqlCall::IsSkipSomeCall(myCall) || AqlCall::IsGetSomeCall(myCall));
  if (AqlCall::IsSkipSomeCall(myCall)) {
    auto const [state, skipped] = skipSome(myCall.getOffset());
    if (state != ExecutionState::WAITING) {
      myCall.didSkip(skipped);
    }
    return {state, skipped, nullptr};
  } else if (AqlCall::IsGetSomeCall(myCall)) {
    auto const [state, block] = getSome(myCall.getLimit());
    // We do not need to count as softLimit will be overwritten, and hard cannot be set.
    return {state, 0, block};
  }
  // Should never get here!
  THROW_ARANGO_EXCEPTION(TRI_ERROR_NOT_IMPLEMENTED);
}

template <class Executor>
void ExecutionBlockImpl<Executor>::traceExecuteBegin(AqlCallStack const& stack) {
  if (_profile >= PROFILE_LEVEL_BLOCKS) {
    if (_getSomeBegin <= 0.0) {
      _getSomeBegin = TRI_microtime();
    }
    if (_profile >= PROFILE_LEVEL_TRACE_1) {
      auto const node = getPlanNode();
      auto const queryId = this->_engine->getQuery()->id();
      // TODO make sure this works also if stack is non relevant, e.g. passed through by outer subquery.
      auto const& call = stack.peek();
      LOG_TOPIC("1e717", INFO, Logger::QUERIES)
          << "[query#" << queryId << "] "
          << "execute type=" << node->getTypeString()
          << " offset=" << call.getOffset() << " limit= " << call.getLimit()
          << " this=" << (uintptr_t)this << " id=" << node->id();
    }
  }
}

template <class Executor>
void ExecutionBlockImpl<Executor>::traceExecuteEnd(
    std::tuple<ExecutionState, size_t, SharedAqlItemBlockPtr> const& result) {
  if (_profile >= PROFILE_LEVEL_BLOCKS) {
    auto const& [state, skipped, block] = result;
    auto const items = block != nullptr ? block->size() : 0;
    ExecutionNode const* en = getPlanNode();
    ExecutionStats::Node stats;
    stats.calls = 1;
    stats.items = skipped + items;
    if (state != ExecutionState::WAITING) {
      stats.runtime = TRI_microtime() - _getSomeBegin;
      _getSomeBegin = 0.0;
    }

    auto it = _engine->_stats.nodes.find(en->id());
    if (it != _engine->_stats.nodes.end()) {
      it->second += stats;
    } else {
      _engine->_stats.nodes.emplace(en->id(), stats);
    }

    if (_profile >= PROFILE_LEVEL_TRACE_1) {
      ExecutionNode const* node = getPlanNode();
      auto const queryId = this->_engine->getQuery()->id();
      LOG_TOPIC("60bbc", INFO, Logger::QUERIES)
          << "[query#" << queryId << "] "
          << "execute done type=" << node->getTypeString() << " this=" << (uintptr_t)this
          << " id=" << node->id() << " state=" << stateToString(state)
          << " skipped=" << skipped << " produced=" << items;

      if (_profile >= PROFILE_LEVEL_TRACE_2) {
        if (block == nullptr) {
          LOG_TOPIC("9b3f4", INFO, Logger::QUERIES)
              << "[query#" << queryId << "] "
              << "execute type=" << node->getTypeString() << " result: nullptr";
        } else {
          VPackBuilder builder;
          {
            VPackObjectBuilder guard(&builder);
<<<<<<< HEAD
            block->toSimpleVPack(transaction(), builder);
=======
            block->toVelocyPack(transaction(), builder);
>>>>>>> 907628e0
          }
          auto options = transaction()->transactionContextPtr()->getVPackOptions();
          LOG_TOPIC("f12f9", INFO, Logger::QUERIES)
              << "[query#" << queryId << "] "
              << "execute type=" << node->getTypeString()
              << " result: " << VPackDumper::toString(builder.slice(), options);
        }
      }
    }
  }
}

// Work around GCC bug: https://gcc.gnu.org/bugzilla/show_bug.cgi?id=56480
// Without the namespaces it fails with
// error: specialization of 'template<class Executor> std::pair<arangodb::aql::ExecutionState, arangodb::Result> arangodb::aql::ExecutionBlockImpl<Executor>::initializeCursor(arangodb::aql::AqlItemBlock*, size_t)' in different namespace
namespace arangodb::aql {
// TODO -- remove this specialization when cpp 17 becomes available
template <>
std::pair<ExecutionState, Result> ExecutionBlockImpl<IdExecutor<BlockPassthrough::Enable, ConstFetcher>>::initializeCursor(
    InputAqlItemRow const& input) {
  // reinitialize the DependencyProxy
  _dependencyProxy.reset();

  // destroy and re-create the Fetcher
  _rowFetcher.~Fetcher();
  new (&_rowFetcher) Fetcher(_dependencyProxy);

  TRI_ASSERT(_skipped == 0);
  _skipped = 0;
  TRI_ASSERT(_state == InternalState::DONE || _state == InternalState::FETCH_DATA);
  _state = InternalState::FETCH_DATA;

  SharedAqlItemBlockPtr block =
      input.cloneToBlock(_engine->itemBlockManager(), *(infos().registersToKeep()),
                         infos().numberOfOutputRegisters());

  _rowFetcher.injectBlock(block);

  // cppcheck-suppress unreadVariable
  constexpr bool customInit = hasInitializeCursor<decltype(_executor)>::value;
  InitializeCursor<customInit>::init(_executor, _rowFetcher, _infos);

  // end of default initializeCursor
  return ExecutionBlock::initializeCursor(input);
}

// TODO the shutdown specializations shall be unified!

template <>
std::pair<ExecutionState, Result> ExecutionBlockImpl<TraversalExecutor>::shutdown(int errorCode) {
  ExecutionState state;
  Result result;

  std::tie(state, result) = ExecutionBlock::shutdown(errorCode);

  if (state == ExecutionState::WAITING) {
    return {state, result};
  }
  return this->executor().shutdown(errorCode);
}

template <>
std::pair<ExecutionState, Result> ExecutionBlockImpl<ShortestPathExecutor>::shutdown(int errorCode) {
  ExecutionState state;
  Result result;

  std::tie(state, result) = ExecutionBlock::shutdown(errorCode);
  if (state == ExecutionState::WAITING) {
    return {state, result};
  }
  return this->executor().shutdown(errorCode);
}

template <>
std::pair<ExecutionState, Result> ExecutionBlockImpl<KShortestPathsExecutor>::shutdown(int errorCode) {
  ExecutionState state;
  Result result;

  std::tie(state, result) = ExecutionBlock::shutdown(errorCode);
  if (state == ExecutionState::WAITING) {
    return {state, result};
  }
  return this->executor().shutdown(errorCode);
}

template <>
std::pair<ExecutionState, Result> ExecutionBlockImpl<SubqueryExecutor<true>>::shutdown(int errorCode) {
  ExecutionState state;
  Result subqueryResult;
  // shutdown is repeatable
  std::tie(state, subqueryResult) = this->executor().shutdown(errorCode);
  if (state == ExecutionState::WAITING) {
    return {ExecutionState::WAITING, subqueryResult};
  }
  Result result;

  std::tie(state, result) = ExecutionBlock::shutdown(errorCode);
  if (state == ExecutionState::WAITING) {
    return {state, result};
  }
  if (result.fail()) {
    return {state, result};
  }
  return {state, subqueryResult};
}

template <>
std::pair<ExecutionState, Result> ExecutionBlockImpl<SubqueryExecutor<false>>::shutdown(int errorCode) {
  ExecutionState state;
  Result subqueryResult;
  // shutdown is repeatable
  std::tie(state, subqueryResult) = this->executor().shutdown(errorCode);
  if (state == ExecutionState::WAITING) {
    return {ExecutionState::WAITING, subqueryResult};
  }
  Result result;

  std::tie(state, result) = ExecutionBlock::shutdown(errorCode);
  if (state == ExecutionState::WAITING) {
    return {state, result};
  }
  if (result.fail()) {
    return {state, result};
  }
  return {state, subqueryResult};
}

template <>
std::pair<ExecutionState, Result> ExecutionBlockImpl<
    IdExecutor<BlockPassthrough::Enable, SingleRowFetcher<BlockPassthrough::Enable>>>::shutdown(int errorCode) {
  if (this->infos().isResponsibleForInitializeCursor()) {
    return ExecutionBlock::shutdown(errorCode);
  }
  return {ExecutionState::DONE, {errorCode}};
}
}  // namespace arangodb::aql

namespace arangodb::aql {

// The constant "PASSTHROUGH" is somehow reserved with MSVC.
enum class RequestWrappedBlockVariant {
  DEFAULT,
  PASS_THROUGH,
  INPUTRESTRICTED
};

// Specifying the namespace here is important to MSVC.
template <enum arangodb::aql::RequestWrappedBlockVariant>
struct RequestWrappedBlock {};

template <>
struct RequestWrappedBlock<RequestWrappedBlockVariant::DEFAULT> {
  /**
   * @brief Default requestWrappedBlock() implementation. Just get a new block
   *        from the AqlItemBlockManager.
   */
  template <class Executor>
  static std::pair<ExecutionState, SharedAqlItemBlockPtr> run(
#ifdef ARANGODB_ENABLE_MAINTAINER_MODE
      typename Executor::Infos const&,
#endif
      Executor& executor, ExecutionEngine& engine, size_t nrItems, RegisterCount nrRegs) {
    return {ExecutionState::HASMORE,
            engine.itemBlockManager().requestBlock(nrItems, nrRegs)};
  }
};

template <>
struct RequestWrappedBlock<RequestWrappedBlockVariant::PASS_THROUGH> {
  /**
   * @brief If blocks can be passed through, we do not create new blocks.
   *        Instead, we take the input blocks and reuse them.
   */
  template <class Executor>
  static std::pair<ExecutionState, SharedAqlItemBlockPtr> run(
#ifdef ARANGODB_ENABLE_MAINTAINER_MODE
      typename Executor::Infos const& infos,
#endif
      Executor& executor, ExecutionEngine& engine, size_t nrItems, RegisterCount nrRegs) {
    static_assert(Executor::Properties::allowsBlockPassthrough == BlockPassthrough::Enable,
                  "This function can only be used with executors supporting "
                  "`allowsBlockPassthrough`");
    static_assert(hasFetchBlockForPassthrough<Executor>::value,
                  "An Executor with allowsBlockPassthrough must implement "
                  "fetchBlockForPassthrough");

    SharedAqlItemBlockPtr block;

    ExecutionState state;
    typename Executor::Stats executorStats;
    std::tie(state, executorStats, block) = executor.fetchBlockForPassthrough(nrItems);
    engine._stats += executorStats;

    if (state == ExecutionState::WAITING) {
      TRI_ASSERT(block == nullptr);
      return {state, nullptr};
    }
    if (block == nullptr) {
      TRI_ASSERT(state == ExecutionState::DONE);
      return {state, nullptr};
    }

    // Now we must have a block.
    TRI_ASSERT(block != nullptr);
    // Assert that the block has enough registers. This must be guaranteed by
    // the register planning.
    TRI_ASSERT(block->getNrRegs() == nrRegs);
#ifdef ARANGODB_ENABLE_MAINTAINER_MODE
    // Check that all output registers are empty.
    for (auto const& reg : *infos.getOutputRegisters()) {
      for (size_t row = 0; row < block->size(); row++) {
        AqlValue const& val = block->getValueReference(row, reg);
        TRI_ASSERT(val.isEmpty());
      }
    }
#endif

    return {ExecutionState::HASMORE, block};
  }
};

template <>
struct RequestWrappedBlock<RequestWrappedBlockVariant::INPUTRESTRICTED> {
  /**
   * @brief If the executor can set an upper bound on the output size knowing
   *        the input size, usually because size(input) >= size(output), let it
   *        prefetch an input block to give us this upper bound.
   *        Only then we allocate a new block with at most this upper bound.
   */
  template <class Executor>
  static std::pair<ExecutionState, SharedAqlItemBlockPtr> run(
#ifdef ARANGODB_ENABLE_MAINTAINER_MODE
      typename Executor::Infos const&,
#endif
      Executor& executor, ExecutionEngine& engine, size_t nrItems, RegisterCount nrRegs) {
    static_assert(Executor::Properties::inputSizeRestrictsOutputSize,
                  "This function can only be used with executors supporting "
                  "`inputSizeRestrictsOutputSize`");
    static_assert(hasExpectedNumberOfRows<Executor>::value,
                  "An Executor with inputSizeRestrictsOutputSize must "
                  "implement expectedNumberOfRows");

    SharedAqlItemBlockPtr block;

    ExecutionState state;
    size_t expectedRows = 0;
    // Note: this might trigger a prefetch on the rowFetcher!
    std::tie(state, expectedRows) = executor.expectedNumberOfRows(nrItems);
    if (state == ExecutionState::WAITING) {
      return {state, nullptr};
    }
    nrItems = (std::min)(expectedRows, nrItems);
    if (nrItems == 0) {
      TRI_ASSERT(state == ExecutionState::DONE);
      return {state, nullptr};
    }
    block = engine.itemBlockManager().requestBlock(nrItems, nrRegs);

    return {ExecutionState::HASMORE, block};
  }
};

}  // namespace arangodb::aql

template <class Executor>
std::pair<ExecutionState, SharedAqlItemBlockPtr> ExecutionBlockImpl<Executor>::requestWrappedBlock(
    size_t nrItems, RegisterCount nrRegs) {
  static_assert(Executor::Properties::allowsBlockPassthrough == BlockPassthrough::Disable ||
                    !Executor::Properties::inputSizeRestrictsOutputSize,
                "At most one of Properties::allowsBlockPassthrough or "
                "Properties::inputSizeRestrictsOutputSize should be true for "
                "each Executor");
  static_assert(
      (Executor::Properties::allowsBlockPassthrough == BlockPassthrough::Enable) ==
          hasFetchBlockForPassthrough<Executor>::value,
      "Executors should implement the method fetchBlockForPassthrough() iff "
      "Properties::allowsBlockPassthrough is true");
  static_assert(
      Executor::Properties::inputSizeRestrictsOutputSize ==
          hasExpectedNumberOfRows<Executor>::value,
      "Executors should implement the method expectedNumberOfRows() iff "
      "Properties::inputSizeRestrictsOutputSize is true");

  constexpr RequestWrappedBlockVariant variant =
      Executor::Properties::allowsBlockPassthrough == BlockPassthrough::Enable
          ? RequestWrappedBlockVariant::PASS_THROUGH
          : Executor::Properties::inputSizeRestrictsOutputSize
                ? RequestWrappedBlockVariant::INPUTRESTRICTED
                : RequestWrappedBlockVariant::DEFAULT;

  // Override for spliced subqueries, this optimization does not work there.
  if (isInSplicedSubquery() && variant == RequestWrappedBlockVariant::INPUTRESTRICTED) {
    return RequestWrappedBlock<RequestWrappedBlockVariant::DEFAULT>::run(
#ifdef ARANGODB_ENABLE_MAINTAINER_MODE
        infos(),
#endif
        executor(), *_engine, nrItems, nrRegs);
  }

  return RequestWrappedBlock<variant>::run(
#ifdef ARANGODB_ENABLE_MAINTAINER_MODE
      infos(),
#endif
      executor(), *_engine, nrItems, nrRegs);
}

/// @brief request an AqlItemBlock from the memory manager
template <class Executor>
SharedAqlItemBlockPtr ExecutionBlockImpl<Executor>::requestBlock(size_t nrItems,
                                                                 RegisterId nrRegs) {
  return _engine->itemBlockManager().requestBlock(nrItems, nrRegs);
}

<<<<<<< HEAD
// TODO: Remove this special implementations
template <>
std::pair<ExecutionState, SharedAqlItemBlockPtr> ExecutionBlockImpl<FilterExecutor>::getSome(size_t atMost) {
  AqlCallStack stack{AqlCall::SimulateGetSome(atMost)};
  auto const [state, skipped, block] = execute(stack);
  return {state, block};
}

template <>
std::pair<ExecutionState, size_t> ExecutionBlockImpl<FilterExecutor>::skipSome(size_t const toSkip) {
  AqlCallStack stack{AqlCall::SimulateSkipSome(toSkip)};
  auto const [state, skipped, block] = execute(stack);
  return {state, skipped};
}

=======
>>>>>>> 907628e0
template <class Executor>
std::tuple<ExecutionState, size_t, SharedAqlItemBlockPtr>
ExecutionBlockImpl<Executor>::executeWithoutTrace(AqlCallStack stack) {
  // TODO implement!
  TRI_ASSERT(false);
  THROW_ARANGO_EXCEPTION(TRI_ERROR_NOT_IMPLEMENTED);
}
<<<<<<< HEAD

// TODO move me up
enum ExecState { SKIP, PRODUCE, FULLCOUNT, UPSTREAM, SHADOWROWS, DONE };

namespace {
// This cannot return upstream call or shadowrows.
ExecState NextState(AqlCall const& call) {
  if (call.getOffset() > 0) {
    // First skip
    return ExecState::SKIP;
  }
  if (call.getLimit() > 0) {
    // Then produce
    return ExecState::PRODUCE;
  }
  if (call.needsFullCount()) {
    // then fullcount
    return ExecState::FULLCOUNT;
  }
  // now we are done.
  return ExecState::DONE;
}
}  // namespace

template <>
std::tuple<ExecutionState, size_t, SharedAqlItemBlockPtr>
ExecutionBlockImpl<FilterExecutor>::executeWithoutTrace(AqlCallStack stack) {
  if (!_outputItemRow) {
    // TODO: FIXME Hard coded size
    SharedAqlItemBlockPtr newBlock =
        _engine->itemBlockManager().requestBlock(1000, _infos.numberOfOutputRegisters());
    TRI_ASSERT(newBlock != nullptr);
    TRI_ASSERT(newBlock->size() == 1000);
    _outputItemRow = createOutputRow(newBlock);
  }
  size_t skipped = 0;

  // TODO: Need to make this member variable for waiting?
  AqlCall myCall = stack.popCall();
  ExecState execState = ::NextState(myCall);
  AqlCall executorRequest;

  while (execState != ExecState::DONE) {
    switch (execState) {
      case ExecState::SKIP: {
        auto [state, skippedLocal, call] =
            _executor.skipRowsRange(myCall.getOffset(), _lastRange);
        myCall.didSkip(skippedLocal);
        skipped += skippedLocal;

        if (state == ExecutorState::DONE) {
          execState = ExecState::SHADOWROWS;
        } else if (myCall.getOffset() > 0) {
          // We need to request more
          executorRequest = call;
          execState = ExecState::UPSTREAM;
        } else {
          // We are done with skipping. Skip is not allowed to request more
          execState = ::NextState(myCall);
        }
        break;
      }
      case ExecState::PRODUCE: {
        auto linesBefore = _outputItemRow->numRowsWritten();
        TRI_ASSERT(myCall.getLimit() > 0);
        // Execute getSome
        auto const [state, stats, call] =
            _executor.produceRows(myCall.getLimit(), _lastRange, *_outputItemRow);
        auto written = _outputItemRow->numRowsWritten() - linesBefore;
        _engine->_stats += stats;
        myCall.didProduce(written);
        if (state == ExecutorState::DONE) {
          execState = ExecState::SHADOWROWS;
        } else if (myCall.getLimit() > 0) {
          // We need to request more
          executorRequest = call;
          execState = ExecState::UPSTREAM;
        } else {
          // We are done with producing. Produce is not allowed to request more
          execState = ::NextState(myCall);
        }
        break;
      }
      case ExecState::FULLCOUNT: {
        TRI_ASSERT(false);
      }
      case ExecState::UPSTREAM: {
        // If this triggers the executors produceRows function has returned
        // HASMORE even if it new that upstream has no further rows.
        TRI_ASSERT(_upstreamState != ExecutionState::DONE);
        TRI_ASSERT(!_lastRange.hasMore());
        size_t skippedLocal = 0;
        stack.pushCall(std::move(executorRequest));
        std::tie(_upstreamState, skippedLocal, _lastRange) = _rowFetcher.execute(stack);
        // Do we need to call it?
        // myCall.didSkip(skippedLocal);
        skipped += skippedLocal;
        execState = ::NextState(myCall);
        break;
      }
      case ExecState::SHADOWROWS: {
        // TODO: Check if there is a situation where we are at this point, but at the end of a block
        // Or if we would not recognize this beforehand
        // TODO: Check if we can have the situation that we are between two shadow rows here.
        // E.g. LastRow is releveant shadowRow. NextRow is non-relevant shadowRow.
        // NOTE: I do not think this is an issue, as the Executor will always say that it cannot do anything with
        // an empty input. Only exception might be COLLECT COUNT.
        if (_lastRange.hasShadowRow()) {
          auto const& [state, shadowRow] = _lastRange.nextShadowRow();
          TRI_ASSERT(shadowRow.isInitialized());
          _outputItemRow->copyRow(shadowRow);
          if (shadowRow.isRelevant()) {
            // We found a relevant shadow Row.
            // We need to reset the Executor
            // TODO: call reset!
          }
          TRI_ASSERT(_outputItemRow->produced());
          _outputItemRow->advanceRow();
          if (state == ExecutorState::DONE) {
            // Right now we cannot support to have more than one set of
            // ShadowRows inside of a Range.
            // We do not know how to continue with the above executor after a shadowrow.
            execState = ExecState::DONE;
          }
        } else {
          execState = ExecState::DONE;
        }
        // TRI_ASSERT(false);
        // execState = ::NextState(myCall);

        break;
      }
      default:
        // unreachable
        TRI_ASSERT(false);
    }
  }

  auto outputBlock = _outputItemRow->stealBlock();
  // This is not strictly necessary here, as we shouldn't be called again
  // after DONE.
  _outputItemRow.reset();
  if (_lastRange.hasMore()) {
    return {ExecutionState::HASMORE, skipped, std::move(outputBlock)};
  }
  return {_upstreamState, skipped, std::move(outputBlock)};
}

=======
>>>>>>> 907628e0
/// @brief reset all internal states after processing a shadow row.
template <class Executor>
void ExecutionBlockImpl<Executor>::resetAfterShadowRow() {
  // cppcheck-suppress unreadVariable
  constexpr bool customInit = hasInitializeCursor<decltype(_executor)>::value;
  InitializeCursor<customInit>::init(_executor, _rowFetcher, _infos);
}

template <class Executor>
ExecutionState ExecutionBlockImpl<Executor>::fetchShadowRowInternal() {
  TRI_ASSERT(_state == InternalState::FETCH_SHADOWROWS);
  TRI_ASSERT(!_outputItemRow->isFull());
  ExecutionState state = ExecutionState::HASMORE;
  ShadowAqlItemRow shadowRow{CreateInvalidShadowRowHint{}};
  // TODO: Add lazy evaluation in case of LIMIT "lying" on done
  std::tie(state, shadowRow) = _rowFetcher.fetchShadowRow();
  if (state == ExecutionState::WAITING) {
    TRI_ASSERT(!shadowRow.isInitialized());
    return state;
  }

  if (state == ExecutionState::DONE) {
    _state = InternalState::DONE;
  }
  if (shadowRow.isInitialized()) {
    _outputItemRow->copyRow(shadowRow);
    TRI_ASSERT(_outputItemRow->produced());
    _outputItemRow->advanceRow();
  } else {
    if (_state != InternalState::DONE) {
      _state = InternalState::FETCH_DATA;
      resetAfterShadowRow();
    }
  }
  return state;
}

template class ::arangodb::aql::ExecutionBlockImpl<CalculationExecutor<CalculationType::Condition>>;
template class ::arangodb::aql::ExecutionBlockImpl<CalculationExecutor<CalculationType::Reference>>;
template class ::arangodb::aql::ExecutionBlockImpl<CalculationExecutor<CalculationType::V8Condition>>;
template class ::arangodb::aql::ExecutionBlockImpl<ConstrainedSortExecutor>;
template class ::arangodb::aql::ExecutionBlockImpl<CountCollectExecutor>;
template class ::arangodb::aql::ExecutionBlockImpl<DistinctCollectExecutor>;
template class ::arangodb::aql::ExecutionBlockImpl<EnumerateCollectionExecutor>;
template class ::arangodb::aql::ExecutionBlockImpl<EnumerateListExecutor>;
template class ::arangodb::aql::ExecutionBlockImpl<FilterExecutor>;
template class ::arangodb::aql::ExecutionBlockImpl<HashedCollectExecutor>;
template class ::arangodb::aql::ExecutionBlockImpl<IResearchViewExecutor<false, true>>;
template class ::arangodb::aql::ExecutionBlockImpl<IResearchViewExecutor<true, true>>;
template class ::arangodb::aql::ExecutionBlockImpl<IResearchViewMergeExecutor<false, true>>;
template class ::arangodb::aql::ExecutionBlockImpl<IResearchViewMergeExecutor<true, true>>;
template class ::arangodb::aql::ExecutionBlockImpl<IResearchViewExecutor<false, false>>;
template class ::arangodb::aql::ExecutionBlockImpl<IResearchViewExecutor<true, false>>;
template class ::arangodb::aql::ExecutionBlockImpl<IResearchViewMergeExecutor<false, false>>;
template class ::arangodb::aql::ExecutionBlockImpl<IResearchViewMergeExecutor<true, false>>;
template class ::arangodb::aql::ExecutionBlockImpl<IdExecutor<BlockPassthrough::Enable, ConstFetcher>>;
template class ::arangodb::aql::ExecutionBlockImpl<
    IdExecutor<BlockPassthrough::Enable, SingleRowFetcher<BlockPassthrough::Enable>>>;
template class ::arangodb::aql::ExecutionBlockImpl<
    IdExecutor<BlockPassthrough::Disable, SingleRowFetcher<BlockPassthrough::Disable>>>;
template class ::arangodb::aql::ExecutionBlockImpl<IndexExecutor>;
template class ::arangodb::aql::ExecutionBlockImpl<LimitExecutor>;

// IndexTag, Insert, Remove, Update,Replace, Upsert are only tags for this one
template class ::arangodb::aql::ExecutionBlockImpl<SingleRemoteModificationExecutor<IndexTag>>;
template class ::arangodb::aql::ExecutionBlockImpl<SingleRemoteModificationExecutor<Insert>>;
template class ::arangodb::aql::ExecutionBlockImpl<SingleRemoteModificationExecutor<Remove>>;
template class ::arangodb::aql::ExecutionBlockImpl<SingleRemoteModificationExecutor<Update>>;
template class ::arangodb::aql::ExecutionBlockImpl<SingleRemoteModificationExecutor<Replace>>;
template class ::arangodb::aql::ExecutionBlockImpl<SingleRemoteModificationExecutor<Upsert>>;

template class ::arangodb::aql::ExecutionBlockImpl<NoResultsExecutor>;
template class ::arangodb::aql::ExecutionBlockImpl<ReturnExecutor>;
template class ::arangodb::aql::ExecutionBlockImpl<ShortestPathExecutor>;
template class ::arangodb::aql::ExecutionBlockImpl<KShortestPathsExecutor>;
template class ::arangodb::aql::ExecutionBlockImpl<SortedCollectExecutor>;
template class ::arangodb::aql::ExecutionBlockImpl<SortExecutor>;
template class ::arangodb::aql::ExecutionBlockImpl<SubqueryEndExecutor>;
template class ::arangodb::aql::ExecutionBlockImpl<SubqueryExecutor<true>>;
template class ::arangodb::aql::ExecutionBlockImpl<SubqueryExecutor<false>>;
template class ::arangodb::aql::ExecutionBlockImpl<SubqueryStartExecutor>;
template class ::arangodb::aql::ExecutionBlockImpl<TraversalExecutor>;
template class ::arangodb::aql::ExecutionBlockImpl<SortingGatherExecutor>;
template class ::arangodb::aql::ExecutionBlockImpl<UnsortedGatherExecutor>;

template class ::arangodb::aql::ExecutionBlockImpl<MaterializeExecutor<RegisterId>>;
template class ::arangodb::aql::ExecutionBlockImpl<MaterializeExecutor<std::string const&>>;

template class ::arangodb::aql::ExecutionBlockImpl<ModificationExecutor<AllRowsFetcher, InsertModifier>>;
template class ::arangodb::aql::ExecutionBlockImpl<ModificationExecutor<SingleRowFetcher<BlockPassthrough::Disable>, InsertModifier>>;
template class ::arangodb::aql::ExecutionBlockImpl<ModificationExecutor<AllRowsFetcher, RemoveModifier>>;
template class ::arangodb::aql::ExecutionBlockImpl<ModificationExecutor<SingleRowFetcher<BlockPassthrough::Disable>, RemoveModifier>>;
template class ::arangodb::aql::ExecutionBlockImpl<ModificationExecutor<AllRowsFetcher, UpdateReplaceModifier>>;
template class ::arangodb::aql::ExecutionBlockImpl<ModificationExecutor<SingleRowFetcher<BlockPassthrough::Disable>, UpdateReplaceModifier>>;
template class ::arangodb::aql::ExecutionBlockImpl<ModificationExecutor<AllRowsFetcher, UpsertModifier>>;
template class ::arangodb::aql::ExecutionBlockImpl<ModificationExecutor<SingleRowFetcher<BlockPassthrough::Disable>, UpsertModifier>>;<|MERGE_RESOLUTION|>--- conflicted
+++ resolved
@@ -155,14 +155,6 @@
 
 template <class Executor>
 std::pair<ExecutionState, SharedAqlItemBlockPtr> ExecutionBlockImpl<Executor>::getSome(size_t atMost) {
-  /*
-  getSome(x) = > {
-    offset: 0,
-    batchSize : x,
-    limit : AqlCall::Infinity{},
-    fullCount : <egal> | false
-  }
-  */
   traceGetSomeBegin(atMost);
   auto result = getSomeWithoutTrace(atMost);
   return traceGetSomeEnd(result.first, std::move(result.second));
@@ -433,14 +425,6 @@
 
 template <class Executor>
 std::pair<ExecutionState, size_t> ExecutionBlockImpl<Executor>::skipSome(size_t const atMost) {
-  /*
-  skipSome(x) = > AqlCall{
-    offset : x,
-    batchSize : 0,
-    limit : AqlCall::Infinity{},
-    fullCount : <egal> | false
-  }
-  */
   traceSkipSomeBegin(atMost);
   auto state = ExecutionState::HASMORE;
 
@@ -560,7 +544,6 @@
 
 template <class Executor>
 std::tuple<ExecutionState, size_t, SharedAqlItemBlockPtr> ExecutionBlockImpl<Executor>::execute(AqlCallStack stack) {
-<<<<<<< HEAD
   // TODO remove this IF
   if (std::is_same<Executor, FilterExecutor>::value) {
     // Only this executor is fully implemented
@@ -570,8 +553,6 @@
     return res;
   }
 
-=======
->>>>>>> 907628e0
   // Fall back to getSome/skipSome
   auto myCall = stack.popCall();
   TRI_ASSERT(AqlCall::IsSkipSomeCall(myCall) || AqlCall::IsGetSomeCall(myCall));
@@ -650,11 +631,7 @@
           VPackBuilder builder;
           {
             VPackObjectBuilder guard(&builder);
-<<<<<<< HEAD
             block->toSimpleVPack(transaction(), builder);
-=======
-            block->toVelocyPack(transaction(), builder);
->>>>>>> 907628e0
           }
           auto options = transaction()->transactionContextPtr()->getVPackOptions();
           LOG_TOPIC("f12f9", INFO, Logger::QUERIES)
@@ -968,7 +945,6 @@
   return _engine->itemBlockManager().requestBlock(nrItems, nrRegs);
 }
 
-<<<<<<< HEAD
 // TODO: Remove this special implementations
 template <>
 std::pair<ExecutionState, SharedAqlItemBlockPtr> ExecutionBlockImpl<FilterExecutor>::getSome(size_t atMost) {
@@ -984,8 +960,6 @@
   return {state, skipped};
 }
 
-=======
->>>>>>> 907628e0
 template <class Executor>
 std::tuple<ExecutionState, size_t, SharedAqlItemBlockPtr>
 ExecutionBlockImpl<Executor>::executeWithoutTrace(AqlCallStack stack) {
@@ -993,7 +967,6 @@
   TRI_ASSERT(false);
   THROW_ARANGO_EXCEPTION(TRI_ERROR_NOT_IMPLEMENTED);
 }
-<<<<<<< HEAD
 
 // TODO move me up
 enum ExecState { SKIP, PRODUCE, FULLCOUNT, UPSTREAM, SHADOWROWS, DONE };
@@ -1142,8 +1115,6 @@
   return {_upstreamState, skipped, std::move(outputBlock)};
 }
 
-=======
->>>>>>> 907628e0
 /// @brief reset all internal states after processing a shadow row.
 template <class Executor>
 void ExecutionBlockImpl<Executor>::resetAfterShadowRow() {
