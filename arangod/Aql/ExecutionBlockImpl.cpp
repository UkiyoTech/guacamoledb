////////////////////////////////////////////////////////////////////////////////
/// DISCLAIMER
///
/// Copyright 2018 ArangoDB GmbH, Cologne, Germany
///
/// Licensed under the Apache License, Version 2.0 (the "License");
/// you may not use this file except in compliance with the License.
/// You may obtain a copy of the License at
///
///     http://www.apache.org/licenses/LICENSE-2.0
///
/// Unless required by applicable law or agreed to in writing, software
/// distributed under the License is distributed on an "AS IS" BASIS,
/// WITHOUT WARRANTIES OR CONDITIONS OF ANY KIND, either express or implied.
/// See the License for the specific language governing permissions and
/// limitations under the License.
///
/// Copyright holder is ArangoDB GmbH, Cologne, Germany
///
/// @author Tobias Goedderz
/// @author Michael Hackstein
/// @author Heiko Kernbach
/// @author Jan Christoph Uhde
////////////////////////////////////////////////////////////////////////////////

#include "ExecutionBlockImpl.h"

#include "Aql/AllRowsFetcher.h"
#include "Aql/AqlCallStack.h"
#include "Aql/AqlItemBlock.h"
#include "Aql/CalculationExecutor.h"
#include "Aql/ConstFetcher.h"
#include "Aql/ConstrainedSortExecutor.h"
#include "Aql/CountCollectExecutor.h"
#include "Aql/DistinctCollectExecutor.h"
#include "Aql/EnumerateCollectionExecutor.h"
#include "Aql/EnumerateListExecutor.h"
#include "Aql/ExecutionEngine.h"
#include "Aql/ExecutionState.h"
#include "Aql/ExecutorInfos.h"
#include "Aql/FilterExecutor.h"
#include "Aql/HashedCollectExecutor.h"
#include "Aql/IResearchViewExecutor.h"
#include "Aql/IdExecutor.h"
#include "Aql/IndexExecutor.h"
#include "Aql/InputAqlItemRow.h"
#include "Aql/KShortestPathsExecutor.h"
#include "Aql/LimitExecutor.h"
#include "Aql/MaterializeExecutor.h"
#include "Aql/ModificationExecutor.h"
#include "Aql/MultiDependencySingleRowFetcher.h"
#include "Aql/NoResultsExecutor.h"
#include "Aql/ParallelUnsortedGatherExecutor.h"
#include "Aql/Query.h"
#include "Aql/QueryOptions.h"
#include "Aql/ReturnExecutor.h"
#include "Aql/ShadowAqlItemRow.h"
#include "Aql/ShortestPathExecutor.h"
#include "Aql/SimpleModifier.h"
#include "Aql/SingleRemoteModificationExecutor.h"
#include "Aql/SortExecutor.h"
#include "Aql/SortRegister.h"
#include "Aql/SortedCollectExecutor.h"
#include "Aql/SortingGatherExecutor.h"
#include "Aql/SubqueryEndExecutor.h"
#include "Aql/SubqueryExecutor.h"
#include "Aql/SubqueryStartExecutor.h"
#include "Aql/TraversalExecutor.h"
#include "Aql/UnsortedGatherExecutor.h"
#include "Aql/UpsertModifier.h"
#include "Basics/system-functions.h"
#include "Transaction/Context.h"

#include <velocypack/Dumper.h>
#include <velocypack/velocypack-aliases.h>
<<<<<<< HEAD
=======

#include <boost/core/demangle.hpp>
>>>>>>> 41c6d366

#include <type_traits>

using namespace arangodb;
using namespace arangodb::aql;

namespace {

std::string const doneString = "DONE";
<<<<<<< HEAD
std::string const hasDataRowString = "HASMORE";
=======
std::string const hasMoreString = "HASMORE";
>>>>>>> 41c6d366
std::string const waitingString = "WAITING";
std::string const unknownString = "UNKNOWN";

std::string const& stateToString(aql::ExecutionState state) {
  switch (state) {
    case aql::ExecutionState::DONE:
      return doneString;
    case aql::ExecutionState::HASMORE:
<<<<<<< HEAD
      return hasDataRowString;
=======
      return hasMoreString;
>>>>>>> 41c6d366
    case aql::ExecutionState::WAITING:
      return waitingString;
    default:
      // just to suppress a warning ..
      return unknownString;
  }
}

}  // namespace

/*
 * Creates a metafunction `checkName` that tests whether a class has a method
 * named `methodName`, used like this:
 *
 * CREATE_HAS_MEMBER_CHECK(someMethod, hasSomeMethod);
 * ...
 * constexpr bool someClassHasSomeMethod = hasSomeMethod<SomeClass>::value;
 */

#define CREATE_HAS_MEMBER_CHECK(methodName, checkName)               \
  template <typename T>                                              \
  class checkName {                                                  \
    template <typename C>                                            \
    static std::true_type test(decltype(&C::methodName));            \
    template <typename C>                                            \
    static std::true_type test(decltype(&C::template methodName<>)); \
    template <typename>                                              \
    static std::false_type test(...);                                \
                                                                     \
   public:                                                           \
    static constexpr bool value = decltype(test<T>(0))::value;       \
  }

CREATE_HAS_MEMBER_CHECK(initializeCursor, hasInitializeCursor);
CREATE_HAS_MEMBER_CHECK(skipRows, hasSkipRows);
CREATE_HAS_MEMBER_CHECK(fetchBlockForPassthrough, hasFetchBlockForPassthrough);
CREATE_HAS_MEMBER_CHECK(expectedNumberOfRows, hasExpectedNumberOfRows);
CREATE_HAS_MEMBER_CHECK(skipRowsRange, hasSkipRowsRange);

/*
 * Determine whether we execute new style or old style skips, i.e. pre or post shadow row introduction
 * TODO: This should be removed once all executors and fetchers are ported to the new style.
 */
template <class Executor>
static bool constexpr isNewStyleExecutor() {
  return std::is_same<Executor, FilterExecutor>::value;
}

template <class Executor>
ExecutionBlockImpl<Executor>::ExecutionBlockImpl(ExecutionEngine* engine,
                                                 ExecutionNode const* node,
                                                 typename Executor::Infos&& infos)
    : ExecutionBlock(engine, node),
      _dependencyProxy(_dependencies, engine->itemBlockManager(),
                       infos.getInputRegisters(),
                       infos.numberOfInputRegisters(), trxVpackOptions()),
      _rowFetcher(_dependencyProxy),
      _infos(std::move(infos)),
      _executor(_rowFetcher, _infos),
      _outputItemRow(),
      _query(*engine->getQuery()),
      _state(InternalState::FETCH_DATA),
      _lastRange{ExecutorState::HASMORE} {
  // already insert ourselves into the statistics results
  if (_profile >= PROFILE_LEVEL_BLOCKS) {
    _engine->_stats.nodes.try_emplace(node->id(), ExecutionStats::Node());
  }
}

template <class Executor>
ExecutionBlockImpl<Executor>::~ExecutionBlockImpl() = default;

template <class Executor>
std::pair<ExecutionState, SharedAqlItemBlockPtr> ExecutionBlockImpl<Executor>::getSome(size_t atMost) {
  if constexpr (isNewStyleExecutor<Executor>()) {
    AqlCallStack stack{AqlCall::SimulateGetSome(atMost)};
    auto const [state, skipped, block] = execute(stack);
    return {state, block};
  } else {
    traceGetSomeBegin(atMost);
    auto result = getSomeWithoutTrace(atMost);
    return traceGetSomeEnd(result.first, std::move(result.second));
  }
}

template <class Executor>
std::pair<ExecutionState, SharedAqlItemBlockPtr> ExecutionBlockImpl<Executor>::getSomeWithoutTrace(size_t atMost) {
  TRI_ASSERT(atMost <= ExecutionBlock::DefaultBatchSize);
  // silence tests -- we need to introduce new failure tests for fetchers
  TRI_IF_FAILURE("ExecutionBlock::getOrSkipSome1") {
    THROW_ARANGO_EXCEPTION(TRI_ERROR_DEBUG);
  }
  TRI_IF_FAILURE("ExecutionBlock::getOrSkipSome2") {
    THROW_ARANGO_EXCEPTION(TRI_ERROR_DEBUG);
  }
  TRI_IF_FAILURE("ExecutionBlock::getOrSkipSome3") {
    THROW_ARANGO_EXCEPTION(TRI_ERROR_DEBUG);
  }

  if (getQuery().killed()) {
    THROW_ARANGO_EXCEPTION(TRI_ERROR_QUERY_KILLED);
  }

  if (_state == InternalState::DONE) {
    // We are done, so we stay done
    return {ExecutionState::DONE, nullptr};
  }

  if (!_outputItemRow) {
    ExecutionState state;
    SharedAqlItemBlockPtr newBlock;
    std::tie(state, newBlock) =
        requestWrappedBlock(atMost, _infos.numberOfOutputRegisters());
    if (state == ExecutionState::WAITING) {
      TRI_ASSERT(newBlock == nullptr);
      return {state, nullptr};
    }
    if (newBlock == nullptr) {
      TRI_ASSERT(state == ExecutionState::DONE);
      _state = InternalState::DONE;
      // _rowFetcher must be DONE now already
      return {state, nullptr};
    }
    TRI_ASSERT(newBlock != nullptr);
    TRI_ASSERT(newBlock->size() > 0);
    // We cannot hold this assertion, if we are on a pass-through
    // block and the upstream uses execute already.
    // TRI_ASSERT(newBlock->size() <= atMost);
    _outputItemRow = createOutputRow(newBlock, AqlCall{});
  }

  ExecutionState state = ExecutionState::HASMORE;
  ExecutorStats executorStats{};

  TRI_ASSERT(atMost > 0);

  if (isInSplicedSubquery()) {
    // The loop has to be entered at least once!
    TRI_ASSERT(!_outputItemRow->isFull());
    while (!_outputItemRow->isFull() && _state != InternalState::DONE) {
      // Assert that write-head is always pointing to a free row
      TRI_ASSERT(!_outputItemRow->produced());
      switch (_state) {
        case InternalState::FETCH_DATA: {
          std::tie(state, executorStats) = _executor.produceRows(*_outputItemRow);
          // Count global but executor-specific statistics, like number of
          // filtered rows.
          _engine->_stats += executorStats;
          if (_outputItemRow->produced()) {
            _outputItemRow->advanceRow();
          }

          if (state == ExecutionState::WAITING) {
            return {state, nullptr};
          }

          if (state == ExecutionState::DONE) {
            _state = InternalState::FETCH_SHADOWROWS;
          }
          break;
        }
        case InternalState::FETCH_SHADOWROWS: {
          state = fetchShadowRowInternal();
          if (state == ExecutionState::WAITING) {
            return {state, nullptr};
          }
          break;
        }
        case InternalState::DONE: {
          TRI_ASSERT(false);  // Invalid state
        }
      }
    }
    // Modify the return state.
    // As long as we do still have ShadowRows
    // We need to return HASMORE!
    if (_state == InternalState::DONE) {
      state = ExecutionState::DONE;
    } else {
      state = ExecutionState::HASMORE;
    }
  } else {
    // The loop has to be entered at least once!
    TRI_ASSERT(!_outputItemRow->isFull());
    while (!_outputItemRow->isFull()) {
      std::tie(state, executorStats) = _executor.produceRows(*_outputItemRow);
      // Count global but executor-specific statistics, like number of filtered
      // rows.
      _engine->_stats += executorStats;
      if (_outputItemRow->produced()) {
        _outputItemRow->advanceRow();
      }

      if (state == ExecutionState::WAITING) {
        return {state, nullptr};
      }

      if (state == ExecutionState::DONE) {
        auto outputBlock = _outputItemRow->stealBlock();
        // This is not strictly necessary here, as we shouldn't be called again
        // after DONE.
        _outputItemRow.reset();
        return {state, std::move(outputBlock)};
      }
    }

    TRI_ASSERT(state == ExecutionState::HASMORE);
<<<<<<< HEAD
    TRI_ASSERT(_outputItemRow->isFull());
=======
    // When we're passing blocks through we have no control over the size of the
    // output block.
    // Plus, the ConstrainedSortExecutor will report an expectedNumberOfRows
    // according to its heap size, thus resulting in a smaller allocated output
    // block. However, it won't report DONE after, because a LIMIT block with
    // fullCount must continue to count after the sorted output.
    if constexpr (Executor::Properties::allowsBlockPassthrough == BlockPassthrough::Disable &&
                  !std::is_same_v<Executor, ConstrainedSortExecutor>) {
      TRI_ASSERT(_outputItemRow->numRowsWritten() == atMost);
    }
>>>>>>> 41c6d366
  }

  auto outputBlock = _outputItemRow->stealBlock();
  // we guarantee that we do return a valid pointer in the HASMORE case.
  TRI_ASSERT(outputBlock != nullptr || _state == InternalState::DONE);
  _outputItemRow.reset();
  return {state, std::move(outputBlock)};
}

template <class Executor>
std::unique_ptr<OutputAqlItemRow> ExecutionBlockImpl<Executor>::createOutputRow(
    SharedAqlItemBlockPtr& newBlock, AqlCall&& call) {
  if /* constexpr */ (Executor::Properties::allowsBlockPassthrough == BlockPassthrough::Enable) {
    return std::make_unique<OutputAqlItemRow>(newBlock, infos().getOutputRegisters(),
                                              infos().registersToKeep(),
                                              infos().registersToClear(), std::move(call),
                                              OutputAqlItemRow::CopyRowBehavior::DoNotCopyInputRows);
  } else {
    return std::make_unique<OutputAqlItemRow>(newBlock, infos().getOutputRegisters(),
                                              infos().registersToKeep(),
                                              infos().registersToClear(),
                                              std::move(call));
  }
}

template <class Executor>
Executor& ExecutionBlockImpl<Executor>::executor() {
  return _executor;
}

template <class Executor>
Query const& ExecutionBlockImpl<Executor>::getQuery() const {
  return _query;
}

template <class Executor>
typename ExecutionBlockImpl<Executor>::Infos const& ExecutionBlockImpl<Executor>::infos() const {
  return _infos;
}

namespace arangodb::aql {

enum class SkipVariants { FETCHER, EXECUTOR, GET_SOME };

// Specifying the namespace here is important to MSVC.
template <enum arangodb::aql::SkipVariants>
struct ExecuteSkipVariant {};

template <>
struct ExecuteSkipVariant<SkipVariants::FETCHER> {
  template <class Executor>
  static std::tuple<ExecutionState, typename Executor::Stats, size_t> executeSkip(
      Executor& executor, typename Executor::Fetcher& fetcher, size_t toSkip) {
    auto res = fetcher.skipRows(toSkip);
    return std::make_tuple(res.first, typename Executor::Stats{}, res.second);  // tuple, cannot use initializer list due to build failure
  }
};

template <>
struct ExecuteSkipVariant<SkipVariants::EXECUTOR> {
  template <class Executor>
  static std::tuple<ExecutionState, typename Executor::Stats, size_t> executeSkip(
      Executor& executor, typename Executor::Fetcher& fetcher, size_t toSkip) {
    return executor.skipRows(toSkip);
  }
};

template <>
struct ExecuteSkipVariant<SkipVariants::GET_SOME> {
  template <class Executor>
  static std::tuple<ExecutionState, typename Executor::Stats, size_t> executeSkip(
      Executor& executor, typename Executor::Fetcher& fetcher, size_t toSkip) {
    // this function should never be executed
    TRI_ASSERT(false);
    // Make MSVC happy:
    return std::make_tuple(ExecutionState::DONE, typename Executor::Stats{}, 0);  // tuple, cannot use initializer list due to build failure
  }
};

template <class Executor>
static SkipVariants constexpr skipType() {
  bool constexpr useFetcher =
      Executor::Properties::allowsBlockPassthrough == BlockPassthrough::Enable &&
      !std::is_same<Executor, SubqueryExecutor<true>>::value;

  bool constexpr useExecutor = hasSkipRows<Executor>::value;

  // ConstFetcher and SingleRowFetcher<BlockPassthrough::Enable> can skip, but
  // it may not be done for modification subqueries.
  static_assert(useFetcher ==
                    (std::is_same<typename Executor::Fetcher, ConstFetcher>::value ||
                     (std::is_same<typename Executor::Fetcher, SingleRowFetcher<BlockPassthrough::Enable>>::value &&
                      !std::is_same<Executor, SubqueryExecutor<true>>::value)),
                "Unexpected fetcher for SkipVariants::FETCHER");

  static_assert(!useFetcher || hasSkipRows<typename Executor::Fetcher>::value,
                "Fetcher is chosen for skipping, but has not skipRows method!");

  static_assert(
      useExecutor ==
          (std::is_same<Executor, IndexExecutor>::value ||
           std::is_same<Executor, IResearchViewExecutor<false, iresearch::MaterializeType::NotMaterialize>>::value ||
           std::is_same<Executor, IResearchViewExecutor<false, iresearch::MaterializeType::LateMaterialize>>::value ||
           std::is_same<Executor, IResearchViewExecutor<false, iresearch::MaterializeType::Materialize>>::value ||
           std::is_same<Executor, IResearchViewExecutor<false, iresearch::MaterializeType::NotMaterialize | iresearch::MaterializeType::UseStoredValues>>::value ||
           std::is_same<Executor, IResearchViewExecutor<false, iresearch::MaterializeType::LateMaterialize | iresearch::MaterializeType::UseStoredValues>>::value ||
           std::is_same<Executor, IResearchViewExecutor<true, iresearch::MaterializeType::NotMaterialize>>::value ||
           std::is_same<Executor, IResearchViewExecutor<true, iresearch::MaterializeType::LateMaterialize>>::value ||
           std::is_same<Executor, IResearchViewExecutor<true, iresearch::MaterializeType::Materialize>>::value ||
           std::is_same<Executor, IResearchViewExecutor<true, iresearch::MaterializeType::NotMaterialize | iresearch::MaterializeType::UseStoredValues>>::value ||
           std::is_same<Executor, IResearchViewExecutor<true, iresearch::MaterializeType::LateMaterialize | iresearch::MaterializeType::UseStoredValues>>::value ||
           std::is_same<Executor, IResearchViewMergeExecutor<false, iresearch::MaterializeType::NotMaterialize>>::value ||
           std::is_same<Executor, IResearchViewMergeExecutor<false, iresearch::MaterializeType::LateMaterialize>>::value ||
           std::is_same<Executor, IResearchViewMergeExecutor<false, iresearch::MaterializeType::Materialize>>::value ||
           std::is_same<Executor, IResearchViewMergeExecutor<false, iresearch::MaterializeType::NotMaterialize | iresearch::MaterializeType::UseStoredValues>>::value ||
           std::is_same<Executor, IResearchViewMergeExecutor<false, iresearch::MaterializeType::LateMaterialize | iresearch::MaterializeType::UseStoredValues>>::value ||
           std::is_same<Executor, IResearchViewMergeExecutor<true, iresearch::MaterializeType::NotMaterialize>>::value ||
           std::is_same<Executor, IResearchViewMergeExecutor<true, iresearch::MaterializeType::LateMaterialize>>::value ||
           std::is_same<Executor, IResearchViewMergeExecutor<true, iresearch::MaterializeType::Materialize>>::value ||
           std::is_same<Executor, IResearchViewMergeExecutor<true, iresearch::MaterializeType::NotMaterialize | iresearch::MaterializeType::UseStoredValues>>::value ||
           std::is_same<Executor, IResearchViewMergeExecutor<true, iresearch::MaterializeType::LateMaterialize | iresearch::MaterializeType::UseStoredValues>>::value ||
           std::is_same<Executor, EnumerateCollectionExecutor>::value ||
           std::is_same<Executor, LimitExecutor>::value ||
           std::is_same<Executor, ConstrainedSortExecutor>::value ||
           std::is_same<Executor, SortingGatherExecutor>::value ||
           std::is_same<Executor, UnsortedGatherExecutor>::value ||
           std::is_same<Executor, ParallelUnsortedGatherExecutor>::value ||
           std::is_same<Executor, MaterializeExecutor<RegisterId>>::value ||
           std::is_same<Executor, MaterializeExecutor<std::string const&>>::value),
      "Unexpected executor for SkipVariants::EXECUTOR");

  // The LimitExecutor will not work correctly with SkipVariants::FETCHER!
  static_assert(
      !std::is_same<Executor, LimitExecutor>::value || useFetcher,
      "LimitExecutor needs to implement skipRows() to work correctly");

  if (useExecutor) {
    return SkipVariants::EXECUTOR;
  } else if (useFetcher) {
    return SkipVariants::FETCHER;
  } else {
    return SkipVariants::GET_SOME;
  }
}

}  // namespace arangodb::aql

template <class Executor>
std::pair<ExecutionState, size_t> ExecutionBlockImpl<Executor>::skipSome(size_t const atMost) {
  if constexpr (isNewStyleExecutor<Executor>()) {
    AqlCallStack stack{AqlCall::SimulateSkipSome(atMost)};
    auto const [state, skipped, block] = execute(stack);

    // execute returns ExecutionState::DONE here, which stops execution after simulating a skip.
    // If we indiscriminately return ExecutionState::HASMORE, then we end up in an infinite loop
    //
    // luckily we can dispose of this kludge once executors have been ported.
    if (skipped < atMost && state == ExecutionState::DONE) {
      return {ExecutionState::DONE, skipped};
    } else {
      return {ExecutionState::HASMORE, skipped};
    }
  } else {
    traceSkipSomeBegin(atMost);
    auto state = ExecutionState::HASMORE;

    while (state == ExecutionState::HASMORE && _skipped < atMost) {
      auto res = skipSomeOnceWithoutTrace(atMost - _skipped);
      TRI_ASSERT(state != ExecutionState::WAITING || res.second == 0);
      state = res.first;
      _skipped += res.second;
      TRI_ASSERT(_skipped <= atMost);
    }

    size_t skipped = 0;
    if (state != ExecutionState::WAITING) {
      std::swap(skipped, _skipped);
    }

    TRI_ASSERT(skipped <= atMost);
    return traceSkipSomeEnd(state, skipped);
  }
}

template <class Executor>
std::pair<ExecutionState, size_t> ExecutionBlockImpl<Executor>::skipSomeOnceWithoutTrace(size_t atMost) {
  constexpr SkipVariants customSkipType = skipType<Executor>();

  if (customSkipType == SkipVariants::GET_SOME) {
    atMost = std::min(atMost, DefaultBatchSize);
    auto res = getSomeWithoutTrace(atMost);

    size_t skipped = 0;
    if (res.second != nullptr) {
      skipped = res.second->size();
    }
    TRI_ASSERT(skipped <= atMost);

    return {res.first, skipped};
  }

  ExecutionState state;
  typename Executor::Stats stats;
  size_t skipped;
  std::tie(state, stats, skipped) =
      ExecuteSkipVariant<customSkipType>::executeSkip(_executor, _rowFetcher, atMost);
  _engine->_stats += stats;
  TRI_ASSERT(skipped <= atMost);

  return {state, skipped};
}

template <bool customInit>
struct InitializeCursor {};

template <>
struct InitializeCursor<false> {
  template <class Executor>
  static void init(Executor& executor, typename Executor::Fetcher& rowFetcher,
                   typename Executor::Infos& infos) {
    // destroy and re-create the Executor
    executor.~Executor();
    new (&executor) Executor(rowFetcher, infos);
  }
};

template <>
struct InitializeCursor<true> {
  template <class Executor>
  static void init(Executor& executor, typename Executor::Fetcher&,
                   typename Executor::Infos&) {
    // re-initialize the Executor
    executor.initializeCursor();
  }
};

template <class Executor>
std::pair<ExecutionState, Result> ExecutionBlockImpl<Executor>::initializeCursor(InputAqlItemRow const& input) {
  // reinitialize the DependencyProxy
  _dependencyProxy.reset();
  _lastRange = DataRange(ExecutorState::HASMORE);

  // destroy and re-create the Fetcher
  _rowFetcher.~Fetcher();
  new (&_rowFetcher) Fetcher(_dependencyProxy);

  TRI_ASSERT(_skipped == 0);
  _skipped = 0;
  TRI_ASSERT(_state == InternalState::DONE || _state == InternalState::FETCH_DATA);
  _state = InternalState::FETCH_DATA;

  constexpr bool customInit = hasInitializeCursor<Executor>::value;
  // IndexExecutor and EnumerateCollectionExecutor have initializeCursor
  // implemented, so assert this implementation is used.
  static_assert(!std::is_same<Executor, EnumerateCollectionExecutor>::value || customInit,
                "EnumerateCollectionExecutor is expected to implement a custom "
                "initializeCursor method!");
  static_assert(!std::is_same<Executor, IndexExecutor>::value || customInit,
                "IndexExecutor is expected to implement a custom "
                "initializeCursor method!");
  static_assert(!std::is_same<Executor, DistinctCollectExecutor>::value || customInit,
                "DistinctCollectExecutor is expected to implement a custom "
                "initializeCursor method!");
  InitializeCursor<customInit>::init(_executor, _rowFetcher, _infos);

  // // use this with c++17 instead of specialization below
  // if constexpr (std::is_same_v<Executor, IdExecutor>) {
  //   if (items != nullptr) {
  //     _executor._inputRegisterValues.reset(
  //         items->slice(pos, *(_executor._infos.registersToKeep())));
  //   }
  // }

  return ExecutionBlock::initializeCursor(input);
}

template <class Executor>
std::pair<ExecutionState, Result> ExecutionBlockImpl<Executor>::shutdown(int errorCode) {
  return ExecutionBlock::shutdown(errorCode);
}

template <class Executor>
std::tuple<ExecutionState, size_t, SharedAqlItemBlockPtr> ExecutionBlockImpl<Executor>::execute(AqlCallStack stack) {
<<<<<<< HEAD
  // TODO remove this IF
  // These are new style executors
  if constexpr (isNewStyleExecutor<Executor>()) {
    // Only this executor is fully implemented
    traceExecuteBegin(stack);
    auto res = executeWithoutTrace(stack);
    traceExecuteEnd(res);
    return res;
  }

=======
>>>>>>> 41c6d366
  // Fall back to getSome/skipSome
  auto myCall = stack.popCall();
  TRI_ASSERT(AqlCall::IsSkipSomeCall(myCall) || AqlCall::IsGetSomeCall(myCall));
  if (AqlCall::IsSkipSomeCall(myCall)) {
    auto const [state, skipped] = skipSome(myCall.getOffset());
    if (state != ExecutionState::WAITING) {
      myCall.didSkip(skipped);
    }
    return {state, skipped, nullptr};
  } else if (AqlCall::IsGetSomeCall(myCall)) {
    auto const [state, block] = getSome(myCall.getLimit());
    // We do not need to count as softLimit will be overwritten, and hard cannot be set.
    return {state, 0, block};
  }
  // Should never get here!
  THROW_ARANGO_EXCEPTION(TRI_ERROR_NOT_IMPLEMENTED);
}

template <class Executor>
void ExecutionBlockImpl<Executor>::traceExecuteBegin(AqlCallStack const& stack) {
  if (_profile >= PROFILE_LEVEL_BLOCKS) {
    if (_getSomeBegin <= 0.0) {
      _getSomeBegin = TRI_microtime();
    }
    if (_profile >= PROFILE_LEVEL_TRACE_1) {
      auto const node = getPlanNode();
      auto const queryId = this->_engine->getQuery()->id();
      // TODO make sure this works also if stack is non relevant, e.g. passed through by outer subquery.
      auto const& call = stack.peek();
      LOG_TOPIC("1e717", INFO, Logger::QUERIES)
          << "[query#" << queryId << "] "
          << "execute type=" << node->getTypeString()
          << " offset=" << call.getOffset() << " limit= " << call.getLimit()
          << " this=" << (uintptr_t)this << " id=" << node->id();
    }
  }
}

template <class Executor>
void ExecutionBlockImpl<Executor>::traceExecuteEnd(
    std::tuple<ExecutionState, size_t, SharedAqlItemBlockPtr> const& result) {
  if (_profile >= PROFILE_LEVEL_BLOCKS) {
    auto const& [state, skipped, block] = result;
    auto const items = block != nullptr ? block->size() : 0;
    ExecutionNode const* en = getPlanNode();
    ExecutionStats::Node stats;
    stats.calls = 1;
    stats.items = skipped + items;
    if (state != ExecutionState::WAITING) {
      stats.runtime = TRI_microtime() - _getSomeBegin;
      _getSomeBegin = 0.0;
    }

    auto it = _engine->_stats.nodes.find(en->id());
    if (it != _engine->_stats.nodes.end()) {
      it->second += stats;
    } else {
      _engine->_stats.nodes.emplace(en->id(), stats);
    }

    if (_profile >= PROFILE_LEVEL_TRACE_1) {
      ExecutionNode const* node = getPlanNode();
      auto const queryId = this->_engine->getQuery()->id();
      LOG_TOPIC("60bbc", INFO, Logger::QUERIES)
          << "[query#" << queryId << "] "
          << "execute done type=" << node->getTypeString() << " this=" << (uintptr_t)this
          << " id=" << node->id() << " state=" << stateToString(state)
          << " skipped=" << skipped << " produced=" << items;

      if (_profile >= PROFILE_LEVEL_TRACE_2) {
        if (block == nullptr) {
          LOG_TOPIC("9b3f4", INFO, Logger::QUERIES)
              << "[query#" << queryId << "] "
              << "execute type=" << node->getTypeString() << " result: nullptr";
        } else {
          VPackBuilder builder;
          auto const options = trxVpackOptions();
          block->toSimpleVPack(options, builder);
          LOG_TOPIC("f12f9", INFO, Logger::QUERIES)
              << "[query#" << queryId << "] "
              << "execute type=" << node->getTypeString()
              << " result: " << VPackDumper::toString(builder.slice(), options);
        }
      }
    }
  }
}

// Work around GCC bug: https://gcc.gnu.org/bugzilla/show_bug.cgi?id=56480
// Without the namespaces it fails with
// error: specialization of 'template<class Executor> std::pair<arangodb::aql::ExecutionState, arangodb::Result> arangodb::aql::ExecutionBlockImpl<Executor>::initializeCursor(arangodb::aql::AqlItemBlock*, size_t)' in different namespace
namespace arangodb::aql {
// TODO -- remove this specialization when cpp 17 becomes available
template <>
std::pair<ExecutionState, Result> ExecutionBlockImpl<IdExecutor<ConstFetcher>>::initializeCursor(
    InputAqlItemRow const& input) {
  // reinitialize the DependencyProxy
  _dependencyProxy.reset();

  // destroy and re-create the Fetcher
  _rowFetcher.~Fetcher();
  new (&_rowFetcher) Fetcher(_dependencyProxy);

  TRI_ASSERT(_skipped == 0);
  _skipped = 0;
  TRI_ASSERT(_state == InternalState::DONE || _state == InternalState::FETCH_DATA);
  _state = InternalState::FETCH_DATA;

  SharedAqlItemBlockPtr block =
      input.cloneToBlock(_engine->itemBlockManager(), *(infos().registersToKeep()),
                         infos().numberOfOutputRegisters());

  _rowFetcher.injectBlock(block);

  // cppcheck-suppress unreadVariable
  constexpr bool customInit = hasInitializeCursor<decltype(_executor)>::value;
  InitializeCursor<customInit>::init(_executor, _rowFetcher, _infos);

  // end of default initializeCursor
  return ExecutionBlock::initializeCursor(input);
}

// TODO the shutdown specializations shall be unified!

template <>
std::pair<ExecutionState, Result> ExecutionBlockImpl<TraversalExecutor>::shutdown(int errorCode) {
  ExecutionState state;
  Result result;

  std::tie(state, result) = ExecutionBlock::shutdown(errorCode);

  if (state == ExecutionState::WAITING) {
    return {state, result};
  }
  return this->executor().shutdown(errorCode);
}

template <>
std::pair<ExecutionState, Result> ExecutionBlockImpl<ShortestPathExecutor>::shutdown(int errorCode) {
  ExecutionState state;
  Result result;

  std::tie(state, result) = ExecutionBlock::shutdown(errorCode);
  if (state == ExecutionState::WAITING) {
    return {state, result};
  }
  return this->executor().shutdown(errorCode);
}

template <>
std::pair<ExecutionState, Result> ExecutionBlockImpl<KShortestPathsExecutor>::shutdown(int errorCode) {
  ExecutionState state;
  Result result;

  std::tie(state, result) = ExecutionBlock::shutdown(errorCode);
  if (state == ExecutionState::WAITING) {
    return {state, result};
  }
  return this->executor().shutdown(errorCode);
}

template <>
std::pair<ExecutionState, Result> ExecutionBlockImpl<SubqueryExecutor<true>>::shutdown(int errorCode) {
  ExecutionState state;
  Result subqueryResult;
  // shutdown is repeatable
  std::tie(state, subqueryResult) = this->executor().shutdown(errorCode);
  if (state == ExecutionState::WAITING) {
    return {ExecutionState::WAITING, subqueryResult};
  }
  Result result;

  std::tie(state, result) = ExecutionBlock::shutdown(errorCode);
  if (state == ExecutionState::WAITING) {
    return {state, result};
  }
  if (result.fail()) {
    return {state, result};
  }
  return {state, subqueryResult};
}

template <>
std::pair<ExecutionState, Result> ExecutionBlockImpl<SubqueryExecutor<false>>::shutdown(int errorCode) {
  ExecutionState state;
  Result subqueryResult;
  // shutdown is repeatable
  std::tie(state, subqueryResult) = this->executor().shutdown(errorCode);
  if (state == ExecutionState::WAITING) {
    return {ExecutionState::WAITING, subqueryResult};
  }
  Result result;

  std::tie(state, result) = ExecutionBlock::shutdown(errorCode);
  if (state == ExecutionState::WAITING) {
    return {state, result};
  }
  if (result.fail()) {
    return {state, result};
  }
  return {state, subqueryResult};
}

template <>
std::pair<ExecutionState, Result>
ExecutionBlockImpl<IdExecutor<SingleRowFetcher<BlockPassthrough::Enable>>>::shutdown(int errorCode) {
  if (this->infos().isResponsibleForInitializeCursor()) {
    return ExecutionBlock::shutdown(errorCode);
  }
  return {ExecutionState::DONE, {errorCode}};
}

}  // namespace arangodb::aql

namespace arangodb::aql {

// The constant "PASSTHROUGH" is somehow reserved with MSVC.
enum class RequestWrappedBlockVariant {
  DEFAULT,
  PASS_THROUGH,
  INPUTRESTRICTED
};

// Specifying the namespace here is important to MSVC.
template <enum arangodb::aql::RequestWrappedBlockVariant>
struct RequestWrappedBlock {};

template <>
struct RequestWrappedBlock<RequestWrappedBlockVariant::DEFAULT> {
  /**
   * @brief Default requestWrappedBlock() implementation. Just get a new block
   *        from the AqlItemBlockManager.
   */
  template <class Executor>
  static std::pair<ExecutionState, SharedAqlItemBlockPtr> run(
#ifdef ARANGODB_ENABLE_MAINTAINER_MODE
      typename Executor::Infos const&,
#endif
      Executor& executor, ExecutionEngine& engine, size_t nrItems, RegisterCount nrRegs) {
    return {ExecutionState::HASMORE,
            engine.itemBlockManager().requestBlock(nrItems, nrRegs)};
  }
};

template <>
struct RequestWrappedBlock<RequestWrappedBlockVariant::PASS_THROUGH> {
  /**
   * @brief If blocks can be passed through, we do not create new blocks.
   *        Instead, we take the input blocks and reuse them.
   */
  template <class Executor>
  static std::pair<ExecutionState, SharedAqlItemBlockPtr> run(
#ifdef ARANGODB_ENABLE_MAINTAINER_MODE
      typename Executor::Infos const& infos,
#endif
      Executor& executor, ExecutionEngine& engine, size_t nrItems, RegisterCount nrRegs) {
    static_assert(Executor::Properties::allowsBlockPassthrough == BlockPassthrough::Enable,
                  "This function can only be used with executors supporting "
                  "`allowsBlockPassthrough`");
    static_assert(hasFetchBlockForPassthrough<Executor>::value,
                  "An Executor with allowsBlockPassthrough must implement "
                  "fetchBlockForPassthrough");

    SharedAqlItemBlockPtr block;

    ExecutionState state;
    typename Executor::Stats executorStats;
    std::tie(state, executorStats, block) = executor.fetchBlockForPassthrough(nrItems);
    engine._stats += executorStats;

    if (state == ExecutionState::WAITING) {
      TRI_ASSERT(block == nullptr);
      return {state, nullptr};
    }
    if (block == nullptr) {
      TRI_ASSERT(state == ExecutionState::DONE);
      return {state, nullptr};
    }

    // Now we must have a block.
    TRI_ASSERT(block != nullptr);
    // Assert that the block has enough registers. This must be guaranteed by
    // the register planning.
    TRI_ASSERT(block->getNrRegs() == nrRegs);
#ifdef ARANGODB_ENABLE_MAINTAINER_MODE
    // Check that all output registers are empty.
    for (auto const& reg : *infos.getOutputRegisters()) {
      for (size_t row = 0; row < block->size(); row++) {
        AqlValue const& val = block->getValueReference(row, reg);
        TRI_ASSERT(val.isEmpty());
      }
    }
#endif

    return {ExecutionState::HASMORE, block};
  }
};

template <>
struct RequestWrappedBlock<RequestWrappedBlockVariant::INPUTRESTRICTED> {
  /**
   * @brief If the executor can set an upper bound on the output size knowing
   *        the input size, usually because size(input) >= size(output), let it
   *        prefetch an input block to give us this upper bound.
   *        Only then we allocate a new block with at most this upper bound.
   */
  template <class Executor>
  static std::pair<ExecutionState, SharedAqlItemBlockPtr> run(
#ifdef ARANGODB_ENABLE_MAINTAINER_MODE
      typename Executor::Infos const&,
#endif
      Executor& executor, ExecutionEngine& engine, size_t nrItems, RegisterCount nrRegs) {
    static_assert(Executor::Properties::inputSizeRestrictsOutputSize,
                  "This function can only be used with executors supporting "
                  "`inputSizeRestrictsOutputSize`");
    static_assert(hasExpectedNumberOfRows<Executor>::value,
                  "An Executor with inputSizeRestrictsOutputSize must "
                  "implement expectedNumberOfRows");

    SharedAqlItemBlockPtr block;

    ExecutionState state;
    size_t expectedRows = 0;
    // Note: this might trigger a prefetch on the rowFetcher!
    std::tie(state, expectedRows) = executor.expectedNumberOfRows(nrItems);
    if (state == ExecutionState::WAITING) {
      return {state, nullptr};
    }
    nrItems = (std::min)(expectedRows, nrItems);
    if (nrItems == 0) {
      TRI_ASSERT(state == ExecutionState::DONE);
      if (state != ExecutionState::DONE) {
        auto const executorName = boost::core::demangle(typeid(Executor).name()).c_str();
        THROW_ARANGO_EXCEPTION_FORMAT(
            TRI_ERROR_INTERNAL_AQL,
            "Unexpected result of expectedNumberOfRows in %s", executorName);
      }
      return {state, nullptr};
    }
    block = engine.itemBlockManager().requestBlock(nrItems, nrRegs);

    return {ExecutionState::HASMORE, block};
  }
};

}  // namespace arangodb::aql

template <class Executor>
std::pair<ExecutionState, SharedAqlItemBlockPtr> ExecutionBlockImpl<Executor>::requestWrappedBlock(
    size_t nrItems, RegisterCount nrRegs) {
  static_assert(Executor::Properties::allowsBlockPassthrough == BlockPassthrough::Disable ||
                    !Executor::Properties::inputSizeRestrictsOutputSize,
                "At most one of Properties::allowsBlockPassthrough or "
                "Properties::inputSizeRestrictsOutputSize should be true for "
                "each Executor");
  static_assert(
      (Executor::Properties::allowsBlockPassthrough == BlockPassthrough::Enable) ==
          hasFetchBlockForPassthrough<Executor>::value,
      "Executors should implement the method fetchBlockForPassthrough() iff "
      "Properties::allowsBlockPassthrough is true");
  static_assert(
      Executor::Properties::inputSizeRestrictsOutputSize ==
          hasExpectedNumberOfRows<Executor>::value,
      "Executors should implement the method expectedNumberOfRows() iff "
      "Properties::inputSizeRestrictsOutputSize is true");

  constexpr RequestWrappedBlockVariant variant =
      Executor::Properties::allowsBlockPassthrough == BlockPassthrough::Enable
          ? RequestWrappedBlockVariant::PASS_THROUGH
          : Executor::Properties::inputSizeRestrictsOutputSize
                ? RequestWrappedBlockVariant::INPUTRESTRICTED
                : RequestWrappedBlockVariant::DEFAULT;

  // Override for spliced subqueries, this optimization does not work there.
  if (isInSplicedSubquery() && variant == RequestWrappedBlockVariant::INPUTRESTRICTED) {
    return RequestWrappedBlock<RequestWrappedBlockVariant::DEFAULT>::run(
#ifdef ARANGODB_ENABLE_MAINTAINER_MODE
        infos(),
#endif
        executor(), *_engine, nrItems, nrRegs);
  }

  return RequestWrappedBlock<variant>::run(
#ifdef ARANGODB_ENABLE_MAINTAINER_MODE
      infos(),
#endif
      executor(), *_engine, nrItems, nrRegs);
}

// TODO: We need to define the size of this block based on Input / Executor / Subquery depth
template <class Executor>
auto ExecutionBlockImpl<Executor>::allocateOutputBlock(AqlCall&& call)
    -> std::unique_ptr<OutputAqlItemRow> {
  size_t blockSize = ExecutionBlock::DefaultBatchSize();
  SharedAqlItemBlockPtr newBlock =
      _engine->itemBlockManager().requestBlock(blockSize, _infos.numberOfOutputRegisters());
  return createOutputRow(newBlock, std::move(call));
}

template <class Executor>
void ExecutionBlockImpl<Executor>::ensureOutputBlock(AqlCall&& call) {
  if (_outputItemRow == nullptr || _outputItemRow->isFull()) {
    _outputItemRow = allocateOutputBlock(std::move(call));
  } else {
    _outputItemRow->setCall(std::move(call));
  }
}

/// @brief request an AqlItemBlock from the memory manager
template <class Executor>
SharedAqlItemBlockPtr ExecutionBlockImpl<Executor>::requestBlock(size_t nrItems,
                                                                 RegisterId nrRegs) {
  return _engine->itemBlockManager().requestBlock(nrItems, nrRegs);
}

<<<<<<< HEAD
// TODO move me up
enum ExecState { SKIP, PRODUCE, FULLCOUNT, UPSTREAM, SHADOWROWS, DONE };

// TODO clean me up
namespace {
// This cannot return upstream call or shadowrows.
ExecState NextState(AqlCall const& call) {
  if (call.getOffset() > 0) {
    // First skip
    return ExecState::SKIP;
  }
  if (call.getLimit() > 0) {
    // Then produce
    return ExecState::PRODUCE;
  }
  if (call.needsFullCount()) {
    // then fullcount
    return ExecState::FULLCOUNT;
  }
  // now we are done.
  return ExecState::DONE;
}

}  // namespace

//
// FETCHER:  if we have one output row per input row, we can skip
//           directly by just calling the fetcher and see whether
//           it produced any output.
//           With the new architecture we should be able to just skip
//           ahead on the input range, fetching new blocks when necessary
// EXECUTOR: the executor has a specialised skipRowsRange method
//           that will be called to skip
// GET_SOME: we just request rows from the executor and then discard
//           them
//
enum class SkipRowsRangeVariant { FETCHER, EXECUTOR, GET_SOME };

// This function is just copy&pasted from above to decide which variant of skip
// is used for which executor.
template <class Executor>
static SkipRowsRangeVariant constexpr skipRowsType() {
  bool constexpr useFetcher =
      Executor::Properties::allowsBlockPassthrough == BlockPassthrough::Enable &&
      !std::is_same<Executor, SubqueryExecutor<true>>::value;

  bool constexpr useExecutor = hasSkipRowsRange<Executor>::value;

  // ConstFetcher and SingleRowFetcher<BlockPassthrough::Enable> can skip, but
  // it may not be done for modification subqueries.
  static_assert(useFetcher ==
                    (std::is_same<typename Executor::Fetcher, ConstFetcher>::value ||
                     (std::is_same<typename Executor::Fetcher, SingleRowFetcher<BlockPassthrough::Enable>>::value &&
                      !std::is_same<Executor, SubqueryExecutor<true>>::value)),
                "Unexpected fetcher for SkipVariants::FETCHER");

  static_assert(!useFetcher || hasSkipRows<typename Executor::Fetcher>::value,
                "Fetcher is chosen for skipping, but has not skipRows method!");

  static_assert(useExecutor == (std::is_same<Executor, FilterExecutor>::value),
                "Unexpected executor for SkipVariants::EXECUTOR");

  // The LimitExecutor will not work correctly with SkipVariants::FETCHER!
  static_assert(
      !std::is_same<Executor, LimitExecutor>::value || useFetcher,
      "LimitExecutor needs to implement skipRows() to work correctly");

  if (useExecutor) {
    return SkipRowsRangeVariant::EXECUTOR;
  } else if (useFetcher) {
    return SkipRowsRangeVariant::FETCHER;
  } else {
    return SkipRowsRangeVariant::GET_SOME;
  }
}

// Let's do it the C++ way.
template <class T>
struct dependent_false : std::false_type {};

template <class Executor>
std::tuple<ExecutorState, size_t, AqlCall> ExecutionBlockImpl<Executor>::executeSkipRowsRange(
    AqlItemBlockInputRange& inputRange, AqlCall& call) {
  if constexpr (isNewStyleExecutor<Executor>()) {
    if constexpr (skipRowsType<Executor>() == SkipRowsRangeVariant::EXECUTOR) {
      // If the executor has a method skipRowsRange, to skip outputs more
      // efficiently than just producing them to subsequently discard them, then
      // we use it
      return _executor.skipRowsRange(inputRange, call);
    } else if constexpr (skipRowsType<Executor>() == SkipRowsRangeVariant::FETCHER) {
      // If we know that every input row produces exactly one output row (this
      // is a property of the executor), then we can just let the fetcher skip
      // the number of rows that we would like to skip.
      return _rowFetcher.execute(call);
    } else if constexpr (skipRowsType<Executor>() == SkipRowsRangeVariant::GET_SOME) {
      // In all other cases, we skip by letting the executor produce rows, and
      // then throw them away.

      size_t toSkip = std::min(call.getOffset(), DefaultBatchSize());
      AqlCall skipCall{};
      skipCall.softLimit = toSkip;
      skipCall.hardLimit = toSkip;
      skipCall.offset = 0;

      // we can't mess with _outputItemRow,
      auto skipOutput = allocateOutputBlock(std::move(skipCall));
      auto [state, stats, rescall] = _executor.produceRows(inputRange, *skipOutput);
      auto skipped = skipOutput->numRowsWritten();

      call.didSkip(skipped);
      return std::make_tuple(state, skipped, rescall);
    } else {
      static_assert(dependent_false<Executor>::value,
                    "This value of SkipRowsRangeVariant is not supported");
      return std::make_tuple(ExecutorState::DONE, 0, call);
    }
  } else {
    TRI_ASSERT(false);
    return std::make_tuple(ExecutorState::DONE, 0, call);
  }
  // Compiler is unhappy without this.
  return std::make_tuple(ExecutorState::DONE, 0, call);
}

// This is the central function of an executor, and it acts like a
// coroutine: It can be called multiple times and keeps state across
// calls.
//
// The intended behaviour of this function is best described in terms of
// a state machine; the possible states are the ExecStates
// SKIP, PRODUCE, FULLCOUNT, UPSTREAM, SHADOWROWS, DONE
//
// SKIP       skipping rows. How rows are skipped is determined by
//            the Executor that is used. See SkipVariants
// PRODUCE    calls produceRows of the executor
// FULLCOUNT
// UPSTREAM   fetches rows from the upstream executor(s) to be processed by
//            our executor.
// SHADOWROWS process any shadow rows
// DONE       processing is done
template <class Executor>
std::tuple<ExecutionState, size_t, SharedAqlItemBlockPtr>
ExecutionBlockImpl<Executor>::executeWithoutTrace(AqlCallStack stack) {
  if constexpr (isNewStyleExecutor<Executor>()) {
    // Make sure there's a block allocated and set
    // the call
    ensureOutputBlock(stack.popCall());

    auto skipped = size_t{0};

    TRI_ASSERT(_outputItemRow);

    auto execState = ::NextState(_outputItemRow->getClientCall());

    if (_lastRange.hasShadowRow()) {
      // We have not been able to move all shadowRows into the output last time.
      // Continue from there.
      // TODO test if this works with COUNT COLLECT
      execState = ExecState::SHADOWROWS;
    }

    AqlCall executorRequest;
    while (execState != ExecState::DONE && !_outputItemRow->allRowsUsed()) {
      switch (execState) {
        case ExecState::SKIP: {
          auto const& clientCall = _outputItemRow->getClientCall();
          auto [state, skippedLocal, call] =
              executeSkipRowsRange(_lastRange, _outputItemRow->getModifiableClientCall());
          skipped += skippedLocal;

          if (state == ExecutorState::DONE) {
            execState = ExecState::SHADOWROWS;
          } else if (clientCall.getOffset() > 0) {
            TRI_ASSERT(_upstreamState != ExecutionState::DONE);
            // We need to request more
            executorRequest = call;
            execState = ExecState::UPSTREAM;
          } else {
            // We are done with skipping. Skip is not allowed to request more
            execState = ::NextState(clientCall);
          }
          break;
        }
        case ExecState::PRODUCE: {
          auto const& clientCall = _outputItemRow->getClientCall();
          TRI_ASSERT(clientCall.getLimit() > 0);
          // Execute getSome
          auto const [state, stats, call] =
              _executor.produceRows(_lastRange, *_outputItemRow);
          _engine->_stats += stats;
          if (state == ExecutorState::DONE) {
            execState = ExecState::SHADOWROWS;
          } else if (clientCall.getLimit() > 0 && !_lastRange.hasDataRow()) {
            TRI_ASSERT(_upstreamState != ExecutionState::DONE);
            // We need to request more
            executorRequest = call;
            execState = ExecState::UPSTREAM;
          } else {
            // We are done with producing. Produce is not allowed to request more
            execState = ::NextState(clientCall);
          }
          break;
        }
        case ExecState::FULLCOUNT: {
          TRI_ASSERT(false);
          // TODO: wat.
        }
        case ExecState::UPSTREAM: {
          // If this triggers the executors produceRows function has returned
          // HASMORE even if it knew that upstream has no further rows.
          TRI_ASSERT(_upstreamState != ExecutionState::DONE);
          TRI_ASSERT(!_lastRange.hasDataRow());
          size_t skippedLocal = 0;
          stack.pushCall(std::move(executorRequest));
          std::tie(_upstreamState, skippedLocal, _lastRange) = _rowFetcher.execute(stack);
          if (_upstreamState == ExecutionState::WAITING) {
            // We do not return anything in WAITING state, also NOT skipped.
            // TODO: Check if we need to leverage this restriction.
            TRI_ASSERT(skipped == 0);
            return {_upstreamState, 0, nullptr};
          }
          skipped += skippedLocal;
          ensureOutputBlock(_outputItemRow->stealClientCall());
          // Do we need to call it?
          // clientCall.didSkip(skippedLocal);
          execState = ::NextState(_outputItemRow->getClientCall());
          break;
        }
        case ExecState::SHADOWROWS: {
          // TODO: Check if there is a situation where we are at this point, but at the end of a block
          // Or if we would not recognize this beforehand
          // TODO: Check if we can have the situation that we are between two shadow rows here.
          // E.g. LastRow is releveant shadowRow. NextRow is non-relevant shadowRow.
          // NOTE: I do not think this is an issue, as the Executor will always say that it cannot do anything with
          // an empty input. Only exception might be COLLECT COUNT.
          if (_lastRange.hasShadowRow()) {
            auto const& [state, shadowRow] = _lastRange.nextShadowRow();
            TRI_ASSERT(shadowRow.isInitialized());
            _outputItemRow->copyRow(shadowRow);
            if (shadowRow.isRelevant()) {
              // We found a relevant shadow Row.
              // We need to reset the Executor
              // TODO: call reset!
            }
            TRI_ASSERT(_outputItemRow->produced());
            _outputItemRow->advanceRow();
            if (state == ExecutorState::DONE) {
              if (_lastRange.hasDataRow()) {
                // TODO this state is invalid, and can just show up now if we exclude SKIP
                execState = ExecState::PRODUCE;
              } else {
                // Right now we cannot support to have more than one set of
                // ShadowRows inside of a Range.
                // We do not know how to continue with the above executor after a shadowrow.
                TRI_ASSERT(!_lastRange.hasDataRow());
                execState = ExecState::DONE;
              }
            }
          } else {
            execState = ExecState::DONE;
          }
          break;
        }
        default:
          // unreachable
          TRI_ASSERT(false);
      }
    }

    auto outputBlock = _outputItemRow->stealBlock();
    // This is not strictly necessary here, as we shouldn't be called again
    // after DONE.
    _outputItemRow.reset();
    if (_lastRange.hasDataRow() || _lastRange.hasShadowRow()) {
      // We have skipped or/and return data, otherwise we cannot return HASMORE
      TRI_ASSERT(skipped > 0 || (outputBlock != nullptr && outputBlock->numEntries() > 0));
      return {ExecutionState::HASMORE, skipped, std::move(outputBlock)};
    }
    return {_upstreamState, skipped, std::move(outputBlock)};
  } else {
    // TODO this branch must never be taken with an executor that has not been
    //      converted yet
    TRI_ASSERT(false);
    THROW_ARANGO_EXCEPTION(TRI_ERROR_NOT_IMPLEMENTED);
  }
}

=======
template <class Executor>
std::tuple<ExecutionState, size_t, SharedAqlItemBlockPtr>
ExecutionBlockImpl<Executor>::executeWithoutTrace(AqlCallStack stack) {
  // TODO implement!
  TRI_ASSERT(false);
  THROW_ARANGO_EXCEPTION(TRI_ERROR_NOT_IMPLEMENTED);
}
>>>>>>> 41c6d366
/// @brief reset all internal states after processing a shadow row.
template <class Executor>
void ExecutionBlockImpl<Executor>::resetAfterShadowRow() {
  // cppcheck-suppress unreadVariable
  constexpr bool customInit = hasInitializeCursor<decltype(_executor)>::value;
  InitializeCursor<customInit>::init(_executor, _rowFetcher, _infos);
}

template <class Executor>
ExecutionState ExecutionBlockImpl<Executor>::fetchShadowRowInternal() {
  TRI_ASSERT(_state == InternalState::FETCH_SHADOWROWS);
  TRI_ASSERT(!_outputItemRow->isFull());
  ExecutionState state = ExecutionState::HASMORE;
  ShadowAqlItemRow shadowRow{CreateInvalidShadowRowHint{}};
  // TODO: Add lazy evaluation in case of LIMIT "lying" on done
  std::tie(state, shadowRow) = _rowFetcher.fetchShadowRow();
  if (state == ExecutionState::WAITING) {
    TRI_ASSERT(!shadowRow.isInitialized());
    return state;
  }

  if (state == ExecutionState::DONE) {
    _state = InternalState::DONE;
  }
  if (shadowRow.isInitialized()) {
    _outputItemRow->copyRow(shadowRow);
    TRI_ASSERT(_outputItemRow->produced());
    _outputItemRow->advanceRow();
  } else {
    if (_state != InternalState::DONE) {
      _state = InternalState::FETCH_DATA;
      resetAfterShadowRow();
    }
  }
  return state;
}

template class ::arangodb::aql::ExecutionBlockImpl<CalculationExecutor<CalculationType::Condition>>;
template class ::arangodb::aql::ExecutionBlockImpl<CalculationExecutor<CalculationType::Reference>>;
template class ::arangodb::aql::ExecutionBlockImpl<CalculationExecutor<CalculationType::V8Condition>>;
template class ::arangodb::aql::ExecutionBlockImpl<ConstrainedSortExecutor>;
template class ::arangodb::aql::ExecutionBlockImpl<CountCollectExecutor>;
template class ::arangodb::aql::ExecutionBlockImpl<DistinctCollectExecutor>;
template class ::arangodb::aql::ExecutionBlockImpl<EnumerateCollectionExecutor>;
template class ::arangodb::aql::ExecutionBlockImpl<EnumerateListExecutor>;
template class ::arangodb::aql::ExecutionBlockImpl<FilterExecutor>;
template class ::arangodb::aql::ExecutionBlockImpl<HashedCollectExecutor>;

template class ::arangodb::aql::ExecutionBlockImpl<IResearchViewExecutor<false, arangodb::iresearch::MaterializeType::NotMaterialize>>;
template class ::arangodb::aql::ExecutionBlockImpl<IResearchViewExecutor<false, arangodb::iresearch::MaterializeType::LateMaterialize>>;
template class ::arangodb::aql::ExecutionBlockImpl<IResearchViewExecutor<false, arangodb::iresearch::MaterializeType::Materialize>>;
template class ::arangodb::aql::ExecutionBlockImpl<
    IResearchViewExecutor<false, arangodb::iresearch::MaterializeType::NotMaterialize | arangodb::iresearch::MaterializeType::UseStoredValues>>;
template class ::arangodb::aql::ExecutionBlockImpl<
    IResearchViewExecutor<false, arangodb::iresearch::MaterializeType::LateMaterialize | arangodb::iresearch::MaterializeType::UseStoredValues>>;
template class ::arangodb::aql::ExecutionBlockImpl<IResearchViewExecutor<true, arangodb::iresearch::MaterializeType::NotMaterialize>>;
template class ::arangodb::aql::ExecutionBlockImpl<IResearchViewExecutor<true, arangodb::iresearch::MaterializeType::LateMaterialize>>;
template class ::arangodb::aql::ExecutionBlockImpl<IResearchViewExecutor<true, arangodb::iresearch::MaterializeType::Materialize>>;
template class ::arangodb::aql::ExecutionBlockImpl<
    IResearchViewExecutor<true, arangodb::iresearch::MaterializeType::NotMaterialize | arangodb::iresearch::MaterializeType::UseStoredValues>>;
template class ::arangodb::aql::ExecutionBlockImpl<
    IResearchViewExecutor<true, arangodb::iresearch::MaterializeType::LateMaterialize | arangodb::iresearch::MaterializeType::UseStoredValues>>;
template class ::arangodb::aql::ExecutionBlockImpl<IResearchViewMergeExecutor<false, arangodb::iresearch::MaterializeType::NotMaterialize>>;
template class ::arangodb::aql::ExecutionBlockImpl<IResearchViewMergeExecutor<false, arangodb::iresearch::MaterializeType::LateMaterialize>>;
template class ::arangodb::aql::ExecutionBlockImpl<IResearchViewMergeExecutor<false, arangodb::iresearch::MaterializeType::Materialize>>;
template class ::arangodb::aql::ExecutionBlockImpl<IResearchViewMergeExecutor<
    false, arangodb::iresearch::MaterializeType::NotMaterialize | arangodb::iresearch::MaterializeType::UseStoredValues>>;
template class ::arangodb::aql::ExecutionBlockImpl<IResearchViewMergeExecutor<
    false, arangodb::iresearch::MaterializeType::LateMaterialize | arangodb::iresearch::MaterializeType::UseStoredValues>>;
template class ::arangodb::aql::ExecutionBlockImpl<IResearchViewMergeExecutor<true, arangodb::iresearch::MaterializeType::NotMaterialize>>;
template class ::arangodb::aql::ExecutionBlockImpl<IResearchViewMergeExecutor<true, arangodb::iresearch::MaterializeType::LateMaterialize>>;
template class ::arangodb::aql::ExecutionBlockImpl<IResearchViewMergeExecutor<true, arangodb::iresearch::MaterializeType::Materialize>>;
template class ::arangodb::aql::ExecutionBlockImpl<IResearchViewMergeExecutor<
    true, arangodb::iresearch::MaterializeType::NotMaterialize | arangodb::iresearch::MaterializeType::UseStoredValues>>;
template class ::arangodb::aql::ExecutionBlockImpl<IResearchViewMergeExecutor<
    true, arangodb::iresearch::MaterializeType::LateMaterialize | arangodb::iresearch::MaterializeType::UseStoredValues>>;

template class ::arangodb::aql::ExecutionBlockImpl<IdExecutor<ConstFetcher>>;
template class ::arangodb::aql::ExecutionBlockImpl<IdExecutor<SingleRowFetcher<BlockPassthrough::Enable>>>;
template class ::arangodb::aql::ExecutionBlockImpl<IndexExecutor>;
template class ::arangodb::aql::ExecutionBlockImpl<LimitExecutor>;

// IndexTag, Insert, Remove, Update,Replace, Upsert are only tags for this one
template class ::arangodb::aql::ExecutionBlockImpl<SingleRemoteModificationExecutor<IndexTag>>;
template class ::arangodb::aql::ExecutionBlockImpl<SingleRemoteModificationExecutor<Insert>>;
template class ::arangodb::aql::ExecutionBlockImpl<SingleRemoteModificationExecutor<Remove>>;
template class ::arangodb::aql::ExecutionBlockImpl<SingleRemoteModificationExecutor<Update>>;
template class ::arangodb::aql::ExecutionBlockImpl<SingleRemoteModificationExecutor<Replace>>;
template class ::arangodb::aql::ExecutionBlockImpl<SingleRemoteModificationExecutor<Upsert>>;

template class ::arangodb::aql::ExecutionBlockImpl<NoResultsExecutor>;
template class ::arangodb::aql::ExecutionBlockImpl<ReturnExecutor>;
template class ::arangodb::aql::ExecutionBlockImpl<ShortestPathExecutor>;
template class ::arangodb::aql::ExecutionBlockImpl<KShortestPathsExecutor>;
template class ::arangodb::aql::ExecutionBlockImpl<SortedCollectExecutor>;
template class ::arangodb::aql::ExecutionBlockImpl<SortExecutor>;
template class ::arangodb::aql::ExecutionBlockImpl<SubqueryEndExecutor>;
template class ::arangodb::aql::ExecutionBlockImpl<SubqueryExecutor<true>>;
template class ::arangodb::aql::ExecutionBlockImpl<SubqueryExecutor<false>>;
template class ::arangodb::aql::ExecutionBlockImpl<SubqueryStartExecutor>;
template class ::arangodb::aql::ExecutionBlockImpl<TraversalExecutor>;
template class ::arangodb::aql::ExecutionBlockImpl<SortingGatherExecutor>;
template class ::arangodb::aql::ExecutionBlockImpl<ParallelUnsortedGatherExecutor>;
template class ::arangodb::aql::ExecutionBlockImpl<UnsortedGatherExecutor>;

template class ::arangodb::aql::ExecutionBlockImpl<MaterializeExecutor<RegisterId>>;
template class ::arangodb::aql::ExecutionBlockImpl<MaterializeExecutor<std::string const&>>;

template class ::arangodb::aql::ExecutionBlockImpl<ModificationExecutor<AllRowsFetcher, InsertModifier>>;
template class ::arangodb::aql::ExecutionBlockImpl<ModificationExecutor<SingleRowFetcher<BlockPassthrough::Disable>, InsertModifier>>;
template class ::arangodb::aql::ExecutionBlockImpl<ModificationExecutor<AllRowsFetcher, RemoveModifier>>;
template class ::arangodb::aql::ExecutionBlockImpl<ModificationExecutor<SingleRowFetcher<BlockPassthrough::Disable>, RemoveModifier>>;
template class ::arangodb::aql::ExecutionBlockImpl<ModificationExecutor<AllRowsFetcher, UpdateReplaceModifier>>;
template class ::arangodb::aql::ExecutionBlockImpl<ModificationExecutor<SingleRowFetcher<BlockPassthrough::Disable>, UpdateReplaceModifier>>;
template class ::arangodb::aql::ExecutionBlockImpl<ModificationExecutor<AllRowsFetcher, UpsertModifier>>;
template class ::arangodb::aql::ExecutionBlockImpl<ModificationExecutor<SingleRowFetcher<BlockPassthrough::Disable>, UpsertModifier>>;<|MERGE_RESOLUTION|>--- conflicted
+++ resolved
@@ -73,11 +73,8 @@
 
 #include <velocypack/Dumper.h>
 #include <velocypack/velocypack-aliases.h>
-<<<<<<< HEAD
-=======
 
 #include <boost/core/demangle.hpp>
->>>>>>> 41c6d366
 
 #include <type_traits>
 
@@ -87,11 +84,7 @@
 namespace {
 
 std::string const doneString = "DONE";
-<<<<<<< HEAD
 std::string const hasDataRowString = "HASMORE";
-=======
-std::string const hasMoreString = "HASMORE";
->>>>>>> 41c6d366
 std::string const waitingString = "WAITING";
 std::string const unknownString = "UNKNOWN";
 
@@ -100,11 +93,7 @@
     case aql::ExecutionState::DONE:
       return doneString;
     case aql::ExecutionState::HASMORE:
-<<<<<<< HEAD
       return hasDataRowString;
-=======
-      return hasMoreString;
->>>>>>> 41c6d366
     case aql::ExecutionState::WAITING:
       return waitingString;
     default:
@@ -312,20 +301,7 @@
     }
 
     TRI_ASSERT(state == ExecutionState::HASMORE);
-<<<<<<< HEAD
     TRI_ASSERT(_outputItemRow->isFull());
-=======
-    // When we're passing blocks through we have no control over the size of the
-    // output block.
-    // Plus, the ConstrainedSortExecutor will report an expectedNumberOfRows
-    // according to its heap size, thus resulting in a smaller allocated output
-    // block. However, it won't report DONE after, because a LIMIT block with
-    // fullCount must continue to count after the sorted output.
-    if constexpr (Executor::Properties::allowsBlockPassthrough == BlockPassthrough::Disable &&
-                  !std::is_same_v<Executor, ConstrainedSortExecutor>) {
-      TRI_ASSERT(_outputItemRow->numRowsWritten() == atMost);
-    }
->>>>>>> 41c6d366
   }
 
   auto outputBlock = _outputItemRow->stealBlock();
@@ -609,7 +585,6 @@
 
 template <class Executor>
 std::tuple<ExecutionState, size_t, SharedAqlItemBlockPtr> ExecutionBlockImpl<Executor>::execute(AqlCallStack stack) {
-<<<<<<< HEAD
   // TODO remove this IF
   // These are new style executors
   if constexpr (isNewStyleExecutor<Executor>()) {
@@ -620,8 +595,6 @@
     return res;
   }
 
-=======
->>>>>>> 41c6d366
   // Fall back to getSome/skipSome
   auto myCall = stack.popCall();
   TRI_ASSERT(AqlCall::IsSkipSomeCall(myCall) || AqlCall::IsGetSomeCall(myCall));
@@ -1015,7 +988,7 @@
 template <class Executor>
 auto ExecutionBlockImpl<Executor>::allocateOutputBlock(AqlCall&& call)
     -> std::unique_ptr<OutputAqlItemRow> {
-  size_t blockSize = ExecutionBlock::DefaultBatchSize();
+  size_t blockSize = ExecutionBlock::DefaultBatchSize;
   SharedAqlItemBlockPtr newBlock =
       _engine->itemBlockManager().requestBlock(blockSize, _infos.numberOfOutputRegisters());
   return createOutputRow(newBlock, std::move(call));
@@ -1037,7 +1010,6 @@
   return _engine->itemBlockManager().requestBlock(nrItems, nrRegs);
 }
 
-<<<<<<< HEAD
 // TODO move me up
 enum ExecState { SKIP, PRODUCE, FULLCOUNT, UPSTREAM, SHADOWROWS, DONE };
 
@@ -1136,7 +1108,7 @@
       // In all other cases, we skip by letting the executor produce rows, and
       // then throw them away.
 
-      size_t toSkip = std::min(call.getOffset(), DefaultBatchSize());
+      size_t toSkip = std::min(call.getOffset(), DefaultBatchSize);
       AqlCall skipCall{};
       skipCall.softLimit = toSkip;
       skipCall.hardLimit = toSkip;
@@ -1325,15 +1297,6 @@
   }
 }
 
-=======
-template <class Executor>
-std::tuple<ExecutionState, size_t, SharedAqlItemBlockPtr>
-ExecutionBlockImpl<Executor>::executeWithoutTrace(AqlCallStack stack) {
-  // TODO implement!
-  TRI_ASSERT(false);
-  THROW_ARANGO_EXCEPTION(TRI_ERROR_NOT_IMPLEMENTED);
-}
->>>>>>> 41c6d366
 /// @brief reset all internal states after processing a shadow row.
 template <class Executor>
 void ExecutionBlockImpl<Executor>::resetAfterShadowRow() {
