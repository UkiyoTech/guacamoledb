////////////////////////////////////////////////////////////////////////////////
/// DISCLAIMER
///
/// Copyright 2018 ArangoDB GmbH, Cologne, Germany
///
/// Licensed under the Apache License, Version 2.0 (the "License");
/// you may not use this file except in compliance with the License.
/// You may obtain a copy of the License at
///
///     http://www.apache.org/licenses/LICENSE-2.0
///
/// Unless required by applicable law or agreed to in writing, software
/// distributed under the License is distributed on an "AS IS" BASIS,
/// WITHOUT WARRANTIES OR CONDITIONS OF ANY KIND, either express or implied.
/// See the License for the specific language governing permissions and
/// limitations under the License.
///
/// Copyright holder is ArangoDB GmbH, Cologne, Germany
///
/// @author Tobias Goedderz
/// @author Michael Hackstein
/// @author Heiko Kernbach
/// @author Jan Christoph Uhde
////////////////////////////////////////////////////////////////////////////////

#include "ExecutionBlockImpl.h"

#include "Aql/AllRowsFetcher.h"
#include "Aql/AqlCallStack.h"
#include "Aql/AqlItemBlock.h"
#include "Aql/CalculationExecutor.h"
#include "Aql/ConstFetcher.h"
#include "Aql/ConstrainedSortExecutor.h"
#include "Aql/CountCollectExecutor.h"
#include "Aql/DistinctCollectExecutor.h"
#include "Aql/EnumerateCollectionExecutor.h"
#include "Aql/EnumerateListExecutor.h"
#include "Aql/ExecutionEngine.h"
#include "Aql/ExecutionState.h"
#include "Aql/ExecutorInfos.h"
#include "Aql/FilterExecutor.h"
#include "Aql/HashedCollectExecutor.h"
#include "Aql/IResearchViewExecutor.h"
#include "Aql/IdExecutor.h"
#include "Aql/IndexExecutor.h"
#include "Aql/InputAqlItemRow.h"
#include "Aql/KShortestPathsExecutor.h"
#include "Aql/LimitExecutor.h"
#include "Aql/MaterializeExecutor.h"
#include "Aql/ModificationExecutor.h"
#include "Aql/MultiDependencySingleRowFetcher.h"
#include "Aql/NoResultsExecutor.h"
#include "Aql/ParallelUnsortedGatherExecutor.h"
#include "Aql/Query.h"
#include "Aql/QueryOptions.h"
#include "Aql/ReturnExecutor.h"
#include "Aql/ShadowAqlItemRow.h"
#include "Aql/ShortestPathExecutor.h"
#include "Aql/SimpleModifier.h"
#include "Aql/SingleRemoteModificationExecutor.h"
#include "Aql/SortExecutor.h"
#include "Aql/SortRegister.h"
#include "Aql/SortedCollectExecutor.h"
#include "Aql/SortingGatherExecutor.h"
#include "Aql/SubqueryEndExecutor.h"
#include "Aql/SubqueryExecutor.h"
#include "Aql/SubqueryStartExecutor.h"
#include "Aql/TraversalExecutor.h"
#include "Aql/UnsortedGatherExecutor.h"
#include "Aql/UpsertModifier.h"
#include "Basics/system-functions.h"
#include "Transaction/Context.h"

#include <velocypack/Dumper.h>
#include <velocypack/velocypack-aliases.h>

#include <type_traits>

using namespace arangodb;
using namespace arangodb::aql;

namespace {

std::string const doneString = "DONE";
std::string const hasDataRowString = "HASMORE";
std::string const waitingString = "WAITING";
std::string const unknownString = "UNKNOWN";

std::string const& stateToString(aql::ExecutionState state) {
  switch (state) {
    case aql::ExecutionState::DONE:
      return doneString;
    case aql::ExecutionState::HASMORE:
      return hasDataRowString;
    case aql::ExecutionState::WAITING:
      return waitingString;
    default:
      // just to suppress a warning ..
      return unknownString;
  }
}

}  // namespace

/*
 * Creates a metafunction `checkName` that tests whether a class has a method
 * named `methodName`, used like this:
 *
 * CREATE_HAS_MEMBER_CHECK(someMethod, hasSomeMethod);
 * ...
 * constexpr bool someClassHasSomeMethod = hasSomeMethod<SomeClass>::value;
 */

#define CREATE_HAS_MEMBER_CHECK(methodName, checkName)               \
  template <typename T>                                              \
  class checkName {                                                  \
    template <typename C>                                            \
    static std::true_type test(decltype(&C::methodName));            \
    template <typename C>                                            \
    static std::true_type test(decltype(&C::template methodName<>)); \
    template <typename>                                              \
    static std::false_type test(...);                                \
                                                                     \
   public:                                                           \
    static constexpr bool value = decltype(test<T>(0))::value;       \
  }

CREATE_HAS_MEMBER_CHECK(initializeCursor, hasInitializeCursor);
CREATE_HAS_MEMBER_CHECK(skipRows, hasSkipRows);
CREATE_HAS_MEMBER_CHECK(fetchBlockForPassthrough, hasFetchBlockForPassthrough);
CREATE_HAS_MEMBER_CHECK(expectedNumberOfRows, hasExpectedNumberOfRows);
CREATE_HAS_MEMBER_CHECK(skipRowsRange, hasSkipRowsRange);

/*
 * Determine whether we execute new style or old style skips, i.e. pre or post shadow row introduction
 * TODO: This should be removed once all executors and fetchers are ported to the new style.
 */

#ifdef ARANGODB_USE_GOOGLE_TESTS
// Forward declaration of Test Executors.
// only used as long as isNewStyleExecutor is required.
namespace arangodb {
namespace aql {
<<<<<<< HEAD
=======
template <BlockPassthrough allowPass>
>>>>>>> 66c20f75
class TestLambdaExecutor;

class TestLambdaSkipExecutor;
}  // namespace aql
}  // namespace arangodb
#endif

template <class Executor>
static bool constexpr isNewStyleExecutor() {
  return
#ifdef ARANGODB_USE_GOOGLE_TESTS
<<<<<<< HEAD
      std::is_same_v<Executor, TestLambdaExecutor> ||
=======
      std::is_same_v<Executor, TestLambdaExecutor<BlockPassthrough::Enable>> ||
      std::is_same_v<Executor, TestLambdaExecutor<BlockPassthrough::Disable>> ||
>>>>>>> 66c20f75
      std::is_same_v<Executor, TestLambdaSkipExecutor> ||
#endif
      std::is_same_v<Executor, FilterExecutor>;
}

template <class Executor>
ExecutionBlockImpl<Executor>::ExecutionBlockImpl(ExecutionEngine* engine,
                                                 ExecutionNode const* node,
                                                 typename Executor::Infos&& infos)
    : ExecutionBlock(engine, node),
      _dependencyProxy(_dependencies, engine->itemBlockManager(),
                       infos.getInputRegisters(),
                       infos.numberOfInputRegisters(), trxVpackOptions()),
      _rowFetcher(_dependencyProxy),
      _infos(std::move(infos)),
      _executor(_rowFetcher, _infos),
      _outputItemRow(),
      _query(*engine->getQuery()),
      _state(InternalState::FETCH_DATA),
      _lastRange{ExecutorState::HASMORE} {
  // already insert ourselves into the statistics results
  if (_profile >= PROFILE_LEVEL_BLOCKS) {
    _engine->_stats.nodes.try_emplace(node->id(), ExecutionStats::Node());
  }
}

template <class Executor>
ExecutionBlockImpl<Executor>::~ExecutionBlockImpl() = default;

template <class Executor>
std::pair<ExecutionState, SharedAqlItemBlockPtr> ExecutionBlockImpl<Executor>::getSome(size_t atMost) {
  if constexpr (isNewStyleExecutor<Executor>()) {
    AqlCallStack stack{AqlCall::SimulateGetSome(atMost)};
    auto const [state, skipped, block] = execute(stack);
    return {state, block};
  } else {
    traceGetSomeBegin(atMost);
    auto result = getSomeWithoutTrace(atMost);
    return traceGetSomeEnd(result.first, std::move(result.second));
  }
}

template <class Executor>
std::pair<ExecutionState, SharedAqlItemBlockPtr> ExecutionBlockImpl<Executor>::getSomeWithoutTrace(size_t atMost) {
  TRI_ASSERT(atMost <= ExecutionBlock::DefaultBatchSize);
  // silence tests -- we need to introduce new failure tests for fetchers
  TRI_IF_FAILURE("ExecutionBlock::getOrSkipSome1") {
    THROW_ARANGO_EXCEPTION(TRI_ERROR_DEBUG);
  }
  TRI_IF_FAILURE("ExecutionBlock::getOrSkipSome2") {
    THROW_ARANGO_EXCEPTION(TRI_ERROR_DEBUG);
  }
  TRI_IF_FAILURE("ExecutionBlock::getOrSkipSome3") {
    THROW_ARANGO_EXCEPTION(TRI_ERROR_DEBUG);
  }

  if (getQuery().killed()) {
    THROW_ARANGO_EXCEPTION(TRI_ERROR_QUERY_KILLED);
  }

  if (_state == InternalState::DONE) {
    // We are done, so we stay done
    return {ExecutionState::DONE, nullptr};
  }

  if (!_outputItemRow) {
    ExecutionState state;
    SharedAqlItemBlockPtr newBlock;
    std::tie(state, newBlock) =
        requestWrappedBlock(atMost, _infos.numberOfOutputRegisters());
    if (state == ExecutionState::WAITING) {
      TRI_ASSERT(newBlock == nullptr);
      return {state, nullptr};
    }
    if (newBlock == nullptr) {
      TRI_ASSERT(state == ExecutionState::DONE);
      _state = InternalState::DONE;
      // _rowFetcher must be DONE now already
      return {state, nullptr};
    }
    TRI_ASSERT(newBlock != nullptr);
    TRI_ASSERT(newBlock->size() > 0);
    // We cannot hold this assertion, if we are on a pass-through
    // block and the upstream uses execute already.
    // TRI_ASSERT(newBlock->size() <= atMost);
    _outputItemRow = createOutputRow(newBlock, AqlCall{});
  }

  ExecutionState state = ExecutionState::HASMORE;
  ExecutorStats executorStats{};

  TRI_ASSERT(atMost > 0);

  if (isInSplicedSubquery()) {
    // The loop has to be entered at least once!
    TRI_ASSERT(!_outputItemRow->isFull());
    while (!_outputItemRow->isFull() && _state != InternalState::DONE) {
      // Assert that write-head is always pointing to a free row
      TRI_ASSERT(!_outputItemRow->produced());
      switch (_state) {
        case InternalState::FETCH_DATA: {
          std::tie(state, executorStats) = _executor.produceRows(*_outputItemRow);
          // Count global but executor-specific statistics, like number of
          // filtered rows.
          _engine->_stats += executorStats;
          if (_outputItemRow->produced()) {
            _outputItemRow->advanceRow();
          }

          if (state == ExecutionState::WAITING) {
            return {state, nullptr};
          }

          if (state == ExecutionState::DONE) {
            _state = InternalState::FETCH_SHADOWROWS;
          }
          break;
        }
        case InternalState::FETCH_SHADOWROWS: {
          state = fetchShadowRowInternal();
          if (state == ExecutionState::WAITING) {
            return {state, nullptr};
          }
          break;
        }
        case InternalState::DONE: {
          TRI_ASSERT(false);  // Invalid state
        }
      }
    }
    // Modify the return state.
    // As long as we do still have ShadowRows
    // We need to return HASMORE!
    if (_state == InternalState::DONE) {
      state = ExecutionState::DONE;
    } else {
      state = ExecutionState::HASMORE;
    }
  } else {
    // The loop has to be entered at least once!
    TRI_ASSERT(!_outputItemRow->isFull());
    while (!_outputItemRow->isFull()) {
      std::tie(state, executorStats) = _executor.produceRows(*_outputItemRow);
      // Count global but executor-specific statistics, like number of filtered
      // rows.
      _engine->_stats += executorStats;
      if (_outputItemRow->produced()) {
        _outputItemRow->advanceRow();
      }

      if (state == ExecutionState::WAITING) {
        return {state, nullptr};
      }

      if (state == ExecutionState::DONE) {
        auto outputBlock = _outputItemRow->stealBlock();
        // This is not strictly necessary here, as we shouldn't be called again
        // after DONE.
        _outputItemRow.reset();
        return {state, std::move(outputBlock)};
      }
    }

    TRI_ASSERT(state == ExecutionState::HASMORE);
    TRI_ASSERT(_outputItemRow->isFull());
  }

  auto outputBlock = _outputItemRow->stealBlock();
  // we guarantee that we do return a valid pointer in the HASMORE case.
  TRI_ASSERT(outputBlock != nullptr || _state == InternalState::DONE);
  _outputItemRow.reset();
  return {state, std::move(outputBlock)};
}

template <class Executor>
std::unique_ptr<OutputAqlItemRow> ExecutionBlockImpl<Executor>::createOutputRow(
    SharedAqlItemBlockPtr& newBlock, AqlCall&& call) {
#ifdef ARANGODB_ENABLE_MAINTAINER_MODE
  if (newBlock != nullptr) {
    // Assert that the block has enough registers. This must be guaranteed by
    // the register planning.
    TRI_ASSERT(newBlock->getNrRegs() == _infos.numberOfOutputRegisters());
    // Check that all output registers are empty.
    for (auto const& reg : *_infos.getOutputRegisters()) {
      for (size_t row = 0; row < newBlock->size(); row++) {
        AqlValue const& val = newBlock->getValueReference(row, reg);
        TRI_ASSERT(val.isEmpty());
      }
    }
  }
#endif

  if /* constexpr */ (Executor::Properties::allowsBlockPassthrough == BlockPassthrough::Enable) {
    return std::make_unique<OutputAqlItemRow>(newBlock, infos().getOutputRegisters(),
                                              infos().registersToKeep(),
                                              infos().registersToClear(), std::move(call),
                                              OutputAqlItemRow::CopyRowBehavior::DoNotCopyInputRows);
  } else {
    return std::make_unique<OutputAqlItemRow>(newBlock, infos().getOutputRegisters(),
                                              infos().registersToKeep(),
                                              infos().registersToClear(),
                                              std::move(call));
  }
}

template <class Executor>
Executor& ExecutionBlockImpl<Executor>::executor() {
  return _executor;
}

template <class Executor>
Query const& ExecutionBlockImpl<Executor>::getQuery() const {
  return _query;
}

template <class Executor>
typename ExecutionBlockImpl<Executor>::Infos const& ExecutionBlockImpl<Executor>::infos() const {
  return _infos;
}

namespace arangodb::aql {

enum class SkipVariants { FETCHER, EXECUTOR, GET_SOME };

// Specifying the namespace here is important to MSVC.
template <enum arangodb::aql::SkipVariants>
struct ExecuteSkipVariant {};

template <>
struct ExecuteSkipVariant<SkipVariants::FETCHER> {
  template <class Executor>
  static std::tuple<ExecutionState, typename Executor::Stats, size_t> executeSkip(
      Executor& executor, typename Executor::Fetcher& fetcher, size_t toSkip) {
    auto res = fetcher.skipRows(toSkip);
    return std::make_tuple(res.first, typename Executor::Stats{}, res.second);  // tuple, cannot use initializer list due to build failure
  }
};

template <>
struct ExecuteSkipVariant<SkipVariants::EXECUTOR> {
  template <class Executor>
  static std::tuple<ExecutionState, typename Executor::Stats, size_t> executeSkip(
      Executor& executor, typename Executor::Fetcher& fetcher, size_t toSkip) {
    return executor.skipRows(toSkip);
  }
};

template <>
struct ExecuteSkipVariant<SkipVariants::GET_SOME> {
  template <class Executor>
  static std::tuple<ExecutionState, typename Executor::Stats, size_t> executeSkip(
      Executor& executor, typename Executor::Fetcher& fetcher, size_t toSkip) {
    // this function should never be executed
    TRI_ASSERT(false);
    // Make MSVC happy:
    return std::make_tuple(ExecutionState::DONE, typename Executor::Stats{}, 0);  // tuple, cannot use initializer list due to build failure
  }
};

template <class Executor>
static SkipVariants constexpr skipType() {
  bool constexpr useFetcher =
      Executor::Properties::allowsBlockPassthrough == BlockPassthrough::Enable &&
      !std::is_same<Executor, SubqueryExecutor<true>>::value;

  bool constexpr useExecutor = hasSkipRows<Executor>::value;

  // ConstFetcher and SingleRowFetcher<BlockPassthrough::Enable> can skip, but
  // it may not be done for modification subqueries.
  static_assert(useFetcher ==
                    (std::is_same<typename Executor::Fetcher, ConstFetcher>::value ||
                     (std::is_same<typename Executor::Fetcher, SingleRowFetcher<BlockPassthrough::Enable>>::value &&
                      !std::is_same<Executor, SubqueryExecutor<true>>::value)),
                "Unexpected fetcher for SkipVariants::FETCHER");

  static_assert(!useFetcher || hasSkipRows<typename Executor::Fetcher>::value,
                "Fetcher is chosen for skipping, but has not skipRows method!");

  static_assert(
      useExecutor ==
          (std::is_same<Executor, IndexExecutor>::value ||
           std::is_same<Executor, IResearchViewExecutor<false, iresearch::MaterializeType::NotMaterialize>>::value ||
           std::is_same<Executor, IResearchViewExecutor<false, iresearch::MaterializeType::LateMaterialize>>::value ||
           std::is_same<Executor, IResearchViewExecutor<false, iresearch::MaterializeType::Materialize>>::value ||
           std::is_same<Executor, IResearchViewExecutor<false, iresearch::MaterializeType::NotMaterialize | iresearch::MaterializeType::UseStoredValues>>::value ||
           std::is_same<Executor, IResearchViewExecutor<false, iresearch::MaterializeType::LateMaterialize | iresearch::MaterializeType::UseStoredValues>>::value ||
           std::is_same<Executor, IResearchViewExecutor<true, iresearch::MaterializeType::NotMaterialize>>::value ||
           std::is_same<Executor, IResearchViewExecutor<true, iresearch::MaterializeType::LateMaterialize>>::value ||
           std::is_same<Executor, IResearchViewExecutor<true, iresearch::MaterializeType::Materialize>>::value ||
           std::is_same<Executor, IResearchViewExecutor<true, iresearch::MaterializeType::NotMaterialize | iresearch::MaterializeType::UseStoredValues>>::value ||
           std::is_same<Executor, IResearchViewExecutor<true, iresearch::MaterializeType::LateMaterialize | iresearch::MaterializeType::UseStoredValues>>::value ||
           std::is_same<Executor, IResearchViewMergeExecutor<false, iresearch::MaterializeType::NotMaterialize>>::value ||
           std::is_same<Executor, IResearchViewMergeExecutor<false, iresearch::MaterializeType::LateMaterialize>>::value ||
           std::is_same<Executor, IResearchViewMergeExecutor<false, iresearch::MaterializeType::Materialize>>::value ||
           std::is_same<Executor, IResearchViewMergeExecutor<false, iresearch::MaterializeType::NotMaterialize | iresearch::MaterializeType::UseStoredValues>>::value ||
           std::is_same<Executor, IResearchViewMergeExecutor<false, iresearch::MaterializeType::LateMaterialize | iresearch::MaterializeType::UseStoredValues>>::value ||
           std::is_same<Executor, IResearchViewMergeExecutor<true, iresearch::MaterializeType::NotMaterialize>>::value ||
           std::is_same<Executor, IResearchViewMergeExecutor<true, iresearch::MaterializeType::LateMaterialize>>::value ||
           std::is_same<Executor, IResearchViewMergeExecutor<true, iresearch::MaterializeType::Materialize>>::value ||
           std::is_same<Executor, IResearchViewMergeExecutor<true, iresearch::MaterializeType::NotMaterialize | iresearch::MaterializeType::UseStoredValues>>::value ||
           std::is_same<Executor, IResearchViewMergeExecutor<true, iresearch::MaterializeType::LateMaterialize | iresearch::MaterializeType::UseStoredValues>>::value ||
           std::is_same<Executor, EnumerateCollectionExecutor>::value ||
           std::is_same<Executor, LimitExecutor>::value ||
           std::is_same<Executor, ConstrainedSortExecutor>::value ||
           std::is_same<Executor, SortingGatherExecutor>::value ||
           std::is_same<Executor, UnsortedGatherExecutor>::value ||
           std::is_same<Executor, ParallelUnsortedGatherExecutor>::value ||
           std::is_same<Executor, MaterializeExecutor<RegisterId>>::value ||
           std::is_same<Executor, MaterializeExecutor<std::string const&>>::value),
      "Unexpected executor for SkipVariants::EXECUTOR");

  // The LimitExecutor will not work correctly with SkipVariants::FETCHER!
  static_assert(
      !std::is_same<Executor, LimitExecutor>::value || useFetcher,
      "LimitExecutor needs to implement skipRows() to work correctly");

  if (useExecutor) {
    return SkipVariants::EXECUTOR;
  } else if (useFetcher) {
    return SkipVariants::FETCHER;
  } else {
    return SkipVariants::GET_SOME;
  }
}

}  // namespace arangodb::aql

template <class Executor>
std::pair<ExecutionState, size_t> ExecutionBlockImpl<Executor>::skipSome(size_t const atMost) {
  if constexpr (isNewStyleExecutor<Executor>()) {
    AqlCallStack stack{AqlCall::SimulateSkipSome(atMost)};
    auto const [state, skipped, block] = execute(stack);

    // execute returns ExecutionState::DONE here, which stops execution after simulating a skip.
    // If we indiscriminately return ExecutionState::HASMORE, then we end up in an infinite loop
    //
    // luckily we can dispose of this kludge once executors have been ported.
    if (skipped < atMost && state == ExecutionState::DONE) {
      return {ExecutionState::DONE, skipped};
    } else {
      return {ExecutionState::HASMORE, skipped};
    }
  } else {
    traceSkipSomeBegin(atMost);
    auto state = ExecutionState::HASMORE;

    while (state == ExecutionState::HASMORE && _skipped < atMost) {
      auto res = skipSomeOnceWithoutTrace(atMost - _skipped);
      TRI_ASSERT(state != ExecutionState::WAITING || res.second == 0);
      state = res.first;
      _skipped += res.second;
      TRI_ASSERT(_skipped <= atMost);
    }

    size_t skipped = 0;
    if (state != ExecutionState::WAITING) {
      std::swap(skipped, _skipped);
    }

    TRI_ASSERT(skipped <= atMost);
    return traceSkipSomeEnd(state, skipped);
  }
}

template <class Executor>
std::pair<ExecutionState, size_t> ExecutionBlockImpl<Executor>::skipSomeOnceWithoutTrace(size_t atMost) {
  constexpr SkipVariants customSkipType = skipType<Executor>();

  if (customSkipType == SkipVariants::GET_SOME) {
    atMost = std::min(atMost, DefaultBatchSize);
    auto res = getSomeWithoutTrace(atMost);

    size_t skipped = 0;
    if (res.second != nullptr) {
      skipped = res.second->size();
    }
    TRI_ASSERT(skipped <= atMost);

    return {res.first, skipped};
  }

  ExecutionState state;
  typename Executor::Stats stats;
  size_t skipped;
  std::tie(state, stats, skipped) =
      ExecuteSkipVariant<customSkipType>::executeSkip(_executor, _rowFetcher, atMost);
  _engine->_stats += stats;
  TRI_ASSERT(skipped <= atMost);

  return {state, skipped};
}

template <bool customInit>
struct InitializeCursor {};

template <>
struct InitializeCursor<false> {
  template <class Executor>
  static void init(Executor& executor, typename Executor::Fetcher& rowFetcher,
                   typename Executor::Infos& infos) {
    // destroy and re-create the Executor
    executor.~Executor();
    new (&executor) Executor(rowFetcher, infos);
  }
};

template <>
struct InitializeCursor<true> {
  template <class Executor>
  static void init(Executor& executor, typename Executor::Fetcher&,
                   typename Executor::Infos&) {
    // re-initialize the Executor
    executor.initializeCursor();
  }
};

template <class Executor>
std::pair<ExecutionState, Result> ExecutionBlockImpl<Executor>::initializeCursor(InputAqlItemRow const& input) {
  // reinitialize the DependencyProxy
  _dependencyProxy.reset();
  _lastRange = DataRange(ExecutorState::HASMORE);

  // destroy and re-create the Fetcher
  _rowFetcher.~Fetcher();
  new (&_rowFetcher) Fetcher(_dependencyProxy);

  TRI_ASSERT(_skipped == 0);
  _skipped = 0;
  TRI_ASSERT(_state == InternalState::DONE || _state == InternalState::FETCH_DATA);
  _state = InternalState::FETCH_DATA;

  constexpr bool customInit = hasInitializeCursor<Executor>::value;
  // IndexExecutor and EnumerateCollectionExecutor have initializeCursor
  // implemented, so assert this implementation is used.
  static_assert(!std::is_same<Executor, EnumerateCollectionExecutor>::value || customInit,
                "EnumerateCollectionExecutor is expected to implement a custom "
                "initializeCursor method!");
  static_assert(!std::is_same<Executor, IndexExecutor>::value || customInit,
                "IndexExecutor is expected to implement a custom "
                "initializeCursor method!");
  static_assert(!std::is_same<Executor, DistinctCollectExecutor>::value || customInit,
                "DistinctCollectExecutor is expected to implement a custom "
                "initializeCursor method!");
  InitializeCursor<customInit>::init(_executor, _rowFetcher, _infos);

  // // use this with c++17 instead of specialization below
  // if constexpr (std::is_same_v<Executor, IdExecutor>) {
  //   if (items != nullptr) {
  //     _executor._inputRegisterValues.reset(
  //         items->slice(pos, *(_executor._infos.registersToKeep())));
  //   }
  // }

  return ExecutionBlock::initializeCursor(input);
}

template <class Executor>
std::pair<ExecutionState, Result> ExecutionBlockImpl<Executor>::shutdown(int errorCode) {
  return ExecutionBlock::shutdown(errorCode);
}

template <class Executor>
std::tuple<ExecutionState, size_t, SharedAqlItemBlockPtr> ExecutionBlockImpl<Executor>::execute(AqlCallStack stack) {
  // TODO remove this IF
  // These are new style executors
  if constexpr (isNewStyleExecutor<Executor>()) {
    // Only this executor is fully implemented
    traceExecuteBegin(stack);
    auto res = executeWithoutTrace(stack);
    traceExecuteEnd(res);
    return res;
  }

  // Fall back to getSome/skipSome
  auto myCall = stack.popCall();
  TRI_ASSERT(AqlCall::IsSkipSomeCall(myCall) || AqlCall::IsGetSomeCall(myCall));
  if (AqlCall::IsSkipSomeCall(myCall)) {
    auto const [state, skipped] = skipSome(myCall.getOffset());
    if (state != ExecutionState::WAITING) {
      myCall.didSkip(skipped);
    }
    return {state, skipped, nullptr};
  } else if (AqlCall::IsGetSomeCall(myCall)) {
    auto const [state, block] = getSome(myCall.getLimit());
    // We do not need to count as softLimit will be overwritten, and hard cannot be set.
    return {state, 0, block};
  }
  // Should never get here!
  THROW_ARANGO_EXCEPTION(TRI_ERROR_NOT_IMPLEMENTED);
}

template <class Executor>
void ExecutionBlockImpl<Executor>::traceExecuteBegin(AqlCallStack const& stack) {
  if (_profile >= PROFILE_LEVEL_BLOCKS) {
    if (_getSomeBegin <= 0.0) {
      _getSomeBegin = TRI_microtime();
    }
    if (_profile >= PROFILE_LEVEL_TRACE_1) {
      auto const node = getPlanNode();
      auto const queryId = this->_engine->getQuery()->id();
      // TODO make sure this works also if stack is non relevant, e.g. passed through by outer subquery.
      auto const& call = stack.peek();
      LOG_TOPIC("1e717", INFO, Logger::QUERIES)
          << "[query#" << queryId << "] "
          << "execute type=" << node->getTypeString() << " call= " << call
          << " this=" << (uintptr_t)this << " id=" << node->id();
    }
  }
}

template <class Executor>
void ExecutionBlockImpl<Executor>::traceExecuteEnd(
    std::tuple<ExecutionState, size_t, SharedAqlItemBlockPtr> const& result) {
  if (_profile >= PROFILE_LEVEL_BLOCKS) {
    auto const& [state, skipped, block] = result;
    auto const items = block != nullptr ? block->size() : 0;
    ExecutionNode const* en = getPlanNode();
    ExecutionStats::Node stats;
    stats.calls = 1;
    stats.items = skipped + items;
    if (state != ExecutionState::WAITING) {
      stats.runtime = TRI_microtime() - _getSomeBegin;
      _getSomeBegin = 0.0;
    }

    auto it = _engine->_stats.nodes.find(en->id());
    if (it != _engine->_stats.nodes.end()) {
      it->second += stats;
    } else {
      _engine->_stats.nodes.emplace(en->id(), stats);
    }

    if (_profile >= PROFILE_LEVEL_TRACE_1) {
      ExecutionNode const* node = getPlanNode();
      auto const queryId = this->_engine->getQuery()->id();
      LOG_TOPIC("60bbc", INFO, Logger::QUERIES)
          << "[query#" << queryId << "] "
          << "execute done type=" << node->getTypeString() << " this=" << (uintptr_t)this
          << " id=" << node->id() << " state=" << stateToString(state)
          << " skipped=" << skipped << " produced=" << items;

      if (_profile >= PROFILE_LEVEL_TRACE_2) {
        if (block == nullptr) {
          LOG_TOPIC("9b3f4", INFO, Logger::QUERIES)
              << "[query#" << queryId << "] "
              << "execute type=" << node->getTypeString() << " result: nullptr";
        } else {
          VPackBuilder builder;
          auto const options = trxVpackOptions();
          block->toSimpleVPack(options, builder);
          LOG_TOPIC("f12f9", INFO, Logger::QUERIES)
              << "[query#" << queryId << "] "
              << "execute type=" << node->getTypeString()
              << " result: " << VPackDumper::toString(builder.slice(), options);
        }
      }
    }
  }
}

// Work around GCC bug: https://gcc.gnu.org/bugzilla/show_bug.cgi?id=56480
// Without the namespaces it fails with
// error: specialization of 'template<class Executor> std::pair<arangodb::aql::ExecutionState, arangodb::Result> arangodb::aql::ExecutionBlockImpl<Executor>::initializeCursor(arangodb::aql::AqlItemBlock*, size_t)' in different namespace
namespace arangodb::aql {
// TODO -- remove this specialization when cpp 17 becomes available
template <>
std::pair<ExecutionState, Result> ExecutionBlockImpl<IdExecutor<ConstFetcher>>::initializeCursor(
    InputAqlItemRow const& input) {
  // reinitialize the DependencyProxy
  _dependencyProxy.reset();

  // destroy and re-create the Fetcher
  _rowFetcher.~Fetcher();
  new (&_rowFetcher) Fetcher(_dependencyProxy);

  TRI_ASSERT(_skipped == 0);
  _skipped = 0;
  TRI_ASSERT(_state == InternalState::DONE || _state == InternalState::FETCH_DATA);
  _state = InternalState::FETCH_DATA;

  SharedAqlItemBlockPtr block =
      input.cloneToBlock(_engine->itemBlockManager(), *(infos().registersToKeep()),
                         infos().numberOfOutputRegisters());

  _rowFetcher.injectBlock(block);

  // cppcheck-suppress unreadVariable
  constexpr bool customInit = hasInitializeCursor<decltype(_executor)>::value;
  InitializeCursor<customInit>::init(_executor, _rowFetcher, _infos);

  // end of default initializeCursor
  return ExecutionBlock::initializeCursor(input);
}

// TODO the shutdown specializations shall be unified!

template <>
std::pair<ExecutionState, Result> ExecutionBlockImpl<TraversalExecutor>::shutdown(int errorCode) {
  ExecutionState state;
  Result result;

  std::tie(state, result) = ExecutionBlock::shutdown(errorCode);

  if (state == ExecutionState::WAITING) {
    return {state, result};
  }
  return this->executor().shutdown(errorCode);
}

template <>
std::pair<ExecutionState, Result> ExecutionBlockImpl<ShortestPathExecutor>::shutdown(int errorCode) {
  ExecutionState state;
  Result result;

  std::tie(state, result) = ExecutionBlock::shutdown(errorCode);
  if (state == ExecutionState::WAITING) {
    return {state, result};
  }
  return this->executor().shutdown(errorCode);
}

template <>
std::pair<ExecutionState, Result> ExecutionBlockImpl<KShortestPathsExecutor>::shutdown(int errorCode) {
  ExecutionState state;
  Result result;

  std::tie(state, result) = ExecutionBlock::shutdown(errorCode);
  if (state == ExecutionState::WAITING) {
    return {state, result};
  }
  return this->executor().shutdown(errorCode);
}

template <>
std::pair<ExecutionState, Result> ExecutionBlockImpl<SubqueryExecutor<true>>::shutdown(int errorCode) {
  ExecutionState state;
  Result subqueryResult;
  // shutdown is repeatable
  std::tie(state, subqueryResult) = this->executor().shutdown(errorCode);
  if (state == ExecutionState::WAITING) {
    return {ExecutionState::WAITING, subqueryResult};
  }
  Result result;

  std::tie(state, result) = ExecutionBlock::shutdown(errorCode);
  if (state == ExecutionState::WAITING) {
    return {state, result};
  }
  if (result.fail()) {
    return {state, result};
  }
  return {state, subqueryResult};
}

template <>
std::pair<ExecutionState, Result> ExecutionBlockImpl<SubqueryExecutor<false>>::shutdown(int errorCode) {
  ExecutionState state;
  Result subqueryResult;
  // shutdown is repeatable
  std::tie(state, subqueryResult) = this->executor().shutdown(errorCode);
  if (state == ExecutionState::WAITING) {
    return {ExecutionState::WAITING, subqueryResult};
  }
  Result result;

  std::tie(state, result) = ExecutionBlock::shutdown(errorCode);
  if (state == ExecutionState::WAITING) {
    return {state, result};
  }
  if (result.fail()) {
    return {state, result};
  }
  return {state, subqueryResult};
}

template <>
std::pair<ExecutionState, Result>
ExecutionBlockImpl<IdExecutor<SingleRowFetcher<BlockPassthrough::Enable>>>::shutdown(int errorCode) {
  if (this->infos().isResponsibleForInitializeCursor()) {
    return ExecutionBlock::shutdown(errorCode);
  }
  return {ExecutionState::DONE, {errorCode}};
}

}  // namespace arangodb::aql

namespace arangodb::aql {

// The constant "PASSTHROUGH" is somehow reserved with MSVC.
enum class RequestWrappedBlockVariant {
  DEFAULT,
  PASS_THROUGH,
  INPUTRESTRICTED
};

// Specifying the namespace here is important to MSVC.
template <enum arangodb::aql::RequestWrappedBlockVariant>
struct RequestWrappedBlock {};

template <>
struct RequestWrappedBlock<RequestWrappedBlockVariant::DEFAULT> {
  /**
   * @brief Default requestWrappedBlock() implementation. Just get a new block
   *        from the AqlItemBlockManager.
   */
  template <class Executor>
  static std::pair<ExecutionState, SharedAqlItemBlockPtr> run(
#ifdef ARANGODB_ENABLE_MAINTAINER_MODE
      typename Executor::Infos const&,
#endif
      Executor& executor, ExecutionEngine& engine, size_t nrItems, RegisterCount nrRegs) {
    return {ExecutionState::HASMORE,
            engine.itemBlockManager().requestBlock(nrItems, nrRegs)};
  }
};

template <>
struct RequestWrappedBlock<RequestWrappedBlockVariant::PASS_THROUGH> {
  /**
   * @brief If blocks can be passed through, we do not create new blocks.
   *        Instead, we take the input blocks and reuse them.
   */
  template <class Executor>
  static std::pair<ExecutionState, SharedAqlItemBlockPtr> run(
#ifdef ARANGODB_ENABLE_MAINTAINER_MODE
      typename Executor::Infos const& infos,
#endif
      Executor& executor, ExecutionEngine& engine, size_t nrItems, RegisterCount nrRegs) {
    static_assert(Executor::Properties::allowsBlockPassthrough == BlockPassthrough::Enable,
                  "This function can only be used with executors supporting "
                  "`allowsBlockPassthrough`");
    static_assert(hasFetchBlockForPassthrough<Executor>::value,
                  "An Executor with allowsBlockPassthrough must implement "
                  "fetchBlockForPassthrough");

    SharedAqlItemBlockPtr block;

    ExecutionState state;
    typename Executor::Stats executorStats;
    std::tie(state, executorStats, block) = executor.fetchBlockForPassthrough(nrItems);
    engine._stats += executorStats;

    if (state == ExecutionState::WAITING) {
      TRI_ASSERT(block == nullptr);
      return {state, nullptr};
    }
    if (block == nullptr) {
      TRI_ASSERT(state == ExecutionState::DONE);
      return {state, nullptr};
    }

    // Now we must have a block.
    TRI_ASSERT(block != nullptr);
    // Assert that the block has enough registers. This must be guaranteed by
    // the register planning.
    TRI_ASSERT(block->getNrRegs() == nrRegs);
#ifdef ARANGODB_ENABLE_MAINTAINER_MODE
    // Check that all output registers are empty.
    for (auto const& reg : *infos.getOutputRegisters()) {
      for (size_t row = 0; row < block->size(); row++) {
        AqlValue const& val = block->getValueReference(row, reg);
        TRI_ASSERT(val.isEmpty());
      }
    }
#endif

    return {ExecutionState::HASMORE, block};
  }
};

template <>
struct RequestWrappedBlock<RequestWrappedBlockVariant::INPUTRESTRICTED> {
  /**
   * @brief If the executor can set an upper bound on the output size knowing
   *        the input size, usually because size(input) >= size(output), let it
   *        prefetch an input block to give us this upper bound.
   *        Only then we allocate a new block with at most this upper bound.
   */
  template <class Executor>
  static std::pair<ExecutionState, SharedAqlItemBlockPtr> run(
#ifdef ARANGODB_ENABLE_MAINTAINER_MODE
      typename Executor::Infos const&,
#endif
      Executor& executor, ExecutionEngine& engine, size_t nrItems, RegisterCount nrRegs) {
    static_assert(Executor::Properties::inputSizeRestrictsOutputSize,
                  "This function can only be used with executors supporting "
                  "`inputSizeRestrictsOutputSize`");
    static_assert(hasExpectedNumberOfRows<Executor>::value,
                  "An Executor with inputSizeRestrictsOutputSize must "
                  "implement expectedNumberOfRows");

    SharedAqlItemBlockPtr block;

    ExecutionState state;
    size_t expectedRows = 0;
    // Note: this might trigger a prefetch on the rowFetcher!
    std::tie(state, expectedRows) = executor.expectedNumberOfRows(nrItems);
    if (state == ExecutionState::WAITING) {
      return {state, nullptr};
    }
    nrItems = (std::min)(expectedRows, nrItems);
    if (nrItems == 0) {
      TRI_ASSERT(state == ExecutionState::DONE);
      return {state, nullptr};
    }
    block = engine.itemBlockManager().requestBlock(nrItems, nrRegs);

    return {ExecutionState::HASMORE, block};
  }
};

}  // namespace arangodb::aql

template <class Executor>
std::pair<ExecutionState, SharedAqlItemBlockPtr> ExecutionBlockImpl<Executor>::requestWrappedBlock(
    size_t nrItems, RegisterCount nrRegs) {
  if constexpr (!isNewStyleExecutor<Executor>()) {
    static_assert(Executor::Properties::allowsBlockPassthrough == BlockPassthrough::Disable ||
                      !Executor::Properties::inputSizeRestrictsOutputSize,
                  "At most one of Properties::allowsBlockPassthrough or "
                  "Properties::inputSizeRestrictsOutputSize should be true for "
                  "each Executor");
<<<<<<< HEAD
    static_assert((Executor::Properties::allowsBlockPassthrough == BlockPassthrough::Enable) ==
                      hasFetchBlockForPassthrough<Executor>::value,
                  "Executors should implement the method "
                  "fetchBlockForPassthrough() iff "
                  "Properties::allowsBlockPassthrough is true");
=======
    static_assert(
        (Executor::Properties::allowsBlockPassthrough == BlockPassthrough::Enable) ==
            hasFetchBlockForPassthrough<Executor>::value,
        "Executors should implement the method fetchBlockForPassthrough() iff "
        "Properties::allowsBlockPassthrough is true");
>>>>>>> 66c20f75
  }
  static_assert(
      Executor::Properties::inputSizeRestrictsOutputSize ==
          hasExpectedNumberOfRows<Executor>::value,
      "Executors should implement the method expectedNumberOfRows() iff "
      "Properties::inputSizeRestrictsOutputSize is true");

  constexpr RequestWrappedBlockVariant variant =
      Executor::Properties::allowsBlockPassthrough == BlockPassthrough::Enable
          ? RequestWrappedBlockVariant::PASS_THROUGH
          : Executor::Properties::inputSizeRestrictsOutputSize
                ? RequestWrappedBlockVariant::INPUTRESTRICTED
                : RequestWrappedBlockVariant::DEFAULT;

  // Override for spliced subqueries, this optimization does not work there.
  if (isInSplicedSubquery() && variant == RequestWrappedBlockVariant::INPUTRESTRICTED) {
    return RequestWrappedBlock<RequestWrappedBlockVariant::DEFAULT>::run(
#ifdef ARANGODB_ENABLE_MAINTAINER_MODE
        infos(),
#endif
        executor(), *_engine, nrItems, nrRegs);
  }

  return RequestWrappedBlock<variant>::run(
#ifdef ARANGODB_ENABLE_MAINTAINER_MODE
      infos(),
#endif
      executor(), *_engine, nrItems, nrRegs);
}

// TODO: We need to define the size of this block based on Input / Executor / Subquery depth
template <class Executor>
auto ExecutionBlockImpl<Executor>::allocateOutputBlock(AqlCall&& call)
    -> std::unique_ptr<OutputAqlItemRow> {
  if constexpr (Executor::Properties::allowsBlockPassthrough == BlockPassthrough::Enable) {
    // Passthrough variant, re-use the block stored in InputRange
    auto newBlock = _lastRange.getBlock();
    return createOutputRow(newBlock, std::move(call));
  } else {
    // Non-Passthrough variant, we need to allocate the block ourselfs
    size_t blockSize = ExecutionBlock::DefaultBatchSize();
    SharedAqlItemBlockPtr newBlock =
        _engine->itemBlockManager().requestBlock(blockSize, _infos.numberOfOutputRegisters());
    return createOutputRow(newBlock, std::move(call));
  }
}

template <class Executor>
void ExecutionBlockImpl<Executor>::ensureOutputBlock(AqlCall&& call) {
  if (_outputItemRow == nullptr || !_outputItemRow->isInitialized()) {
    _outputItemRow = allocateOutputBlock(std::move(call));
  } else {
    _outputItemRow->setCall(std::move(call));
#ifdef ARANGODB_ENABLE_MAINTAINER_MODE
// We only inject a new call into the output row.
// In the passhrough variant we need to ensure that inputBlock and outputBlock stay identical
// TODO add an external assertion for this.
#endif
  }
}

/// @brief request an AqlItemBlock from the memory manager
template <class Executor>
SharedAqlItemBlockPtr ExecutionBlockImpl<Executor>::requestBlock(size_t nrItems,
                                                                 RegisterId nrRegs) {
  return _engine->itemBlockManager().requestBlock(nrItems, nrRegs);
}

// TODO move me up
enum ExecState {
  SKIP,
  PRODUCE,
  FASTFORWARD,
  FULLCOUNT,
  UPSTREAM,
  SHADOWROWS,
  DONE
};

// TODO clean me up
namespace {
// This cannot return upstream call or shadowrows.
ExecState NextState(AqlCall const& call) {
  if (call.getOffset() > 0) {
    // First skip
    return ExecState::SKIP;
  }
  if (call.getLimit() > 0) {
    // Then produce
    return ExecState::PRODUCE;
  }
  if (call.needsFullCount()) {
    // then fullcount
    return ExecState::FULLCOUNT;
  }
  if (call.hardLimit == 0) {
    // We reached hardLimit, fast forward
    return ExecState::FASTFORWARD;
  }
  // now we are done.
  return ExecState::DONE;
}

}  // namespace

//
// FETCHER:  if we have one output row per input row, we can skip
//           directly by just calling the fetcher and see whether
//           it produced any output.
//           With the new architecture we should be able to just skip
//           ahead on the input range, fetching new blocks when necessary
// EXECUTOR: the executor has a specialised skipRowsRange method
//           that will be called to skip
// GET_SOME: we just request rows from the executor and then discard
//           them
//
enum class SkipRowsRangeVariant { FETCHER, EXECUTOR };

// This function is just copy&pasted from above to decide which variant of
// skip is used for which executor.
template <class Executor>
static SkipRowsRangeVariant constexpr skipRowsType() {
  bool constexpr useFetcher =
      Executor::Properties::allowsBlockPassthrough == BlockPassthrough::Enable &&
      !std::is_same<Executor, SubqueryExecutor<true>>::value;

  bool constexpr useExecutor = hasSkipRowsRange<Executor>::value;

  // ConstFetcher and SingleRowFetcher<BlockPassthrough::Enable> can skip, but
  // it may not be done for modification subqueries.
  static_assert(useFetcher ==
                    (std::is_same<typename Executor::Fetcher, ConstFetcher>::value ||
                     (std::is_same<typename Executor::Fetcher, SingleRowFetcher<BlockPassthrough::Enable>>::value &&
                      !std::is_same<Executor, SubqueryExecutor<true>>::value)),
                "Unexpected fetcher for SkipVariants::FETCHER");

  static_assert(!useFetcher || hasSkipRows<typename Executor::Fetcher>::value,
                "Fetcher is chosen for skipping, but has not skipRows method!");

  static_assert(
#ifdef ARANGODB_USE_GOOGLE_TESTS
      useExecutor == (std::is_same_v<Executor, TestLambdaSkipExecutor>) ||
#endif
          useExecutor == (std::is_same_v<Executor, FilterExecutor>),
      "Unexpected executor for SkipVariants::EXECUTOR");

  // The LimitExecutor will not work correctly with SkipVariants::FETCHER!
  static_assert(
      !std::is_same<Executor, LimitExecutor>::value || useFetcher,
      "LimitExecutor needs to implement skipRows() to work correctly");

  if (useExecutor) {
    return SkipRowsRangeVariant::EXECUTOR;
  } else if (useFetcher) {
    return SkipRowsRangeVariant::FETCHER;
  } else {
    TRI_ASSERT(false);
    THROW_ARANGO_EXCEPTION(TRI_ERROR_NOT_IMPLEMENTED);
  }
}

// Let's do it the C++ way.
template <class T>
struct dependent_false : std::false_type {};

template <class Executor>
std::tuple<ExecutorState, size_t, AqlCall> ExecutionBlockImpl<Executor>::executeSkipRowsRange(
    AqlItemBlockInputRange& inputRange, AqlCall& call) {
  if constexpr (isNewStyleExecutor<Executor>()) {
    if constexpr (skipRowsType<Executor>() == SkipRowsRangeVariant::EXECUTOR) {
      // If the executor has a method skipRowsRange, to skip outputs more
      // efficiently than just producing them to subsequently discard them,
      // then we use it
      return _executor.skipRowsRange(inputRange, call);
    } else if constexpr (skipRowsType<Executor>() == SkipRowsRangeVariant::FETCHER) {
      // If we know that every input row produces exactly one output row (this
      // is a property of the executor), then we can just let the fetcher skip
      // the number of rows that we would like to skip.
      // Returning this will trigger to end in upstream state now, with the
      // call that was handed it
      return {inputRange.upstreamState(), 0, call};
<<<<<<< HEAD
=======
    } else if constexpr (skipRowsType<Executor>() == SkipRowsRangeVariant::GET_SOME) {
      // In all other cases, we skip by letting the executor produce rows, and
      // then throw them away.

      // TODO: This is temporary, we plan to simply create an output block and
      // let it internally handle offset and fullCount.
      size_t toSkip = std::min(call.getOffset(), DefaultBatchSize());
      if (toSkip == 0) {
        TRI_ASSERT(call.needsFullCount());
        toSkip = DefaultBatchSize();
      }
      AqlCall skipCall{};
      skipCall.softLimit = toSkip;
      skipCall.offset = 0;
      skipCall.fullCount = call.fullCount;

      // we can't mess with _outputItemRow,
      auto skipOutput = allocateOutputBlock(std::move(skipCall));
      auto [state, stats, rescall] = _executor.produceRows(inputRange, *skipOutput);
      auto skipped = skipOutput->numRowsWritten();

      call.didSkip(skipped);
      return std::make_tuple(state, skipped, rescall);
>>>>>>> 66c20f75
    } else {
      static_assert(dependent_false<Executor>::value,
                    "This value of SkipRowsRangeVariant is not supported");
      return std::make_tuple(ExecutorState::DONE, 0, call);
    }
  } else {
    TRI_ASSERT(false);
    return std::make_tuple(ExecutorState::DONE, 0, call);
  }
  // Compiler is unhappy without this.
  return std::make_tuple(ExecutorState::DONE, 0, call);
}

// This is the central function of an executor, and it acts like a
// coroutine: It can be called multiple times and keeps state across
// calls.
//
// The intended behaviour of this function is best described in terms of
// a state machine; the possible states are the ExecStates
// SKIP, PRODUCE, FULLCOUNT, UPSTREAM, SHADOWROWS, DONE
//
// SKIP       skipping rows. How rows are skipped is determined by
//            the Executor that is used. See SkipVariants
// PRODUCE    calls produceRows of the executor
// FULLCOUNT
// UPSTREAM   fetches rows from the upstream executor(s) to be processed by
//            our executor.
// SHADOWROWS process any shadow rows
// DONE       processing is done
template <class Executor>
std::tuple<ExecutionState, size_t, SharedAqlItemBlockPtr>
ExecutionBlockImpl<Executor>::executeWithoutTrace(AqlCallStack stack) {
  if constexpr (isNewStyleExecutor<Executor>()) {
    AqlCall clientCall = stack.popCall();

    auto skipped = size_t{0};

    auto execState = ::NextState(clientCall);

    if (_lastRange.hasShadowRow()) {
      // We have not been able to move all shadowRows into the output last
      // time. Continue from there.
      // TODO test if this works with COUNT COLLECT
      execState = ExecState::SHADOWROWS;
    }

    AqlCall executorRequest;
    while (execState != ExecState::DONE) {
      switch (execState) {
        case ExecState::SKIP: {
          auto [state, skippedLocal, call] = executeSkipRowsRange(_lastRange, clientCall);
          skipped += skippedLocal;
          // The execute might have modified the client call.
          if (state == ExecutorState::DONE) {
            execState = ExecState::SHADOWROWS;
          } else if (clientCall.getOffset() > 0) {
            TRI_ASSERT(_upstreamState != ExecutionState::DONE);
            // We need to request more
            executorRequest = call;
            execState = ExecState::UPSTREAM;
          } else {
            // We are done with skipping. Skip is not allowed to request more
            execState = ::NextState(clientCall);
          }
          break;
        }
        case ExecState::PRODUCE: {
          // Make sure there's a block allocated and set
          // the call
          TRI_ASSERT(clientCall.getLimit() > 0);
          ensureOutputBlock(std::move(clientCall));
          TRI_ASSERT(_outputItemRow);

          // Execute getSome
          auto const [state, stats, call] =
              _executor.produceRows(_lastRange, *_outputItemRow);
          _engine->_stats += stats;

          // Produce might have modified the clientCall
          clientCall = _outputItemRow->getClientCall();

          if (_outputItemRow->isInitialized() && _outputItemRow->allRowsUsed()) {
            execState = ExecState::DONE;
          } else if (state == ExecutorState::DONE) {
            execState = ExecState::SHADOWROWS;
          } else if (clientCall.getLimit() > 0 && !_lastRange.hasDataRow()) {
            TRI_ASSERT(_upstreamState != ExecutionState::DONE);
            // We need to request more
            executorRequest = call;
            execState = ExecState::UPSTREAM;
          } else {
            // We are done with producing. Produce is not allowed to request more
            execState = ::NextState(clientCall);
          }
          break;
        }
        case ExecState::FASTFORWARD: {
          // We can either do FASTFORWARD or FULLCOUNT, difference is that
          // fullcount counts what is produced now, FASTFORWARD simply drops
<<<<<<< HEAD
          TRI_ASSERT(!clientCall.needsFullCount());
=======
          TRI_ASSERT(!_outputItemRow->getClientCall().needsFullCount());
>>>>>>> 66c20f75
          // We can drop all dataRows from upstream

          while (_lastRange.hasDataRow()) {
            auto [state, row] = _lastRange.nextDataRow();
            TRI_ASSERT(row.isInitialized());
          }
          if (_lastRange.upstreamState() == ExecutorState::DONE) {
            execState = ExecState::SHADOWROWS;
          } else {
            // We need to request more, simply send hardLimit 0 upstream
            executorRequest = AqlCall{};
            executorRequest.hardLimit = 0;
            execState = ExecState::UPSTREAM;
          }
          break;
        }
        case ExecState::FULLCOUNT: {
<<<<<<< HEAD
          auto [state, skippedLocal, call] = executeSkipRowsRange(_lastRange, clientCall);
=======
          auto [state, skippedLocal, call] =
              executeSkipRowsRange(_lastRange, _outputItemRow->getModifiableClientCall());
>>>>>>> 66c20f75
          skipped += skippedLocal;

          if (state == ExecutorState::DONE) {
            execState = ExecState::SHADOWROWS;
          } else {
            // We need to request more
            executorRequest = call;
            execState = ExecState::UPSTREAM;
          }
          break;
        }
        case ExecState::UPSTREAM: {
          // If this triggers the executors produceRows function has returned
          // HASMORE even if it knew that upstream has no further rows.
          TRI_ASSERT(_upstreamState != ExecutionState::DONE);
          TRI_ASSERT(!_lastRange.hasDataRow());
          size_t skippedLocal = 0;
          stack.pushCall(std::move(executorRequest));
          std::tie(_upstreamState, skippedLocal, _lastRange) = _rowFetcher.execute(stack);
          if (_upstreamState == ExecutionState::WAITING) {
            // We do not return anything in WAITING state, also NOT skipped.
            // TODO: Check if we need to leverage this restriction.
            TRI_ASSERT(skipped == 0);
            return {_upstreamState, 0, nullptr};
          }
          skipped += skippedLocal;
          // We skipped through passthroug, so count that a skip was solved.
          clientCall.didSkip(skippedLocal);
          execState = ::NextState(clientCall);
          break;
        }
        case ExecState::SHADOWROWS: {
          // TODO: Check if there is a situation where we are at this point, but at the end of a block
          // Or if we would not recognize this beforehand
          // TODO: Check if we can have the situation that we are between two shadow rows here.
          // E.g. LastRow is releveant shadowRow. NextRow is non-relevant shadowRow.
          // NOTE: I do not think this is an issue, as the Executor will always say that it cannot do anything with
          // an empty input. Only exception might be COLLECT COUNT.
          if (_lastRange.hasShadowRow()) {
            auto const& [state, shadowRow] = _lastRange.nextShadowRow();
            TRI_ASSERT(shadowRow.isInitialized());
            ensureOutputBlock(std::move(clientCall));
            TRI_ASSERT(_outputItemRow);
            TRI_ASSERT(_outputItemRow->isInitialized());

            _outputItemRow->copyRow(shadowRow);

            if (shadowRow.isRelevant()) {
              // We found a relevant shadow Row.
              // We need to reset the Executor
              // TODO: call reset!
            }
            TRI_ASSERT(_outputItemRow->produced());
            _outputItemRow->advanceRow();
            clientCall = _outputItemRow->getClientCall();
            if (_outputItemRow->allRowsUsed()) {
              execState = ExecState::DONE;
            } else if (state == ExecutorState::DONE) {
              if (_lastRange.hasDataRow()) {
                // TODO this state is invalid, and can just show up now if we exclude SKIP
                execState = ExecState::PRODUCE;
              } else {
                // Right now we cannot support to have more than one set of
                // ShadowRows inside of a Range.
                // We do not know how to continue with the above executor after a shadowrow.
                TRI_ASSERT(!_lastRange.hasDataRow());
                execState = ExecState::DONE;
              }
            }
          } else {
            execState = ExecState::DONE;
          }
          break;
        }
        default:
          // unreachable
          TRI_ASSERT(false);
      }
    }
<<<<<<< HEAD
    // If we do not have an output, we simply return a nullptr here.
    auto outputBlock = _outputItemRow != nullptr ? _outputItemRow->stealBlock()
                                                 : SharedAqlItemBlockPtr{nullptr};
=======
    auto outputBlock = _outputItemRow->stealBlock();
>>>>>>> 66c20f75
    // This is not strictly necessary here, as we shouldn't be called again
    // after DONE.
    _outputItemRow.reset();
    if (_lastRange.hasDataRow() || _lastRange.hasShadowRow()) {
      // We have skipped or/and return data, otherwise we cannot return HASMORE
      TRI_ASSERT(skipped > 0 || (outputBlock != nullptr && outputBlock->numEntries() > 0));
      return {ExecutionState::HASMORE, skipped, std::move(outputBlock)};
    }
    return {_upstreamState, skipped, std::move(outputBlock)};
  } else {
    // TODO this branch must never be taken with an executor that has not been
    //      converted yet
    TRI_ASSERT(false);
    THROW_ARANGO_EXCEPTION(TRI_ERROR_NOT_IMPLEMENTED);
  }
}

/// @brief reset all internal states after processing a shadow row.
template <class Executor>
void ExecutionBlockImpl<Executor>::resetAfterShadowRow() {
  // cppcheck-suppress unreadVariable
  constexpr bool customInit = hasInitializeCursor<decltype(_executor)>::value;
  InitializeCursor<customInit>::init(_executor, _rowFetcher, _infos);
}

template <class Executor>
ExecutionState ExecutionBlockImpl<Executor>::fetchShadowRowInternal() {
  TRI_ASSERT(_state == InternalState::FETCH_SHADOWROWS);
  TRI_ASSERT(!_outputItemRow->isFull());
  ExecutionState state = ExecutionState::HASMORE;
  ShadowAqlItemRow shadowRow{CreateInvalidShadowRowHint{}};
  // TODO: Add lazy evaluation in case of LIMIT "lying" on done
  std::tie(state, shadowRow) = _rowFetcher.fetchShadowRow();
  if (state == ExecutionState::WAITING) {
    TRI_ASSERT(!shadowRow.isInitialized());
    return state;
  }

  if (state == ExecutionState::DONE) {
    _state = InternalState::DONE;
  }
  if (shadowRow.isInitialized()) {
    _outputItemRow->copyRow(shadowRow);
    TRI_ASSERT(_outputItemRow->produced());
    _outputItemRow->advanceRow();
  } else {
    if (_state != InternalState::DONE) {
      _state = InternalState::FETCH_DATA;
      resetAfterShadowRow();
    }
  }
  return state;
}

template class ::arangodb::aql::ExecutionBlockImpl<CalculationExecutor<CalculationType::Condition>>;
template class ::arangodb::aql::ExecutionBlockImpl<CalculationExecutor<CalculationType::Reference>>;
template class ::arangodb::aql::ExecutionBlockImpl<CalculationExecutor<CalculationType::V8Condition>>;
template class ::arangodb::aql::ExecutionBlockImpl<ConstrainedSortExecutor>;
template class ::arangodb::aql::ExecutionBlockImpl<CountCollectExecutor>;
template class ::arangodb::aql::ExecutionBlockImpl<DistinctCollectExecutor>;
template class ::arangodb::aql::ExecutionBlockImpl<EnumerateCollectionExecutor>;
template class ::arangodb::aql::ExecutionBlockImpl<EnumerateListExecutor>;
template class ::arangodb::aql::ExecutionBlockImpl<FilterExecutor>;
template class ::arangodb::aql::ExecutionBlockImpl<HashedCollectExecutor>;

template class ::arangodb::aql::ExecutionBlockImpl<IResearchViewExecutor<false, arangodb::iresearch::MaterializeType::NotMaterialize>>;
template class ::arangodb::aql::ExecutionBlockImpl<IResearchViewExecutor<false, arangodb::iresearch::MaterializeType::LateMaterialize>>;
template class ::arangodb::aql::ExecutionBlockImpl<IResearchViewExecutor<false, arangodb::iresearch::MaterializeType::Materialize>>;
template class ::arangodb::aql::ExecutionBlockImpl<
    IResearchViewExecutor<false, arangodb::iresearch::MaterializeType::NotMaterialize | arangodb::iresearch::MaterializeType::UseStoredValues>>;
template class ::arangodb::aql::ExecutionBlockImpl<
    IResearchViewExecutor<false, arangodb::iresearch::MaterializeType::LateMaterialize | arangodb::iresearch::MaterializeType::UseStoredValues>>;
template class ::arangodb::aql::ExecutionBlockImpl<IResearchViewExecutor<true, arangodb::iresearch::MaterializeType::NotMaterialize>>;
template class ::arangodb::aql::ExecutionBlockImpl<IResearchViewExecutor<true, arangodb::iresearch::MaterializeType::LateMaterialize>>;
template class ::arangodb::aql::ExecutionBlockImpl<IResearchViewExecutor<true, arangodb::iresearch::MaterializeType::Materialize>>;
template class ::arangodb::aql::ExecutionBlockImpl<
    IResearchViewExecutor<true, arangodb::iresearch::MaterializeType::NotMaterialize | arangodb::iresearch::MaterializeType::UseStoredValues>>;
template class ::arangodb::aql::ExecutionBlockImpl<
    IResearchViewExecutor<true, arangodb::iresearch::MaterializeType::LateMaterialize | arangodb::iresearch::MaterializeType::UseStoredValues>>;
template class ::arangodb::aql::ExecutionBlockImpl<IResearchViewMergeExecutor<false, arangodb::iresearch::MaterializeType::NotMaterialize>>;
template class ::arangodb::aql::ExecutionBlockImpl<IResearchViewMergeExecutor<false, arangodb::iresearch::MaterializeType::LateMaterialize>>;
template class ::arangodb::aql::ExecutionBlockImpl<IResearchViewMergeExecutor<false, arangodb::iresearch::MaterializeType::Materialize>>;
template class ::arangodb::aql::ExecutionBlockImpl<IResearchViewMergeExecutor<
    false, arangodb::iresearch::MaterializeType::NotMaterialize | arangodb::iresearch::MaterializeType::UseStoredValues>>;
template class ::arangodb::aql::ExecutionBlockImpl<IResearchViewMergeExecutor<
    false, arangodb::iresearch::MaterializeType::LateMaterialize | arangodb::iresearch::MaterializeType::UseStoredValues>>;
template class ::arangodb::aql::ExecutionBlockImpl<IResearchViewMergeExecutor<true, arangodb::iresearch::MaterializeType::NotMaterialize>>;
template class ::arangodb::aql::ExecutionBlockImpl<IResearchViewMergeExecutor<true, arangodb::iresearch::MaterializeType::LateMaterialize>>;
template class ::arangodb::aql::ExecutionBlockImpl<IResearchViewMergeExecutor<true, arangodb::iresearch::MaterializeType::Materialize>>;
template class ::arangodb::aql::ExecutionBlockImpl<IResearchViewMergeExecutor<
    true, arangodb::iresearch::MaterializeType::NotMaterialize | arangodb::iresearch::MaterializeType::UseStoredValues>>;
template class ::arangodb::aql::ExecutionBlockImpl<IResearchViewMergeExecutor<
    true, arangodb::iresearch::MaterializeType::LateMaterialize | arangodb::iresearch::MaterializeType::UseStoredValues>>;

template class ::arangodb::aql::ExecutionBlockImpl<IdExecutor<ConstFetcher>>;
template class ::arangodb::aql::ExecutionBlockImpl<IdExecutor<SingleRowFetcher<BlockPassthrough::Enable>>>;
template class ::arangodb::aql::ExecutionBlockImpl<IndexExecutor>;
template class ::arangodb::aql::ExecutionBlockImpl<LimitExecutor>;

// IndexTag, Insert, Remove, Update,Replace, Upsert are only tags for this one
template class ::arangodb::aql::ExecutionBlockImpl<SingleRemoteModificationExecutor<IndexTag>>;
template class ::arangodb::aql::ExecutionBlockImpl<SingleRemoteModificationExecutor<Insert>>;
template class ::arangodb::aql::ExecutionBlockImpl<SingleRemoteModificationExecutor<Remove>>;
template class ::arangodb::aql::ExecutionBlockImpl<SingleRemoteModificationExecutor<Update>>;
template class ::arangodb::aql::ExecutionBlockImpl<SingleRemoteModificationExecutor<Replace>>;
template class ::arangodb::aql::ExecutionBlockImpl<SingleRemoteModificationExecutor<Upsert>>;

template class ::arangodb::aql::ExecutionBlockImpl<NoResultsExecutor>;
template class ::arangodb::aql::ExecutionBlockImpl<ReturnExecutor>;
template class ::arangodb::aql::ExecutionBlockImpl<ShortestPathExecutor>;
template class ::arangodb::aql::ExecutionBlockImpl<KShortestPathsExecutor>;
template class ::arangodb::aql::ExecutionBlockImpl<SortedCollectExecutor>;
template class ::arangodb::aql::ExecutionBlockImpl<SortExecutor>;
template class ::arangodb::aql::ExecutionBlockImpl<SubqueryEndExecutor>;
template class ::arangodb::aql::ExecutionBlockImpl<SubqueryExecutor<true>>;
template class ::arangodb::aql::ExecutionBlockImpl<SubqueryExecutor<false>>;
template class ::arangodb::aql::ExecutionBlockImpl<SubqueryStartExecutor>;
template class ::arangodb::aql::ExecutionBlockImpl<TraversalExecutor>;
template class ::arangodb::aql::ExecutionBlockImpl<SortingGatherExecutor>;
template class ::arangodb::aql::ExecutionBlockImpl<ParallelUnsortedGatherExecutor>;
template class ::arangodb::aql::ExecutionBlockImpl<UnsortedGatherExecutor>;

template class ::arangodb::aql::ExecutionBlockImpl<MaterializeExecutor<RegisterId>>;
template class ::arangodb::aql::ExecutionBlockImpl<MaterializeExecutor<std::string const&>>;

template class ::arangodb::aql::ExecutionBlockImpl<ModificationExecutor<AllRowsFetcher, InsertModifier>>;
template class ::arangodb::aql::ExecutionBlockImpl<ModificationExecutor<SingleRowFetcher<BlockPassthrough::Disable>, InsertModifier>>;
template class ::arangodb::aql::ExecutionBlockImpl<ModificationExecutor<AllRowsFetcher, RemoveModifier>>;
template class ::arangodb::aql::ExecutionBlockImpl<ModificationExecutor<SingleRowFetcher<BlockPassthrough::Disable>, RemoveModifier>>;
template class ::arangodb::aql::ExecutionBlockImpl<ModificationExecutor<AllRowsFetcher, UpdateReplaceModifier>>;
template class ::arangodb::aql::ExecutionBlockImpl<ModificationExecutor<SingleRowFetcher<BlockPassthrough::Disable>, UpdateReplaceModifier>>;
template class ::arangodb::aql::ExecutionBlockImpl<ModificationExecutor<AllRowsFetcher, UpsertModifier>>;
template class ::arangodb::aql::ExecutionBlockImpl<ModificationExecutor<SingleRowFetcher<BlockPassthrough::Disable>, UpsertModifier>>;<|MERGE_RESOLUTION|>--- conflicted
+++ resolved
@@ -141,10 +141,6 @@
 // only used as long as isNewStyleExecutor is required.
 namespace arangodb {
 namespace aql {
-<<<<<<< HEAD
-=======
-template <BlockPassthrough allowPass>
->>>>>>> 66c20f75
 class TestLambdaExecutor;
 
 class TestLambdaSkipExecutor;
@@ -156,12 +152,7 @@
 static bool constexpr isNewStyleExecutor() {
   return
 #ifdef ARANGODB_USE_GOOGLE_TESTS
-<<<<<<< HEAD
       std::is_same_v<Executor, TestLambdaExecutor> ||
-=======
-      std::is_same_v<Executor, TestLambdaExecutor<BlockPassthrough::Enable>> ||
-      std::is_same_v<Executor, TestLambdaExecutor<BlockPassthrough::Disable>> ||
->>>>>>> 66c20f75
       std::is_same_v<Executor, TestLambdaSkipExecutor> ||
 #endif
       std::is_same_v<Executor, FilterExecutor>;
@@ -984,19 +975,11 @@
                   "At most one of Properties::allowsBlockPassthrough or "
                   "Properties::inputSizeRestrictsOutputSize should be true for "
                   "each Executor");
-<<<<<<< HEAD
     static_assert((Executor::Properties::allowsBlockPassthrough == BlockPassthrough::Enable) ==
                       hasFetchBlockForPassthrough<Executor>::value,
                   "Executors should implement the method "
                   "fetchBlockForPassthrough() iff "
                   "Properties::allowsBlockPassthrough is true");
-=======
-    static_assert(
-        (Executor::Properties::allowsBlockPassthrough == BlockPassthrough::Enable) ==
-            hasFetchBlockForPassthrough<Executor>::value,
-        "Executors should implement the method fetchBlockForPassthrough() iff "
-        "Properties::allowsBlockPassthrough is true");
->>>>>>> 66c20f75
   }
   static_assert(
       Executor::Properties::inputSizeRestrictsOutputSize ==
@@ -1037,7 +1020,7 @@
     return createOutputRow(newBlock, std::move(call));
   } else {
     // Non-Passthrough variant, we need to allocate the block ourselfs
-    size_t blockSize = ExecutionBlock::DefaultBatchSize();
+    size_t blockSize = ExecutionBlock::DefaultBatchSize;
     SharedAqlItemBlockPtr newBlock =
         _engine->itemBlockManager().requestBlock(blockSize, _infos.numberOfOutputRegisters());
     return createOutputRow(newBlock, std::move(call));
@@ -1178,32 +1161,6 @@
       // Returning this will trigger to end in upstream state now, with the
       // call that was handed it
       return {inputRange.upstreamState(), 0, call};
-<<<<<<< HEAD
-=======
-    } else if constexpr (skipRowsType<Executor>() == SkipRowsRangeVariant::GET_SOME) {
-      // In all other cases, we skip by letting the executor produce rows, and
-      // then throw them away.
-
-      // TODO: This is temporary, we plan to simply create an output block and
-      // let it internally handle offset and fullCount.
-      size_t toSkip = std::min(call.getOffset(), DefaultBatchSize());
-      if (toSkip == 0) {
-        TRI_ASSERT(call.needsFullCount());
-        toSkip = DefaultBatchSize();
-      }
-      AqlCall skipCall{};
-      skipCall.softLimit = toSkip;
-      skipCall.offset = 0;
-      skipCall.fullCount = call.fullCount;
-
-      // we can't mess with _outputItemRow,
-      auto skipOutput = allocateOutputBlock(std::move(skipCall));
-      auto [state, stats, rescall] = _executor.produceRows(inputRange, *skipOutput);
-      auto skipped = skipOutput->numRowsWritten();
-
-      call.didSkip(skipped);
-      return std::make_tuple(state, skipped, rescall);
->>>>>>> 66c20f75
     } else {
       static_assert(dependent_false<Executor>::value,
                     "This value of SkipRowsRangeVariant is not supported");
@@ -1303,11 +1260,7 @@
         case ExecState::FASTFORWARD: {
           // We can either do FASTFORWARD or FULLCOUNT, difference is that
           // fullcount counts what is produced now, FASTFORWARD simply drops
-<<<<<<< HEAD
           TRI_ASSERT(!clientCall.needsFullCount());
-=======
-          TRI_ASSERT(!_outputItemRow->getClientCall().needsFullCount());
->>>>>>> 66c20f75
           // We can drop all dataRows from upstream
 
           while (_lastRange.hasDataRow()) {
@@ -1325,12 +1278,7 @@
           break;
         }
         case ExecState::FULLCOUNT: {
-<<<<<<< HEAD
           auto [state, skippedLocal, call] = executeSkipRowsRange(_lastRange, clientCall);
-=======
-          auto [state, skippedLocal, call] =
-              executeSkipRowsRange(_lastRange, _outputItemRow->getModifiableClientCall());
->>>>>>> 66c20f75
           skipped += skippedLocal;
 
           if (state == ExecutorState::DONE) {
@@ -1410,13 +1358,9 @@
           TRI_ASSERT(false);
       }
     }
-<<<<<<< HEAD
     // If we do not have an output, we simply return a nullptr here.
     auto outputBlock = _outputItemRow != nullptr ? _outputItemRow->stealBlock()
                                                  : SharedAqlItemBlockPtr{nullptr};
-=======
-    auto outputBlock = _outputItemRow->stealBlock();
->>>>>>> 66c20f75
     // This is not strictly necessary here, as we shouldn't be called again
     // after DONE.
     _outputItemRow.reset();
