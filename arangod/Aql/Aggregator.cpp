////////////////////////////////////////////////////////////////////////////////
/// DISCLAIMER
///
/// Copyright 2014-2016 ArangoDB GmbH, Cologne, Germany
/// Copyright 2004-2014 triAGENS GmbH, Cologne, Germany
///
/// Licensed under the Apache License, Version 2.0 (the "License");
/// you may not use this file except in compliance with the License.
/// You may obtain a copy of the License at
///
///     http://www.apache.org/licenses/LICENSE-2.0
///
/// Unless required by applicable law or agreed to in writing, software
/// distributed under the License is distributed on an "AS IS" BASIS,
/// WITHOUT WARRANTIES OR CONDITIONS OF ANY KIND, either express or implied.
/// See the License for the specific language governing permissions and
/// limitations under the License.
///
/// Copyright holder is ArangoDB GmbH, Cologne, Germany
///
/// @author Jan Steemann
////////////////////////////////////////////////////////////////////////////////

#include "Aggregator.h"
#include "Basics/VelocyPackHelper.h"
#include "Transaction/Context.h"
#include "Transaction/Helpers.h"
#include "Transaction/Methods.h"

#include <velocypack/Builder.h>
#include <velocypack/Iterator.h>
#include <velocypack/Slice.h>
#include <velocypack/velocypack-aliases.h>

#include <set>

using namespace arangodb;
using namespace arangodb::aql;
using namespace arangodb::basics;

namespace {

constexpr bool doesRequireInput = true;
constexpr bool doesNotRequireInput = false;

constexpr bool official = true;
constexpr bool internalOnly = false;

/// @brief struct containing aggregator meta information
struct AggregatorInfo {
  /// @brief function to generate a new aggregator instance in a query
  std::function<std::unique_ptr<Aggregator>(transaction::Methods* trx)> generator;

  /// @brief whether or not the aggregator needs input
  /// note: currently this is false only for LENGTH/COUNT, for which the input
  /// is optimized away
  bool requiresInput;

  /// @brief whether or not the aggregator is part of the public API (i.e.
  /// callable from a user AQL query)
  bool isOfficialAggregator;

  /// @brief under which name this aggregator is pushed on a DB server. if left
  /// empty, the aggregator will only work on a coordinator and not be pushed
  /// onto a DB server for example, the SUM aggregator is cumutative, so it can
  /// be pushed executed on partial results on the DB server as SUM too however,
  /// the LENGTH aggregator needs to be pushed as LENGTH to the DB server, but
  /// the partial lengths need to be aggregated on the coordinator using SUM
  std::string pushToDBServerAs;

  /// @brief under which name this aggregator is executed on a coordinator to
  /// aggregate partial results from the DB servers if parts of the aggregation
  /// were pushed to the DB servers for example, the LENGTH aggregator will be
  /// pushed to the DB server as LENGTH, but on the coordinator the aggregator
  /// needs to be converted to SUM to sum up the partial lengths from the DB
  /// servers
  std::string runOnCoordinatorAs;
};

/// @brief helper class for block-wise memory allocations
class MemoryBlockAllocator {
 public:
  /// @brief create a temporary storage instance
  explicit MemoryBlockAllocator(size_t blockSize)
      : blockSize(blockSize), current(nullptr), end(nullptr) {}

  /// @brief destroy a temporary storage instance
  ~MemoryBlockAllocator() { clear(); }

  void clear() noexcept {
    for (auto& it : blocks) {
      delete[] it;
    }
    blocks.clear();
    current = nullptr;
    end = nullptr;
  }

  /// @brief register a short data value
  char* store(char const* p, size_t length) {
    if (current == nullptr || (current + length > end)) {
      allocateBlock(length);
    }

    TRI_ASSERT(!blocks.empty());
    TRI_ASSERT(current != nullptr);
    TRI_ASSERT(end != nullptr);
    TRI_ASSERT(current + length <= end);

    char* position = current;
    memcpy(static_cast<void*>(position), p, length);
    current += length;
    return position;
  }

 private:
  /// @brief allocate a new block of memory
  void allocateBlock(size_t minLength) {
    size_t length = std::max(minLength, blockSize);
    char* buffer = new char[length];

    try {
      blocks.emplace_back(buffer);
    } catch (...) {
      delete[] buffer;
      throw;
    }
    current = buffer;
    end = current + length;
  }

  /// @brief already allocated blocks
  std::vector<char*> blocks;

  /// @brief size of each block
  size_t const blockSize;

  /// @brief offset into current block
  char* current;

  /// @brief end of current block
  char* end;
};

/// @brief aggregator for LENGTH()
struct AggregatorLength final : public Aggregator {
  explicit AggregatorLength(transaction::Methods* trx)
      : Aggregator(trx), count(0) {}
  AggregatorLength(transaction::Methods* trx, uint64_t initialCount)
      : Aggregator(trx), count(initialCount) {}

  void reset() override { count = 0; }

  void reduce(AqlValue const&) override { ++count; }

  AqlValue stealValue() override {
    uint64_t value = count;
    reset();
    return AqlValue(AqlValueHintUInt(value));
  }

  uint64_t count;
};

struct AggregatorMin final : public Aggregator {
  explicit AggregatorMin(transaction::Methods* trx)
      : Aggregator(trx), value() {}

  ~AggregatorMin() { value.destroy(); }

  void reset() override { value.erase(); }

  void reduce(AqlValue const& cmpValue) override {
    if (value.isEmpty() || (!cmpValue.isNull(true) &&
                            AqlValue::Compare(trx, value, cmpValue, true) > 0)) {
      // the value `null` itself will not be used in MIN() to compare lower than
      // e.g. value `false`
      value.destroy();
      value = cmpValue.clone();
    }
  }

  AqlValue stealValue() override {
    if (value.isEmpty()) {
      return AqlValue(AqlValueHintNull());
    }
    AqlValue copy = value;
    value.erase();
    return copy;
  }

  AqlValue value;
};

struct AggregatorMax final : public Aggregator {
  explicit AggregatorMax(transaction::Methods* trx)
      : Aggregator(trx), value() {}

  ~AggregatorMax() { value.destroy(); }

  void reset() override { value.erase(); }

  void reduce(AqlValue const& cmpValue) override {
    if (value.isEmpty() || AqlValue::Compare(trx, value, cmpValue, true) < 0) {
      value.destroy();
      value = cmpValue.clone();
    }
  }

  AqlValue stealValue() override {
    if (value.isEmpty()) {
      return AqlValue(AqlValueHintNull());
    }
    AqlValue copy = value;
    value.erase();
    return copy;
  }

  AqlValue value;
};

struct AggregatorSum final : public Aggregator {
  explicit AggregatorSum(transaction::Methods* trx)
      : Aggregator(trx), sum(0.0), invalid(false), invoked(false) {}

  void reset() override {
    sum = 0.0;
    invalid = false;
    invoked = false;
  }

  void reduce(AqlValue const& cmpValue) override {
    invoked = true;
    if (!invalid) {
      if (cmpValue.isNull(true)) {
        // ignore `null` values here
        return;
      }
      if (cmpValue.isNumber()) {
<<<<<<< HEAD
        double const number = cmpValue.toDouble();
        if (!std::isnan(number) && number != HUGE_VAL &&
            number != -HUGE_VAL) {
=======
        double const number = cmpValue.toDouble(trx);
        if (!std::isnan(number) && number != HUGE_VAL && number != -HUGE_VAL) {
>>>>>>> 20d5e165
          sum += number;
          return;
        }
      }
    }

    invalid = true;
  }

  AqlValue stealValue() override {
    if (invalid || !invoked || std::isnan(sum) || sum == HUGE_VAL || sum == -HUGE_VAL) {
      return AqlValue(AqlValueHintNull());
    }

    double v = sum;
    reset();
    return AqlValue(AqlValueHintDouble(v));
  }

  double sum;
  bool invalid;
  bool invoked;
};

/// @brief the single-server variant of AVERAGE
struct AggregatorAverage : public Aggregator {
  explicit AggregatorAverage(transaction::Methods* trx)
      : Aggregator(trx), count(0), sum(0.0), invalid(false) {}

  void reset() override final {
    count = 0;
    sum = 0.0;
    invalid = false;
  }

  virtual void reduce(AqlValue const& cmpValue) override {
    if (!invalid) {
      if (cmpValue.isNull(true)) {
        // ignore `null` values here
        return;
      }
      if (cmpValue.isNumber()) {
<<<<<<< HEAD
        double const number = cmpValue.toDouble();
        if (!std::isnan(number) && number != HUGE_VAL &&
            number != -HUGE_VAL) {
=======
        double const number = cmpValue.toDouble(trx);
        if (!std::isnan(number) && number != HUGE_VAL && number != -HUGE_VAL) {
>>>>>>> 20d5e165
          sum += number;
          ++count;
          return;
        }
      }
    }

    invalid = true;
  }

  virtual AqlValue stealValue() override {
    if (invalid || count == 0 || std::isnan(sum) || sum == HUGE_VAL || sum == -HUGE_VAL) {
      return AqlValue(AqlValueHintNull());
    }

    TRI_ASSERT(count > 0);

    double v = sum / count;
    reset();
    return AqlValue(AqlValueHintDouble(v));
  }

  uint64_t count;
  double sum;
  bool invalid;
};

/// @brief the DB server variant of AVERAGE, producing a sum and a count
struct AggregatorAverageStep1 final : public AggregatorAverage {
  explicit AggregatorAverageStep1(transaction::Methods* trx)
      : AggregatorAverage(trx) {}

  // special version that will produce an array with sum and count separately
  AqlValue stealValue() override {
    builder.clear();
    builder.openArray();
    if (invalid || count == 0 || std::isnan(sum) || sum == HUGE_VAL || sum == -HUGE_VAL) {
      builder.add(VPackValue(VPackValueType::Null));
      builder.add(VPackValue(VPackValueType::Null));
    } else {
      TRI_ASSERT(count > 0);
      builder.add(VPackValue(sum));
      builder.add(VPackValue(count));
    }
    builder.close();
    AqlValue temp(builder.slice());
    reset();
    return temp;
  }

  arangodb::velocypack::Builder builder;
};

/// @brief the coordinator variant of AVERAGE, aggregating partial sums and
/// counts
struct AggregatorAverageStep2 final : public AggregatorAverage {
  explicit AggregatorAverageStep2(transaction::Methods* trx)
      : AggregatorAverage(trx) {}

  void reduce(AqlValue const& cmpValue) override {
    if (!cmpValue.isArray()) {
      invalid = true;
      return;
    }

    bool mustDestroy;
    AqlValue const& sumValue = cmpValue.at(0, mustDestroy, false);
    AqlValue const& countValue = cmpValue.at(1, mustDestroy, false);

    if (sumValue.isNull(true) || countValue.isNull(true)) {
      invalid = true;
      return;
    }

    bool failed = false;
    double v = sumValue.toDouble(failed);
    if (failed) {
      invalid = true;
      return;
    }
    sum += v;
    count += countValue.toInt64();
  }
};

/// @brief base functionality for VARIANCE
struct AggregatorVarianceBase : public Aggregator {
  AggregatorVarianceBase(transaction::Methods* trx, bool population)
      : Aggregator(trx), population(population), count(0), sum(0.0), mean(0.0), invalid(false) {}

  void reset() override {
    count = 0;
    sum = 0.0;
    mean = 0.0;
    invalid = false;
  }

  void reduce(AqlValue const& cmpValue) override {
    if (!invalid) {
      if (cmpValue.isNull(true)) {
        // ignore `null` values here
        return;
      }
      if (cmpValue.isNumber()) {
<<<<<<< HEAD
        double const number = cmpValue.toDouble();
        if (!std::isnan(number) && number != HUGE_VAL &&
            number != -HUGE_VAL) {
=======
        double const number = cmpValue.toDouble(trx);
        if (!std::isnan(number) && number != HUGE_VAL && number != -HUGE_VAL) {
>>>>>>> 20d5e165
          double const delta = number - mean;
          ++count;
          mean += delta / count;
          sum += delta * (number - mean);
          return;
        }
      }
    }

    invalid = true;
  }

  bool const population;
  uint64_t count;
  double sum;
  double mean;
  bool invalid;
};

/// @brief the single server variant of VARIANCE
struct AggregatorVariance : public AggregatorVarianceBase {
  AggregatorVariance(transaction::Methods* trx, bool population)
      : AggregatorVarianceBase(trx, population) {}

  AqlValue stealValue() override {
    if (invalid || count == 0 || (count == 1 && !population) ||
        std::isnan(sum) || sum == HUGE_VAL || sum == -HUGE_VAL) {
      return AqlValue(AqlValueHintNull());
    }

    TRI_ASSERT(count > 0);

    double v;
    if (!population) {
      TRI_ASSERT(count > 1);
      v = sum / (count - 1);
    } else {
      v = sum / count;
    }

    reset();
    return AqlValue(AqlValueHintDouble(v));
  }
};

/// @brief the DB server variant of VARIANCE/STDDEV
struct AggregatorVarianceBaseStep1 final : public AggregatorVarianceBase {
  AggregatorVarianceBaseStep1(transaction::Methods* trx, bool population)
      : AggregatorVarianceBase(trx, population) {}

  AqlValue stealValue() override {
    builder.clear();
    builder.openArray();
    if (invalid || count == 0 || (count == 1 && !population) ||
        std::isnan(sum) || sum == HUGE_VAL || sum == -HUGE_VAL) {
      builder.add(VPackValue(VPackValueType::Null));
      builder.add(VPackValue(VPackValueType::Null));
      builder.add(VPackValue(VPackValueType::Null));
    } else {
      TRI_ASSERT(count > 0);

      builder.add(VPackValue(count));
      builder.add(VPackValue(sum));
      builder.add(VPackValue(mean));
    }
    builder.close();

    AqlValue temp(builder.slice());
    reset();
    return temp;
  }

  arangodb::velocypack::Builder builder;
};

/// @brief the coordinator variant of VARIANCE
struct AggregatorVarianceBaseStep2 : public AggregatorVarianceBase {
  AggregatorVarianceBaseStep2(transaction::Methods* trx, bool population)
      : AggregatorVarianceBase(trx, population) {}

  void reset() override {
    AggregatorVarianceBase::reset();
    values.clear();
  }

  void reduce(AqlValue const& cmpValue) override {
    if (!cmpValue.isArray()) {
      invalid = true;
      return;
    }

    bool mustDestroy;
    AqlValue const& countValue = cmpValue.at(0, mustDestroy, false);
    AqlValue const& sumValue = cmpValue.at(1, mustDestroy, false);
    AqlValue const& meanValue = cmpValue.at(2, mustDestroy, false);

    if (countValue.isNull(true) || sumValue.isNull(true) || meanValue.isNull(true)) {
      invalid = true;
      return;
    }

    bool failed = false;
    double v1 = sumValue.toDouble(failed);
    if (failed) {
      invalid = true;
      return;
    }
    double v2 = meanValue.toDouble(failed);
    if (failed) {
      invalid = true;
      return;
    }

    int64_t c = countValue.toInt64();
    if (c == 0) {
      invalid = true;
      return;
    }
    count += c;
    sum += v2 * c;
    mean += v2 * c;
    values.emplace_back(std::make_tuple(v1 / c, v2, c));
  }

  AqlValue stealValue() override {
    if (invalid || count == 0 || (count == 1 && !population)) {
      return AqlValue(AqlValueHintNull());
    }

    double const avg = sum / count;
    double v = 0.0;
    for (auto const& it : values) {
      double variance = std::get<0>(it);
      double mean = std::get<1>(it);
      int64_t count = std::get<2>(it);
      v += count * (variance + std::pow(mean - avg, 2));
    }

    if (!population) {
      TRI_ASSERT(count > 1);
      v /= count - 1;
    } else {
      v /= count;
    }
    reset();
    return AqlValue(AqlValueHintDouble(v));
  }

  std::vector<std::tuple<double, double, int64_t>> values;
};

/// @brief the single server variant of STDDEV
struct AggregatorStddev : public AggregatorVarianceBase {
  AggregatorStddev(transaction::Methods* trx, bool population)
      : AggregatorVarianceBase(trx, population) {}

  AqlValue stealValue() override {
    if (invalid || count == 0 || (count == 1 && !population) ||
        std::isnan(sum) || sum == HUGE_VAL || sum == -HUGE_VAL) {
      return AqlValue(AqlValueHintNull());
    }

    TRI_ASSERT(count > 0);

    double v;
    if (!population) {
      TRI_ASSERT(count > 1);
      v = std::sqrt(sum / (count - 1));
    } else {
      v = std::sqrt(sum / count);
    }

    reset();
    return AqlValue(AqlValueHintDouble(v));
  }
};

/// @brief the coordinator variant of STDDEV
struct AggregatorStddevBaseStep2 final : public AggregatorVarianceBaseStep2 {
  AggregatorStddevBaseStep2(transaction::Methods* trx, bool population)
      : AggregatorVarianceBaseStep2(trx, population) {}

  AqlValue stealValue() override {
    if (invalid || count == 0 || (count == 1 && !population)) {
      return AqlValue(AqlValueHintNull());
    }

    double const avg = sum / count;
    double v = 0.0;
    for (auto const& it : values) {
      double variance = std::get<0>(it);
      double mean = std::get<1>(it);
      int64_t count = std::get<2>(it);
      v += count * (variance + std::pow(mean - avg, 2));
    }

    if (!population) {
      TRI_ASSERT(count > 1);
      v /= count - 1;
    } else {
      v /= count;
    }

    v = std::sqrt(v);
    reset();
    return AqlValue(AqlValueHintDouble(v));
  }
};

/// @brief the single-server and DB server variant of UNIQUE
struct AggregatorUnique : public Aggregator {
  explicit AggregatorUnique(transaction::Methods* trx)
      : Aggregator(trx),
        allocator(1024),
        seen(512, basics::VelocyPackHelper::VPackHash(),
             basics::VelocyPackHelper::VPackEqual(
                 trx->transactionContext()->getVPackOptions())) {}

  ~AggregatorUnique() { reset(); }

  void reset() override final {
    seen.clear();
    builder.clear();
    allocator.clear();
  }

  void reduce(AqlValue const& cmpValue) override {
    AqlValueMaterializer materializer(trx);

    VPackSlice s = materializer.slice(cmpValue, true);

    if (seen.find(s) != seen.end()) {
      // already saw the same value
      return;
    }

    char* pos = allocator.store(s.startAs<char>(), s.byteSize());
    seen.emplace(pos);

    if (builder.isClosed()) {
      builder.openArray();
    }
    builder.add(VPackSlice(pos));
  }

  AqlValue stealValue() override final {
    // if not yet an array, start one
    if (builder.isClosed()) {
      builder.openArray();
    }

    // always close the Builder
    builder.close();
    AqlValue result(builder.slice());
    reset();
    return result;
  }

  MemoryBlockAllocator allocator;
  std::unordered_set<velocypack::Slice, basics::VelocyPackHelper::VPackHash, basics::VelocyPackHelper::VPackEqual> seen;
  arangodb::velocypack::Builder builder;
};

/// @brief the coordinator variant of UNIQUE
struct AggregatorUniqueStep2 final : public AggregatorUnique {
  explicit AggregatorUniqueStep2(transaction::Methods* trx)
      : AggregatorUnique(trx) {}

  void reduce(AqlValue const& cmpValue) override final {
    AqlValueMaterializer materializer(trx);

    VPackSlice s = materializer.slice(cmpValue, true);

    if (!s.isArray()) {
      return;
    }

    for (auto const& it : VPackArrayIterator(s)) {
      if (seen.find(it) != seen.end()) {
        // already saw the same value
        return;
      }

      char* pos = allocator.store(it.startAs<char>(), it.byteSize());
      seen.emplace(pos);

      if (builder.isClosed()) {
        builder.openArray();
      }
      builder.add(VPackSlice(pos));
    }
  }
};

/// @brief the single-server and DB server variant of SORTED_UNIQUE
struct AggregatorSortedUnique : public Aggregator {
  explicit AggregatorSortedUnique(transaction::Methods* trx)
      : Aggregator(trx),
        allocator(1024),
        seen(trx->transactionContext()->getVPackOptions()) {}

  ~AggregatorSortedUnique() { reset(); }

  void reset() override final {
    seen.clear();
    allocator.clear();
    builder.clear();
  }

  void reduce(AqlValue const& cmpValue) override {
    AqlValueMaterializer materializer(trx);

    VPackSlice s = materializer.slice(cmpValue, true);

    if (seen.find(s) != seen.end()) {
      // already saw the same value
      return;
    }

    char* pos = allocator.store(s.startAs<char>(), s.byteSize());
    seen.emplace(pos);
  }

  AqlValue stealValue() override final {
    builder.openArray();
    for (auto const& it : seen) {
      builder.add(it);
    }

    // always close the Builder
    builder.close();
    AqlValue result(builder.slice());
    reset();
    return result;
  }

  MemoryBlockAllocator allocator;
  std::set<velocypack::Slice, basics::VelocyPackHelper::VPackLess<true>> seen;
  arangodb::velocypack::Builder builder;
};

/// @brief the coordinator variant of SORTED_UNIQUE
struct AggregatorSortedUniqueStep2 final : public AggregatorSortedUnique {
  explicit AggregatorSortedUniqueStep2(transaction::Methods* trx)
      : AggregatorSortedUnique(trx) {}

  void reduce(AqlValue const& cmpValue) override final {
    AqlValueMaterializer materializer(trx);

    VPackSlice s = materializer.slice(cmpValue, true);

    if (!s.isArray()) {
      return;
    }

    for (auto const& it : VPackArrayIterator(s)) {
      if (seen.find(it) != seen.end()) {
        // already saw the same value
        return;
      }

      char* pos = allocator.store(it.startAs<char>(), it.byteSize());
      seen.emplace(pos);
    }
  }
};

struct AggregatorCountDistinct : public Aggregator {
  explicit AggregatorCountDistinct(transaction::Methods* trx)
      : Aggregator(trx),
        allocator(1024),
        seen(512, basics::VelocyPackHelper::VPackHash(),
             basics::VelocyPackHelper::VPackEqual(
                 trx->transactionContext()->getVPackOptions())) {}

  ~AggregatorCountDistinct() { reset(); }

  void reset() override final {
    seen.clear();
    allocator.clear();
    builder.clear();
  }

  void reduce(AqlValue const& cmpValue) override {
    AqlValueMaterializer materializer(trx);

    VPackSlice s = materializer.slice(cmpValue, true);

    if (seen.find(s) != seen.end()) {
      // already saw the same value
      return;
    }

    char* pos = allocator.store(s.startAs<char>(), s.byteSize());
    seen.emplace(pos);
  }

  AqlValue stealValue() override final {
    uint64_t value = seen.size();
    reset();
    return AqlValue(AqlValueHintUInt(value));
  }

  MemoryBlockAllocator allocator;
  std::unordered_set<velocypack::Slice, basics::VelocyPackHelper::VPackHash, basics::VelocyPackHelper::VPackEqual> seen;
  arangodb::velocypack::Builder builder;
};

/// @brief the coordinator variant of COUNT_DISTINCT
struct AggregatorCountDistinctStep2 final : public AggregatorCountDistinct {
  explicit AggregatorCountDistinctStep2(transaction::Methods* trx)
      : AggregatorCountDistinct(trx) {}

  void reduce(AqlValue const& cmpValue) override {
    AqlValueMaterializer materializer(trx);

    VPackSlice s = materializer.slice(cmpValue, true);

    if (!s.isArray()) {
      return;
    }

    for (auto const& it : VPackArrayIterator(s)) {
      if (seen.find(s) != seen.end()) {
        // already saw the same value
        return;
      }

      char* pos = allocator.store(it.startAs<char>(), it.byteSize());
      seen.emplace(pos);
    }
  }
};

/// @brief all available aggregators with their meta data
std::unordered_map<std::string, AggregatorInfo> const aggregators = {
    {"LENGTH",
     {
         [](transaction::Methods* trx) {
           return std::make_unique<AggregatorLength>(trx);
         },
         doesNotRequireInput, official, "LENGTH",
         "SUM"  // we need to sum up the lengths from the DB servers
     }},
    {"MIN",
     {
         [](transaction::Methods* trx) {
           return std::make_unique<AggregatorMin>(trx);
         },
         doesRequireInput, official, "MIN",
         "MIN"  // min is commutative
     }},
    {"MAX",
     {
         [](transaction::Methods* trx) {
           return std::make_unique<AggregatorMax>(trx);
         },
         doesRequireInput, official, "MAX",
         "MAX"  // max is commutative
     }},
    {"SUM",
     {
         [](transaction::Methods* trx) {
           return std::make_unique<AggregatorSum>(trx);
         },
         doesRequireInput, official, "SUM",
         "SUM"  // sum is commutative
     }},
    {"AVERAGE",
     {[](transaction::Methods* trx) {
        return std::make_unique<AggregatorAverage>(trx);
      },
      doesRequireInput, official, "AVERAGE_STEP1", "AVERAGE_STEP2"}},
    {"AVERAGE_STEP1",
     {[](transaction::Methods* trx) {
        return std::make_unique<AggregatorAverageStep1>(trx);
      },
      doesRequireInput, internalOnly, "", "AVERAGE_STEP1"}},
    {"AVERAGE_STEP2",
     {[](transaction::Methods* trx) {
        return std::make_unique<AggregatorAverageStep2>(trx);
      },
      doesRequireInput, internalOnly, "", "AVERAGE_STEP2"}},
    {"VARIANCE_POPULATION",
     {[](transaction::Methods* trx) {
        return std::make_unique<AggregatorVariance>(trx, true);
      },
      doesRequireInput, official, "VARIANCE_POPULATION_STEP1",
      "VARIANCE_POPULATION_STEP2"}},
    {"VARIANCE_POPULATION_STEP1",
     {[](transaction::Methods* trx) {
        return std::make_unique<AggregatorVarianceBaseStep1>(trx, true);
      },
      doesRequireInput, internalOnly, "", "VARIANCE_POPULATION_STEP1"}},
    {"VARIANCE_POPULATION_STEP2",
     {[](transaction::Methods* trx) {
        return std::make_unique<AggregatorVarianceBaseStep2>(trx, true);
      },
      doesRequireInput, internalOnly, "", "VARIANCE_POPULATION_STEP2"}},
    {"VARIANCE_SAMPLE",
     {[](transaction::Methods* trx) {
        return std::make_unique<AggregatorVariance>(trx, false);
      },
      doesRequireInput, official, "VARIANCE_SAMPLE_STEP1",
      "VARIANCE_SAMPLE_STEP2"}},
    {"VARIANCE_SAMPLE_STEP1",
     {[](transaction::Methods* trx) {
        return std::make_unique<AggregatorVarianceBaseStep1>(trx, false);
      },
      doesRequireInput, internalOnly, "", "VARIANCE_SAMPLE_STEP1"}},
    {"VARIANCE_SAMPLE_STEP2",
     {[](transaction::Methods* trx) {
        return std::make_unique<AggregatorVarianceBaseStep2>(trx, false);
      },
      doesRequireInput, internalOnly, "", "VARIANCE_SAMPLE_STEP2"}},
    {"STDDEV_POPULATION",
     {[](transaction::Methods* trx) {
        return std::make_unique<AggregatorStddev>(trx, true);
      },
      doesRequireInput, official, "STDDEV_POPULATION_STEP1",
      "STDDEV_POPULATION_STEP2"}},
    {"STDDEV_POPULATION_STEP1",
     {[](transaction::Methods* trx) {
        return std::make_unique<AggregatorVarianceBaseStep1>(trx, true);
      },
      doesRequireInput, internalOnly, "", "STDDEV_POPULATION_STEP1"}},
    {"STDDEV_POPULATION_STEP2",
     {[](transaction::Methods* trx) {
        return std::make_unique<AggregatorStddevBaseStep2>(trx, true);
      },
      doesRequireInput, internalOnly, "", "STDDEV_POPULATION_STEP2"}},
    {"STDDEV_SAMPLE",
     {[](transaction::Methods* trx) {
        return std::make_unique<AggregatorStddev>(trx, false);
      },
      doesRequireInput, official, "STDDEV_SAMPLE_STEP1", "STDDEV_SAMPLE_STEP2"}},
    {"STDDEV_SAMPLE_STEP1",
     {[](transaction::Methods* trx) {
        return std::make_unique<AggregatorVarianceBaseStep1>(trx, false);
      },
      doesRequireInput, internalOnly, "", "STDDEV_SAMPLE_STEP1"}},
    {"STDDEV_SAMPLE_STEP2",
     {[](transaction::Methods* trx) {
        return std::make_unique<AggregatorStddevBaseStep2>(trx, false);
      },
      doesRequireInput, internalOnly, "", "STDDEV_SAMPLE_STEP2"}},
    {"UNIQUE",
     {[](transaction::Methods* trx) {
        return std::make_unique<AggregatorUnique>(trx);
      },
      doesRequireInput, official, "UNIQUE", "UNIQUE_STEP2"}},
    {"UNIQUE_STEP2",
     {[](transaction::Methods* trx) {
        return std::make_unique<AggregatorUniqueStep2>(trx);
      },
      doesRequireInput, internalOnly, "", "UNIQUE_STEP2"}},
    {"SORTED_UNIQUE",
     {[](transaction::Methods* trx) {
        return std::make_unique<AggregatorSortedUnique>(trx);
      },
      doesRequireInput, official, "SORTED_UNIQUE", "SORTED_UNIQUE_STEP2"}},
    {"SORTED_UNIQUE_STEP2",
     {[](transaction::Methods* trx) {
        return std::make_unique<AggregatorSortedUniqueStep2>(trx);
      },
      doesRequireInput, internalOnly, "", "SORTED_UNIQUE_STEP2"}},
    {"COUNT_DISTINCT",
     {[](transaction::Methods* trx) {
        return std::make_unique<AggregatorCountDistinct>(trx);
      },
      doesRequireInput, official, "UNIQUE", "COUNT_DISTINCT_STEP2"}},
    {"COUNT_DISTINCT_STEP2",
     {[](transaction::Methods* trx) {
        return std::make_unique<AggregatorCountDistinctStep2>(trx);
      },
      doesRequireInput, internalOnly, "", "COUNT_DISTINCT_STEP2"}}};

/// @brief aliases (user-visible) for aggregation functions
std::unordered_map<std::string, std::string> const aliases = {
    {"COUNT", "LENGTH"},                  // COUNT = LENGTH
    {"AVG", "AVERAGE"},                   // AVG = AVERAGE
    {"VARIANCE", "VARIANCE_POPULATION"},  // VARIANCE = VARIANCE_POPULATION
    {"STDDEV", "STDDEV_POPULATION"},      // STDDEV = STDDEV_POPULATION
    {"COUNT_UNIQUE", "COUNT_DISTINCT"}    // COUNT_UNIQUE = COUNT_DISTINCT
};

}  // namespace

std::unique_ptr<Aggregator> Aggregator::fromTypeString(transaction::Methods* trx,
                                                       std::string const& type) {
  // will always return a valid generator function or throw an exception
  auto generator = Aggregator::factoryFromTypeString(type);
  TRI_ASSERT(generator != nullptr);

  return (*generator)(trx);
}

std::unique_ptr<Aggregator> Aggregator::fromVPack(transaction::Methods* trx,
                                                  arangodb::velocypack::Slice const& slice,
                                                  char const* nameAttribute) {
  VPackSlice variable = slice.get(nameAttribute);

  if (variable.isString()) {
    return fromTypeString(trx, variable.copyString());
  }
  THROW_ARANGO_EXCEPTION_MESSAGE(TRI_ERROR_INTERNAL, "invalid aggregator type");
}

std::function<std::unique_ptr<Aggregator>(transaction::Methods*)> const* Aggregator::factoryFromTypeString(
    std::string const& type) {
  auto it = ::aggregators.find(translateAlias(type));

  if (it != ::aggregators.end()) {
    return &((*it).second.generator);
  }
  // aggregator function name should have been validated before
  THROW_ARANGO_EXCEPTION_MESSAGE(TRI_ERROR_INTERNAL, "invalid aggregator type");
}

std::string Aggregator::translateAlias(std::string const& name) {
  auto it = ::aliases.find(name);

  if (it != ::aliases.end()) {
    return (*it).second;
  }
  // not an alias
  return name;
}

std::string Aggregator::pushToDBServerAs(std::string const& type) {
  auto it = ::aggregators.find(translateAlias(type));

  if (it != ::aggregators.end()) {
    return (*it).second.pushToDBServerAs;
  }
  THROW_ARANGO_EXCEPTION_MESSAGE(TRI_ERROR_INTERNAL, "invalid aggregator type");
}

std::string Aggregator::runOnCoordinatorAs(std::string const& type) {
  auto it = ::aggregators.find(translateAlias(type));

  if (it != ::aggregators.end()) {
    return (*it).second.runOnCoordinatorAs;
  }
  THROW_ARANGO_EXCEPTION_MESSAGE(TRI_ERROR_INTERNAL, "invalid aggregator type");
}

bool Aggregator::isValid(std::string const& type) {
  auto it = ::aggregators.find(translateAlias(type));

  if (it == ::aggregators.end()) {
    return false;
  }
  // check if the aggregator is part of the public API or internal
  return (*it).second.isOfficialAggregator;
}

bool Aggregator::requiresInput(std::string const& type) {
  auto it = ::aggregators.find(translateAlias(type));

  if (it != ::aggregators.end()) {
    return (*it).second.requiresInput;
  }
  THROW_ARANGO_EXCEPTION_MESSAGE(TRI_ERROR_INTERNAL, "invalid aggregator type");
}<|MERGE_RESOLUTION|>--- conflicted
+++ resolved
@@ -237,14 +237,8 @@
         return;
       }
       if (cmpValue.isNumber()) {
-<<<<<<< HEAD
         double const number = cmpValue.toDouble();
-        if (!std::isnan(number) && number != HUGE_VAL &&
-            number != -HUGE_VAL) {
-=======
-        double const number = cmpValue.toDouble(trx);
         if (!std::isnan(number) && number != HUGE_VAL && number != -HUGE_VAL) {
->>>>>>> 20d5e165
           sum += number;
           return;
         }
@@ -287,14 +281,8 @@
         return;
       }
       if (cmpValue.isNumber()) {
-<<<<<<< HEAD
         double const number = cmpValue.toDouble();
-        if (!std::isnan(number) && number != HUGE_VAL &&
-            number != -HUGE_VAL) {
-=======
-        double const number = cmpValue.toDouble(trx);
         if (!std::isnan(number) && number != HUGE_VAL && number != -HUGE_VAL) {
->>>>>>> 20d5e165
           sum += number;
           ++count;
           return;
@@ -399,14 +387,8 @@
         return;
       }
       if (cmpValue.isNumber()) {
-<<<<<<< HEAD
         double const number = cmpValue.toDouble();
-        if (!std::isnan(number) && number != HUGE_VAL &&
-            number != -HUGE_VAL) {
-=======
-        double const number = cmpValue.toDouble(trx);
         if (!std::isnan(number) && number != HUGE_VAL && number != -HUGE_VAL) {
->>>>>>> 20d5e165
           double const delta = number - mean;
           ++count;
           mean += delta / count;
