////////////////////////////////////////////////////////////////////////////////
/// DISCLAIMER
///
/// Copyright 2014-2016 ArangoDB GmbH, Cologne, Germany
/// Copyright 2004-2014 triAGENS GmbH, Cologne, Germany
///
/// Licensed under the Apache License, Version 2.0 (the "License");
/// you may not use this file except in compliance with the License.
/// You may obtain a copy of the License at
///
///     http://www.apache.org/licenses/LICENSE-2.0
///
/// Unless required by applicable law or agreed to in writing, software
/// distributed under the License is distributed on an "AS IS" BASIS,
/// WITHOUT WARRANTIES OR CONDITIONS OF ANY KIND, either express or implied.
/// See the License for the specific language governing permissions and
/// limitations under the License.
///
/// Copyright holder is ArangoDB GmbH, Cologne, Germany
///
/// @author Michael Hackstein
////////////////////////////////////////////////////////////////////////////////

#include "EngineInfoContainerDBServer.h"

#include "Aql/AqlItemBlock.h"
#include "Aql/ClusterNodes.h"
#include "Aql/Collection.h"
#include "Aql/ExecutionEngine.h"
#include "Aql/ExecutionNode.h"
#include "Aql/GraphNode.h"
#include "Aql/IResearchViewNode.h"
#include "Aql/IndexNode.h"
#include "Aql/ModificationNodes.h"
#include "Aql/Query.h"
#include "Aql/QueryRegistry.h"
#include "Basics/Result.h"
#include "Cluster/ClusterComm.h"
#include "Cluster/ClusterTrxMethods.h"
#include "Cluster/ServerState.h"
#include "Cluster/TraverserEngineRegistry.h"
#include "Graph/BaseOptions.h"
#include "RestServer/QueryRegistryFeature.h"
#include "StorageEngine/TransactionState.h"
#include "Utils/CollectionNameResolver.h"
#include "VocBase/LogicalCollection.h"
#include "VocBase/ticks.h"

using namespace arangodb;
using namespace arangodb::aql;

namespace {

const double SETUP_TIMEOUT = 90.0;

Result ExtractRemoteAndShard(VPackSlice keySlice, size_t& remoteId, std::string& shardId) {
  TRI_ASSERT(keySlice.isString());  // used as  a key in Json
  arangodb::velocypack::StringRef key(keySlice);
  size_t p = key.find(':');
  if (p == std::string::npos) {
    return {TRI_ERROR_CLUSTER_AQL_COMMUNICATION,
            "Unexpected response from DBServer during setup"};
  }
  arangodb::velocypack::StringRef remId = key.substr(0, p);
  remoteId = basics::StringUtils::uint64(remId.data(), remId.length());
  if (remoteId == 0) {
    return {TRI_ERROR_CLUSTER_AQL_COMMUNICATION,
            "Unexpected response from DBServer during setup"};
  }
  shardId = key.substr(p + 1).toString();
  if (shardId.empty()) {
    return {TRI_ERROR_CLUSTER_AQL_COMMUNICATION,
            "Unexpected response from DBServer during setup"};
  }
  return {TRI_ERROR_NO_ERROR};
}

GatherNode* findFirstGather(ExecutionNode const& root) {
  ExecutionNode* node = root.getFirstParent();

  // moving down from a given node
  // towards a return node
  while (node) {
    switch (node->getType()) {
      case ExecutionNode::REMOTE:
        node = node->getFirstParent();

        if (!node || node->getType() != ExecutionNode::GATHER) {
          return nullptr;
        }

        return ExecutionNode::castTo<GatherNode*>(node);
      default:
        node = node->getFirstParent();
        break;
    }
  }

  return nullptr;
}

ScatterNode* findFirstScatter(ExecutionNode const& root) {
  ExecutionNode* node = root.getFirstDependency();

  // moving up from a given node
  // towards a singleton node
  while (node) {
    switch (node->getType()) {
      case ExecutionNode::REMOTE:
        node = node->getFirstDependency();

        if (!node) {
          return nullptr;
        }

        if (node->getType() != ExecutionNode::SCATTER &&
            node->getType() != ExecutionNode::DISTRIBUTE) {
          return nullptr;
        }

        return ExecutionNode::castTo<ScatterNode*>(node);
      default:
        node = node->getFirstDependency();
        break;
    }
  }

  return nullptr;
}

}  // namespace

EngineInfoContainerDBServer::EngineInfo::EngineInfo(size_t idOfRemoteNode) noexcept
    : _idOfRemoteNode(idOfRemoteNode), _otherId(0), _source(CollectionSource(nullptr)) {}

EngineInfoContainerDBServer::EngineInfo::~EngineInfo() {
  // This container is not responsible for nodes
  // they are managed by the AST somewhere else
  // We are also not responsible for the collection.
  TRI_ASSERT(!_nodes.empty());
}

EngineInfoContainerDBServer::EngineInfo::EngineInfo(EngineInfo&& other) noexcept
    : _nodes(std::move(other._nodes)),
      _idOfRemoteNode(other._idOfRemoteNode),
      _otherId(other._otherId),
      _source(std::move(other._source)) {
  TRI_ASSERT(!_nodes.empty());

#ifdef ARANGODB_ENABLE_MAINTAINER_MODE
  struct {
    void operator()(CollectionSource const& source) {
      TRI_ASSERT(source.collection);
    }

    void operator()(ViewSource const& source) { TRI_ASSERT(source.view); }
  } visitor;

  boost::apply_visitor(visitor, _source);
#endif
}

void EngineInfoContainerDBServer::EngineInfo::addNode(ExecutionNode* node) {
  TRI_ASSERT(node);

  auto setRestrictedShard = [](auto* node, auto& source) {
    TRI_ASSERT(node);

    auto* sourceImpl = boost::get<CollectionSource>(&source);
    TRI_ASSERT(sourceImpl);

    if (node->isRestricted()) {
      sourceImpl->restrictedShards.emplace(node->restrictedShard());
    }
  };

  switch (node->getType()) {
    case ExecutionNode::ENUMERATE_COLLECTION: {
      TRI_ASSERT(EngineType::Collection == type());
      setRestrictedShard(ExecutionNode::castTo<EnumerateCollectionNode*>(node), _source);
      break;
    }
    case ExecutionNode::INDEX: {
      TRI_ASSERT(EngineType::Collection == type());
      setRestrictedShard(ExecutionNode::castTo<IndexNode*>(node), _source);
      break;
    }
    case ExecutionNode::ENUMERATE_IRESEARCH_VIEW: {
      TRI_ASSERT(EngineType::Collection == type());
      auto& viewNode = *ExecutionNode::castTo<iresearch::IResearchViewNode*>(node);

      // evaluate node volatility before the distribution
      // can't do it on DB servers since only parts of the plan will be sent
      viewNode.volatility(true);

      _source = ViewSource(*viewNode.view().get(), findFirstGather(viewNode),
                           findFirstScatter(viewNode));
      break;
    }
    case ExecutionNode::INSERT:
    case ExecutionNode::UPDATE:
    case ExecutionNode::REMOVE:
    case ExecutionNode::REPLACE:
    case ExecutionNode::UPSERT: {
      TRI_ASSERT(EngineType::Collection == type());
      setRestrictedShard(ExecutionNode::castTo<ModificationNode*>(node), _source);
      break;
    }
    default:
      // do nothing
      break;
  }
  _nodes.emplace_back(node);
}

Collection const* EngineInfoContainerDBServer::EngineInfo::collection() const noexcept {
  TRI_ASSERT(EngineType::Collection == type());
  auto* source = boost::get<CollectionSource>(&_source);
  TRI_ASSERT(source);
  return source->collection;
}

void EngineInfoContainerDBServer::EngineInfo::collection(Collection* col) noexcept {
  TRI_ASSERT(EngineType::Collection == type());
  auto* source = boost::get<CollectionSource>(&_source);
  TRI_ASSERT(source);
  source->collection = col;
}

LogicalView const* EngineInfoContainerDBServer::EngineInfo::view() const noexcept {
  TRI_ASSERT(EngineType::View == type());
  auto* source = boost::get<ViewSource>(&_source);
  TRI_ASSERT(source);
  return source->view;
}

void EngineInfoContainerDBServer::EngineInfo::addClient(ServerID const& server) {
  TRI_ASSERT(EngineType::View == type());

  auto* source = boost::get<ViewSource>(&_source);
  TRI_ASSERT(source);

  if (source->scatter) {
    auto& clients = source->scatter->clients();
    TRI_ASSERT(clients.end() == std::find(clients.begin(), clients.end(), server));
    clients.emplace_back(server);
  }

  if (source->gather) {
    // FIXME introduce a separate step if sort mode detection will become heavy
    source->gather->sortMode(GatherNode::evaluateSortMode(++source->numClients));
  }
}

void EngineInfoContainerDBServer::EngineInfo::serializeSnippet(
    ServerID const& serverId, Query& query, std::vector<ShardID> const& shards,
    VPackBuilder& infoBuilder, bool isResponsibleForInitializeCursor) const {
  // The Key is required to build up the queryId mapping later
  // We're using serverId as queryId for the snippet since currently
  // it's impossible to have more than one view per engine
  std::string id = arangodb::basics::StringUtils::itoa(_idOfRemoteNode);
  id += ':';
  id += serverId;
  infoBuilder.add(VPackValue(id));

  TRI_ASSERT(!_nodes.empty());
  // copy the relevant fragment of the plan for the list of shards
  // Note that in these parts of the query there are no SubqueryNodes,
  // since they are all on the coordinator!

  ExecutionPlan plan(query.ast());
  ExecutionNode* previous = nullptr;

  for (auto enIt = _nodes.rbegin(), end = _nodes.rend(); enIt != end; ++enIt) {
    ExecutionNode const* current = *enIt;
    auto* clone = current->clone(&plan, false, false);
    auto const nodeType = clone->getType();

    // we need to count nodes by type ourselves, as we will set the
    // "varUsageComputed" flag below (which will handle the counting)
    plan.increaseCounter(nodeType);

    if (ExecutionNode::ENUMERATE_IRESEARCH_VIEW == nodeType) {
      auto* viewNode = ExecutionNode::castTo<iresearch::IResearchViewNode*>(clone);
      viewNode->shards() = shards;
    } else if (ExecutionNode::REMOTE == nodeType) {
      auto rem = ExecutionNode::castTo<RemoteNode*>(clone);
      // update the remote node with the information about the query
      rem->server("server:" + arangodb::ServerState::instance()->getId());
      rem->ownName(serverId);
      rem->queryId(_otherId);

      rem->isResponsibleForInitializeCursor(isResponsibleForInitializeCursor);
    }

    if (previous != nullptr) {
      clone->addDependency(previous);
    }

    previous = clone;
  }
  TRI_ASSERT(previous != nullptr);

  plan.root(previous);
  plan.setVarUsageComputed();
  // Always verbose
  const unsigned flags = ExecutionNode::SERIALIZE_DETAILS;
  plan.root()->toVelocyPack(infoBuilder, flags, /*keepTopLevelOpen*/ false);
}

void EngineInfoContainerDBServer::EngineInfo::serializeSnippet(
    Query& query, const ShardID& id, VPackBuilder& infoBuilder,
    bool isResponsibleForInitializeCursor) const {
  auto* collection = boost::get<CollectionSource>(&_source);
  TRI_ASSERT(collection);
  auto const& restrictedShards = collection->restrictedShards;

  if (!restrictedShards.empty()) {
    if (restrictedShards.find(id) == restrictedShards.end()) {
      return;
    }
    // We only have one shard it has to be responsible!
    isResponsibleForInitializeCursor = true;
  }
  // The Key is required to build up the queryId mapping later
  infoBuilder.add(VPackValue(arangodb::basics::StringUtils::itoa(_idOfRemoteNode) + ":" + id));

  TRI_ASSERT(!_nodes.empty());

  // build up a map of prototypes, e.g. c1 => c2, c2 => c3, c3 => c4,
  // so we can determine a common prototype ancestor in case we have 3- or 4-way joins
  std::unordered_map<aql::Collection const*, aql::Collection const*> prototypes;
  for (auto enIt = _nodes.rbegin(), end = _nodes.rend(); enIt != end; ++enIt) {
    auto const nodeType = (*enIt)->getType();
    if (nodeType == ExecutionNode::INDEX || nodeType == ExecutionNode::ENUMERATE_COLLECTION) {
      auto x = dynamic_cast<CollectionAccessingNode*>(*enIt);
      auto const* prototype = x->prototypeCollection();
      if (prototype == nullptr) {
        continue;
      }
      prototypes[x->collection()] = prototype;
    }
  }

  // copy the relevant fragment of the plan for each shard
  // Note that in these parts of the query there are no SubqueryNodes,
  // since they are all on the coordinator!
  // Also note: As _collection is set to the correct current shard
  // this clone does the translation collection => shardId implicitly
  // at the relevant parts of the query.

  std::unordered_set<aql::Collection*> cleanup;
  cleanup.emplace(collection->collection);

  collection->collection->setCurrentShard(id);

  ExecutionPlan plan(query.ast());
  ExecutionNode* previous = nullptr;

  for (auto enIt = _nodes.rbegin(), end = _nodes.rend(); enIt != end; ++enIt) {
    ExecutionNode const* current = *enIt;
    auto clone = current->clone(&plan, false, false);
    auto const nodeType = clone->getType();

    // we need to count nodes by type ourselves, as we will set the
    // "varUsageComputed" flag below (which will handle the counting)
    plan.increaseCounter(nodeType);

    if (nodeType == ExecutionNode::INDEX || nodeType == ExecutionNode::ENUMERATE_COLLECTION) {
      auto x = dynamic_cast<CollectionAccessingNode*>(clone);
      auto const* prototype = x->prototypeCollection();
      // find prototypes of prototypes
      while (prototype != nullptr) {
        auto it = prototypes.find(prototype);
        if (it == prototypes.end()) {
          break;
        }
        prototype = (*it).second;
      }

      if (prototype != nullptr) {
        auto s1 = prototype->shardIds();
        auto s2 = x->collection()->shardIds();
        if (s1->size() == s2->size()) {
          for (size_t i = 0; i < s1->size(); ++i) {
            if ((*s1)[i] == id) {
              // inject shard id into collection
              auto collection = const_cast<arangodb::aql::Collection*>(x->collection());
              collection->setCurrentShard((*s2)[i]);
              cleanup.emplace(collection);
              break;
            }
          }
        }
      }
    }

    if (ExecutionNode::REMOTE == nodeType) {
      auto rem = ExecutionNode::castTo<RemoteNode*>(clone);
      // update the remote node with the information about the query
      rem->server("server:" + arangodb::ServerState::instance()->getId());
      rem->ownName(id);
      rem->queryId(_otherId);

      rem->isResponsibleForInitializeCursor(isResponsibleForInitializeCursor);
    }

    if (previous != nullptr) {
      clone->addDependency(previous);
    }

    previous = clone;
  }
  TRI_ASSERT(previous != nullptr);

  plan.root(previous);
  plan.setVarUsageComputed();
  const unsigned flags = ExecutionNode::SERIALIZE_DETAILS;
  plan.root()->toVelocyPack(infoBuilder, flags, /*keepTopLevelOpen*/ false);

  // remove shard id hack for all participating collections
  for (auto& it : cleanup) {
    it->resetCurrentShard();
  }
}

void EngineInfoContainerDBServer::CollectionInfo::mergeShards(
    std::shared_ptr<std::vector<ShardID>> const& shards) {
  for (auto const& s : *shards) {
    usedShards.emplace(s);
  }
}

EngineInfoContainerDBServer::EngineInfoContainerDBServer(Query* query) noexcept
    : _query(query) {}

void EngineInfoContainerDBServer::addNode(ExecutionNode* node) {
  TRI_ASSERT(node);
  TRI_ASSERT(!_engineStack.empty());
  _engineStack.top()->addNode(node);
  switch (node->getType()) {
    case ExecutionNode::ENUMERATE_COLLECTION:
    case ExecutionNode::INDEX: {
      auto* scatter = findFirstScatter(*node);
      auto const* colNode = dynamic_cast<CollectionAccessingNode const*>(node);
      if (colNode == nullptr) {
        THROW_ARANGO_EXCEPTION_MESSAGE(
            TRI_ERROR_INTERNAL,
            "unable to cast node to CollectionAccessingNode");
      }
      std::unordered_set<std::string> restrictedShard;
      if (colNode->isRestricted()) {
        restrictedShard.emplace(colNode->restrictedShard());
      }

      auto const* col = colNode->collection();
      handleCollection(col, AccessMode::Type::READ, scatter, restrictedShard);
      updateCollection(col);
      break;
    }
    case ExecutionNode::ENUMERATE_IRESEARCH_VIEW: {
      auto& viewNode = *ExecutionNode::castTo<iresearch::IResearchViewNode*>(node);
      auto* view = viewNode.view().get();

      for (aql::Collection const& col : viewNode.collections()) {
        auto& info = handleCollection(&col, AccessMode::Type::READ);
        info.views.push_back(view);
      }

      break;
    }
    case ExecutionNode::INSERT:
    case ExecutionNode::UPDATE:
    case ExecutionNode::REMOVE:
    case ExecutionNode::REPLACE:
    case ExecutionNode::UPSERT: {
      auto* scatter = findFirstScatter(*node);
      auto const& modNode = *ExecutionNode::castTo<ModificationNode const*>(node);
      auto const* col = modNode.collection();

      std::unordered_set<std::string> restrictedShard;
      if (modNode.isRestricted()) {
        restrictedShard.emplace(modNode.restrictedShard());
      }

      handleCollection(col,
                       modNode.getOptions().exclusive ? AccessMode::Type::EXCLUSIVE
                                                      : AccessMode::Type::WRITE,
                       scatter, restrictedShard);
      updateCollection(col);
      break;
    }
    default:
      // Do nothing
      break;
  };
}

void EngineInfoContainerDBServer::openSnippet(size_t idOfRemoteNode) {
  _engineStack.emplace(std::make_shared<EngineInfo>(idOfRemoteNode));
}

// Closing a snippet means:
// 1. pop it off the stack.
// 2. Wire it up with the given coordinator ID
// 3. Move it in the Collection => Engine map

void EngineInfoContainerDBServer::closeSnippet(QueryId coordinatorEngineId) {
  TRI_ASSERT(!_engineStack.empty());
  auto e = _engineStack.top();
  TRI_ASSERT(e);
  _engineStack.pop();

  e->connectQueryId(coordinatorEngineId);

  if (EngineInfo::EngineType::View == e->type()) {
    _viewInfos[e->view()].engines.emplace_back(std::move(e));
  } else {
    TRI_ASSERT(e->collection() != nullptr);
    auto it = _collectionInfos.find(e->collection());
    // This is not possible we have a snippet where no collection is involved
    TRI_ASSERT(it != _collectionInfos.end());
    if (it == _collectionInfos.end()) {
      THROW_ARANGO_EXCEPTION_MESSAGE(
          TRI_ERROR_INTERNAL,
          "created a DBServer QuerySnippet without a collection. This should "
          "not happen");
    }
    it->second.engines.emplace_back(std::move(e));
  }
}

/**
 * @brief Take care of this collection, set the lock state accordingly
 *        and maintain the list of used shards for this collection.
 *
 * @param col The collection that should be used
 * @param accessType The lock-type of this collection
 * @param restrictedShards The list of shards that can be relevant in this query
 * (a subset of the collection shards). Empty set means no restriction
 */
EngineInfoContainerDBServer::CollectionInfo& EngineInfoContainerDBServer::handleCollection(
    Collection const* col, AccessMode::Type const& accessType,
    ScatterNode* scatter /* = nullptr */,
    std::unordered_set<std::string> const& restrictedShards /*= {}*/
) {
  auto const shards = col->shardIds(
      restrictedShards.empty() ? _query->queryOptions().shardIds : restrictedShards);

  // What if we have an empty shard list here?
  if (shards->empty()) {
    // TODO FIXME
    LOG_TOPIC("0197e", WARN, arangodb::Logger::AQL)
        << "TEMPORARY: A collection access of a query has no result in any "
           "shard";
  }

  auto& info = _collectionInfos[col];

  // We need to upgrade the lock
  info.lockType = std::max(info.lockType, accessType);
  info.mergeShards(shards);

  if (scatter) {
    auto& clients = scatter->clients();
    clients.reserve(clients.size() + shards->size());
    std::copy(shards->begin(), shards->end(), std::back_inserter(clients));
  }

  return info;
}

// Then we update the collection pointer of the last engine.
#ifndef USE_ENTERPRISE
void EngineInfoContainerDBServer::updateCollection(Collection const* col) {
  TRI_ASSERT(!_engineStack.empty());
  auto e = _engineStack.top();
  // ... const_cast
  e->collection(const_cast<Collection*>(col));
}
#endif

void EngineInfoContainerDBServer::DBServerInfo::addShardLock(AccessMode::Type const& lock,
                                                             ShardID const& id) {
  _shardLocking[lock].emplace_back(id);
}

void EngineInfoContainerDBServer::DBServerInfo::addEngine(
    std::shared_ptr<EngineInfoContainerDBServer::EngineInfo> const& info, ShardID const& id) {
  _engineInfos[info].emplace_back(id);
}

void EngineInfoContainerDBServer::DBServerInfo::setShardAsResponsibleForInitializeCursor(ShardID const& id) {
  _shardsResponsibleForInitializeCursor.emplace(id);
}

void EngineInfoContainerDBServer::DBServerInfo::buildMessage(
    ServerID const& serverId, EngineInfoContainerDBServer const& context,
    Query& query, VPackBuilder& infoBuilder) const {
  TRI_ASSERT(infoBuilder.isEmpty());

  infoBuilder.openObject();
  infoBuilder.add("serializationFormat",
                  VPackValue(static_cast<int>(SerializationFormat::SHADOWROWS)));
  infoBuilder.add(VPackValue("lockInfo"));
  infoBuilder.openObject();
  for (auto const& shardLocks : _shardLocking) {
    infoBuilder.add(VPackValue(AccessMode::typeString(shardLocks.first)));
    infoBuilder.openArray();
    for (auto const& s : shardLocks.second) {
      infoBuilder.add(VPackValue(s));
    }
    infoBuilder.close();  // The array
  }
  infoBuilder.close();  // lockInfo
  infoBuilder.add(VPackValue("options"));

  // toVelocyPack will open & close the "options" object
#ifdef USE_ENTERPRISE
  if (query.trx()->state()->options().skipInaccessibleCollections) {
    aql::QueryOptions opts = query.queryOptions();
    TRI_ASSERT(opts.transactionOptions.skipInaccessibleCollections);
    for (auto const& it : _engineInfos) {
      TRI_ASSERT(it.first);
      EngineInfo const& engine = *it.first;
      std::vector<ShardID> const& shards = it.second;

      if (engine.type() != EngineInfo::EngineType::View &&
          query.trx()->isInaccessibleCollectionId(engine.collection()->getPlanId())) {
        for (ShardID const& sid : shards) {
          opts.inaccessibleCollections.insert(sid);
        }
        opts.inaccessibleCollections.insert(std::to_string(engine.collection()->getPlanId()));
      }
    }
    opts.toVelocyPack(infoBuilder, true);
  } else {
    query.queryOptions().toVelocyPack(infoBuilder, true);
  }
#else
  query.queryOptions().toVelocyPack(infoBuilder, true);
#endif

  infoBuilder.add(VPackValue("variables"));
  // This will open and close an Object.
  query.ast()->variables()->toVelocyPack(infoBuilder);
  infoBuilder.add(VPackValue("snippets"));
  infoBuilder.openObject();

  auto isResponsibleForInitializeCursor = [this](ShardID const& id) {
    return _shardsResponsibleForInitializeCursor.find(id) !=
           _shardsResponsibleForInitializeCursor.end();
  };

  auto isAnyResponsibleForInitializeCursor =
      [&isResponsibleForInitializeCursor](std::vector<ShardID> const& ids) {
        for (auto const& id : ids) {
          if (isResponsibleForInitializeCursor(id)) {
            return true;
          }
        }
        return false;
      };

  for (auto const& it : _engineInfos) {
    TRI_ASSERT(it.first);
    EngineInfo& engine = *it.first;
    std::vector<ShardID> const& shards = it.second;

    // serialize for the list of shards
    switch (engine.type()) {
      case EngineInfo::EngineType::View: {
        engine.serializeSnippet(serverId, query, shards, infoBuilder,
                                isAnyResponsibleForInitializeCursor(shards));
        engine.addClient(serverId);
      } break;
      case EngineInfo::EngineType::Collection: {
        for (auto const& shard : shards) {
          engine.serializeSnippet(query, shard, infoBuilder,
                                  isResponsibleForInitializeCursor(shard));
        }
      } break;
    }
  }
  infoBuilder.close();  // snippets
  injectTraverserEngines(infoBuilder);
  infoBuilder.close();  // Object
}

void EngineInfoContainerDBServer::DBServerInfo::injectTraverserEngines(VPackBuilder& infoBuilder) const {
  if (_traverserEngineInfos.empty()) {
    return;
  }
  TRI_ASSERT(infoBuilder.isOpenObject());
  infoBuilder.add(VPackValue("traverserEngines"));
  infoBuilder.openArray();
  for (auto const& it : _traverserEngineInfos) {
    GraphNode* en = it.first;
    TraverserEngineShardLists const& list = it.second;
    infoBuilder.openObject();
    {
      // Options
      infoBuilder.add(VPackValue("options"));
      graph::BaseOptions* opts = en->options();
      opts->buildEngineInfo(infoBuilder);
    }
    {
      // Variables
      std::vector<aql::Variable const*> vars;
      en->getConditionVariables(vars);
      if (!vars.empty()) {
        infoBuilder.add(VPackValue("variables"));
        infoBuilder.openArray();
        for (auto v : vars) {
          v->toVelocyPack(infoBuilder);
        }
        infoBuilder.close();
      }
    }

    infoBuilder.add(VPackValue("shards"));
    infoBuilder.openObject();
    infoBuilder.add(VPackValue("vertices"));
    infoBuilder.openObject();
    for (auto const& col : list.vertexCollections) {
      infoBuilder.add(VPackValue(col.first));
      infoBuilder.openArray();
      for (auto const& v : col.second) {
        infoBuilder.add(VPackValue(v));
      }
      infoBuilder.close();  // this collection
    }
    infoBuilder.close();  // vertices

    infoBuilder.add(VPackValue("edges"));
    infoBuilder.openArray();
    for (auto const& edgeShards : list.edgeCollections) {
      infoBuilder.openArray();
      for (auto const& e : edgeShards) {
        infoBuilder.add(VPackValue(e));
      }
      infoBuilder.close();
    }
    infoBuilder.close();  // edges

#ifdef USE_ENTERPRISE
    if (!list.inaccessibleShards.empty()) {
      infoBuilder.add(VPackValue("inaccessible"));
      infoBuilder.openArray();
      for (ShardID const& shard : list.inaccessibleShards) {
        infoBuilder.add(VPackValue(shard));
      }
      infoBuilder.close();  // inaccessible
    }
#endif
    infoBuilder.close();  // shards

    en->enhanceEngineInfo(infoBuilder);

    infoBuilder.close();  // base
  }

  infoBuilder.close();  // traverserEngines
}

void EngineInfoContainerDBServer::DBServerInfo::combineTraverserEngines(ServerID const& serverID,
                                                                        VPackSlice const ids) {
  if (ids.length() != _traverserEngineInfos.size()) {
    THROW_ARANGO_EXCEPTION_MESSAGE(TRI_ERROR_CLUSTER_AQL_COMMUNICATION,
                                   "The DBServer was not able to create enough "
                                   "traversal engines. This can happen during "
                                   "failover. Please check; " +
                                       serverID);
  }
  auto idIter = VPackArrayIterator(ids);
  // We need to use the same order of iterating over
  // the traverserEngineInfos to wire the correct GraphNodes
  // to the correct engine ids
  for (auto const& it : _traverserEngineInfos) {
    it.first->addEngine(idIter.value().getNumber<traverser::TraverserEngineID>(), serverID);
    idIter.next();
  }
}

void EngineInfoContainerDBServer::DBServerInfo::addTraverserEngine(GraphNode* node,
                                                                   TraverserEngineShardLists&& shards) {
  _traverserEngineInfos.emplace_back(std::make_pair(node, std::move(shards)));
}

std::map<ServerID, EngineInfoContainerDBServer::DBServerInfo> EngineInfoContainerDBServer::createDBServerMapping() const {
  auto* ci = ClusterInfo::instance();
  TRI_ASSERT(ci);

  std::map<ServerID, DBServerInfo> dbServerMapping;

  // Only one remote block of each remote node is responsible for forwarding the
  // initializeCursor and shutDown requests.
  // For simplicity, we always use the first remote block if we have more
  // than one.
  using ExecutionNodeId = size_t;
  std::unordered_map<ExecutionNodeId, std::pair<ServerID, ShardID>> responsibleForShutdown{};
  auto const chooseResponsibleSnippet =
      [&responsibleForShutdown](EngineInfo const& engineInfo,
                                ServerID const& dbServerId, ShardID const& shardId) {
        for (auto const& node : engineInfo.nodes()) {
          if (node->getType() == ExecutionNode::NodeType::REMOTE) {
            // Try to emplace. We explicitly want to ignore duplicate inserts
            // here, as we want one snippet per query!
            std::ignore =
                responsibleForShutdown.emplace(node->id(),
                                               std::make_pair(dbServerId, shardId));
          }
        }
      };

  for (auto const& it : _collectionInfos) {
    // it.first => Collection const*
    // it.second.lockType => Lock Type
    // it.second.engines => All Engines using this collection
    // it.second.usedShards => All shards of this collection releveant for this
    // query
    auto const& colInfo = it.second;

    for (auto const& shardId : colInfo.usedShards) {
      auto const servers = ci->getResponsibleServer(shardId);

      if (!servers || servers->empty()) {
        THROW_ARANGO_EXCEPTION_MESSAGE(
            TRI_ERROR_CLUSTER_BACKEND_UNAVAILABLE,
            "Could not find responsible server for shard " + shardId);
      }

      auto const& dbServerId = (*servers)[0];

      auto& mapping = dbServerMapping[dbServerId];

      mapping.addShardLock(colInfo.lockType, shardId);

      for (auto const& e : colInfo.engines) {
        mapping.addEngine(e, shardId);
        chooseResponsibleSnippet(*e, dbServerId, shardId);
      }

      for (auto const* view : colInfo.views) {
        auto const viewInfo = _viewInfos.find(view);

        if (viewInfo == _viewInfos.end()) {
          continue;
        }

        for (auto const& viewEngine : viewInfo->second.engines) {
          mapping.addEngine(viewEngine, shardId);
          chooseResponsibleSnippet(*viewEngine, dbServerId, shardId);
        }
      }
    }
  }

  // Set one DBServer snippet to be responsible for each coordinator query snippet
  for (auto const& it : responsibleForShutdown) {
    ServerID const& serverId = it.second.first;
    ShardID const& shardId = it.second.second;
    dbServerMapping[serverId].setShardAsResponsibleForInitializeCursor(shardId);
  }

#ifdef USE_ENTERPRISE
  prepareSatellites(dbServerMapping);
#endif

  return dbServerMapping;
}

void EngineInfoContainerDBServer::injectGraphNodesToMapping(
    std::map<ServerID, EngineInfoContainerDBServer::DBServerInfo>& dbServerMapping) const {
  if (_graphNodes.empty()) {
    return;
  }

#ifdef USE_ENTERPRISE
  transaction::Methods* trx = _query->trx();
  transaction::Options& trxOps = _query->trx()->state()->options();
#endif

  auto clusterInfo = arangodb::ClusterInfo::instance();

  /// Typedef for a complicated mapping used in TraverserEngines.
  typedef std::unordered_map<ServerID, EngineInfoContainerDBServer::TraverserEngineShardLists> Serv2ColMap;

  for (GraphNode* en : _graphNodes) {
    // Every node needs it's own Serv2ColMap
    Serv2ColMap mappingServerToCollections;
    en->prepareOptions();

    std::vector<std::unique_ptr<arangodb::aql::Collection>> const& edges =
        en->edgeColls();

    // Here we create a mapping
    // ServerID => ResponsibleShards
    // Where Responsible shards is divided in edgeCollections and
    // vertexCollections
    // For edgeCollections the Ordering is important for the index access.
    // Also the same edgeCollection can be included twice (iff direction is ANY)
    size_t length = edges.size();

    auto findServerLists = [&](ShardID const& shard) -> Serv2ColMap::iterator {
      auto serverList = clusterInfo->getResponsibleServer(shard);
      if (serverList->empty()) {
        THROW_ARANGO_EXCEPTION_MESSAGE(
            TRI_ERROR_CLUSTER_BACKEND_UNAVAILABLE,
            "Could not find responsible server for shard " + shard);
      }
      TRI_ASSERT(!serverList->empty());
      auto& leader = (*serverList)[0];
      auto pair = mappingServerToCollections.find(leader);
      if (pair == mappingServerToCollections.end()) {
        mappingServerToCollections.emplace(leader, TraverserEngineShardLists{length});
        pair = mappingServerToCollections.find(leader);
      }
      return pair;
    };

    std::unordered_set<std::string> const& restrictToShards =
        _query->queryOptions().shardIds;
    for (size_t i = 0; i < length; ++i) {
      auto shardIds = edges[i]->shardIds(restrictToShards);
      for (auto const& shard : *shardIds) {
        auto pair = findServerLists(shard);
        pair->second.edgeCollections[i].emplace_back(shard);
      }
    }

    std::vector<std::unique_ptr<arangodb::aql::Collection>> const& vertices =
        en->vertexColls();
    if (vertices.empty()) {
      std::unordered_set<std::string> knownEdges;
      for (auto const& it : edges) {
        knownEdges.emplace(it->name());
      }

      TRI_ASSERT(_query);
      auto& resolver = _query->resolver();

      // This case indicates we do not have a named graph. We simply use
      // ALL collections known to this query.
      std::map<std::string, Collection*> const* cs = _query->collections()->collections();
      for (auto const& collection : (*cs)) {
        if (!resolver.getCollection(collection.first)) {
          // not a collection, filter out
          continue;
        }

        if (knownEdges.find(collection.second->name()) == knownEdges.end()) {
          // This collection is not one of the edge collections used in this
          // graph.
          auto shardIds = collection.second->shardIds(restrictToShards);
          for (ShardID const& shard : *shardIds) {
            auto pair = findServerLists(shard);
            pair->second.vertexCollections[collection.second->name()].emplace_back(shard);
#ifdef USE_ENTERPRISE
            if (trx->isInaccessibleCollectionId(collection.second->getPlanId())) {
              TRI_ASSERT(ServerState::instance()->isSingleServerOrCoordinator());
              TRI_ASSERT(trxOps.skipInaccessibleCollections);
              pair->second.inaccessibleShards.insert(shard);
              pair->second.inaccessibleShards.insert(
                  std::to_string(collection.second->getCollection()->id()));
            }
#endif
          }
        }
      }
      // We have to make sure that all engines at least know all vertex
      // collections.
      // Thanks to fanout...
      for (auto const& collection : (*cs)) {
        for (auto& entry : mappingServerToCollections) {
          // implicity creates the map entry in case it does not exist
          entry.second.vertexCollections[collection.second->name()];
        }
      }
    } else {
      // This Traversal is started with a GRAPH. It knows all relevant
      // collections.
      for (auto const& it : vertices) {
        auto shardIds = it->shardIds(restrictToShards);
        for (ShardID const& shard : *shardIds) {
          auto pair = findServerLists(shard);
          pair->second.vertexCollections[it->name()].emplace_back(shard);
#ifdef USE_ENTERPRISE
          if (trx->isInaccessibleCollectionId(it->getPlanId())) {
            TRI_ASSERT(trxOps.skipInaccessibleCollections);
            pair->second.inaccessibleShards.insert(shard);
            pair->second.inaccessibleShards.insert(
                std::to_string(it->getCollection()->id()));
          }
#endif
        }
      }
      // We have to make sure that all engines at least know all vertex
      // collections.
      // Thanks to fanout...
      for (auto const& it : vertices) {
        for (auto& entry : mappingServerToCollections) {
          // implicitly creates the map entry in case it does not exist.
          entry.second.vertexCollections[it->name()];
        }
      }
    }

    // Now we have sorted all collections on the db servers. Hand the engines
    // over
    // to the server builder.

    // NOTE: This is only valid because it is single threaded and we do not
    // have concurrent access. We move out stuff from this Map => memory will
    // get corrupted if we would read it again.
    for (auto it : mappingServerToCollections) {
      // This condition is guaranteed because all shards have been prepared
      // for locking in the EngineInfos
      TRI_ASSERT(dbServerMapping.find(it.first) != dbServerMapping.end());
      dbServerMapping.find(it.first)->second.addTraverserEngine(en, std::move(it.second));
    }
  }
}

Result EngineInfoContainerDBServer::buildEngines(MapRemoteToSnippet& queryIds) const {
  TRI_ASSERT(_engineStack.empty());

  // We create a map for DBServer => All Query snippets executed there
  auto dbServerMapping = createDBServerMapping();
  // This Mapping does not contain Traversal Engines
  //
  // We add traversal engines if necessary
  injectGraphNodesToMapping(dbServerMapping);

  auto cc = ClusterComm::instance();
  if (cc == nullptr) {
    // nullptr only happens on controlled shutdown
    return {TRI_ERROR_SHUTTING_DOWN};
  }

  double ttl = _query->queryOptions().ttl;

  std::string const url(
      "/_db/" + arangodb::basics::StringUtils::urlEncode(_query->vocbase().name()) +
      "/_api/aql/setup?ttl=" + std::to_string(ttl));

  auto cleanupGuard = scopeGuard([this, &cc, &queryIds]() {
    cleanupEngines(cc, TRI_ERROR_INTERNAL, _query->vocbase().name(), queryIds);
  });

  // Build Lookup Infos
  VPackBuilder infoBuilder;
  transaction::Methods* trx = _query->trx();

  // we need to lock per server in a deterministic order to avoid deadlocks
  for (auto& it : dbServerMapping) {
    std::string const serverDest = "server:" + it.first;

<<<<<<< HEAD
    LOG_TOPIC("4bbe6", DEBUG, arangodb::Logger::AQL)
        << "Building Engine Info for " << it.first;
=======
    LOG_TOPIC("41be6", DEBUG, arangodb::Logger::AQL) << "Building Engine Info for " << it.first;
>>>>>>> 0b8c75c7
    infoBuilder.clear();
    it.second.buildMessage(it.first, *this, *_query, infoBuilder);
    LOG_TOPIC("2f1fd", DEBUG, arangodb::Logger::AQL)
        << "Sending the Engine info: " << infoBuilder.toJson();

    // Now we send to DBServers.
    // We expect a body with {snippets: {id => engineId}, traverserEngines:
    // [engineId]}}

    // add the transaction ID header
    std::unordered_map<std::string, std::string> headers;
    ClusterTrxMethods::addAQLTransactionHeader(*trx, /*server*/ it.first, headers);

    CoordTransactionID coordTransactionID = TRI_NewTickServer();

    _query->incHttpRequests(1);
    auto res = cc->syncRequest(coordTransactionID, serverDest, RequestType::POST,
                               url, infoBuilder.toJson(), headers, SETUP_TIMEOUT);

    if (res->getErrorCode() != TRI_ERROR_NO_ERROR) {
      LOG_TOPIC("f9a7a", DEBUG, Logger::AQL)
          << it.first << " responded with " << res->getErrorCode() << " -> "
          << res->stringifyErrorMessage();
      LOG_TOPIC("4108a", TRACE, Logger::AQL) << infoBuilder.toJson();
      return {res->getErrorCode(), res->stringifyErrorMessage()};
    }

    std::shared_ptr<VPackBuilder> builder = res->result->getBodyVelocyPack();
    VPackSlice response = builder->slice();

    if (!response.isObject() || !response.get("result").isObject()) {
<<<<<<< HEAD
      LOG_TOPIC("0c3f2", ERR, Logger::AQL) << "Received error information from "
                                           << it.first << " : " << response.toJson();
=======
      LOG_TOPIC("0c3fa", ERR, Logger::AQL) << "Received error information from "
                                  << it.first << " : " << response.toJson();
>>>>>>> 0b8c75c7
      return {TRI_ERROR_CLUSTER_AQL_COMMUNICATION,
              "Unable to deploy query on all required "
              "servers. This can happen during "
              "failover. Please check: " +
                  it.first};
    }

    VPackSlice result = response.get("result");
    VPackSlice snippets = result.get("snippets");

    for (auto const& resEntry : VPackObjectIterator(snippets)) {
      if (!resEntry.value.isString()) {
        return {TRI_ERROR_CLUSTER_AQL_COMMUNICATION,
                "Unable to deploy query on all required "
                "servers. This can happen during "
                "failover. Please check: " +
                    it.first};
      }
      size_t remoteId = 0;
      std::string shardId = "";
      auto res = ExtractRemoteAndShard(resEntry.key, remoteId, shardId);
      if (!res.ok()) {
        // FIXME in case if that fails, there will
        // be a segfault somewhere in 'cleanup'
        return res;
      }
      TRI_ASSERT(remoteId != 0);
      TRI_ASSERT(!shardId.empty());
      auto& remote = queryIds[remoteId];
      auto& thisServer = remote[serverDest];
      thisServer.emplace_back(resEntry.value.copyString());
    }

    VPackSlice travEngines = result.get("traverserEngines");
    if (!travEngines.isNone()) {
      if (!travEngines.isArray()) {
        return {TRI_ERROR_CLUSTER_AQL_COMMUNICATION,
                "Unable to deploy query on all required "
                "servers. This can happen during "
                "failover. Please check: " +
                    it.first};
      }

      it.second.combineTraverserEngines(it.first, travEngines);
    }
  }

#ifdef USE_ENTERPRISE
  resetSatellites();
#endif
  cleanupGuard.cancel();
  return TRI_ERROR_NO_ERROR;
}

void EngineInfoContainerDBServer::addGraphNode(GraphNode* node) {
  // Add all Edge Collections to the Transactions, Traversals do never write
  for (auto const& col : node->edgeColls()) {
    handleCollection(col.get(), AccessMode::Type::READ);
  }

  // Add all Vertex Collections to the Transactions, Traversals do never write
  auto& vCols = node->vertexColls();
  if (vCols.empty()) {
    TRI_ASSERT(_query);
    auto& resolver = _query->resolver();

    // This case indicates we do not have a named graph. We simply use
    // ALL collections known to this query.
    std::map<std::string, Collection*> const* cs = _query->collections()->collections();
    for (auto const& col : *cs) {
      if (!resolver.getCollection(col.first)) {
        // not a collection, filter out
        continue;
      }

      handleCollection(col.second, AccessMode::Type::READ);
    }
  } else {
    for (auto const& col : node->vertexColls()) {
      handleCollection(col.get(), AccessMode::Type::READ);
    }
  }

  _graphNodes.emplace_back(node);
}

namespace {
struct NoopCb final : public arangodb::ClusterCommCallback {
  bool operator()(ClusterCommResult*) override { return true; }
};
}  // namespace

/**
 * @brief Will send a shutdown to all engines registered in the list of
 * queryIds.
 * NOTE: This function will ignore all queryids where the key is not of
 * the expected format
 * they may be leftovers from Coordinator.
 * Will also clear the list of queryIds after return.
 *
 * @param cc The ClusterComm
 * @param errorCode error Code to be send to DBServers for logging.
 * @param dbname Name of the database this query is executed in.
 * @param queryIds A map of QueryIds of the format: (remoteNodeId:shardId) ->
 * queryid.
 */
void EngineInfoContainerDBServer::cleanupEngines(std::shared_ptr<ClusterComm> cc,
                                                 int errorCode, std::string const& dbname,
                                                 MapRemoteToSnippet& queryIds) const {
  // Shutdown query snippets
  std::string url("/_db/" + arangodb::basics::StringUtils::urlEncode(dbname) +
                  "/_api/aql/shutdown/");
  std::vector<ClusterCommRequest> requests;
  auto body = std::make_shared<std::string>(
      "{\"code\":" + std::to_string(errorCode) + "}");
  for (auto const& it : queryIds) {
    // it.first == RemoteNodeId, we don't need this
    // it.second server -> [snippets]
    for (auto const& serToSnippets : it.second) {
      auto server = serToSnippets.first;
      for (auto const& shardId : serToSnippets.second) {
        requests.emplace_back(server, rest::RequestType::PUT, url + shardId, body);
      }
    }
  }

  // Shutdown traverser engines
  url = "/_db/" + arangodb::basics::StringUtils::urlEncode(dbname) +
        "/_internal/traverser/";
  std::unordered_map<std::string, std::string> headers;
  std::shared_ptr<std::string> noBody;

  CoordTransactionID coordinatorTransactionID = TRI_NewTickServer();
  auto cb = std::make_shared<::NoopCb>();

  constexpr double shortTimeout = 10.0;  // Picked arbitrarily
  for (auto const& gn : _graphNodes) {
    auto allEngines = gn->engines();
    for (auto const& engine : *allEngines) {
      cc->asyncRequest(coordinatorTransactionID, engine.first, rest::RequestType::DELETE_REQ,
                       url + basics::StringUtils::itoa(engine.second), noBody,
                       headers, cb, shortTimeout, false, 2.0);
    }
    _query->incHttpRequests(allEngines->size());
  }

  queryIds.clear();
}<|MERGE_RESOLUTION|>--- conflicted
+++ resolved
@@ -1056,12 +1056,8 @@
   for (auto& it : dbServerMapping) {
     std::string const serverDest = "server:" + it.first;
 
-<<<<<<< HEAD
-    LOG_TOPIC("4bbe6", DEBUG, arangodb::Logger::AQL)
+    LOG_TOPIC("41be6", DEBUG, arangodb::Logger::AQL)
         << "Building Engine Info for " << it.first;
-=======
-    LOG_TOPIC("41be6", DEBUG, arangodb::Logger::AQL) << "Building Engine Info for " << it.first;
->>>>>>> 0b8c75c7
     infoBuilder.clear();
     it.second.buildMessage(it.first, *this, *_query, infoBuilder);
     LOG_TOPIC("2f1fd", DEBUG, arangodb::Logger::AQL)
@@ -1093,13 +1089,8 @@
     VPackSlice response = builder->slice();
 
     if (!response.isObject() || !response.get("result").isObject()) {
-<<<<<<< HEAD
-      LOG_TOPIC("0c3f2", ERR, Logger::AQL) << "Received error information from "
+      LOG_TOPIC("0c3fa", ERR, Logger::AQL) << "Received error information from "
                                            << it.first << " : " << response.toJson();
-=======
-      LOG_TOPIC("0c3fa", ERR, Logger::AQL) << "Received error information from "
-                                  << it.first << " : " << response.toJson();
->>>>>>> 0b8c75c7
       return {TRI_ERROR_CLUSTER_AQL_COMMUNICATION,
               "Unable to deploy query on all required "
               "servers. This can happen during "
