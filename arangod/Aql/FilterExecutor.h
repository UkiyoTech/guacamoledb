////////////////////////////////////////////////////////////////////////////////
/// DISCLAIMER
///
/// Copyright 2018 ArangoDB GmbH, Cologne, Germany
///
/// Licensed under the Apache License, Version 2.0 (the "License");
/// you may not use this file except in compliance with the License.
/// You may obtain a copy of the License at
///
///     http://www.apache.org/licenses/LICENSE-2.0
///
/// Unless required by applicable law or agreed to in writing, software
/// distributed under the License is distributed on an "AS IS" BASIS,
/// WITHOUT WARRANTIES OR CONDITIONS OF ANY KIND, either express or implied.
/// See the License for the specific language governing permissions and
/// limitations under the License.
///
/// Copyright holder is ArangoDB GmbH, Cologne, Germany
///
/// @author Tobias Goedderz
/// @author Michael Hackstein
/// @author Heiko Kernbach
/// @author Jan Christoph Uhde
////////////////////////////////////////////////////////////////////////////////

#ifndef ARANGOD_AQL_FILTER_EXECUTOR_H
#define ARANGOD_AQL_FILTER_EXECUTOR_H

#include "Aql/ExecutionState.h"
#include "Aql/ExecutorInfos.h"
#include "Aql/types.h"

#include <memory>

namespace arangodb::aql {

struct AqlCall;
class AqlItemBlockInputRange;
class InputAqlItemRow;
class OutputAqlItemRow;
class ExecutorInfos;
class FilterStats;
template <BlockPassthrough>
class SingleRowFetcher;

class FilterExecutorInfos : public ExecutorInfos {
 public:
  FilterExecutorInfos(RegisterId inputRegister, RegisterId nrInputRegisters,
                      RegisterId nrOutputRegisters,
                      std::unordered_set<RegisterId> registersToClear,
                      std::unordered_set<RegisterId> registersToKeep);

  FilterExecutorInfos() = delete;
  FilterExecutorInfos(FilterExecutorInfos&&) = default;
  FilterExecutorInfos(FilterExecutorInfos const&) = delete;
  ~FilterExecutorInfos() = default;

  [[nodiscard]] RegisterId getInputRegister() const noexcept;

 private:
  // This is exactly the value in the parent member ExecutorInfo::_inRegs,
  // respectively getInputRegisters().
  RegisterId _inputRegister;
};

/**
 * @brief Implementation of Filter Node
 */
class FilterExecutor {
 public:
  struct Properties {
    static constexpr bool preservesOrder = true;
    static constexpr BlockPassthrough allowsBlockPassthrough = BlockPassthrough::Disable;
    static constexpr bool inputSizeRestrictsOutputSize = true;
  };
  using Fetcher = SingleRowFetcher<Properties::allowsBlockPassthrough>;
  using Infos = FilterExecutorInfos;
  using Stats = FilterStats;

  FilterExecutor() = delete;
  FilterExecutor(FilterExecutor&&) = default;
  FilterExecutor(FilterExecutor const&) = delete;
  FilterExecutor(Fetcher& fetcher, Infos&);
  ~FilterExecutor();

  /**
   * @brief produce the next Row of Aql Values.
   *
   * @return ExecutionState, and if successful exactly one new Row of AqlItems.
   */
  [[nodiscard]] std::pair<ExecutionState, Stats> produceRows(OutputAqlItemRow& output);

<<<<<<< HEAD
  /**
   * @brief produce the next Row of Aql Values.
   *
   * @return ExecutorState, the stats, and a new Call that needs to be send to upstream
   */
  std::tuple<ExecutorState, Stats, AqlCall> produceRows(size_t atMost,
                                                        AqlItemBlockInputRange& input,
                                                        OutputAqlItemRow& output);

  std::tuple<ExecutorState, size_t, AqlCall> skipRowsRange(size_t atMost,
                                                           AqlItemBlockInputRange& input);

  std::pair<ExecutionState, size_t> expectedNumberOfRows(size_t atMost) const;
=======
  [[nodiscard]] std::pair<ExecutionState, size_t> expectedNumberOfRows(size_t atMost) const;
>>>>>>> a2d6f783

 private:
  Infos& _infos;
  Fetcher& _fetcher;
};

}  // namespace arangodb::aql

#endif<|MERGE_RESOLUTION|>--- conflicted
+++ resolved
@@ -90,23 +90,23 @@
    */
   [[nodiscard]] std::pair<ExecutionState, Stats> produceRows(OutputAqlItemRow& output);
 
-<<<<<<< HEAD
   /**
-   * @brief produce the next Row of Aql Values.
+   * @brief produce the next Rows of Aql Values.
    *
    * @return ExecutorState, the stats, and a new Call that needs to be send to upstream
    */
-  std::tuple<ExecutorState, Stats, AqlCall> produceRows(size_t atMost,
-                                                        AqlItemBlockInputRange& input,
-                                                        OutputAqlItemRow& output);
+  [[nodiscard]] std::tuple<ExecutorState, Stats, AqlCall> produceRows(
+      size_t atMost, AqlItemBlockInputRange& input, OutputAqlItemRow& output);
 
-  std::tuple<ExecutorState, size_t, AqlCall> skipRowsRange(size_t atMost,
-                                                           AqlItemBlockInputRange& input);
+  /**
+   * @brief skip the next Row of Aql Values.
+   *
+   * @return ExecutorState, the stats, and a new Call that needs to be send to upstream
+   */
+  [[nodiscard]] std::tuple<ExecutorState, size_t, AqlCall> skipRowsRange(
+      size_t atMost, AqlItemBlockInputRange& input);
 
-  std::pair<ExecutionState, size_t> expectedNumberOfRows(size_t atMost) const;
-=======
   [[nodiscard]] std::pair<ExecutionState, size_t> expectedNumberOfRows(size_t atMost) const;
->>>>>>> a2d6f783
 
  private:
   Infos& _infos;
