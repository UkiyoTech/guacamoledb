////////////////////////////////////////////////////////////////////////////////
/// DISCLAIMER
///
/// Copyright 2018 ArangoDB GmbH, Cologne, Germany
///
/// Licensed under the Apache License, Version 2.0 (the "License");
/// you may not use this file except in compliance with the License.
/// You may obtain a copy of the License at
///
///     http://www.apache.org/licenses/LICENSE-2.0
///
/// Unless required by applicable law or agreed to in writing, software
/// distributed under the License is distributed on an "AS IS" BASIS,
/// WITHOUT WARRANTIES OR CONDITIONS OF ANY KIND, either express or implied.
/// See the License for the specific language governing permissions and
/// limitations under the License.
///
/// Copyright holder is ArangoDB GmbH, Cologne, Germany
///
/// @author Michael Hackstein
////////////////////////////////////////////////////////////////////////////////

#ifndef ARANGOD_AQL_AQL_ITEM_MATRIX_H
#define ARANGOD_AQL_AQL_ITEM_MATRIX_H 1

#include "Aql/ShadowAqlItemRow.h"

#include <cstdint>
#include <utility>
#include <vector>

namespace arangodb {
namespace aql {

class InputAqlItemRow;
class SharedAqlItemBlockPtr;

/**
 * @brief A Matrix of AqlItemRows
 */
class AqlItemMatrix {
 public:
  // uint32_t in this vector is a reasonable trade-off between performance and amount of data.
  // With this values we can sort up to ~ 4.000.000.000 times 1000 elements in memory.
  // Anything beyond that has a questionable runtime on nowadays hardware anyways.
  using RowIndex = std::pair<uint32_t, uint32_t>;

  explicit AqlItemMatrix(RegisterId nrRegs);
  ~AqlItemMatrix() = default;

  /**
   * @brief Add this block of rows into the Matrix
   *
   * @param blockPtr Block of rows to append in the matrix
   */
  void addBlock(SharedAqlItemBlockPtr blockPtr);

  /**
   * @brief Get the number of rows stored in this Matrix
   *
   * @return Number of Rows
   */
  uint64_t size() const noexcept;

  /**
   * @brief Number of registers, i.e. width of the matrix.
   */
  RegisterId getNrRegisters() const noexcept;

  /**
   * @brief Test if this matrix is empty
   *
   * @return True if empty
   */
  bool empty() const noexcept;

  std::vector<RowIndex> produceRowIndexes() const;

  /**
   * @brief Get the AqlItemRow at the given index
   *
   * @param index The index of the Row to read inside the matrix
   *
   * @return A single row in the Matrix
   */
  InputAqlItemRow getRow(RowIndex index) const noexcept;

  size_t numberOfBlocks() const noexcept;

  SharedAqlItemBlockPtr getBlock(size_t index) const noexcept;

  bool stoppedOnShadowRow() const noexcept;

  ShadowAqlItemRow popShadowRow();

  ShadowAqlItemRow peekShadowRow() const;

 private:
  std::vector<SharedAqlItemBlockPtr> _blocks;

  uint64_t _size;

  RegisterId _nrRegs;

<<<<<<< HEAD
  uint32_t _lastShadowRow;
=======
  size_t _lastShadowRow;
>>>>>>> cf99ff15
};

}  // namespace aql
}  // namespace arangodb

#endif<|MERGE_RESOLUTION|>--- conflicted
+++ resolved
@@ -102,11 +102,7 @@
 
   RegisterId _nrRegs;
 
-<<<<<<< HEAD
-  uint32_t _lastShadowRow;
-=======
   size_t _lastShadowRow;
->>>>>>> cf99ff15
 };
 
 }  // namespace aql
