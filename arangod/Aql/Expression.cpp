--- conflicted
+++ resolved
@@ -449,18 +449,11 @@
     case NODE_TYPE_RANGE:
       return executeSimpleExpressionRange(node, trx, mustDestroy);
     case NODE_TYPE_OPERATOR_UNARY_NOT:
-<<<<<<< HEAD
-      return executeSimpleExpressionNot(node, trx, argv, startPos, vars, regs, mustDestroy);
-    
+      return executeSimpleExpressionNot(node, trx, mustDestroy);
     case NODE_TYPE_OPERATOR_UNARY_PLUS:
-      return executeSimpleExpressionPlus(node, trx, argv, startPos, vars, regs, mustDestroy);
-    
+      return executeSimpleExpressionPlus(node, trx, mustDestroy);
     case NODE_TYPE_OPERATOR_UNARY_MINUS:
-      return executeSimpleExpressionMinus(node, trx, argv, startPos, vars, regs, mustDestroy);
-
-=======
-      return executeSimpleExpressionNot(node, trx, mustDestroy);
->>>>>>> 9c9b3a93
+      return executeSimpleExpressionMinus(node, trx, mustDestroy);
     case NODE_TYPE_OPERATOR_BINARY_AND:
     case NODE_TYPE_OPERATOR_BINARY_OR:
       return executeSimpleExpressionAndOr(node, trx, mustDestroy);
@@ -818,28 +811,7 @@
       return AqlValue(VPackSlice((*it).second.begin())); 
     }
   }
-<<<<<<< HEAD
-
-  size_t i = 0;
-  for (auto it = vars.begin(), it2 = vars.end(); it != it2; ++it, ++i) {
-    if ((*it)->id == v->id) {
-      if (doCopy) {
-        mustDestroy = true; // as we are copying
-        return argv->getValueReference(startPos, regs[i]).clone();
-      }
-      return argv->getValueReference(startPos, regs[i]);
-    }
-  }
-
-  std::string msg("variable not found '");
-  msg.append(v->name);
-  msg.append("' in executeSimpleExpression()");
- 
-  THROW_ARANGO_EXCEPTION_MESSAGE(TRI_ERROR_INTERNAL, msg);
-=======
-                                           
   return _expressionContext->getVariableValue(v, doCopy, mustDestroy);
->>>>>>> 9c9b3a93
 }
 
 /// @brief execute an expression of type SIMPLE with RANGE
@@ -936,16 +908,12 @@
 }
 
 /// @brief execute an expression of type SIMPLE with +
-AqlValue Expression::executeSimpleExpressionPlus(
-    AstNode const* node, arangodb::AqlTransaction* trx,
-    AqlItemBlock const* argv, size_t startPos,
-    std::vector<Variable const*> const& vars,
-    std::vector<RegisterId> const& regs, bool& mustDestroy) {
-
+AqlValue Expression::executeSimpleExpressionPlus(AstNode const* node,
+                                                 arangodb::Transaction* trx,
+                                                 bool& mustDestroy) {
   mustDestroy = false;
   AqlValue operand =
-      executeSimpleExpression(node->getMember(0), trx, argv,
-                              startPos, vars, regs, mustDestroy, false);
+      executeSimpleExpression(node->getMember(0), trx, mustDestroy, false);
 
   AqlValueGuard guard(operand, mustDestroy);
   
@@ -974,16 +942,12 @@
 }
 
 /// @brief execute an expression of type SIMPLE with -
-AqlValue Expression::executeSimpleExpressionMinus(
-    AstNode const* node, arangodb::AqlTransaction* trx,
-    AqlItemBlock const* argv, size_t startPos,
-    std::vector<Variable const*> const& vars,
-    std::vector<RegisterId> const& regs, bool& mustDestroy) {
-
+AqlValue Expression::executeSimpleExpressionMinus(AstNode const* node,
+                                                  arangodb::Transaction* trx,
+                                                  bool& mustDestroy) {
   mustDestroy = false;
   AqlValue operand =
-      executeSimpleExpression(node->getMember(0), trx, argv,
-                              startPos, vars, regs, mustDestroy, false);
+      executeSimpleExpression(node->getMember(0), trx, mustDestroy, false);
 
   AqlValueGuard guard(operand, mustDestroy);
     
