--- conflicted
+++ resolved
@@ -75,7 +75,7 @@
 
   std::size_t getLimit() const {
     // By default we use batchsize
-    std::size_t limit = ExecutionBlock::DefaultBatchSize();
+    std::size_t limit = ExecutionBlock::DefaultBatchSize;
     // We are not allowed to go above softLimit
     if (std::holds_alternative<std::size_t>(softLimit)) {
       limit = (std::min)(std::get<std::size_t>(softLimit), limit);
@@ -148,7 +148,6 @@
 
 constexpr bool operator==(size_t n, AqlCall::Limit const& a) { return a == n; }
 
-<<<<<<< HEAD
 constexpr bool operator==(AqlCall::Limit const& a,
                           arangodb::aql::AqlCall::Infinity const& n) {
   return std::visit(overload{[](size_t const& i) -> bool { return false; },
@@ -167,8 +166,6 @@
                     a);
 }
 
-=======
->>>>>>> 66c20f75
 inline std::ostream& operator<<(std::ostream& out,
                                 const arangodb::aql::AqlCall::Limit& limit) {
   return std::visit(arangodb::overload{[&out](size_t const& i) -> std::ostream& {
