--- conflicted
+++ resolved
@@ -82,11 +82,7 @@
       }
       _nextReturn = 0;
       _dataFetchedState = DATA_FETCH_ONGOING;
-<<<<<<< HEAD
-      // fallthrough intentional
-=======
       // intentionally falls through
->>>>>>> cf99ff15
     }
     case DATA_FETCH_ONGOING: {
       TRI_ASSERT(_nextReturn < _rowIndexes.size());
