--- conflicted
+++ resolved
@@ -123,7 +123,6 @@
   /// @brief add a dependency
   void addDependency(ExecutionBlock* ep);
 
-<<<<<<< HEAD
   /// @brief main function to produce data in this ExecutionBlock.
   ///        It gets the AqlCallStack defining the operations required in every
   ///        subquery level. It will then perform the requested amount of offset, data and fullcount.
@@ -136,9 +135,8 @@
   ///        2. size_t: Amount of documents skipped.
   ///        3. SharedAqlItemBlockPtr: The next data block.
   virtual std::tuple<ExecutionState, size_t, SharedAqlItemBlockPtr> execute(AqlCallStack stack) = 0;
-=======
+
   bool isInSplicedSubquery() const noexcept;
->>>>>>> ebf3296e
 
  protected:
   /// @brief the execution engine
