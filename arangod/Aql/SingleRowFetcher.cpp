////////////////////////////////////////////////////////////////////////////////
/// DISCLAIMER
///
/// Copyright 2018 ArangoDB GmbH, Cologne, Germany
///
/// Licensed under the Apache License, Version 2.0 (the "License");
/// you may not use this file except in compliance with the License.
/// You may obtain a copy of the License at
///
///     http://www.apache.org/licenses/LICENSE-2.0
///
/// Unless required by applicable law or agreed to in writing, software
/// distributed under the License is distributed on an "AS IS" BASIS,
/// WITHOUT WARRANTIES OR CONDITIONS OF ANY KIND, either express or implied.
/// See the License for the specific language governing permissions and
/// limitations under the License.
///
/// Copyright holder is ArangoDB GmbH, Cologne, Germany
///
/// @author Tobias Gödderz
/// @author Michael Hackstein
/// @author Heiko Kernbach
/// @author Jan Christoph Uhde
////////////////////////////////////////////////////////////////////////////////

#include "SingleRowFetcher.h"

#include "Aql/AqlItemBlock.h"
#include "Aql/DependencyProxy.h"
#include "Aql/ExecutionBlock.h"
#include "Aql/ExecutionState.h"
#include "Aql/InputAqlItemRow.h"

using namespace arangodb;
using namespace arangodb::aql;

template <BlockPassthrough passBlocksThrough>
SingleRowFetcher<passBlocksThrough>::SingleRowFetcher(DependencyProxy<passBlocksThrough>& executionBlock)
    : _dependencyProxy(&executionBlock),
      _upstreamState(ExecutionState::HASMORE),
      _rowIndex(0),
      _currentRow{CreateInvalidInputRowHint{}},
      _currentShadowRow{CreateInvalidShadowRowHint{}} {}

template <BlockPassthrough passBlocksThrough>
std::pair<ExecutionState, SharedAqlItemBlockPtr> SingleRowFetcher<passBlocksThrough>::fetchBlock(size_t atMost) {
  if (_upstreamState == ExecutionState::DONE) {
    return {_upstreamState, nullptr};
  }
  atMost = (std::min)(atMost, ExecutionBlock::DefaultBatchSize);
  // There are still some blocks left that ask their parent even after they got
  // DONE the last time, and I don't currently have time to track them down.
  // Thus the following assert is commented out.
  // TRI_ASSERT(_upstreamState != ExecutionState::DONE);
  auto res = _dependencyProxy->fetchBlock(atMost);

  _upstreamState = res.first;

  return res;
}

template <BlockPassthrough passBlocksThrough>
SingleRowFetcher<passBlocksThrough>::SingleRowFetcher()
    : _dependencyProxy(nullptr),
      _upstreamState(ExecutionState::HASMORE),
      _rowIndex(0),
      _currentRow{CreateInvalidInputRowHint{}},
      _currentShadowRow{CreateInvalidShadowRowHint{}} {}

template <BlockPassthrough passBlocksThrough>
#ifndef ARANGODB_USE_GOOGLE_TESTS
template <BlockPassthrough, typename>
#endif
std::pair<ExecutionState, SharedAqlItemBlockPtr>
SingleRowFetcher<passBlocksThrough>::fetchBlockForPassthrough(size_t atMost) {
  return _dependencyProxy->fetchBlockForPassthrough(atMost);
}

template <BlockPassthrough passBlocksThrough>
std::tuple<ExecutionState, size_t, AqlItemBlockInputRange>
SingleRowFetcher<passBlocksThrough>::execute(AqlCallStack& stack) {
<<<<<<< HEAD
  auto [state, skipped, block] = _dependencyProxy->execute(stack);
  if (state == ExecutionState::WAITING) {
    // On waiting we have nothing to return
    return {state, 0, AqlItemBlockInputRange{ExecutorState::HASMORE}};
  }
  if (block == nullptr) {
    return {state, skipped, AqlItemBlockInputRange{ExecutorState::DONE}};
  }

  auto [start, end] = block->getRelevantRange();
  if (state == ExecutionState::HASMORE) {
    TRI_ASSERT(block != nullptr);
    return {state, skipped,
            AqlItemBlockInputRange{ExecutorState::HASMORE, block, start, end}};
  }
  return {state, skipped, AqlItemBlockInputRange{ExecutorState::DONE, block, start, end}};
=======
  TRI_ASSERT(false);
  THROW_ARANGO_EXCEPTION(TRI_ERROR_NOT_IMPLEMENTED);
>>>>>>> 397fee6c
}

template <BlockPassthrough passBlocksThrough>
std::pair<ExecutionState, size_t> SingleRowFetcher<passBlocksThrough>::skipRows(size_t atMost) {
  TRI_ASSERT(!_currentRow.isInitialized() || _currentRow.isLastRowInBlock());
  TRI_ASSERT(!indexIsValid());

  auto res = _dependencyProxy->skipSome(atMost);
  _upstreamState = res.first;

  TRI_ASSERT(res.second <= atMost);

  return res;
}

template <BlockPassthrough passBlocksThrough>
bool SingleRowFetcher<passBlocksThrough>::fetchBlockIfNecessary(size_t atMost) {
  // Fetch a new block iff necessary
  if (!indexIsValid()) {
    // This returns the AqlItemBlock to the ItemBlockManager before fetching a
    // new one, so we might reuse it immediately!
    _currentBlock = nullptr;

    ExecutionState state;
    SharedAqlItemBlockPtr newBlock;
    std::tie(state, newBlock) = fetchBlock(atMost);
    if (state == ExecutionState::WAITING) {
      return false;
    }

    _currentBlock = std::move(newBlock);
    _rowIndex = 0;
  }
  return true;
}

template <BlockPassthrough passBlocksThrough>
std::pair<ExecutionState, InputAqlItemRow> SingleRowFetcher<passBlocksThrough>::fetchRow(size_t atMost) {
  if (!fetchBlockIfNecessary(atMost)) {
    return {ExecutionState::WAITING, InputAqlItemRow{CreateInvalidInputRowHint{}}};
  }
  if (_currentShadowRow.isInitialized()) {
    // Reset shadow rows as soon as we ask for data.
    _currentShadowRow = ShadowAqlItemRow{CreateInvalidShadowRowHint{}};
  }

  if (_currentBlock == nullptr) {
    TRI_ASSERT(_upstreamState == ExecutionState::DONE);
    _currentRow = InputAqlItemRow{CreateInvalidInputRowHint{}};
  } else {
    TRI_ASSERT(_currentBlock != nullptr);
    TRI_ASSERT(_upstreamState != ExecutionState::WAITING);
    if (_currentBlock->isShadowRow(_rowIndex)) {
      _currentRow = InputAqlItemRow{CreateInvalidInputRowHint{}};
    } else {
      _currentRow = InputAqlItemRow{_currentBlock, _rowIndex};
      _rowIndex++;
    }
  }
  return {returnState(false), _currentRow};
}

template <BlockPassthrough passBlocksThrough>
std::pair<ExecutionState, ShadowAqlItemRow> SingleRowFetcher<passBlocksThrough>::fetchShadowRow(size_t atMost) {
  // TODO We should never fetch from upstream here, as we can't know atMost - only the executor does.
  if (!fetchBlockIfNecessary(atMost)) {
    return {ExecutionState::WAITING, ShadowAqlItemRow{CreateInvalidShadowRowHint{}}};
  }

  if (_currentBlock == nullptr) {
    TRI_ASSERT(_upstreamState == ExecutionState::DONE);
    _currentShadowRow = ShadowAqlItemRow{CreateInvalidShadowRowHint{}};
  } else {
    if (_currentBlock->isShadowRow(_rowIndex)) {
      auto next = ShadowAqlItemRow{_currentBlock, _rowIndex};
      if (_currentShadowRow.isInitialized() && next.isRelevant()) {
        // Special case, we are in the return shadow row case, but the next row
        // is relevant We are required that we call fetchRow in between
        return {returnState(true), ShadowAqlItemRow{CreateInvalidShadowRowHint{}}};
      }
      _currentShadowRow = ShadowAqlItemRow{_currentBlock, _rowIndex};
      _rowIndex++;
    } else {
      _currentShadowRow = ShadowAqlItemRow{CreateInvalidShadowRowHint{}};
    }
  }

  return {returnState(true), _currentShadowRow};
}

template <BlockPassthrough passBlocksThrough>
bool SingleRowFetcher<passBlocksThrough>::indexIsValid() const {
  return _currentBlock != nullptr && _rowIndex < _currentBlock->size();
}

template <BlockPassthrough passBlocksThrough>
ExecutionState SingleRowFetcher<passBlocksThrough>::returnState(bool isShadowRow) const {
  if (!indexIsValid()) {
    // We are locally done, return the upstream state
    return _upstreamState;
  }
  if (!isShadowRow && _currentBlock->isShadowRow(_rowIndex)) {
    // Next row is a shadow row
    return ExecutionState::DONE;
  }
  return ExecutionState::HASMORE;
}

template <BlockPassthrough blockPassthrough>
RegisterId SingleRowFetcher<blockPassthrough>::getNrInputRegisters() const {
  return _dependencyProxy->getNrInputRegisters();
}

template <BlockPassthrough blockPassthrough>
std::pair<ExecutionState, size_t> SingleRowFetcher<blockPassthrough>::preFetchNumberOfRows(size_t atMost) {
  if (_upstreamState != ExecutionState::DONE && !indexIsValid()) {
    // We have exhausted the current block and need to fetch a new one
    ExecutionState state;
    SharedAqlItemBlockPtr newBlock;
    std::tie(state, newBlock) = fetchBlock(atMost);
    // we de not need result as local members are modified
    if (state == ExecutionState::WAITING) {
      return {state, 0};
    }
    // The internal state should be in-line with the returned state.
    TRI_ASSERT(_upstreamState == state);
    _currentBlock = std::move(newBlock);
    _rowIndex = 0;
  }

  // The block before can put upstreamState to DONE.
  // So we cannot swap the blocks
  if (_upstreamState == ExecutionState::DONE) {
    if (!indexIsValid()) {
      // There is nothing more from upstream
      return {_upstreamState, 0};
    }
    // we only have the block in hand, so we can only return that
    // many additional rows
    TRI_ASSERT(_rowIndex < _currentBlock->size());
    return {_upstreamState, (std::min)(_currentBlock->size() - _rowIndex, atMost)};
  }

  TRI_ASSERT(_upstreamState == ExecutionState::HASMORE);
  TRI_ASSERT(_currentBlock != nullptr);
  // Here we can only assume that we have enough from upstream
  // We do not want to pull additional block
  return {_upstreamState, atMost};
}

template <BlockPassthrough blockPassthrough>
void SingleRowFetcher<blockPassthrough>::setDistributeId(std::string const& id) {
  _dependencyProxy->setDistributeId(id);
}

#ifdef ARANGODB_ENABLE_MAINTAINER_MODE
template <BlockPassthrough blockPassthrough>
bool SingleRowFetcher<blockPassthrough>::hasRowsLeftInBlock() const {
  return indexIsValid();
}

template <BlockPassthrough blockPassthrough>
bool SingleRowFetcher<blockPassthrough>::isAtShadowRow() const {
  return indexIsValid() && _currentBlock->isShadowRow(_rowIndex);
}
#endif

#ifndef ARANGODB_USE_GOOGLE_TESTS
template std::pair<ExecutionState, SharedAqlItemBlockPtr>
SingleRowFetcher<BlockPassthrough::Enable>::fetchBlockForPassthrough<BlockPassthrough::Enable, void>(size_t atMost);
#endif

template class ::arangodb::aql::SingleRowFetcher<BlockPassthrough::Disable>;
template class ::arangodb::aql::SingleRowFetcher<BlockPassthrough::Enable>;<|MERGE_RESOLUTION|>--- conflicted
+++ resolved
@@ -79,7 +79,6 @@
 template <BlockPassthrough passBlocksThrough>
 std::tuple<ExecutionState, size_t, AqlItemBlockInputRange>
 SingleRowFetcher<passBlocksThrough>::execute(AqlCallStack& stack) {
-<<<<<<< HEAD
   auto [state, skipped, block] = _dependencyProxy->execute(stack);
   if (state == ExecutionState::WAITING) {
     // On waiting we have nothing to return
@@ -96,10 +95,6 @@
             AqlItemBlockInputRange{ExecutorState::HASMORE, block, start, end}};
   }
   return {state, skipped, AqlItemBlockInputRange{ExecutorState::DONE, block, start, end}};
-=======
-  TRI_ASSERT(false);
-  THROW_ARANGO_EXCEPTION(TRI_ERROR_NOT_IMPLEMENTED);
->>>>>>> 397fee6c
 }
 
 template <BlockPassthrough passBlocksThrough>
