////////////////////////////////////////////////////////////////////////////////
/// DISCLAIMER
///
/// Copyright 2014-2016 ArangoDB GmbH, Cologne, Germany
/// Copyright 2004-2014 triAGENS GmbH, Cologne, Germany
///
/// Licensed under the Apache License, Version 2.0 (the "License");
/// you may not use this file except in compliance with the License.
/// You may obtain a copy of the License at
///
///     http://www.apache.org/licenses/LICENSE-2.0
///
/// Unless required by applicable law or agreed to in writing, software
/// distributed under the License is distributed on an "AS IS" BASIS,
/// WITHOUT WARRANTIES OR CONDITIONS OF ANY KIND, either express or implied.
/// See the License for the specific language governing permissions and
/// limitations under the License.
///
/// Copyright holder is ArangoDB GmbH, Cologne, Germany
///
/// @author Max Neunhoeffer
/// @author Jan Steemann
////////////////////////////////////////////////////////////////////////////////

#include "OptimizerRules.h"

#include "ApplicationFeatures/ApplicationServer.h"
#include "Aql/Aggregator.h"
#include "Aql/AstHelper.h"
#include "Aql/ClusterNodes.h"
#include "Aql/CollectNode.h"
#include "Aql/CollectOptions.h"
#include "Aql/Collection.h"
#include "Aql/ConditionFinder.h"
#include "Aql/DocumentProducingNode.h"
#include "Aql/ExecutionEngine.h"
#include "Aql/ExecutionNode.h"
#include "Aql/ExecutionPlan.h"
#include "Aql/Expression.h"
#include "Aql/Function.h"
#include "Aql/IResearchViewNode.h"
#include "Aql/IndexNode.h"
#include "Aql/KShortestPathsNode.h"
#include "Aql/ModificationNodes.h"
#include "Aql/Optimizer.h"
#include "Aql/Query.h"
#include "Aql/ShortestPathNode.h"
#include "Aql/SortCondition.h"
#include "Aql/SortNode.h"
#include "Aql/SubqueryEndExecutionNode.h"
#include "Aql/SubqueryStartExecutionNode.h"
#include "Aql/TraversalConditionFinder.h"
#include "Aql/TraversalNode.h"
#include "Aql/Variable.h"
#include "Aql/types.h"
#include "Basics/AttributeNameParser.h"
#include "Basics/NumberUtils.h"
#include "Basics/StaticStrings.h"
#include "Basics/StringBuffer.h"
#include "Cluster/ClusterFeature.h"
#include "Cluster/ClusterInfo.h"
#include "Containers/HashSet.h"
#include "Containers/SmallVector.h"
#include "Geo/GeoParams.h"
#include "Graph/TraverserOptions.h"
#include "Indexes/Index.h"
#include "StorageEngine/EngineSelectorFeature.h"
#include "StorageEngine/StorageEngine.h"
#include "Transaction/Methods.h"
#include "Utils/CollectionNameResolver.h"
#include "VocBase/Methods/Collections.h"

#include <tuple>

namespace {

bool accessesCollectionVariable(
    arangodb::aql::ExecutionPlan const* plan, arangodb::aql::ExecutionNode const* node,
    ::arangodb::containers::HashSet<arangodb::aql::Variable const*>& vars) {
  using EN = arangodb::aql::ExecutionNode;

  if (node->getType() == EN::CALCULATION) {
    auto nn = EN::castTo<arangodb::aql::CalculationNode const*>(node);
    vars.clear();
    arangodb::aql::Ast::getReferencedVariables(nn->expression()->node(), vars);
  } else if (node->getType() == EN::SUBQUERY) {
    auto nn = EN::castTo<arangodb::aql::SubqueryNode const*>(node);
    vars.clear();
    nn->getVariablesUsedHere(vars);
  }

  for (auto const& it : vars) {
    auto setter = plan->getVarSetBy(it->id);
    if (setter == nullptr) {
      continue;
    }
    if (setter->getType() == EN::INDEX || setter->getType() == EN::ENUMERATE_COLLECTION ||
        setter->getType() == EN::ENUMERATE_IRESEARCH_VIEW ||
        setter->getType() == EN::SUBQUERY || setter->getType() == EN::TRAVERSAL ||
        setter->getType() == EN::K_SHORTEST_PATHS || setter->getType() == EN::SHORTEST_PATH) {
      return true;
    }
  }

  return false;
}

std::string getSingleShardId(arangodb::aql::ExecutionPlan const* plan,
                             arangodb::aql::ExecutionNode const* node,
                             arangodb::aql::Collection const* collection,
                             arangodb::aql::Variable const* collectionVariable = nullptr);

arangodb::aql::Collection const* getCollection(arangodb::aql::ExecutionNode const* node) {
  using EN = arangodb::aql::ExecutionNode;
  using arangodb::aql::ExecutionNode;

  switch (node->getType()) {
    case EN::ENUMERATE_COLLECTION:
      return ExecutionNode::castTo<arangodb::aql::EnumerateCollectionNode const*>(node)
          ->collection();
    case EN::INDEX:
      return ExecutionNode::castTo<arangodb::aql::IndexNode const*>(node)->collection();
    case EN::TRAVERSAL:
    case EN::K_SHORTEST_PATHS:
    case EN::SHORTEST_PATH:
      return ExecutionNode::castTo<arangodb::aql::GraphNode const*>(node)->collection();

    default:
      // note: modification nodes are not covered here yet
      THROW_ARANGO_EXCEPTION_MESSAGE(TRI_ERROR_INTERNAL,
                                     "node type does not have a collection");
  }
}

arangodb::aql::Variable const* getOutVariable(arangodb::aql::ExecutionNode const* node) {
  using EN = arangodb::aql::ExecutionNode;
  using arangodb::aql::ExecutionNode;

  switch (node->getType()) {
    case EN::CALCULATION:
      return ExecutionNode::castTo<arangodb::aql::CalculationNode const*>(node)->outVariable();
    default: {
      auto const* n = dynamic_cast<arangodb::aql::DocumentProducingNode const*>(node);
      if (n != nullptr) {
        return n->outVariable();
      }
      // note: modification nodes are not covered here yet
      THROW_ARANGO_EXCEPTION_MESSAGE(TRI_ERROR_INTERNAL,
                                     "node type does not have an out variable");
    }
  }
}

void replaceGatherNodeVariables(
    arangodb::aql::ExecutionPlan* plan, arangodb::aql::GatherNode* gatherNode,
    std::unordered_map<arangodb::aql::Variable const*, arangodb::aql::Variable const*> const& replacements) {
  using EN = arangodb::aql::ExecutionNode;

  std::string cmp;
  arangodb::basics::StringBuffer buffer(128, false);

  // look for all sort elements in the GatherNode and replace them
  // if they match what we have changed
  arangodb::aql::SortElementVector& elements = gatherNode->elements();
  for (auto& it : elements) {
    // replace variables
    auto it2 = replacements.find(it.var);

    if (it2 != replacements.end()) {
      // match with our replacement table
      it.var = (*it2).second;
      it.attributePath.clear();
    } else {
      // no match. now check all our replacements and compare how
      // their sources are actually calculated (e.g. #2 may mean
      // "foo.bar")
      cmp = it.toString();
      for (auto const& it3 : replacements) {
        auto setter = plan->getVarSetBy(it3.first->id);
        if (setter == nullptr || setter->getType() != EN::CALCULATION) {
          continue;
        }
        auto* expr =
            arangodb::aql::ExecutionNode::castTo<arangodb::aql::CalculationNode const*>(setter)
                ->expression();
        if (expr == nullptr) {
          continue;
        }
        try {
          // stringifying an expression may fail with "too long" error
          buffer.clear();
          expr->stringify(&buffer);
          if (cmp.size() == buffer.size() &&
              cmp.compare(0, cmp.size(), buffer.c_str(), buffer.size()) == 0) {
            // finally a match!
            it.var = it3.second;
            it.attributePath.clear();
            break;
          }
        } catch (...) {
        }
      }
    }
  }
}

void restrictToShard(arangodb::aql::ExecutionNode* node, std::string shardId) {
  auto* n = dynamic_cast<arangodb::aql::CollectionAccessingNode*>(node);
  if (n != nullptr) {
    return n->restrictToShard(shardId);
  }
  // note: modification nodes are not covered here yet
  THROW_ARANGO_EXCEPTION_MESSAGE(
      TRI_ERROR_INTERNAL, "node type cannot be restricted to a single shard");
}

struct PairHash {
  template <class T1, class T2>
  size_t operator()(std::pair<T1, T2> const& pair) const noexcept {
    size_t first = std::hash<T1>()(pair.first);
    size_t second = std::hash<T2>()(pair.second);

    return first ^ second;
  }
};

/// WalkerWorker to track collection variable dependencies
class CollectionVariableTracker final
    : public arangodb::aql::WalkerWorker<arangodb::aql::ExecutionNode> {
  using DependencyPair =
      std::pair<arangodb::aql::Variable const*, arangodb::aql::Collection const*>;
  using DependencySet = std::unordered_set<DependencyPair, ::PairHash>;
  using VariableSet = ::arangodb::containers::HashSet<arangodb::aql::Variable const*>;
  bool _stop;
  std::unordered_map<arangodb::aql::Variable const*, DependencySet> _dependencies;
  std::unordered_map<arangodb::aql::Collection const*, VariableSet> _collectionVariables;

 private:
  template <class NodeType>
  void processSetter(arangodb::aql::ExecutionNode const* en,
                     arangodb::aql::Variable const* outVariable) {
    auto node = arangodb::aql::ExecutionNode::castTo<NodeType const*>(en);
    try {
      ::arangodb::containers::HashSet<arangodb::aql::Variable const*> inputVariables;
      node->getVariablesUsedHere(inputVariables);
      for (auto var : inputVariables) {
        for (auto dep : _dependencies[var]) {
          _dependencies[outVariable].emplace(dep);
        }
      }
    } catch (...) {
      _stop = true;  // won't be able to recover correctly
    }
  }

  template <class NodeType>
  void processModificationNode(arangodb::aql::ExecutionNode const* en) {
    auto node = arangodb::aql::ExecutionNode::castTo<NodeType const*>(en);
    auto collection = node->collection();
    std::vector<arangodb::aql::Variable const*> outVariables{node->getOutVariableOld(),
                                                             node->getOutVariableNew()};
    for (auto outVariable : outVariables) {
      if (nullptr != outVariable) {
        processSetter<NodeType>(node, outVariable);
        _collectionVariables[collection].emplace(outVariable);
      }
    }
  }

 public:
  explicit CollectionVariableTracker() : _stop{false} {}

  bool isSafeForOptimization() const { return !_stop; }

  DependencySet const& getDependencies(arangodb::aql::Variable const* var) {
    return _dependencies[var];
  }

  VariableSet const& getCollectionVariables(arangodb::aql::Collection const* collection) {
    return _collectionVariables[collection];
  }

  void after(arangodb::aql::ExecutionNode* en) override final {
    using EN = arangodb::aql::ExecutionNode;
    using arangodb::aql::ExecutionNode;

    switch (en->getType()) {
      case EN::CALCULATION: {
        auto outVariable = ::getOutVariable(en);
        processSetter<arangodb::aql::CalculationNode>(en, outVariable);
        break;
      }

      case EN::INDEX:
      case EN::ENUMERATE_COLLECTION: {
        auto collection = ::getCollection(en);
        auto variable = ::getOutVariable(en);

        // originates the collection variable, direct dependence
        try {
          _dependencies[variable].emplace(variable, collection);
          _collectionVariables[collection].emplace(variable);
        } catch (...) {
          _stop = true;  // we won't be able to figure it out
        }
        break;
      }

      case EN::UPDATE: {
        processModificationNode<arangodb::aql::UpdateNode>(en);
        break;
      }

      case EN::UPSERT: {
        processModificationNode<arangodb::aql::UpsertNode>(en);
        break;
      }

      case EN::INSERT: {
        processModificationNode<arangodb::aql::InsertNode>(en);
        break;
      }

      case EN::REMOVE: {
        processModificationNode<arangodb::aql::RemoveNode>(en);
        break;
      }

      case EN::REPLACE: {
        processModificationNode<arangodb::aql::ReplaceNode>(en);
        break;
      }

      default: {
        // we don't support other node types yet
        break;
      }
    }
  }
};

/// WalkerWorker for restrictToSingleShard
class RestrictToSingleShardChecker final
    : public arangodb::aql::WalkerWorker<arangodb::aql::ExecutionNode> {
  arangodb::aql::ExecutionPlan* _plan;
  CollectionVariableTracker& _tracker;
  std::unordered_map<arangodb::aql::Variable const*, std::unordered_set<std::string>> _shardsUsed;
  std::unordered_map<arangodb::aql::Variable const*, std::unordered_set<std::string>> _shardsCleared;
  bool _stop;
  std::map<arangodb::aql::Collection const*, bool> _unsafe;

 public:
  explicit RestrictToSingleShardChecker(arangodb::aql::ExecutionPlan* plan,
                                        CollectionVariableTracker& tracker)
      : _plan{plan}, _tracker{tracker}, _stop{false} {}

  bool isSafeForOptimization() const {
    // we have found something in the execution plan that will
    // render the optimization unsafe
    return (!_stop && !_plan->getAst()->functionsMayAccessDocuments());
  }

  std::string getShard(arangodb::aql::Variable const* variable) const {
    auto const& it = _shardsCleared.find(variable);
    if (it == _shardsCleared.end()) {
      return "";
    }

    auto set = it->second;
    if (set.size() != 1 || *set.begin() == "all") {
      return "";
    }

    return *set.begin();
  }

  bool isSafeForOptimization(arangodb::aql::Collection const* collection) const {
    auto it = _unsafe.find(collection);
    if (it == _unsafe.end()) {
      return true;
    }
    return !it->second;
  }

  bool isSafeForOptimization(arangodb::aql::Variable const* variable) const {
    auto it = _shardsCleared.find(variable);
    if (it == _shardsCleared.end()) {
      return false;
    }

    if ((*it).second.size() != 1) {
      // more than one shard
      return false;
    }

    // check for "all" marker
    auto it2 = (*it).second.find("all");
    if (it2 != (*it).second.end()) {
      // "all" included
      return false;
    }

    // all good -> safe to optimize
    return true;
  }

  bool enterSubquery(arangodb::aql::ExecutionNode*, arangodb::aql::ExecutionNode*) override final {
    return true;
  }

  bool before(arangodb::aql::ExecutionNode* en) override final {
    using EN = arangodb::aql::ExecutionNode;
    using arangodb::aql::ExecutionNode;

    switch (en->getType()) {
      case EN::TRAVERSAL:
      case EN::K_SHORTEST_PATHS:
      case EN::SHORTEST_PATH: {
        _stop = true;
        return true;  // abort enumerating, we are done already!
      }

      case EN::FILTER: {
        auto node = ExecutionNode::castTo<arangodb::aql::FilterNode const*>(en);
        arangodb::aql::Variable const* inputVariable = node->inVariable();
        handleInputVariable(en, inputVariable);
        break;
      }

      case EN::ENUMERATE_COLLECTION: {
        handleSourceNode(en);
        break;
      }

      case EN::INDEX: {
        handleIndexNode(en);
        handleSourceNode(en);
        break;
      }

      case EN::INSERT:
      case EN::REPLACE:
      case EN::UPDATE:
      case EN::REMOVE: {
        auto node = ExecutionNode::castTo<arangodb::aql::ModificationNode const*>(en);
        // make sure we don't restrict this collection via a lower filter
        _shardsUsed.clear();
        std::string shardId = ::getSingleShardId(_plan, en, node->collection());
        if (shardId.empty()) {
          // mark the collection unsafe to restrict
          _unsafe[node->collection()] = true;
        }
        // no need to track the shardId, we'll find it again later
        break;
      }

      default: {
        // we don't care about other execution node types here
        break;
      }
    }

    return false;  // go on
  }

 private:
  void handleInputVariable(arangodb::aql::ExecutionNode const* en,
                           arangodb::aql::Variable const* inputVariable) {
    auto dependencies = _tracker.getDependencies(inputVariable);
    for (auto dep : dependencies) {
      auto variable = dep.first;
      auto collection = dep.second;
      auto shardId = ::getSingleShardId(_plan, en, collection, variable);
      if (shardId.empty()) {
        if (_shardsUsed[variable].empty()) {
          _shardsUsed[variable].emplace("all");
        }
      } else {
        if (1 == _shardsUsed[variable].size() && "all" == *_shardsUsed[variable].begin()) {
          _shardsUsed[variable].clear();
        }
        _shardsUsed[variable].emplace(shardId);
      }
    }
  }

  void handleIndexNode(arangodb::aql::ExecutionNode const* en) {
    auto collection = ::getCollection(en);
    auto variable = ::getOutVariable(en);
    auto shardId = ::getSingleShardId(_plan, en, collection, variable);
    if (shardId.empty()) {
      if (_shardsUsed[variable].empty()) {
        _shardsUsed[variable].emplace("all");
      }
    } else {
      if (1 == _shardsUsed[variable].size() && "all" == *_shardsUsed[variable].begin()) {
        _shardsUsed[variable].clear();
      }
      _shardsUsed[variable].emplace(shardId);
    }
  }

  void handleSourceNode(arangodb::aql::ExecutionNode const* en) {
    auto variable = ::getOutVariable(en);
    // now move all shards for this variable to the cleared list
    _shardsCleared[variable] = std::move(_shardsUsed[variable]);
  }
};

void findShardKeyInComparison(arangodb::aql::AstNode const* root,
                              arangodb::aql::Variable const* inputVariable,
                              std::unordered_set<std::string>& toFind,
                              arangodb::velocypack::Builder& builder) {
  using arangodb::aql::AstNode;
  using arangodb::aql::Variable;
  TRI_ASSERT(root->type == arangodb::aql::AstNodeType::NODE_TYPE_OPERATOR_BINARY_EQ);

  AstNode const* value = nullptr;
  std::pair<Variable const*, std::vector<arangodb::basics::AttributeName>> pair;

  auto lhs = root->getMember(0);
  auto rhs = root->getMember(1);
  std::string result;

  if (lhs->isAttributeAccessForVariable(pair, false) &&
      pair.first == inputVariable && rhs->isConstant()) {
    TRI_AttributeNamesToString(pair.second, result, true);
    value = rhs;
  } else if (rhs->isAttributeAccessForVariable(pair, false) &&
             pair.first == inputVariable && lhs->isConstant()) {
    TRI_AttributeNamesToString(pair.second, result, true);
    value = lhs;
  }

  if (value != nullptr) {
    TRI_ASSERT(!result.empty());
    auto it = toFind.find(result);

    if (it != toFind.end()) {
      builder.add(VPackValue(result));
      value->toVelocyPackValue(builder);

      toFind.erase(it);
    }
  }
}

void findShardKeysInExpression(arangodb::aql::AstNode const* root,
                               arangodb::aql::Variable const* inputVariable,
                               std::unordered_set<std::string>& toFind,
                               arangodb::velocypack::Builder& builder) {
  if (root == nullptr) {
    return;
  }

  switch (root->type) {
    case arangodb::aql::AstNodeType::NODE_TYPE_OPERATOR_NARY_OR: {
      if (root->numMembers() != 1) {
        return;
      }
      root = root->getMember(0);
      if (root == nullptr || root->type != arangodb::aql::AstNodeType::NODE_TYPE_OPERATOR_NARY_AND) {
        return;
      }
    }  // falls through
    case arangodb::aql::AstNodeType::NODE_TYPE_OPERATOR_BINARY_AND:
    case arangodb::aql::AstNodeType::NODE_TYPE_OPERATOR_NARY_AND: {
      for (size_t i = 0; i < root->numMembers(); ++i) {
        if (root->getMember(i) != nullptr &&
            root->getMember(i)->type == arangodb::aql::AstNodeType::NODE_TYPE_OPERATOR_BINARY_EQ) {
          findShardKeyInComparison(root->getMember(i), inputVariable, toFind, builder);
        }
      }
      break;
    }
    case arangodb::aql::AstNodeType::NODE_TYPE_OPERATOR_BINARY_EQ: {
      findShardKeyInComparison(root, inputVariable, toFind, builder);
      break;
    }
    default:
      break;
  }
}

// static node types used by some optimizer rules
// having them statically available avoids having to build the vectors over
// and over for each AQL query
std::vector<arangodb::aql::ExecutionNode::NodeType> const removeUnnecessaryCalculationsNodeTypes{
    arangodb::aql::ExecutionNode::CALCULATION, arangodb::aql::ExecutionNode::SUBQUERY};
std::vector<arangodb::aql::ExecutionNode::NodeType> const interchangeAdjacentEnumerationsNodeTypes{
    arangodb::aql::ExecutionNode::ENUMERATE_COLLECTION,
    arangodb::aql::ExecutionNode::ENUMERATE_LIST};
std::vector<arangodb::aql::ExecutionNode::NodeType> const scatterInClusterNodeTypes{
    arangodb::aql::ExecutionNode::ENUMERATE_COLLECTION,
    arangodb::aql::ExecutionNode::INDEX,
    arangodb::aql::ExecutionNode::INSERT,
    arangodb::aql::ExecutionNode::UPDATE,
    arangodb::aql::ExecutionNode::REPLACE,
    arangodb::aql::ExecutionNode::REMOVE,
    arangodb::aql::ExecutionNode::UPSERT};
std::vector<arangodb::aql::ExecutionNode::NodeType> const removeDataModificationOutVariablesNodeTypes{
    arangodb::aql::ExecutionNode::REMOVE, arangodb::aql::ExecutionNode::INSERT,
    arangodb::aql::ExecutionNode::UPDATE, arangodb::aql::ExecutionNode::REPLACE,
    arangodb::aql::ExecutionNode::UPSERT};
std::vector<arangodb::aql::ExecutionNode::NodeType> const patchUpdateStatementsNodeTypes{
    arangodb::aql::ExecutionNode::UPDATE, arangodb::aql::ExecutionNode::REPLACE};
std::vector<arangodb::aql::ExecutionNode::NodeType> const patchUpdateRemoveStatementsNodeTypes{
    arangodb::aql::ExecutionNode::UPDATE, arangodb::aql::ExecutionNode::REPLACE,
    arangodb::aql::ExecutionNode::REMOVE};
std::vector<arangodb::aql::ExecutionNode::NodeType> const moveFilterIntoEnumerateTypes{
    arangodb::aql::ExecutionNode::ENUMERATE_COLLECTION, arangodb::aql::ExecutionNode::INDEX};
std::vector<arangodb::aql::ExecutionNode::NodeType> const undistributeNodeTypes{
    arangodb::aql::ExecutionNode::UPDATE, arangodb::aql::ExecutionNode::REPLACE,
    arangodb::aql::ExecutionNode::REMOVE};

/// @brief find the single shard id for the node to restrict an operation to
/// this will check the conditions of an IndexNode or a data-modification node
/// (excluding UPSERT) and check if all shard keys are used in it. If all
/// shard keys are present and their values are fixed (constants), this
/// function will try to figure out the target shard. If the operation cannot
/// be restricted to a single shard, this function will return an empty string
std::string getSingleShardId(arangodb::aql::ExecutionPlan const* plan,
                             arangodb::aql::ExecutionNode const* node,
                             arangodb::aql::Collection const* collection,
                             arangodb::aql::Variable const* collectionVariable) {
  using EN = arangodb::aql::ExecutionNode;
  using arangodb::aql::ExecutionNode;

  if (collection->isSmart() && collection->getCollection()->type() == TRI_COL_TYPE_EDGE) {
    // no support for smart edge collections
    return std::string();
  }

  TRI_ASSERT(node->getType() == EN::INDEX || node->getType() == EN::FILTER ||
             node->getType() == EN::INSERT || node->getType() == EN::UPDATE ||
             node->getType() == EN::REPLACE || node->getType() == EN::REMOVE);

  arangodb::aql::Variable const* inputVariable = nullptr;
  if (node->getType() == EN::INDEX) {
    inputVariable =
        ExecutionNode::castTo<arangodb::aql::IndexNode const*>(node)->outVariable();
  } else if (node->getType() == EN::FILTER) {
    inputVariable =
        ExecutionNode::castTo<arangodb::aql::FilterNode const*>(node)->inVariable();
  } else if (node->getType() == EN::INSERT) {
    inputVariable =
        ExecutionNode::castTo<arangodb::aql::InsertNode const*>(node)->inVariable();
  } else if (node->getType() == EN::REMOVE) {
    inputVariable =
        ExecutionNode::castTo<arangodb::aql::RemoveNode const*>(node)->inVariable();
  } else if (node->getType() == EN::REPLACE || node->getType() == EN::UPDATE) {
    auto updateReplaceNode =
        ExecutionNode::castTo<arangodb::aql::UpdateReplaceNode const*>(node);
    if (updateReplaceNode->inKeyVariable() != nullptr) {
      inputVariable = updateReplaceNode->inKeyVariable();
    } else {
      inputVariable = updateReplaceNode->inDocVariable();
    }
  } else {
    THROW_ARANGO_EXCEPTION_MESSAGE(TRI_ERROR_INTERNAL, "logic error");
  }

  TRI_ASSERT(inputVariable != nullptr);

  // check if we can easily find out the setter of the input variable
  // (and if we can find it, check if the data is constant so we can look
  // up the shard key attribute values)
  auto setter = plan->getVarSetBy(inputVariable->id);

  if (setter == nullptr) {
    // oops!
    TRI_ASSERT(false);
    return std::string();
  }

  // note for which shard keys we need to look for
  auto shardKeys = collection->shardKeys(true);
  std::unordered_set<std::string> toFind;
  for (auto const& it : shardKeys) {
    if (it.find('.') != std::string::npos) {
      // shard key containing a "." (sub-attribute). this is not yet supported
      return std::string();
    }
    toFind.emplace(it);
  }

  VPackBuilder builder;
  builder.openObject();

  if (setter->getType() == EN::CALCULATION) {
    arangodb::aql::CalculationNode const* c =
        ExecutionNode::castTo<arangodb::aql::CalculationNode const*>(setter);
    auto ex = c->expression();

    if (ex == nullptr) {
      return std::string();
    }

    auto n = ex->node();
    if (n == nullptr) {
      return std::string();
    }

    if (n->isStringValue()) {
      if (!n->isConstant() || toFind.size() != 1 ||
          toFind.find(arangodb::StaticStrings::KeyString) == toFind.end()) {
        return std::string();
      }

      // the lookup value is a string, and the only shard key is _key: so we
      // can use it
      builder.add(VPackValue(arangodb::StaticStrings::KeyString));
      n->toVelocyPackValue(builder);
      toFind.clear();
    } else if (n->isObject()) {
      // go through the input object attribute by attribute
      // and look for our shard keys
      for (size_t i = 0; i < n->numMembers(); ++i) {
        auto sub = n->getMember(i);

        if (sub->type != arangodb::aql::AstNodeType::NODE_TYPE_OBJECT_ELEMENT) {
          continue;
        }

        auto it = toFind.find(sub->getString());

        if (it != toFind.end()) {
          // we found one of the shard keys!
          auto v = sub->getMember(0);
          if (v->isConstant()) {
            // if the attribute value is a constant, we copy it into our
            // builder
            builder.add(VPackValue(sub->getString()));
            v->toVelocyPackValue(builder);
            // remove the attribute from our to-do list
            toFind.erase(it);
          }
        }
      }
    } else {
      if (nullptr != collectionVariable) {
        ::findShardKeysInExpression(n, collectionVariable, toFind, builder);
      } else {
        ::findShardKeysInExpression(n, inputVariable, toFind, builder);
      }
    }
  } else if (setter->getType() == ExecutionNode::INDEX && setter == node) {
    auto const* c = ExecutionNode::castTo<arangodb::aql::IndexNode const*>(setter);

    if (c->getIndexes().size() != 1) {
      // we can only handle a single index here
      return std::string();
    }
    auto const* condition = c->condition();

    if (condition == nullptr) {
      return std::string();
    }

    arangodb::aql::AstNode const* root = condition->root();
    ::findShardKeysInExpression(root, inputVariable, toFind, builder);
  }

  builder.close();

  if (!toFind.empty()) {
    return std::string();
  }

  // all shard keys found!!

  // find the responsible shard for the data
  std::string shardId;

  int res = collection->getCollection()->getResponsibleShard(builder.slice(), true, shardId);

  if (res != TRI_ERROR_NO_ERROR) {
    // some error occurred. better do not use the
    // single shard optimization here
    return std::string();
  }

  // we will only need a single shard!
  return shardId;
}

bool shouldApplyHeapOptimization(arangodb::aql::SortNode& sortNode,
                                 arangodb::aql::LimitNode& limitNode) {
  auto const* loop = sortNode.getLoop();
  if (loop && arangodb::aql::ExecutionNode::ENUMERATE_IRESEARCH_VIEW == loop->getType()) {
    // since currently view node doesn't provide any
    // useful estimation, we apply heap optimization
    // unconditionally
    return true;
  }

  size_t input = sortNode.getCost().estimatedNrItems;
  size_t output = limitNode.limit() + limitNode.offset();

  // first check an easy case
  if (input < 100) {  // TODO fine-tune this cut-off
    // no reason to complicate things for such a small input
    return false;
  }

  // now check something a little more sophisticated, comparing best estimate of
  // cost of heap sort to cost of regular sort (ignoring some variables)
  double N = static_cast<double>(input);
  double M = static_cast<double>(output);
  double lgN = std::log2(N);
  double lgM = std::log2(M);

  // the 0.25 here comes from some experiments, may need to be tweaked;
  // should kick in if output is roughly at most 3/4 of input
  return (0.25 * N * lgM + M * lgM) < (N * lgN);
}

}  // namespace

using namespace arangodb;
using namespace arangodb::aql;
using EN = arangodb::aql::ExecutionNode;

namespace arangodb {
namespace aql {

// TODO cleanup this f-ing aql::Collection(s) mess
Collection* addCollectionToQuery(Query* query, std::string const& cname, bool assert) {
  aql::Collection* coll = nullptr;

  if (!cname.empty()) {
    coll = query->addCollection(cname, AccessMode::Type::READ);

    if (!ServerState::instance()->isCoordinator()) {
      TRI_ASSERT(coll != nullptr);
      auto cptr = query->trx()->vocbase().lookupCollection(cname);

      coll->setCollection(cptr);
      query->trx()->addCollectionAtRuntime(cname, AccessMode::Type::READ);
    }
  }

  if (assert) {
    TRI_ASSERT(coll != nullptr);
  }

  return coll;
}

}  // namespace aql
}  // namespace arangodb

/// @brief adds a SORT operation for IN right-hand side operands
void arangodb::aql::sortInValuesRule(Optimizer* opt, std::unique_ptr<ExecutionPlan> plan,
                                     OptimizerRule const& rule) {
  ::arangodb::containers::SmallVector<ExecutionNode*>::allocator_type::arena_type a;
  ::arangodb::containers::SmallVector<ExecutionNode*> nodes{a};
  plan->findNodesOfType(nodes, EN::FILTER, true);

  bool modified = false;

  for (auto const& n : nodes) {
    // now check who introduced our variable
    auto variable = ExecutionNode::castTo<FilterNode const*>(n)->inVariable();
    auto setter = plan->getVarSetBy(variable->id);

    if (setter == nullptr || setter->getType() != EN::CALCULATION) {
      // filter variable was not introduced by a calculation.
      continue;
    }

    // filter variable was introduced a CalculationNode. now check the
    // expression
    auto s = ExecutionNode::castTo<CalculationNode*>(setter);
    auto filterExpression = s->expression();
    auto* inNode = filterExpression->nodeForModification();

    TRI_ASSERT(inNode != nullptr);

    // check the filter condition
    if ((inNode->type != NODE_TYPE_OPERATOR_BINARY_IN && inNode->type != NODE_TYPE_OPERATOR_BINARY_NIN) ||
        !inNode->isDeterministic()) {
      // we better not tamper with this filter
      continue;
    }

    auto rhs = inNode->getMember(1);

    if (rhs->type != NODE_TYPE_REFERENCE && rhs->type != NODE_TYPE_ARRAY) {
      continue;
    }

    auto loop = n->getLoop();

    if (loop == nullptr) {
      // FILTER is not used inside a loop. so it will be used at most once
      // not need to sort the IN values then
      continue;
    }

    if (rhs->type == NODE_TYPE_ARRAY) {
      if (rhs->numMembers() < AstNode::SortNumberThreshold || rhs->isSorted()) {
        // number of values is below threshold or array is already sorted
        continue;
      }

      auto ast = plan->getAst();
      auto args = ast->createNodeArray();
      args->addMember(rhs);
      auto sorted =
          ast->createNodeFunctionCall(TRI_CHAR_LENGTH_PAIR("SORTED_UNIQUE"), args);
      inNode->changeMember(1, sorted);
      modified = true;
      continue;
    }

    variable = static_cast<Variable const*>(rhs->getData());
    setter = plan->getVarSetBy(variable->id);

    if (setter == nullptr ||
        (setter->getType() != EN::CALCULATION && setter->getType() != EN::SUBQUERY)) {
      // variable itself was not introduced by a calculation.
      continue;
    }

    if (loop == setter->getLoop()) {
      // the FILTER and its value calculation are contained in the same loop
      // this means the FILTER will be executed as many times as its value
      // calculation. sorting the IN values will not provide a benefit here
      continue;
    }

    auto ast = plan->getAst();
    AstNode const* originalArg = nullptr;

    if (setter->getType() == EN::CALCULATION) {
      AstNode const* originalNode =
          ExecutionNode::castTo<CalculationNode*>(setter)->expression()->node();
      TRI_ASSERT(originalNode != nullptr);

      AstNode const* testNode = originalNode;

      if (originalNode->type == NODE_TYPE_FCALL &&
          static_cast<Function const*>(originalNode->getData())->hasFlag(Function::Flags::NoEval)) {
        // bypass NOOPT(...) for testing
        TRI_ASSERT(originalNode->numMembers() == 1);
        auto args = originalNode->getMember(0);

        if (args->numMembers() > 0) {
          testNode = args->getMember(0);
        }
      }

      if (testNode->type == NODE_TYPE_VALUE || testNode->type == NODE_TYPE_OBJECT) {
        // not really usable...
        continue;
      }

      if (testNode->type == NODE_TYPE_ARRAY &&
          testNode->numMembers() < AstNode::SortNumberThreshold) {
        // number of values is below threshold
        continue;
      }

      if (testNode->isSorted()) {
        // already sorted
        continue;
      }

      originalArg = originalNode;
    } else {
      TRI_ASSERT(setter->getType() == EN::SUBQUERY);
      auto sub = ExecutionNode::castTo<SubqueryNode*>(setter);

      // estimate items in subquery
      CostEstimate estimate = sub->getSubquery()->getCost();

      if (estimate.estimatedNrItems < AstNode::SortNumberThreshold) {
        continue;
      }

      originalArg = ast->createNodeReference(sub->outVariable());
    }

    TRI_ASSERT(originalArg != nullptr);

    auto args = ast->createNodeArray();
    args->addMember(originalArg);
    auto sorted =
        ast->createNodeFunctionCall(TRI_CHAR_LENGTH_PAIR("SORTED_UNIQUE"), args);

    auto outVar = ast->variables()->createTemporaryVariable();
    auto expression = std::make_unique<Expression>(plan.get(), ast, sorted);
    ExecutionNode* calculationNode =
        new CalculationNode(plan.get(), plan->nextId(), std::move(expression), outVar);
    plan->registerNode(calculationNode);

    // make the new node a parent of the original calculation node
    TRI_ASSERT(setter != nullptr);
    calculationNode->addDependency(setter);
    auto oldParent = setter->getFirstParent();
    TRI_ASSERT(oldParent != nullptr);
    calculationNode->addParent(oldParent);

    oldParent->removeDependencies();
    oldParent->addDependency(calculationNode);
    setter->setParent(calculationNode);

    AstNode* clone = ast->shallowCopyForModify(inNode);
    TRI_DEFER(FINALIZE_SUBTREE(clone));
    // set sortedness bit for the IN operator
    clone->setBoolValue(true);
    // finally adjust the variable inside the IN calculation
    clone->changeMember(1, ast->createNodeReference(outVar));
    filterExpression->replaceNode(clone);

    modified = true;
  }

  opt->addPlan(std::move(plan), rule, modified);
}

/// @brief remove redundant sorts
/// this rule modifies the plan in place:
/// - sorts that are covered by earlier sorts will be removed
void arangodb::aql::removeRedundantSortsRule(Optimizer* opt,
                                             std::unique_ptr<ExecutionPlan> plan,
                                             OptimizerRule const& rule) {
  ::arangodb::containers::SmallVector<ExecutionNode*>::allocator_type::arena_type a;
  ::arangodb::containers::SmallVector<ExecutionNode*> nodes{a};
  plan->findNodesOfType(nodes, EN::SORT, true);

  if (nodes.empty()) {
    // quick exit
    opt->addPlan(std::move(plan), rule, false);
    return;
  }

  ::arangodb::containers::HashSet<ExecutionNode*> toUnlink;
  arangodb::basics::StringBuffer buffer;

  for (auto const& n : nodes) {
    if (toUnlink.find(n) != toUnlink.end()) {
      // encountered a sort node that we already deleted
      continue;
    }

    auto const sortNode = ExecutionNode::castTo<SortNode*>(n);

    auto sortInfo = sortNode->getSortInformation(plan.get(), &buffer);

    if (sortInfo.isValid && !sortInfo.criteria.empty()) {
      // we found a sort that we can understand
      std::vector<ExecutionNode*> stack;

      sortNode->dependencies(stack);

      int nodesRelyingOnSort = 0;

      while (!stack.empty()) {
        auto current = stack.back();
        stack.pop_back();

        if (current->getType() == EN::SORT) {
          // we found another sort. now check if they are compatible!

          auto other =
              ExecutionNode::castTo<SortNode*>(current)->getSortInformation(plan.get(), &buffer);

          switch (sortInfo.isCoveredBy(other)) {
            case SortInformation::unequal: {
              // different sort criteria
              if (nodesRelyingOnSort == 0) {
                // a sort directly followed by another sort: now remove one of
                // them

                if (!other.isDeterministic) {
                  // if the sort is non-deterministic, we must not remove it
                  break;
                }

                if (sortNode->isStable()) {
                  // we should not optimize predecessors of a stable sort (used
                  // in a COLLECT node)
                  // the stable sort is for a reason, and removing any
                  // predecessors sorts might
                  // change the result
                  break;
                }

                // remove sort that is a direct predecessor of a sort
                toUnlink.emplace(current);
              }
              break;
            }

            case SortInformation::otherLessAccurate: {
              toUnlink.emplace(current);
              break;
            }

            case SortInformation::ourselvesLessAccurate: {
              // the sort at the start of the pipeline makes the sort at the end
              // superfluous, so we'll remove it
              toUnlink.emplace(n);
              break;
            }

            case SortInformation::allEqual: {
              // the sort at the end of the pipeline makes the sort at the start
              // superfluous, so we'll remove it
              toUnlink.emplace(current);
              break;
            }
          }
        } else if (current->getType() == EN::FILTER) {
          // ok: a filter does not depend on sort order
        } else if (current->getType() == EN::CALCULATION) {
          // ok: a calculation does not depend on sort order only if it is
          // deterministic
          if (!current->isDeterministic()) {
            ++nodesRelyingOnSort;
          }
        } else if (current->getType() == EN::ENUMERATE_LIST ||
                   current->getType() == EN::ENUMERATE_COLLECTION ||
                   current->getType() == EN::TRAVERSAL ||
                   current->getType() == EN::K_SHORTEST_PATHS ||
                   current->getType() == EN::SHORTEST_PATH) {
          // ok, but we cannot remove two different sorts if one of these node
          // types is between them
          // example: in the following query, the one sort will be optimized
          // away:
          //   FOR i IN [ { a: 1 }, { a: 2 } , { a: 3 } ] SORT i.a ASC SORT i.a
          //   DESC RETURN i
          // but in the following query, the sorts will stay:
          //   FOR i IN [ { a: 1 }, { a: 2 } , { a: 3 } ] SORT i.a ASC LET a =
          //   i.a SORT i.a DESC RETURN i
          ++nodesRelyingOnSort;
        } else {
          // abort at all other type of nodes. we cannot remove a sort beyond
          // them
          // this includes COLLECT and LIMIT
          break;
        }

        if (!current->hasDependency()) {
          // node either has no or more than one dependency. we don't know what
          // to do and must abort
          // note: this will also handle Singleton nodes
          break;
        }

        current->dependencies(stack);
      }

      if (toUnlink.find(n) == toUnlink.end() && sortNode->simplify(plan.get())) {
        // sort node had only constant expressions. it will make no difference
        // if we execute it or not
        // so we can remove it
        toUnlink.emplace(n);
      }
    }
  }

  if (!toUnlink.empty()) {
    plan->unlinkNodes(toUnlink);
  }

  opt->addPlan(std::move(plan), rule, !toUnlink.empty());
}

/// @brief remove all unnecessary filters
/// this rule modifies the plan in place:
/// - filters that are always true are removed completely
/// - filters that are always false will be replaced by a NoResults node
void arangodb::aql::removeUnnecessaryFiltersRule(Optimizer* opt,
                                                 std::unique_ptr<ExecutionPlan> plan,
                                                 OptimizerRule const& rule) {
  ::arangodb::containers::SmallVector<ExecutionNode*>::allocator_type::arena_type a;
  ::arangodb::containers::SmallVector<ExecutionNode*> nodes{a};
  plan->findNodesOfType(nodes, EN::FILTER, true);

  bool modified = false;
  ::arangodb::containers::HashSet<ExecutionNode*> toUnlink;

  for (auto const& n : nodes) {
    // now check who introduced our variable
    auto variable = ExecutionNode::castTo<FilterNode const*>(n)->inVariable();
    auto setter = plan->getVarSetBy(variable->id);

    if (setter == nullptr || setter->getType() != EN::CALCULATION) {
      // filter variable was not introduced by a calculation.
      continue;
    }

    // filter variable was introduced a CalculationNode. now check the
    // expression
    auto s = ExecutionNode::castTo<CalculationNode*>(setter);
    auto root = s->expression()->node();

    TRI_ASSERT(root != nullptr);

    if (!root->isDeterministic()) {
      // we better not tamper with this filter
      continue;
    }

    // filter expression is constant and thus cannot throw
    // we can now evaluate it safely

    if (root->isTrue()) {
      // filter is always true
      // remove filter node and merge with following node
      toUnlink.emplace(n);
      modified = true;
    }
    // before 3.6, if the filter is always false (i.e. root->isFalse()), at this
    // point a NoResultsNode was inserted.
  }

  if (!toUnlink.empty()) {
    plan->unlinkNodes(toUnlink);
  }

  opt->addPlan(std::move(plan), rule, modified);
}

/// @brief remove INTO of a COLLECT if not used
/// additionally remove all unused aggregate calculations from a COLLECT
void arangodb::aql::removeCollectVariablesRule(Optimizer* opt,
                                               std::unique_ptr<ExecutionPlan> plan,
                                               OptimizerRule const& rule) {
  ::arangodb::containers::SmallVector<ExecutionNode*>::allocator_type::arena_type a;
  ::arangodb::containers::SmallVector<ExecutionNode*> nodes{a};
  plan->findNodesOfType(nodes, EN::COLLECT, true);

  bool modified = false;

  for (auto const& n : nodes) {
    auto collectNode = ExecutionNode::castTo<CollectNode*>(n);
    TRI_ASSERT(collectNode != nullptr);

    auto const& varsUsedLater = n->getVarsUsedLater();
    auto outVariable = collectNode->outVariable();

    if (outVariable != nullptr &&
        varsUsedLater.find(outVariable) == varsUsedLater.end()) {
      // outVariable not used later
      if (!collectNode->count()) {
        collectNode->clearOutVariable();
      }
      modified = true;
    } else if (outVariable != nullptr && !collectNode->count() &&
               !collectNode->hasExpressionVariable() && !collectNode->hasKeepVariables()) {
      // outVariable used later, no count, no INTO expression, no KEEP
      // e.g. COLLECT something INTO g
      // we will now check how many parts of "g" are used later

      std::unordered_set<std::string> keepAttributes;

      ::arangodb::containers::SmallVector<Variable const*>::allocator_type::arena_type a;
      ::arangodb::containers::SmallVector<Variable const*> searchVariables{a};
      searchVariables.push_back(outVariable);

      bool doOptimize = true;
      auto planNode = collectNode->getFirstParent();
      while (planNode != nullptr && doOptimize) {
        if (planNode->getType() == EN::CALCULATION) {
          auto cc = ExecutionNode::castTo<CalculationNode const*>(planNode);
          Expression const* exp = cc->expression();
          if (exp != nullptr && exp->node() != nullptr && !searchVariables.empty()) {
            bool isSafeForOptimization;
            auto usedThere =
                ast::getReferencedAttributesForKeep(exp->node(), searchVariables,
                                                    isSafeForOptimization);
            if (isSafeForOptimization) {
              for (auto const& it : usedThere) {
                keepAttributes.emplace(it);
              }
            } else {
              doOptimize = false;
              break;
            }

          }  // end - expression exists
        } else if (planNode->getType() == EN::COLLECT) {
          auto innerCollectNode = ExecutionNode::castTo<CollectNode const*>(planNode);
          if (innerCollectNode->hasOutVariable()) {
            // We have the following situation:
            //
            // COLLECT v1 = doc._id INTO g1
            // COLLECT v2 = doc._id INTO g2
            //
            searchVariables.push_back(innerCollectNode->outVariable());
          } else {
            // when we find another COLLECT, it will invalidate all
            // previous variables in the scope
            searchVariables.clear();
          }
        } else {
          auto here = planNode->getVariableIdsUsedHere();
          if (here.find(searchVariables.back()->id) != here.end()) {
            // the outVariable of the last collect should not be used by any following node directly
            doOptimize = false;
            break;
          }
        }

        planNode = planNode->getFirstParent();

      }  // end - inspection of nodes below the found collect node - while valid planNode

      if (doOptimize) {
        std::vector<Variable const*> keepVariables;
        // we are allowed to do the optimization
        auto current = n->getFirstDependency();
        while (current != nullptr) {
          for (auto const& var : current->getVariablesSetHere()) {
            for (auto it = keepAttributes.begin(); it != keepAttributes.end();
                 /* no hoisting */) {
              if ((*it) == var->name) {
                keepVariables.emplace_back(var);
                it = keepAttributes.erase(it);
              } else {
                ++it;
              }
            }
          }
          if (keepAttributes.empty()) {
            // done
            break;
          }
          current = current->getFirstDependency();
        }  // while current

        if (keepAttributes.empty() && !keepVariables.empty()) {
          collectNode->setKeepVariables(std::move(keepVariables));
          modified = true;
        }
      }  // end - if doOptimize
    }    // end - if collectNode has outVariable

    collectNode->clearAggregates(
        [&varsUsedLater, &modified](
            std::pair<Variable const*, std::pair<Variable const*, std::string>> const& aggregate) -> bool {
          if (varsUsedLater.find(aggregate.first) == varsUsedLater.end()) {
            // result of aggregate function not used later
            modified = true;
            return true;
          }
          return false;
        });

  }  // for node in nodes
  opt->addPlan(std::move(plan), rule, modified);
}

class PropagateConstantAttributesHelper {
 public:
  explicit PropagateConstantAttributesHelper(ExecutionPlan* plan)
      : _plan(plan), _modified(false) {}

  bool modified() const { return _modified; }

  /// @brief inspects a plan and propagates constant values in expressions
  void propagateConstants() {
    ::arangodb::containers::SmallVector<ExecutionNode*>::allocator_type::arena_type a;
    ::arangodb::containers::SmallVector<ExecutionNode*> nodes{a};
    _plan->findNodesOfType(nodes, EN::FILTER, true);

    for (auto const& node : nodes) {
      auto fn = ExecutionNode::castTo<FilterNode const*>(node);
      auto setter = _plan->getVarSetBy(fn->inVariable()->id);
      if (setter != nullptr && setter->getType() == EN::CALCULATION) {
        auto cn = ExecutionNode::castTo<CalculationNode*>(setter);
        auto expression = cn->expression();

        if (expression != nullptr) {
          collectConstantAttributes(const_cast<AstNode*>(expression->node()));
        }
      }
    }

    if (!_constants.empty()) {
      for (auto const& node : nodes) {
        auto fn = ExecutionNode::castTo<FilterNode const*>(node);
        auto setter = _plan->getVarSetBy(fn->inVariable()->id);
        if (setter != nullptr && setter->getType() == EN::CALCULATION) {
          auto cn = ExecutionNode::castTo<CalculationNode*>(setter);
          auto expression = cn->expression();

          if (expression != nullptr) {
            insertConstantAttributes(const_cast<AstNode*>(expression->node()));
          }
        }
      }
    }
  }

 private:
  AstNode const* getConstant(Variable const* variable, std::string const& attribute) const {
    auto it = _constants.find(variable);

    if (it == _constants.end()) {
      return nullptr;
    }

    auto it2 = (*it).second.find(attribute);

    if (it2 == (*it).second.end()) {
      return nullptr;
    }

    return (*it2).second;
  }

  /// @brief inspects an expression (recursively) and notes constant attribute
  /// values so they can be propagated later
  void collectConstantAttributes(AstNode* node) {
    if (node == nullptr) {
      return;
    }

    if (node->type == NODE_TYPE_OPERATOR_BINARY_AND) {
      auto lhs = node->getMember(0);
      auto rhs = node->getMember(1);

      collectConstantAttributes(lhs);
      collectConstantAttributes(rhs);
    } else if (node->type == NODE_TYPE_OPERATOR_BINARY_EQ) {
      auto lhs = node->getMember(0);
      auto rhs = node->getMember(1);

      if (lhs->isConstant() && rhs->type == NODE_TYPE_ATTRIBUTE_ACCESS) {
        inspectConstantAttribute(rhs, lhs);
      } else if (rhs->isConstant() && lhs->type == NODE_TYPE_ATTRIBUTE_ACCESS) {
        inspectConstantAttribute(lhs, rhs);
      }
    }
  }

  /// @brief traverses an AST part recursively and patches it by inserting
  /// constant values
  void insertConstantAttributes(AstNode* node) {
    if (node == nullptr) {
      return;
    }

    if (node->type == NODE_TYPE_OPERATOR_BINARY_AND) {
      auto lhs = node->getMember(0);
      auto rhs = node->getMember(1);

      insertConstantAttributes(lhs);
      insertConstantAttributes(rhs);
    } else if (node->type == NODE_TYPE_OPERATOR_BINARY_EQ) {
      auto lhs = node->getMember(0);
      auto rhs = node->getMember(1);

      if (!lhs->isConstant() && rhs->type == NODE_TYPE_ATTRIBUTE_ACCESS) {
        insertConstantAttribute(node, 1);
      }
      if (!rhs->isConstant() && lhs->type == NODE_TYPE_ATTRIBUTE_ACCESS) {
        insertConstantAttribute(node, 0);
      }
    }
  }

  /// @brief extract an attribute and its variable from an attribute access
  /// (e.g. `a.b.c` will return variable `a` and attribute name `b.c.`.
  bool getAttribute(AstNode const* attribute, Variable const*& variable, std::string& name) {
    TRI_ASSERT(attribute != nullptr && attribute->type == NODE_TYPE_ATTRIBUTE_ACCESS);
    TRI_ASSERT(name.empty());

    while (attribute->type == NODE_TYPE_ATTRIBUTE_ACCESS) {
      name = std::string(".") + attribute->getString() + name;
      attribute = attribute->getMember(0);
    }

    if (attribute->type != NODE_TYPE_REFERENCE) {
      return false;
    }

    variable = static_cast<Variable const*>(attribute->getData());
    TRI_ASSERT(variable != nullptr);

    return true;
  }

  /// @brief inspect the constant value assigned to an attribute
  /// the attribute value will be stored so it can be inserted for the attribute
  /// later
  void inspectConstantAttribute(AstNode const* attribute, AstNode const* value) {
    Variable const* variable = nullptr;
    std::string name;

    if (!getAttribute(attribute, variable, name)) {
      return;
    }

    auto it = _constants.find(variable);

    if (it == _constants.end()) {
      _constants.try_emplace(variable,
                             std::unordered_map<std::string, AstNode const*>{{name, value}});
      return;
    }

    auto it2 = (*it).second.find(name);

    if (it2 == (*it).second.end()) {
      // first value for the attribute
      (*it).second.try_emplace(name, value);
    } else {
      auto previous = (*it2).second;

      if (previous == nullptr) {
        // we have multiple different values for the attribute. better not use
        // this attribute
        return;
      }

      if (!value->computeValue().binaryEquals(previous->computeValue())) {
        // different value found for an already tracked attribute. better not
        // use this attribute
        (*it2).second = nullptr;
      }
    }
  }

  /// @brief patches an AstNode by inserting a constant value into it
  void insertConstantAttribute(AstNode* parentNode, size_t accessIndex) {
    Variable const* variable = nullptr;
    std::string name;

    AstNode* member = parentNode->getMember(accessIndex);

    if (!getAttribute(member, variable, name)) {
      return;
    }

    auto constantValue = getConstant(variable, name);

    if (constantValue != nullptr) {
      // first check if we would optimize away a join condition that uses a smartJoinAttribute...
      // we must not do that, because that would otherwise disable smart join functionality
      if (arangodb::ServerState::instance()->isCoordinator() &&
          parentNode->type == NODE_TYPE_OPERATOR_BINARY_EQ) {
        AstNode const* current = parentNode->getMember(accessIndex == 0 ? 1 : 0);
        if (current->type == NODE_TYPE_ATTRIBUTE_ACCESS) {
          AstNode const* nameAttribute = current;
          current = current->getMember(0);
          if (current->type == NODE_TYPE_REFERENCE) {
            auto setter = _plan->getVarSetBy(
                static_cast<Variable const*>(current->getData())->id);
            if (setter != nullptr && (setter->getType() == EN::ENUMERATE_COLLECTION ||
                                      setter->getType() == EN::INDEX)) {
              auto collection = ::getCollection(setter);
              if (collection != nullptr) {
                auto logical = collection->getCollection();
                if (logical->hasSmartJoinAttribute() &&
                    logical->smartJoinAttribute() == nameAttribute->getString()) {
                  // don't remove a smart join attribute access!
                  return;
                } else {
                  std::vector<std::string> shardKeys = collection->shardKeys(true);
                  if (std::find(shardKeys.begin(), shardKeys.end(),
                                nameAttribute->getString()) != shardKeys.end()) {
                    // don't remove equality lookups on shard keys, as this may prevent
                    // the restrict-to-single-shard rule from being applied later!
                    return;
                  }
                }
              }
            }
          }
        }
      }

      parentNode->changeMember(accessIndex, const_cast<AstNode*>(constantValue));
      _modified = true;
    }
  }

  ExecutionPlan* _plan;
  std::unordered_map<Variable const*, std::unordered_map<std::string, AstNode const*>> _constants;
  bool _modified;
};

/// @brief propagate constant attributes in FILTERs
void arangodb::aql::propagateConstantAttributesRule(Optimizer* opt,
                                                    std::unique_ptr<ExecutionPlan> plan,
                                                    OptimizerRule const& rule) {
  PropagateConstantAttributesHelper helper(plan.get());
  helper.propagateConstants();

  opt->addPlan(std::move(plan), rule, helper.modified());
}

/// @brief move calculations up in the plan
/// this rule modifies the plan in place
/// it aims to move up calculations as far up in the plan as possible, to
/// avoid redundant calculations in inner loops
void arangodb::aql::moveCalculationsUpRule(Optimizer* opt,
                                           std::unique_ptr<ExecutionPlan> plan,
                                           OptimizerRule const& rule) {
  ::arangodb::containers::SmallVector<ExecutionNode*>::allocator_type::arena_type a;
  ::arangodb::containers::SmallVector<ExecutionNode*> nodes{a};
  plan->findNodesOfType(nodes, EN::CALCULATION, true);

  bool modified = false;
  ::arangodb::containers::HashSet<Variable const*> neededVars;
  ::arangodb::containers::HashSet<Variable const*> vars;

  for (auto const& n : nodes) {
    auto nn = ExecutionNode::castTo<CalculationNode*>(n);

    if (!nn->expression()->isDeterministic()) {
      // we will only move expressions up that cannot throw and that are
      // deterministic
      continue;
    }

    neededVars.clear();
    n->getVariablesUsedHere(neededVars);

    auto current = n->getFirstDependency();

    while (current != nullptr) {
      auto dep = current->getFirstDependency();

      if (dep == nullptr) {
        // node either has no or more than one dependency. we don't know what to
        // do and must abort
        // note: this will also handle Singleton nodes
        break;
      }

      if (current->setsVariable(neededVars)) {
        // shared variable, cannot move up any more
        // done with optimizing this calculation node
        break;
      }

      if (current->getType() == EN::LIMIT) {
        if (!arangodb::ServerState::instance()->isCoordinator()) {
          // do not move calculations beyond a LIMIT on a single server,
          // as this would mean carrying out potentially unnecessary
          // calculations
          break;
        }

        // coordinator case
        // now check if the calculation uses data from any collection. if so,
        // we expect that it is cheaper to execute the calculation close to the
        // origin of data (e.g. IndexNode, EnumerateCollectionNode) on a DB
        // server than on a coordinator. though executing the calculation will
        // have the same costs on DB server and coordinator, the assumption is
        // that we can reduce the amount of data we need to transfer between the
        // two if we can execute the calculation on the DB server and only
        // transfer the calculation result to the coordinator instead of the
        // full documents

        if (!::accessesCollectionVariable(plan.get(), nn, vars)) {
          // not accessing any collection data
          break;
        }
        // accessing collection data.
        // allow the calculation to be moved beyond the LIMIT,
        // in the hope that this reduces the amount of data we have
        // to transfer between the DB server and the coordinator
      }

      // first, unlink the calculation from the plan
      plan->unlinkNode(n);

      // and re-insert into before the current node
      plan->insertDependency(current, n);

      modified = true;
      current = dep;
    }
  }

  opt->addPlan(std::move(plan), rule, modified);
}

/// @brief move calculations down in the plan
/// this rule modifies the plan in place
/// it aims to move calculations as far down in the plan as possible, beyond
/// FILTER and LIMIT operations
void arangodb::aql::moveCalculationsDownRule(Optimizer* opt,
                                             std::unique_ptr<ExecutionPlan> plan,
                                             OptimizerRule const& rule) {
  ::arangodb::containers::SmallVector<ExecutionNode*>::allocator_type::arena_type a;
  ::arangodb::containers::SmallVector<ExecutionNode*> nodes{a};
  plan->findNodesOfType(nodes, {EN::CALCULATION, EN::SUBQUERY}, true);

  std::vector<ExecutionNode*> stack;
  ::arangodb::containers::HashSet<Variable const*> vars;
  ::arangodb::containers::HashSet<Variable const*> usedHere;
  bool modified = false;

  for (auto const& n : nodes) {
    // this is the variable that the calculation will set
    Variable const* variable = nullptr;

    if (n->getType() == EN::CALCULATION) {
      auto nn = ExecutionNode::castTo<CalculationNode*>(n);
      if (!nn->expression()->isDeterministic()) {
        // we will only move expressions down that cannot throw and that are
        // deterministic
        continue;
      }
      variable = nn->outVariable();
    } else if (n->getType() == EN::SUBQUERY) {
      auto nn = ExecutionNode::castTo<SubqueryNode*>(n);
      if (!nn->isDeterministic() || nn->isModificationNode()) {
        // we will only move subqueries down that are deterministic and are not
        // modification subqueries
        continue;
      }
      variable = nn->outVariable();
    }

    stack.clear();
    n->parents(stack);

    ExecutionNode* lastNode = nullptr;

    while (!stack.empty()) {
      auto current = stack.back();
      stack.pop_back();

      bool done = false;

      usedHere.clear();
      current->getVariablesUsedHere(usedHere);
      for (auto const& v : usedHere) {
        if (v == variable) {
          // the node we're looking at needs the variable we're setting.
          // can't push further!
          done = true;
          break;
        }
      }

      if (done) {
        // done with optimizing this calculation node
        break;
      }

      auto const currentType = current->getType();

      if (currentType == EN::FILTER || currentType == EN::SORT ||
          currentType == EN::LIMIT || currentType == EN::SUBQUERY) {
        // we found something interesting that justifies moving our node down
        if (currentType == EN::LIMIT && arangodb::ServerState::instance()->isCoordinator()) {
          // in a cluster, we do not want to move the calculations as far down
          // as possible, because this will mean we may need to transfer a lot
          // more data between DB servers and the coordinator

          // assume first that we want to move the node past the LIMIT

          // however, if our calculation uses any data from a
          // collection/index/view, it probably makes sense to not move it,
          // because the result set may be huge
          if (::accessesCollectionVariable(plan.get(), n, vars)) {
            break;
          }
        }

        lastNode = current;

      } else if (currentType == EN::INDEX || currentType == EN::ENUMERATE_COLLECTION ||
                 currentType == EN::ENUMERATE_IRESEARCH_VIEW ||
                 currentType == EN::ENUMERATE_LIST || currentType == EN::TRAVERSAL ||
                 currentType == EN::SHORTEST_PATH || currentType == EN::K_SHORTEST_PATHS ||
                 currentType == EN::COLLECT || currentType == EN::NORESULTS) {
        // we will not push further down than such nodes
        break;
      }

      if (!current->hasParent()) {
        break;
      }

      current->parents(stack);
    }

    if (lastNode != nullptr && lastNode->getFirstParent() != nullptr) {
      // first, unlink the calculation from the plan
      plan->unlinkNode(n);

      // and re-insert into after the last "good" node
      plan->insertDependency(lastNode->getFirstParent(), n);
      modified = true;
    }
  }

  opt->addPlan(std::move(plan), rule, modified);
}

/// @brief determine the "right" type of CollectNode and
/// add a sort node for each COLLECT (note: the sort may be removed later)
/// this rule cannot be turned off (otherwise, the query result might be wrong!)
void arangodb::aql::specializeCollectRule(Optimizer* opt,
                                          std::unique_ptr<ExecutionPlan> plan,
                                          OptimizerRule const& rule) {
  ::arangodb::containers::SmallVector<ExecutionNode*>::allocator_type::arena_type a;
  ::arangodb::containers::SmallVector<ExecutionNode*> nodes{a};
  plan->findNodesOfType(nodes, EN::COLLECT, true);

  bool modified = false;

  for (auto const& n : nodes) {
    auto collectNode = ExecutionNode::castTo<CollectNode*>(n);

    if (collectNode->isSpecialized()) {
      // already specialized this node
      continue;
    }

    auto const& groupVariables = collectNode->groupVariables();

    // test if we can use an alternative version of COLLECT with a hash table
    bool const canUseHashAggregation =
        (!groupVariables.empty() &&
         (!collectNode->hasOutVariable() || collectNode->count()) &&
         collectNode->getOptions().canUseMethod(CollectOptions::CollectMethod::HASH));

    if (canUseHashAggregation && !opt->runOnlyRequiredRules(1)) {
      if (collectNode->getOptions().shouldUseMethod(CollectOptions::CollectMethod::HASH)) {
        // user has explicitly asked for hash method
        // specialize existing the CollectNode so it will become a
        // HashedCollectBlock later. additionally, add a SortNode BEHIND the
        // CollectNode (to sort the final result)
        collectNode->aggregationMethod(CollectOptions::CollectMethod::HASH);
        collectNode->specialized();

        if (!collectNode->isDistinctCommand()) {
          // add the post-SORT
          SortElementVector sortElements;
          for (auto const& v : collectNode->groupVariables()) {
            sortElements.emplace_back(v.first, true);
          }

          auto sortNode = new SortNode(plan.get(), plan->nextId(), sortElements, false);
          plan->registerNode(sortNode);

          TRI_ASSERT(collectNode->hasParent());
          auto parent = collectNode->getFirstParent();
          TRI_ASSERT(parent != nullptr);

          sortNode->addDependency(collectNode);
          parent->replaceDependency(collectNode, sortNode);
        }

        modified = true;
        continue;
      }

      // create a new plan with the adjusted COLLECT node
      std::unique_ptr<ExecutionPlan> newPlan(plan->clone());

      // use the cloned COLLECT node
      auto newCollectNode =
          ExecutionNode::castTo<CollectNode*>(newPlan->getNodeById(collectNode->id()));
      TRI_ASSERT(newCollectNode != nullptr);

      // specialize the CollectNode so it will become a HashedCollectBlock
      // later
      // additionally, add a SortNode BEHIND the CollectNode (to sort the
      // final result)
      newCollectNode->aggregationMethod(CollectOptions::CollectMethod::HASH);
      newCollectNode->specialized();

      if (!collectNode->isDistinctCommand()) {
        // add the post-SORT
        SortElementVector sortElements;
        for (auto const& v : newCollectNode->groupVariables()) {
          sortElements.emplace_back(v.first, true);
        }

        auto sortNode =
            new SortNode(newPlan.get(), newPlan->nextId(), sortElements, false);
        newPlan->registerNode(sortNode);

        TRI_ASSERT(newCollectNode->hasParent());
        auto parent = newCollectNode->getFirstParent();
        TRI_ASSERT(parent != nullptr);

        sortNode->addDependency(newCollectNode);
        parent->replaceDependency(newCollectNode, sortNode);
      }

      if (nodes.size() > 1) {
        // this will tell the optimizer to optimize the cloned plan with this
        // specific rule again
        opt->addPlanAndRerun(std::move(newPlan), rule, true);
      } else {
        // no need to run this specific rule again on the cloned plan
        opt->addPlan(std::move(newPlan), rule, true);
      }
    } else if (groupVariables.empty() &&
               collectNode->aggregateVariables().empty() && collectNode->count()) {
      collectNode->aggregationMethod(CollectOptions::CollectMethod::COUNT);
      collectNode->specialized();
      modified = true;
      continue;
    }

    // mark node as specialized, so we do not process it again
    collectNode->specialized();

    // finally, adjust the original plan and create a sorted version of COLLECT

    // specialize the CollectNode so it will become a SortedCollectBlock
    // later
    collectNode->aggregationMethod(CollectOptions::CollectMethod::SORTED);

    // insert a SortNode IN FRONT OF the CollectNode
    if (!groupVariables.empty()) {
      SortElementVector sortElements;
      for (auto const& v : groupVariables) {
        sortElements.emplace_back(v.second, true);
      }

      auto sortNode = new SortNode(plan.get(), plan->nextId(), sortElements, true);
      plan->registerNode(sortNode);

      TRI_ASSERT(collectNode->hasDependency());
      auto dep = collectNode->getFirstDependency();
      TRI_ASSERT(dep != nullptr);
      sortNode->addDependency(dep);
      collectNode->replaceDependency(dep, sortNode);

      modified = true;
    }
  }

  opt->addPlan(std::move(plan), rule, modified);
}

/// @brief move filters up in the plan
/// this rule modifies the plan in place
/// filters are moved as far up in the plan as possible to make result sets
/// as small as possible as early as possible
/// filters are not pushed beyond limits
void arangodb::aql::moveFiltersUpRule(Optimizer* opt, std::unique_ptr<ExecutionPlan> plan,
                                      OptimizerRule const& rule) {
  ::arangodb::containers::SmallVector<ExecutionNode*>::allocator_type::arena_type a;
  ::arangodb::containers::SmallVector<ExecutionNode*> nodes{a};
  plan->findNodesOfType(nodes, EN::FILTER, true);

  std::vector<ExecutionNode*> stack;
  bool modified = false;

  for (auto const& n : nodes) {
    auto fn = ExecutionNode::castTo<FilterNode const*>(n);
    auto inVar = fn->inVariable();

    stack.clear();
    n->dependencies(stack);

    while (!stack.empty()) {
      auto current = stack.back();
      stack.pop_back();

      if (current->getType() == EN::LIMIT) {
        // cannot push a filter beyond a LIMIT node
        break;
      }

      if (!current->isDeterministic()) {
        // TODO: validate if this is actually necessary
        // must not move a filter beyond a node that is non-deterministic
        break;
      }

      if (current->isModificationNode()) {
        // must not move a filter beyond a modification node
        break;
      }

      if (current->getType() == EN::CALCULATION) {
        // must not move a filter beyond a node with a non-deterministic result
        auto calculation = ExecutionNode::castTo<CalculationNode const*>(current);
        if (!calculation->expression()->isDeterministic()) {
          break;
        }
      }

      bool found = false;

      for (auto const& v : current->getVariablesSetHere()) {
        if (inVar == v) {
          // shared variable, cannot move up any more
          found = true;
          break;
        }
      }

      if (found) {
        // done with optimizing this calculation node
        break;
      }

      if (!current->hasDependency()) {
        // node either has no or more than one dependency. we don't know what to
        // do and must abort
        // note: this will also handle Singleton nodes
        break;
      }

      current->dependencies(stack);

      // first, unlink the filter from the plan
      plan->unlinkNode(n);
      // and re-insert into plan in front of the current node
      plan->insertDependency(current, n);
      modified = true;
    }
  }

  opt->addPlan(std::move(plan), rule, modified);
}

class arangodb::aql::RedundantCalculationsReplacer final
    : public WalkerWorker<ExecutionNode> {
 public:
  explicit RedundantCalculationsReplacer(
      Ast* ast, std::unordered_map<VariableId, Variable const*> const& replacements)
      : _ast(ast), _replacements(replacements) {}

  template <typename T>
  void replaceStartTargetVariables(ExecutionNode* en) {
    auto node = std::invoke([en](auto) {
      if constexpr (std::is_base_of_v<GraphNode, T>) {
        return dynamic_cast<T*>(en);
      } else {
        return static_cast<T*>(en);
      }
    }, 0);
    if (node->_inStartVariable != nullptr) {
      node->_inStartVariable = Variable::replace(node->_inStartVariable, _replacements);
    }
    if (node->_inTargetVariable != nullptr) {
      node->_inTargetVariable = Variable::replace(node->_inTargetVariable, _replacements);
    }
  }

  template <typename T>
  void replaceInVariable(ExecutionNode* en) {
    auto node = ExecutionNode::castTo<T*>(en);
    node->_inVariable = Variable::replace(node->_inVariable, _replacements);
  }

  void replaceInCalculation(ExecutionNode* en) {
    auto node = ExecutionNode::castTo<CalculationNode*>(en);
    ::arangodb::containers::HashSet<Variable const*> variables;
    node->expression()->variables(variables);

    // check if the calculation uses any of the variables that we want to
    // replace
    for (auto const& it : variables) {
      if (_replacements.find(it->id) != _replacements.end()) {
        // calculation uses a to-be-replaced variable
        node->expression()->replaceVariables(_replacements);
        return;
      }
    }
  }

  void replaceInView(ExecutionNode* en) {
    auto view = ExecutionNode::castTo<arangodb::iresearch::IResearchViewNode*>(en);
    if (view->filterConditionIsEmpty()) {
      // nothing to do
      return;
    }
    AstNode const& search = view->filterCondition();
    ::arangodb::containers::HashSet<Variable const*> variables;
    Ast::getReferencedVariables(&search, variables);

    // check if the search condition uses any of the variables that we want to
    // replace
    AstNode* cloned = nullptr;
    for (auto const& it : variables) {
      if (_replacements.find(it->id) != _replacements.end()) {
        if (cloned == nullptr) {
          // only clone the original search condition once
          cloned = _ast->clone(&search);
        }
        // calculation uses a to-be-replaced variable
        _ast->replaceVariables(cloned, _replacements);
      }
    }

    if (cloned != nullptr) {
      // exchange the filter condition
      view->filterCondition(cloned);
    }
  }

  bool before(ExecutionNode* en) override final {
    switch (en->getType()) {
      case EN::ENUMERATE_LIST: {
        replaceInVariable<EnumerateListNode>(en);
        break;
      }

      case EN::ENUMERATE_IRESEARCH_VIEW: {
        replaceInView(en);
        break;
      }

      case EN::RETURN: {
        replaceInVariable<ReturnNode>(en);
        break;
      }

      case EN::CALCULATION: {
        replaceInCalculation(en);
        break;
      }

      case EN::FILTER: {
        replaceInVariable<FilterNode>(en);
        break;
      }

      case EN::TRAVERSAL: {
        replaceInVariable<TraversalNode>(en);
        break;
      }

      case EN::K_SHORTEST_PATHS: {
        replaceStartTargetVariables<KShortestPathsNode>(en);
        break;
      }

      case EN::SHORTEST_PATH: {
        replaceStartTargetVariables<ShortestPathNode>(en);
        break;
      }

      case EN::COLLECT: {
        auto node = ExecutionNode::castTo<CollectNode*>(en);
        for (auto& variable : node->_groupVariables) {
          variable.second = Variable::replace(variable.second, _replacements);
        }
        for (auto& variable : node->_keepVariables) {
          auto old = variable;
          variable = Variable::replace(old, _replacements);
        }
        for (auto& variable : node->_aggregateVariables) {
          variable.second.first = Variable::replace(variable.second.first, _replacements);
        }
        if (node->_expressionVariable != nullptr) {
          node->_expressionVariable =
              Variable::replace(node->_expressionVariable, _replacements);
        }
        for (auto const& it : _replacements) {
          node->_variableMap.try_emplace(it.second->id, it.second->name);
        }
        // node->_keepVariables does not need to be updated at the moment as the
        // "remove-redundant-calculations" rule will stop when it finds a
        // COLLECT with an INTO, and the "inline-subqueries" rule will abort
        // there as well
        break;
      }

      case EN::SORT: {
        auto node = ExecutionNode::castTo<SortNode*>(en);
        for (auto& variable : node->_elements) {
          variable.var = Variable::replace(variable.var, _replacements);
        }
        break;
      }

      case EN::GATHER: {
        auto node = ExecutionNode::castTo<GatherNode*>(en);
        for (auto& variable : node->_elements) {
          auto v = Variable::replace(variable.var, _replacements);
          if (v != variable.var) {
            variable.var = v;
          }
          variable.attributePath.clear();
        }
        break;
      }

      case EN::DISTRIBUTE: {
        auto node = ExecutionNode::castTo<DistributeNode*>(en);
        node->_variable = Variable::replace(node->_variable, _replacements);
        node->_alternativeVariable =
            Variable::replace(node->_alternativeVariable, _replacements);
        break;
      }

      case EN::REMOVE: {
        replaceInVariable<RemoveNode>(en);
        break;
      }

      case EN::INSERT: {
        replaceInVariable<InsertNode>(en);
        break;
      }

      case EN::UPSERT: {
        auto node = ExecutionNode::castTo<UpsertNode*>(en);

        if (node->_inDocVariable != nullptr) {
          node->_inDocVariable = Variable::replace(node->_inDocVariable, _replacements);
        }
        if (node->_insertVariable != nullptr) {
          node->_insertVariable = Variable::replace(node->_insertVariable, _replacements);
        }
        if (node->_updateVariable != nullptr) {
          node->_updateVariable = Variable::replace(node->_updateVariable, _replacements);
        }
        break;
      }

      case EN::UPDATE: {
        auto node = ExecutionNode::castTo<UpdateNode*>(en);

        if (node->_inDocVariable != nullptr) {
          node->_inDocVariable = Variable::replace(node->_inDocVariable, _replacements);
        }
        if (node->_inKeyVariable != nullptr) {
          node->_inKeyVariable = Variable::replace(node->_inKeyVariable, _replacements);
        }
        break;
      }

      case EN::REPLACE: {
        auto node = ExecutionNode::castTo<ReplaceNode*>(en);

        if (node->_inDocVariable != nullptr) {
          node->_inDocVariable = Variable::replace(node->_inDocVariable, _replacements);
        }
        if (node->_inKeyVariable != nullptr) {
          node->_inKeyVariable = Variable::replace(node->_inKeyVariable, _replacements);
        }
        break;
      }

#if 0
      // TODO: figure out if this does any harm
      case EN::REMOTESINGLE: {
        replaceInVariable<SingleRemoteOperationNode>(en);
        break;
      }
#endif
      default: {
        // ignore all other types of nodes
      }
    }

    // always continue
    return false;
  }

 private:
  Ast* _ast;
  std::unordered_map<VariableId, Variable const*> const& _replacements;
};

/// @brief simplify conditions in CalculationNodes
void arangodb::aql::simplifyConditionsRule(Optimizer* opt,
                                           std::unique_ptr<ExecutionPlan> plan,
                                           OptimizerRule const& rule) {
  ::arangodb::containers::SmallVector<ExecutionNode*>::allocator_type::arena_type a;
  ::arangodb::containers::SmallVector<ExecutionNode*> nodes{a};
  plan->findNodesOfType(nodes, EN::CALCULATION, true);

  if (nodes.empty()) {
    opt->addPlan(std::move(plan), rule, false);
    return;
  }

  bool modifiedNode = false;
  auto p = plan.get();

  auto visitor = [p, &modifiedNode](AstNode* node) {
    AstNode* original = node;

  again:
    if (node->type == NODE_TYPE_ATTRIBUTE_ACCESS) {
      auto const* accessed = node->getMemberUnchecked(0);

      if (accessed->type == NODE_TYPE_REFERENCE) {
        Variable const* v = static_cast<Variable const*>(accessed->getData());
        TRI_ASSERT(v != nullptr);

        auto setter = p->getVarSetBy(v->id);

        if (setter == nullptr || setter->getType() != EN::CALCULATION) {
          return node;
        }

        accessed = ExecutionNode::castTo<CalculationNode*>(setter)->expression()->node();
        if (accessed == nullptr) {
          return node;
        }
      }

      TRI_ASSERT(accessed != nullptr);

      if (accessed->type == NODE_TYPE_OBJECT) {
        arangodb::velocypack::StringRef const attributeName(node->getStringValue(),
                                                            node->getStringLength());
        bool isDynamic = false;
        size_t const n = accessed->numMembers();
        for (size_t i = 0; i < n; ++i) {
          auto member = accessed->getMemberUnchecked(i);

          if (member->type == NODE_TYPE_OBJECT_ELEMENT &&
              arangodb::velocypack::StringRef(member->getStringValue(),
                                              member->getStringLength()) == attributeName) {
            // found the attribute!
            AstNode* next = member->getMember(0);
            if (!next->isDeterministic()) {
              // do not descend into non-deterministic nodes
              return node;
            }
            // descend further
            node = next;
            // now try optimizing the simplified condition
            // time for a goto...!
            goto again;
          } else if (member->type == NODE_TYPE_CALCULATED_OBJECT_ELEMENT) {
            // dynamic attribute name
            isDynamic = true;
          }
        }

        // attribute not found
        if (!isDynamic) {
          modifiedNode = true;
          return Ast::createNodeValueNull();
        }
      }
    } else if (node->type == NODE_TYPE_INDEXED_ACCESS) {
      auto const* accessed = node->getMember(0);

      if (accessed->type == NODE_TYPE_REFERENCE) {
        Variable const* v = static_cast<Variable const*>(accessed->getData());
        TRI_ASSERT(v != nullptr);

        auto setter = p->getVarSetBy(v->id);

        if (setter == nullptr || setter->getType() != EN::CALCULATION) {
          return node;
        }

        accessed = ExecutionNode::castTo<CalculationNode*>(setter)->expression()->node();
        if (accessed == nullptr) {
          return node;
        }
      }

      auto indexValue = node->getMember(1);

      if (!indexValue->isConstant() ||
          !(indexValue->isStringValue() || indexValue->isNumericValue())) {
        // cant handle this type of index statically
        return node;
      }

      if (accessed->type == NODE_TYPE_OBJECT) {
        arangodb::velocypack::StringRef attributeName;
        std::string indexString;

        if (indexValue->isStringValue()) {
          // string index, e.g. ['123']
          attributeName =
              arangodb::velocypack::StringRef(indexValue->getStringValue(),
                                              indexValue->getStringLength());
        } else {
          // numeric index, e.g. [123]
          TRI_ASSERT(indexValue->isNumericValue());
          // convert the numeric index into a string
          indexString = std::to_string(indexValue->getIntValue());
          attributeName = arangodb::velocypack::StringRef(indexString);
        }

        bool isDynamic = false;
        size_t const n = accessed->numMembers();
        for (size_t i = 0; i < n; ++i) {
          auto member = accessed->getMemberUnchecked(i);

          if (member->type == NODE_TYPE_OBJECT_ELEMENT &&
              arangodb::velocypack::StringRef(member->getStringValue(),
                                              member->getStringLength()) == attributeName) {
            // found the attribute!
            AstNode* next = member->getMember(0);
            if (!next->isDeterministic()) {
              // do not descend into non-deterministic nodes
              return node;
            }
            // descend further
            node = next;
            // now try optimizing the simplified condition
            // time for a goto...!
            goto again;
          } else if (member->type == NODE_TYPE_CALCULATED_OBJECT_ELEMENT) {
            // dynamic attribute name
            isDynamic = true;
          }
        }

        // attribute not found
        if (!isDynamic) {
          modifiedNode = true;
          return Ast::createNodeValueNull();
        }
      } else if (accessed->type == NODE_TYPE_ARRAY) {
        int64_t position;
        if (indexValue->isStringValue()) {
          // string index, e.g. ['123'] -> convert to a numeric index
          bool valid;
          position = NumberUtils::atoi<int64_t>(indexValue->getStringValue(),
                                                indexValue->getStringValue() +
                                                    indexValue->getStringLength(),
                                                valid);
          if (!valid) {
            // invalid index
            modifiedNode = true;
            return Ast::createNodeValueNull();
          }
        } else {
          // numeric index, e.g. [123]
          TRI_ASSERT(indexValue->isNumericValue());
          position = indexValue->getIntValue();
        }
        int64_t const n = accessed->numMembers();
        if (position < 0) {
          // a negative position is allowed
          position = n + position;
        }
        if (position >= 0 && position < n) {
          AstNode* next = accessed->getMember(static_cast<size_t>(position));
          if (!next->isDeterministic()) {
            // do not descend into non-deterministic nodes
            return node;
          }
          // descend further
          node = next;
          // now try optimizing the simplified condition
          // time for a goto...!
          goto again;
        }

        // index out of bounds
        modifiedNode = true;
        return Ast::createNodeValueNull();
      }
    }

    if (node != original) {
      // we come out with a different, so we changed something...
      modifiedNode = true;
    }
    return node;
  };

  bool modified = false;

  for (auto const& n : nodes) {
    auto nn = ExecutionNode::castTo<CalculationNode*>(n);

    if (!nn->expression()->isDeterministic()) {
      // If this node is non-deterministic, we must not touch it!
      continue;
    }

    AstNode* root = nn->expression()->nodeForModification();

    if (root != nullptr) {
      // reset for every round. can be modified by the visitor function!
      modifiedNode = false;
      AstNode* simplified = plan->getAst()->traverseAndModify(root, visitor);
      if (simplified != root) {
        nn->expression()->replaceNode(simplified);
      }
      // cppcheck-suppress knownConditionTrueFalse
      if (modifiedNode) {
        nn->expression()->invalidateAfterReplacements();
        modified = true;
      }
    }
  }

  opt->addPlan(std::move(plan), rule, modified);
}

/// @brief fuse filter conditions that follow each other
void arangodb::aql::fuseFiltersRule(Optimizer* opt, std::unique_ptr<ExecutionPlan> plan,
                                    OptimizerRule const& rule) {
  ::arangodb::containers::SmallVector<ExecutionNode*>::allocator_type::arena_type a;
  ::arangodb::containers::SmallVector<ExecutionNode*> nodes{a};
  plan->findNodesOfType(nodes, EN::FILTER, true);

  if (nodes.size() < 2) {
    opt->addPlan(std::move(plan), rule, false);
    return;
  }

  ::arangodb::containers::HashSet<ExecutionNode*> seen;
  // candidates of CalculationNode, FilterNode
  std::vector<std::pair<ExecutionNode*, ExecutionNode*>> candidates;

  bool modified = false;

  for (auto const& n : nodes) {
    if (seen.find(n) != seen.end()) {
      // already processed
      continue;
    }

    Variable const* nextExpectedVariable = nullptr;
    ExecutionNode* lastFilter = nullptr;
    candidates.clear();

    ExecutionNode* current = n;
    while (current != nullptr) {
      if (current->getType() == EN::CALCULATION) {
        auto cn = ExecutionNode::castTo<CalculationNode*>(current);
        if (!cn->isDeterministic() || cn->outVariable() != nextExpectedVariable) {
          break;
        }
        TRI_ASSERT(lastFilter != nullptr);
        candidates.emplace_back(current, lastFilter);
        nextExpectedVariable = nullptr;
      } else if (current->getType() == EN::FILTER) {
        seen.emplace(current);

        if (nextExpectedVariable != nullptr) {
          // an unexpected order of nodes
          break;
        }
        nextExpectedVariable =
            ExecutionNode::castTo<FilterNode const*>(current)->inVariable();
        TRI_ASSERT(nextExpectedVariable != nullptr);
        if (current->isVarUsedLater(nextExpectedVariable)) {
          // filter input variable is also used for other things. we must not
          // remove it or the corresponding calculation
          break;
        }
        lastFilter = current;
      } else {
        // all other types of nodes we cannot optimize
        break;
      }
      current = current->getFirstDependency();
    }

    if (candidates.size() >= 2) {
      modified = true;
      AstNode* root = ExecutionNode::castTo<CalculationNode*>(candidates[0].first)
                          ->expression()
                          ->nodeForModification();
      for (size_t i = 1; i < candidates.size(); ++i) {
        root = plan->getAst()->createNodeBinaryOperator(
            NODE_TYPE_OPERATOR_BINARY_AND,
            ExecutionNode::castTo<CalculationNode const*>(candidates[i].first)
                ->expression()
                ->node(),
            root);

        // throw away all now-unused filters and calculations
        plan->unlinkNode(candidates[i - 1].second);
        plan->unlinkNode(candidates[i - 1].first);
      }

      ExecutionNode* en = candidates.back().first;
      TRI_ASSERT(en->getType() == EN::CALCULATION);
      ExecutionNode::castTo<CalculationNode*>(en)->expression()->replaceNode(root);
    }
  }

  opt->addPlan(std::move(plan), rule, modified);
}

/// @brief remove CalculationNode(s) that are repeatedly used in a query
/// (i.e. common expressions)
void arangodb::aql::removeRedundantCalculationsRule(Optimizer* opt,
                                                    std::unique_ptr<ExecutionPlan> plan,
                                                    OptimizerRule const& rule) {
  ::arangodb::containers::SmallVector<ExecutionNode*>::allocator_type::arena_type a;
  ::arangodb::containers::SmallVector<ExecutionNode*> nodes{a};
  plan->findNodesOfType(nodes, EN::CALCULATION, true);

  if (nodes.size() < 2) {
    // quick exit
    opt->addPlan(std::move(plan), rule, false);
    return;
  }

  arangodb::basics::StringBuffer buffer;
  std::unordered_map<VariableId, Variable const*> replacements;

  for (auto const& n : nodes) {
    auto nn = ExecutionNode::castTo<CalculationNode*>(n);

    if (!nn->expression()->isDeterministic()) {
      // If this node is non-deterministic, we must not touch it!
      continue;
    }

    arangodb::aql::Variable const* outvar = nn->outVariable();

    try {
      nn->expression()->stringifyIfNotTooLong(&buffer);
    } catch (...) {
      // expression could not be stringified (maybe because not all node types
      // are supported). this is not an error, we just skip the optimization
      buffer.reset();
      continue;
    }

    std::string const referenceExpression(buffer.c_str(), buffer.length());
    buffer.reset();

    std::vector<ExecutionNode*> stack;
    n->dependencies(stack);

    while (!stack.empty()) {
      auto current = stack.back();
      stack.pop_back();

      if (current->getType() == EN::CALCULATION) {
        try {
          // ExecutionNode::castTo<CalculationNode*>(current)->expression()->node()->dump(0);
          ExecutionNode::castTo<CalculationNode*>(current)->expression()->stringifyIfNotTooLong(
              &buffer);
        } catch (...) {
          // expression could not be stringified (maybe because not all node
          // types are supported). this is not an error, we just skip the
          // optimization
          buffer.reset();
          continue;
        }

        bool const isEqual =
            (buffer.length() == referenceExpression.size() &&
             memcmp(buffer.c_str(), referenceExpression.c_str(), buffer.length()) == 0);
        buffer.reset();

        if (isEqual) {
          // expressions are identical
          // check if target variable is already registered as a replacement
          // this covers the following case:
          // - replacements is set to B => C
          // - we're now inserting a replacement A => B
          // the goal now is to enter a replacement A => C instead of A => B
          auto target =
              ExecutionNode::castTo<CalculationNode const*>(current)->outVariable();
          while (target != nullptr) {
            auto it = replacements.find(target->id);

            if (it != replacements.end()) {
              target = (*it).second;
            } else {
              break;
            }
          }
          replacements.emplace(outvar->id, target);

          // also check if the insertion enables further shortcuts
          // this covers the following case:
          // - replacements is set to A => B
          // - we have just inserted a replacement B => C
          // the goal now is to change the replacement A => B to A => C
          for (auto it = replacements.begin(); it != replacements.end(); ++it) {
            if ((*it).second == outvar) {
              (*it).second = target;
            }
          }
        }
      }

      if (current->getType() == EN::COLLECT) {
        if (ExecutionNode::castTo<CollectNode*>(current)->hasOutVariable()) {
          // COLLECT ... INTO is evil (tm): it needs to keep all already defined
          // variables
          // we need to abort optimization here
          break;
        }
      }

      if (!current->hasDependency()) {
        // node either has no or more than one dependency. we don't know what to
        // do and must abort
        // note: this will also handle Singleton nodes
        break;
      }

      current->dependencies(stack);
    }
  }

  if (!replacements.empty()) {
    // finally replace the variables
    RedundantCalculationsReplacer finder(plan->getAst(), replacements);
    plan->root()->walk(finder);
  }

  opt->addPlan(std::move(plan), rule, !replacements.empty());
}

/// @brief remove CalculationNodes and SubqueryNodes that are never needed
/// this modifies an existing plan in place
void arangodb::aql::removeUnnecessaryCalculationsRule(Optimizer* opt,
                                                      std::unique_ptr<ExecutionPlan> plan,
                                                      OptimizerRule const& rule) {
  ::arangodb::containers::SmallVector<ExecutionNode*>::allocator_type::arena_type a;
  ::arangodb::containers::SmallVector<ExecutionNode*> nodes{a};
  plan->findNodesOfType(nodes, ::removeUnnecessaryCalculationsNodeTypes, true);

  ::arangodb::containers::HashSet<ExecutionNode*> toUnlink;

  for (auto const& n : nodes) {
    arangodb::aql::Variable const* outVariable = nullptr;

    if (n->getType() == EN::CALCULATION) {
      auto nn = ExecutionNode::castTo<CalculationNode*>(n);

      if (!nn->isDeterministic()) {
        // If this node is non-deterministic, we must not optimize it away!
        continue;
      }

      outVariable = nn->outVariable();
      // will remove calculation when we get here
    } else if (n->getType() == EN::SUBQUERY) {
      auto nn = ExecutionNode::castTo<SubqueryNode*>(n);

      if (!nn->isDeterministic()) {
        // subqueries that are non-deterministic must not be optimized away
        continue;
      }

      if (nn->isModificationSubquery()) {
        // subqueries that modify data must not be optimized away
        continue;
      }
      // will remove subquery when we get here
      outVariable = nn->outVariable();
    } else {
      TRI_ASSERT(false);
      continue;
    }

    TRI_ASSERT(outVariable != nullptr);

    if (!n->isVarUsedLater(outVariable)) {
      // The variable whose value is calculated here is not used at
      // all further down the pipeline! We remove the whole
      // calculation node,
      toUnlink.emplace(n);
    } else if (n->getType() == EN::CALCULATION) {
      // variable is still used later, but...
      // ...if it's used exactly once later by another calculation,
      // it's a temporary variable that we can fuse with the other
      // calculation easily

      if (!ExecutionNode::castTo<CalculationNode*>(n)->expression()->isDeterministic()) {
        continue;
      }

      AstNode const* rootNode =
          ExecutionNode::castTo<CalculationNode*>(n)->expression()->node();

      if (rootNode->type == NODE_TYPE_REFERENCE) {
        // if the LET is a simple reference to another variable, e.g. LET a = b
        // then replace all references to a with references to b
        bool hasCollectWithOutVariable = false;
        auto current = n->getFirstParent();

        // check first if we have a COLLECT with an INTO later in the query
        // in this case we must not perform the replacements
        while (current != nullptr) {
          if (current->getType() == EN::COLLECT) {
            if (ExecutionNode::castTo<CollectNode const*>(current)->hasOutVariableButNoCount()) {
              hasCollectWithOutVariable = true;
              break;
            }
          }
          current = current->getFirstParent();
        }

        if (!hasCollectWithOutVariable) {
          // no COLLECT found, now replace
          std::unordered_map<VariableId, Variable const*> replacements;
          replacements.try_emplace(outVariable->id,
                                   static_cast<Variable const*>(rootNode->getData()));

          RedundantCalculationsReplacer finder(plan->getAst(), replacements);
          plan->root()->walk(finder);
          toUnlink.emplace(n);
          continue;
        }
      }

      ::arangodb::containers::HashSet<Variable const*> vars;

      size_t usageCount = 0;
      CalculationNode* other = nullptr;
      auto current = n->getFirstParent();

      while (current != nullptr) {
        current->getVariablesUsedHere(vars);
        if (vars.find(outVariable) != vars.end()) {
          if (current->getType() == EN::COLLECT) {
            if (ExecutionNode::castTo<CollectNode const*>(current)->hasOutVariableButNoCount()) {
              // COLLECT with an INTO variable will collect all variables from
              // the scope, so we shouldn't try to remove or change the meaning
              // of variables
              usageCount = 0;
              break;
            }
          }
          if (current->getType() != EN::CALCULATION) {
            // don't know how to replace the variable in a non-LET node
            // abort the search
            usageCount = 0;
            break;
          }

          // got a LET. we can replace the variable reference in it by
          // something else
          ++usageCount;
          other = ExecutionNode::castTo<CalculationNode*>(current);
        }

        if (usageCount > 1) {
          break;
        }

        current = current->getFirstParent();
        vars.clear();
      }

      if (usageCount == 1) {
        // our variable is used by exactly one other calculation
        // now we can replace the reference to our variable in the other
        // calculation with the variable's expression directly
        auto otherExpression = other->expression();
        TRI_ASSERT(otherExpression != nullptr);

        if (rootNode->type != NODE_TYPE_ATTRIBUTE_ACCESS &&
            Ast::countReferences(otherExpression->node(), outVariable) > 1) {
          // used more than once... better give up
          continue;
        }

        if (rootNode->isSimple() != otherExpression->node()->isSimple()) {
          // expression types (V8 vs. non-V8) do not match. give up
          continue;
        }

        if (!n->isInInnerLoop() && rootNode->callsFunction() && other->isInInnerLoop()) {
          // original expression calls a function and is not contained in a loop
          // we're about to move this expression into a loop, but we don't want
          // to move (expensive) function calls into loops
          continue;
        }

        TRI_ASSERT(other != nullptr);
        otherExpression->replaceVariableReference(outVariable, rootNode);

        toUnlink.emplace(n);
      }
    }
  }

  if (!toUnlink.empty()) {
    plan->unlinkNodes(toUnlink);
  }

  opt->addPlan(std::move(plan), rule, !toUnlink.empty());
}

/// @brief useIndex, try to use an index for filtering
void arangodb::aql::useIndexesRule(Optimizer* opt, std::unique_ptr<ExecutionPlan> plan,
                                   OptimizerRule const& rule) {
  // These are all the nodes where we start traversing (including all
  // subqueries)
  ::arangodb::containers::SmallVector<ExecutionNode*>::allocator_type::arena_type a;
  ::arangodb::containers::SmallVector<ExecutionNode*> nodes{a};
  plan->findEndNodes(nodes, true);

  std::unordered_map<size_t, ExecutionNode*> changes;

  auto cleanupChanges = [&changes]() -> void {
    for (auto& v : changes) {
      delete v.second;
    }
    changes.clear();
  };

  TRI_DEFER(cleanupChanges());
  bool hasEmptyResult = false;
  for (auto const& n : nodes) {
    ConditionFinder finder(plan.get(), &changes, &hasEmptyResult, false);
    n->walk(finder);
  }

  if (!changes.empty()) {
    for (auto& it : changes) {
      plan->registerNode(it.second);
      plan->replaceNode(plan->getNodeById(it.first), it.second);

      // prevent double deletion by cleanupChanges()
      it.second = nullptr;
    }
    opt->addPlan(std::move(plan), rule, true);
  } else {
    opt->addPlan(std::move(plan), rule, hasEmptyResult);
  }
}

struct SortToIndexNode final : public WalkerWorker<ExecutionNode> {
  ExecutionPlan* _plan;
  SortNode* _sortNode;
  std::vector<std::pair<Variable const*, bool>> _sorts;
  std::unordered_map<VariableId, AstNode const*> _variableDefinitions;
  std::vector<std::vector<RegisterId>> _filters;
  bool _modified;

 public:
  explicit SortToIndexNode(ExecutionPlan* plan)
      : _plan(plan), _sortNode(nullptr), _modified(false) {
    _filters.emplace_back();
  }

  /// @brief gets the attributes from the filter conditions that will have a
  /// constant value (e.g. doc.value == 123) or than can be proven to be != null
  void getSpecialAttributes(
      AstNode const* node, Variable const* variable,
      std::vector<std::vector<arangodb::basics::AttributeName>>& constAttributes,
      ::arangodb::containers::HashSet<std::vector<arangodb::basics::AttributeName>>& nonNullAttributes) const {
    if (node->type == NODE_TYPE_OPERATOR_BINARY_AND) {
      // recurse into both sides
      getSpecialAttributes(node->getMemberUnchecked(0), variable,
                           constAttributes, nonNullAttributes);
      getSpecialAttributes(node->getMemberUnchecked(1), variable,
                           constAttributes, nonNullAttributes);
      return;
    }

    if (!node->isComparisonOperator()) {
      return;
    }

    TRI_ASSERT(node->isComparisonOperator());

    AstNode const* lhs = node->getMemberUnchecked(0);
    AstNode const* rhs = node->getMemberUnchecked(1);
    AstNode const* check = nullptr;

    if (node->type == NODE_TYPE_OPERATOR_BINARY_EQ) {
      if (lhs->isConstant() && rhs->type == NODE_TYPE_ATTRIBUTE_ACCESS) {
        // const value == doc.value
        check = rhs;
      } else if (rhs->isConstant() && lhs->type == NODE_TYPE_ATTRIBUTE_ACCESS) {
        // doc.value == const value
        check = lhs;
      }
    } else if (node->type == NODE_TYPE_OPERATOR_BINARY_NE) {
      if (lhs->isNullValue() && rhs->type == NODE_TYPE_ATTRIBUTE_ACCESS) {
        // null != doc.value
        check = rhs;
      } else if (rhs->isNullValue() && lhs->type == NODE_TYPE_ATTRIBUTE_ACCESS) {
        // doc.value != null
        check = lhs;
      }
    } else if (node->type == NODE_TYPE_OPERATOR_BINARY_LT &&
               lhs->isConstant() && rhs->type == NODE_TYPE_ATTRIBUTE_ACCESS) {
      // const value < doc.value
      check = rhs;
    } else if (node->type == NODE_TYPE_OPERATOR_BINARY_LE && lhs->isConstant() &&
               !lhs->isNullValue() && rhs->type == NODE_TYPE_ATTRIBUTE_ACCESS) {
      // const value <= doc.value
      check = rhs;
    } else if (node->type == NODE_TYPE_OPERATOR_BINARY_GT &&
               rhs->isConstant() && lhs->type == NODE_TYPE_ATTRIBUTE_ACCESS) {
      // doc.value > const value
      check = lhs;
    } else if (node->type == NODE_TYPE_OPERATOR_BINARY_GE && rhs->isConstant() &&
               !rhs->isNullValue() && lhs->type == NODE_TYPE_ATTRIBUTE_ACCESS) {
      // doc.value >= const value
      check = lhs;
    }

    if (check == nullptr) {
      // condition is useless for us
      return;
    }

    std::pair<Variable const*, std::vector<arangodb::basics::AttributeName>> result;

    if (check->isAttributeAccessForVariable(result, false) && result.first == variable) {
      if (node->type == NODE_TYPE_OPERATOR_BINARY_EQ) {
        // found a constant value
        constAttributes.emplace_back(std::move(result.second));
      } else {
        // all other cases handle non-null attributes
        nonNullAttributes.emplace(std::move(result.second));
      }
    }
  }

  void processCollectionAttributes(
      Variable const* variable,
      std::vector<std::vector<arangodb::basics::AttributeName>>& constAttributes,
      ::arangodb::containers::HashSet<std::vector<arangodb::basics::AttributeName>>& nonNullAttributes) const {
    // resolve all FILTER variables into their appropriate filter conditions
    TRI_ASSERT(!_filters.empty());
    for (auto const& filter : _filters.back()) {
      auto it = _variableDefinitions.find(filter);
      if (it != _variableDefinitions.end()) {
        // AND-combine all filter conditions we found, and fill constAttributes
        // and nonNullAttributes as we go along
        getSpecialAttributes((*it).second, variable, constAttributes, nonNullAttributes);
      }
    }
  }

  bool handleEnumerateCollectionNode(EnumerateCollectionNode* enumerateCollectionNode) {
    if (_sortNode == nullptr) {
      return true;
    }

    if (enumerateCollectionNode->isInInnerLoop()) {
      // index node contained in an outer loop. must not optimize away the sort!
      return true;
    }

    // figure out all attributes from the FILTER conditions that have a constant
    // value and/or that cannot be null
    std::vector<std::vector<arangodb::basics::AttributeName>> constAttributes;
    ::arangodb::containers::HashSet<std::vector<arangodb::basics::AttributeName>> nonNullAttributes;
    processCollectionAttributes(enumerateCollectionNode->outVariable(),
                                constAttributes, nonNullAttributes);

    SortCondition sortCondition(_plan, _sorts, constAttributes,
                                nonNullAttributes, _variableDefinitions);

    if (!sortCondition.isEmpty() && sortCondition.isOnlyAttributeAccess() &&
        sortCondition.isUnidirectional()) {
      // we have found a sort condition, which is unidirectional
      // now check if any of the collection's indexes covers it

      Variable const* outVariable = enumerateCollectionNode->outVariable();
      std::vector<transaction::Methods::IndexHandle> usedIndexes;
      auto trx = _plan->getAst()->query()->trx();
      size_t coveredAttributes = 0;
      bool canBeUsed = trx->getIndexForSortCondition(
          enumerateCollectionNode->collection()->name(), &sortCondition,
          outVariable, enumerateCollectionNode->collection()->count(trx),
          enumerateCollectionNode->hint(), usedIndexes, coveredAttributes);
      if (canBeUsed) {
        // If this bit is set, then usedIndexes has length exactly one
        // and contains the best index found.
        auto condition = std::make_unique<Condition>(_plan->getAst());
        condition->normalize(_plan);

        IndexIteratorOptions opts;
        opts.ascending = sortCondition.isAscending();
        auto newNode =
            std::make_unique<IndexNode>(_plan, _plan->nextId(),
                                        enumerateCollectionNode->collection(), outVariable,
                                        usedIndexes, std::move(condition), opts);

        auto n = newNode.release();
        enumerateCollectionNode->CollectionAccessingNode::cloneInto(*n);
        enumerateCollectionNode->DocumentProducingNode::cloneInto(_plan, *n);

        _plan->registerNode(n);
        _plan->replaceNode(enumerateCollectionNode, n);
        _modified = true;

        if (coveredAttributes == sortCondition.numAttributes()) {
          // if the index covers the complete sort condition, we can also remove
          // the sort node
          n->needsGatherNodeSort(true);
          _plan->unlinkNode(_plan->getNodeById(_sortNode->id()));
        }
      }
    }

    return true;  // always abort further searching here
  }

  bool handleIndexNode(IndexNode* indexNode) {
    if (_sortNode == nullptr) {
      return true;
    }

    if (indexNode->isInInnerLoop()) {
      // index node contained in an outer loop. must not optimize away the sort!
      return true;
    }

    auto const& indexes = indexNode->getIndexes();
    auto cond = indexNode->condition();
    TRI_ASSERT(cond != nullptr);

    Variable const* outVariable = indexNode->outVariable();
    TRI_ASSERT(outVariable != nullptr);

    auto index = indexes[0];
    bool isSorted = index->isSorted();
    bool isSparse = index->sparse();
    std::vector<std::vector<arangodb::basics::AttributeName>> fields = index->fields();

    if (indexes.size() != 1) {
      // can only use this index node if it uses exactly one index or multiple
      // indexes on exactly the same attributes

      if (!cond->isSorted()) {
        // index conditions do not guarantee sortedness
        return true;
      }

      if (isSparse) {
        return true;
      }

      for (auto& idx : indexes) {
        if (idx != index) {
          // Can only be sorted iff only one index is used.
          return true;
        }
      }

      // all indexes use the same attributes and index conditions guarantee
      // sorted output
    }

    TRI_ASSERT(indexes.size() == 1 || cond->isSorted());

    // if we get here, we either have one index or multiple indexes on the same
    // attributes
    bool handled = false;

    if (indexes.size() == 1 && isSorted) {
      // if we have just a single index and we can use it for the filtering
      // condition, then we can use the index for sorting, too. regardless of if
      // the index is sparse or not. because the index would only return
      // non-null attributes anyway, so we do not need to care about null values
      // when sorting here
      isSparse = false;
    }

    SortCondition sortCondition(_plan, _sorts,
                                cond->getConstAttributes(outVariable, !isSparse),
                                cond->getNonNullAttributes(outVariable),
                                _variableDefinitions);

    bool const isOnlyAttributeAccess =
        (!sortCondition.isEmpty() && sortCondition.isOnlyAttributeAccess());

    if (isOnlyAttributeAccess && isSorted && !isSparse && sortCondition.isUnidirectional() &&
        sortCondition.isAscending() == indexNode->options().ascending) {
      // we have found a sort condition, which is unidirectional and in the same
      // order as the IndexNode...
      // now check if the sort attributes match the ones of the index
      size_t const numCovered = sortCondition.coveredAttributes(outVariable, fields);

      if (numCovered >= sortCondition.numAttributes()) {
        // sort condition is fully covered by index... now we can remove the
        // sort node from the plan
        _plan->unlinkNode(_plan->getNodeById(_sortNode->id()));
        // we need to have a sorted result later on, so we will need a sorted
        // GatherNode in the cluster
        indexNode->needsGatherNodeSort(true);
        _modified = true;
        handled = true;
      }
    }

    if (!handled && isOnlyAttributeAccess && indexes.size() == 1) {
      // special case... the index cannot be used for sorting, but we only
      // compare with equality lookups.
      // now check if the equality lookup attributes are the same as
      // the index attributes
      auto root = cond->root();

      if (root != nullptr) {
        auto condNode = root->getMember(0);

        if (condNode->isOnlyEqualityMatch()) {
          // now check if the index fields are the same as the sort condition
          // fields e.g. FILTER c.value1 == 1 && c.value2 == 42 SORT c.value1,
          // c.value2
          auto const& i = index;
          // some special handling for the MMFiles edge index here, which to the
          // outside world is an index on attributes _from and _to at the same
          // time, but only one can be queried at a time this special handling
          // is required in order to prevent lookups by one of the index
          // attributes (e.g. _from) and a sort clause on the other index
          // attribte (e.g. _to) to be treated as the same index attribute, e.g.
          //     FOR doc IN edgeCol FILTER doc._from == ... SORT doc._to ...
          // can use the index either for lookup or for sorting, but not for
          // both at the same time. this is because if we do the lookup by
          // _from, the results will be sorted by _from, and not by _to.
          if (i->type() == arangodb::Index::IndexType::TRI_IDX_TYPE_EDGE_INDEX &&
              fields.size() == 2) {
            // looks like MMFiles edge index
            if (condNode->type == NODE_TYPE_OPERATOR_NARY_AND) {
              // check all conditions of the index node, and check if we can
              // find _from or _to
              for (size_t j = 0; j < condNode->numMembers(); ++j) {
                auto sub = condNode->getMemberUnchecked(j);
                if (sub->type != NODE_TYPE_OPERATOR_BINARY_EQ) {
                  continue;
                }
                auto lhs = sub->getMember(0);
                if (lhs->type == NODE_TYPE_ATTRIBUTE_ACCESS &&
                    lhs->getMember(0)->type == NODE_TYPE_REFERENCE &&
                    lhs->getMember(0)->getData() == outVariable) {
                  // check if this is either _from or _to
                  std::string attr = lhs->getString();
                  if (attr == StaticStrings::FromString || attr == StaticStrings::ToString) {
                    // reduce index fields to just the attribute we found in the
                    // index lookup condition
                    fields = {{arangodb::basics::AttributeName(attr, false)}};
                  }
                }

                auto rhs = sub->getMember(1);
                if (rhs->type == NODE_TYPE_ATTRIBUTE_ACCESS &&
                    rhs->getMember(0)->type == NODE_TYPE_REFERENCE &&
                    rhs->getMember(0)->getData() == outVariable) {
                  // check if this is either _from or _to
                  std::string attr = rhs->getString();
                  if (attr == StaticStrings::FromString || attr == StaticStrings::ToString) {
                    // reduce index fields to just the attribute we found in the
                    // index lookup condition
                    fields = {{arangodb::basics::AttributeName(attr, false)}};
                  }
                }
              }
            }
          }

          size_t const numCovered = sortCondition.coveredAttributes(outVariable, fields);

          if (numCovered == sortCondition.numAttributes() &&
              sortCondition.isUnidirectional() &&
              (isSorted || fields.size() >= sortCondition.numAttributes())) {
            // no need to sort
            _plan->unlinkNode(_plan->getNodeById(_sortNode->id()));
            indexNode->setAscending(sortCondition.isAscending());
            // we need to have a sorted result later on, so we will need a
            // sorted GatherNode in the cluster
            indexNode->needsGatherNodeSort(true);
            _modified = true;
          }
        }
      }
    }

    return true;  // always abort after we found an IndexNode
  }

  bool enterSubquery(ExecutionNode*, ExecutionNode*) override final {
    return false;
  }

  bool before(ExecutionNode* en) override final {
    switch (en->getType()) {
      case EN::TRAVERSAL:
      case EN::K_SHORTEST_PATHS:
      case EN::SHORTEST_PATH:
      case EN::ENUMERATE_LIST:
      case EN::ENUMERATE_IRESEARCH_VIEW:
        // found some other FOR loop
        return true;

      case EN::SUBQUERY: {
        _filters.emplace_back();
        return false;  // skip. we don't care.
      }

      case EN::FILTER: {
        auto inVariable =
            ExecutionNode::castTo<FilterNode const*>(en)->inVariable()->id;
        _filters.back().emplace_back(inVariable);
        return false;
      }

      case EN::CALCULATION: {
        _variableDefinitions.try_emplace(
            ExecutionNode::castTo<CalculationNode const*>(en)->outVariable()->id,
            ExecutionNode::castTo<CalculationNode const*>(en)->expression()->node());
        return false;
      }

      case EN::SINGLETON:
      case EN::COLLECT:
      case EN::INSERT:
      case EN::REMOVE:
      case EN::REPLACE:
      case EN::UPDATE:
      case EN::UPSERT:
      case EN::RETURN:
      case EN::NORESULTS:
      case EN::SCATTER:
      case EN::DISTRIBUTE:
      case EN::GATHER:
      case EN::REMOTE:
      case EN::LIMIT:  // LIMIT is criterion to stop
        return true;   // abort.

      case EN::SORT:  // pulling two sorts together is done elsewhere.
        if (!_sorts.empty() || _sortNode != nullptr) {
          return true;  // a different SORT node. abort
        }
        _sortNode = ExecutionNode::castTo<SortNode*>(en);
        for (auto& it : _sortNode->elements()) {
          _sorts.emplace_back(it.var, it.ascending);
        }
        return false;

      case EN::INDEX:
        return handleIndexNode(ExecutionNode::castTo<IndexNode*>(en));

      case EN::ENUMERATE_COLLECTION:
        return handleEnumerateCollectionNode(
            ExecutionNode::castTo<EnumerateCollectionNode*>(en));

      default: {
        // should not reach this point
        TRI_ASSERT(false);
      }
    }
    return true;
  }

  void after(ExecutionNode* en) override final {
    if (en->getType() == EN::SUBQUERY) {
      TRI_ASSERT(!_filters.empty());
      _filters.pop_back();
    }
  }
};

void arangodb::aql::useIndexForSortRule(Optimizer* opt, std::unique_ptr<ExecutionPlan> plan,
                                        OptimizerRule const& rule) {
  ::arangodb::containers::SmallVector<ExecutionNode*>::allocator_type::arena_type a;
  ::arangodb::containers::SmallVector<ExecutionNode*> nodes{a};
  plan->findNodesOfType(nodes, EN::SORT, true);

  bool modified = false;

  for (auto const& n : nodes) {
    auto sortNode = ExecutionNode::castTo<SortNode*>(n);

    SortToIndexNode finder(plan.get());
    sortNode->walk(finder);

    if (finder._modified) {
      modified = true;
    }
  }

  opt->addPlan(std::move(plan), rule, modified);
}

/// @brief try to remove filters which are covered by indexes
void arangodb::aql::removeFiltersCoveredByIndexRule(Optimizer* opt,
                                                    std::unique_ptr<ExecutionPlan> plan,
                                                    OptimizerRule const& rule) {
  ::arangodb::containers::SmallVector<ExecutionNode*>::allocator_type::arena_type a;
  ::arangodb::containers::SmallVector<ExecutionNode*> nodes{a};
  plan->findNodesOfType(nodes, EN::FILTER, true);

  ::arangodb::containers::HashSet<ExecutionNode*> toUnlink;
  bool modified = false;
  // this rule may modify the plan in place, but the new plan
  // may not yet be optimal. so we may pass it into this same
  // rule again. the default is to continue with the next rule
  // however
  bool rerun = false;

  for (auto const& node : nodes) {
    auto fn = ExecutionNode::castTo<FilterNode const*>(node);
    // find the node with the filter expression
    auto setter = plan->getVarSetBy(fn->inVariable()->id);

    if (setter == nullptr || setter->getType() != EN::CALCULATION) {
      continue;
    }

    auto calculationNode = ExecutionNode::castTo<CalculationNode*>(setter);
    auto conditionNode = calculationNode->expression()->node();

    // build the filter condition
    Condition condition(plan->getAst());
    condition.andCombine(conditionNode);
    condition.normalize(plan.get());

    if (condition.root() == nullptr) {
      continue;
    }

    size_t const n = condition.root()->numMembers();

    if (n != 1) {
      // either no condition or multiple ORed conditions...
      continue;
    }

    bool handled = false;
    auto current = node;
    while (current != nullptr) {
      if (current->getType() == EN::INDEX) {
        auto indexNode = ExecutionNode::castTo<IndexNode const*>(current);

        // found an index node, now check if the expression is covered by the
        // index
        auto indexCondition = indexNode->condition();

        if (indexCondition != nullptr && !indexCondition->isEmpty()) {
          auto const& indexesUsed = indexNode->getIndexes();

          if (indexesUsed.size() == 1) {
            // single index. this is something that we can handle
            auto newNode =
                condition.removeIndexCondition(plan.get(), indexNode->outVariable(),
                                               indexCondition->root(),
                                               indexesUsed[0].get());

            if (newNode == nullptr) {
              // no condition left...
              // FILTER node can be completely removed
              toUnlink.emplace(node);
              // note: we must leave the calculation node intact, in case it is
              // still used by other nodes in the plan
              modified = true;
              handled = true;
            } else if (newNode != condition.root()) {
              // some condition is left, but it is a different one than
              // the one from the FILTER node
              auto expr = std::make_unique<Expression>(plan.get(), plan->getAst(), newNode);
              CalculationNode* cn =
                  new CalculationNode(plan.get(), plan->nextId(), std::move(expr),
                                      calculationNode->outVariable());
              plan->registerNode(cn);
              plan->replaceNode(setter, cn);
              modified = true;
              handled = true;
              // pass the new plan into this rule again, to optimize even
              // further
              rerun = true;
            }
          }
        }

        if (handled) {
          break;
        }
      }

      if (handled || current->getType() == EN::LIMIT || !current->hasDependency()) {
        break;
      }

      current = current->getFirstDependency();
    }
  }

  if (!toUnlink.empty()) {
    plan->unlinkNodes(toUnlink);
  }

  if (rerun) {
    TRI_ASSERT(modified);
    opt->addPlanAndRerun(std::move(plan), rule, modified);
  } else {
    opt->addPlan(std::move(plan), rule, modified);
  }
}

/// @brief helper to compute lots of permutation tuples
/// a permutation tuple is represented as a single vector together with
/// another vector describing the boundaries of the tuples.
/// Example:
/// data:   0,1,2, 3,4, 5,6
/// starts: 0,     3,   5,      (indices of starts of sections)
/// means a tuple of 3 permutations of 3, 2 and 2 points respectively
/// This function computes the next permutation tuple among the
/// lexicographically sorted list of all such tuples. It returns true
/// if it has successfully computed this and false if the tuple is already
/// the lexicographically largest one. If false is returned, the permutation
/// tuple is back to the beginning.
static bool NextPermutationTuple(std::vector<size_t>& data, std::vector<size_t>& starts) {
  auto begin = data.begin();  // a random access iterator

  for (size_t i = starts.size(); i-- != 0;) {
    std::vector<size_t>::iterator from = begin + starts[i];
    std::vector<size_t>::iterator to;
    if (i == starts.size() - 1) {
      to = data.end();
    } else {
      to = begin + starts[i + 1];
    }
    if (std::next_permutation(from, to)) {
      return true;
    }
  }

  return false;
}

/// @brief interchange adjacent EnumerateCollectionNodes in all possible ways
void arangodb::aql::interchangeAdjacentEnumerationsRule(Optimizer* opt,
                                                        std::unique_ptr<ExecutionPlan> plan,
                                                        OptimizerRule const& rule) {
  ::arangodb::containers::SmallVector<ExecutionNode*>::allocator_type::arena_type a;
  ::arangodb::containers::SmallVector<ExecutionNode*> nodes{a};

  plan->findNodesOfType(nodes, ::interchangeAdjacentEnumerationsNodeTypes, true);

  ::arangodb::containers::HashSet<ExecutionNode*> nodesSet;
  for (auto const& n : nodes) {
    TRI_ASSERT(nodesSet.find(n) == nodesSet.end());
    nodesSet.emplace(n);
  }

  std::vector<ExecutionNode*> nodesToPermute;
  std::vector<size_t> permTuple;
  std::vector<size_t> starts;
  std::vector<ExecutionNode*> nn;

  // We use that the order of the nodes is such that a node B that is among the
  // recursive dependencies of a node A is later in the vector.
  for (auto const& n : nodes) {
    if (nodesSet.find(n) != nodesSet.end()) {
      nn.clear();
      nn.emplace_back(n);
      nodesSet.erase(n);

      // Now follow the dependencies as long as we see further such nodes:
      auto nwalker = n;

      while (true) {
        if (!nwalker->hasDependency()) {
          break;
        }

        auto dep = nwalker->getFirstDependency();

        if (dep->getType() != EN::ENUMERATE_COLLECTION && dep->getType() != EN::ENUMERATE_LIST) {
          break;
        }

        if (n->getType() == EN::ENUMERATE_LIST && dep->getType() == EN::ENUMERATE_LIST) {
          break;
        }

        nwalker = dep;
        nn.emplace_back(nwalker);
        nodesSet.erase(nwalker);
      }

      if (nn.size() > 1) {
        // Move it into the permutation tuple:
        starts.emplace_back(permTuple.size());

        for (auto const& nnn : nn) {
          nodesToPermute.emplace_back(nnn);
          permTuple.emplace_back(permTuple.size());
        }
      }
    }
  }

  // Now we have collected all the runs of EnumerateCollectionNodes in the
  // plan, we need to compute all possible permutations of all of them,
  // independently. This is why we need to compute all permutation tuples.

  if (!starts.empty()) {
    NextPermutationTuple(permTuple, starts);  // will never return false

    do {
      // check if we already have enough plans (plus the one plan that we will
      // add at the end of this function)
      if (opt->runOnlyRequiredRules(1)) {
        // have enough plans. stop permutations
        break;
      }

      // Clone the plan:
      std::unique_ptr<ExecutionPlan> newPlan(plan->clone());

      // Find the nodes in the new plan corresponding to the ones in the
      // old plan that we want to permute:
      std::vector<ExecutionNode*> newNodes;
      newNodes.reserve(nodesToPermute.size());
      for (size_t j = 0; j < nodesToPermute.size(); j++) {
        newNodes.emplace_back(newPlan->getNodeById(nodesToPermute[j]->id()));
      }

      // Now get going with the permutations:
      for (size_t i = 0; i < starts.size(); i++) {
        size_t lowBound = starts[i];
        size_t highBound = (i < starts.size() - 1) ? starts[i + 1] : permTuple.size();
        // We need to remove the nodes
        // newNodes[lowBound..highBound-1] in newPlan and replace
        // them by the same ones in a different order, given by
        // permTuple[lowBound..highBound-1].
        auto parent = newNodes[lowBound]->getFirstParent();

        TRI_ASSERT(parent != nullptr);

        // Unlink all those nodes:
        for (size_t j = lowBound; j < highBound; j++) {
          newPlan->unlinkNode(newNodes[j]);
        }

        // And insert them in the new order:
        for (size_t j = highBound; j-- != lowBound;) {
          newPlan->insertDependency(parent, newNodes[permTuple[j]]);
        }
      }

      // OK, the new plan is ready, let's report it:
      opt->addPlan(std::move(newPlan), rule, true);
    } while (NextPermutationTuple(permTuple, starts));
  }

  opt->addPlan(std::move(plan), rule, false);
}

void arangodb::aql::createScatterGatherSnippet(
    ExecutionPlan& plan, TRI_vocbase_t* vocbase, ExecutionNode* node,
    bool const isRootNode, std::vector<ExecutionNode*> const& nodeDependencies,
    std::vector<ExecutionNode*> const& nodeParents,
    SortElementVector const& elements, size_t const numberOfShards,
    std::unordered_map<ExecutionNode*, ExecutionNode*> const& subqueries,
    Collection const* collection) {
  // insert a scatter node
  auto* scatterNode =
      new ScatterNode(&plan, plan.nextId(), ScatterNode::ScatterType::SHARD);
  plan.registerNode(scatterNode);
  TRI_ASSERT(node->getDependencies().empty());
  TRI_ASSERT(!nodeDependencies.empty());
  scatterNode->addDependency(nodeDependencies[0]);

  // insert a remote node
  ExecutionNode* remoteNode =
      new RemoteNode(&plan, plan.nextId(), vocbase, "", "", "");
  plan.registerNode(remoteNode);
  TRI_ASSERT(scatterNode);
  remoteNode->addDependency(scatterNode);

  // re-link with the remote node
  node->addDependency(remoteNode);

  // insert another remote node
  remoteNode = new RemoteNode(&plan, plan.nextId(), vocbase, "", "", "");
  plan.registerNode(remoteNode);
  TRI_ASSERT(node);
  remoteNode->addDependency(node);

  // insert a gather node
  auto const sortMode = GatherNode::evaluateSortMode(numberOfShards);
  // single-sharded collections don't require any parallelism. collections with more than
  // one shard are eligible for later parallelization (the Undefined allows this)
  auto const parallelism =
      (((collection->isSmart() && collection->type() == TRI_COL_TYPE_EDGE) ||
        (collection->numberOfShards() <= 1 && !collection->isSatellite()))
           ? GatherNode::Parallelism::Serial
           : GatherNode::Parallelism::Undefined);
  auto* gatherNode = new GatherNode(&plan, plan.nextId(), sortMode, parallelism);
  plan.registerNode(gatherNode);
  TRI_ASSERT(remoteNode);
  gatherNode->addDependency(remoteNode);
  // On SmartEdge collections we have 0 shards and we need the elements
  // to be injected here as well. So do not replace it with > 1
  if (!elements.empty() && numberOfShards != 1) {
    gatherNode->elements(elements);
  }

  // and now link the gather node with the rest of the plan
  if (nodeParents.size() == 1) {
    nodeParents[0]->replaceDependency(nodeDependencies[0], gatherNode);
  }

  // check if the node that we modified was at the end of a subquery
  auto it = subqueries.find(node);

  if (it != subqueries.end()) {
    ExecutionNode::castTo<SubqueryNode*>((*it).second)->setSubquery(gatherNode, true);
  }

  if (isRootNode) {
    // if we replaced the root node, set a new root node
    plan.root(gatherNode);
  }
}

/// @brief scatter operations in cluster
/// this rule inserts scatter, gather and remote nodes so operations on sharded
/// collections actually work
/// it will change plans in place
void arangodb::aql::scatterInClusterRule(Optimizer* opt, std::unique_ptr<ExecutionPlan> plan,
                                         OptimizerRule const& rule) {
  TRI_ASSERT(arangodb::ServerState::instance()->isCoordinator());
  bool wasModified = false;

  // find subqueries
  std::unordered_map<ExecutionNode*, ExecutionNode*> subqueries;

  ::arangodb::containers::SmallVector<ExecutionNode*>::allocator_type::arena_type s;
  ::arangodb::containers::SmallVector<ExecutionNode*> subs{s};
  plan->findNodesOfType(subs, ExecutionNode::SUBQUERY, true);

  for (auto& it : subs) {
    subqueries.emplace(ExecutionNode::castTo<SubqueryNode const*>(it)->getSubquery(), it);
  }

  // we are a coordinator. now look in the plan for nodes of type
  // EnumerateCollectionNode, IndexNode and modification nodes
  ::arangodb::containers::SmallVector<ExecutionNode*>::allocator_type::arena_type a;
  ::arangodb::containers::SmallVector<ExecutionNode*> nodes{a};
  plan->findNodesOfType(nodes, ::scatterInClusterNodeTypes, true);

  TRI_ASSERT(plan->getAst() && plan->getAst()->query() &&
             plan->getAst()->query()->trx());
  auto* resolver = plan->getAst()->query()->trx()->resolver();
  TRI_ASSERT(resolver);

  for (auto& node : nodes) {
    // found a node we need to replace in the plan

    // intentional copy of the parents and dependencies, as we will be modifying
    // them later on
    auto const parents = node->getParents();
    auto const deps = node->getDependencies();
    TRI_ASSERT(deps.size() == 1);

    // don't do this if we are already distributing!
    if (deps[0]->getType() == ExecutionNode::REMOTE &&
        deps[0]->getFirstDependency()->getType() == ExecutionNode::DISTRIBUTE) {
      continue;
    }

    if (plan->shouldExcludeFromScatterGather(node)) {
      continue;
    }

    auto const isRootNode = plan->isRoot(node);
    plan->unlinkNode(node, true);

    auto const nodeType = node->getType();

    // extract database and collection from plan node
    TRI_vocbase_t* vocbase = nullptr;
    Collection const* collection = nullptr;

    SortElementVector elements;

    if (nodeType == ExecutionNode::ENUMERATE_COLLECTION) {
      vocbase = ExecutionNode::castTo<EnumerateCollectionNode const*>(node)->vocbase();
      collection = ExecutionNode::castTo<EnumerateCollectionNode const*>(node)->collection();
    } else if (nodeType == ExecutionNode::INDEX) {
      auto idxNode = ExecutionNode::castTo<IndexNode const*>(node);
      vocbase = idxNode->vocbase();
      collection = idxNode->collection();
      TRI_ASSERT(collection != nullptr);
      Variable const* sortVariable = idxNode->outVariable();
      bool isSortAscending = idxNode->options().ascending;
      auto allIndexes = idxNode->getIndexes();
      TRI_ASSERT(!allIndexes.empty());

      // Using Index for sort only works if all indexes are equal.
      auto const& first = allIndexes[0];
      // also check if we actually need to bother about the sortedness of the
      // result, or if we use the index for filtering only
      if (first->isSorted() && idxNode->needsGatherNodeSort()) {
        for (auto const& path : first->fieldNames()) {
          elements.emplace_back(sortVariable, isSortAscending, path);
        }
        for (auto const& it : allIndexes) {
          if (first != it) {
            elements.clear();
            break;
          }
        }
      }
    } else if (nodeType == ExecutionNode::INSERT || nodeType == ExecutionNode::UPDATE ||
               nodeType == ExecutionNode::REPLACE || nodeType == ExecutionNode::REMOVE ||
               nodeType == ExecutionNode::UPSERT) {
      vocbase = ExecutionNode::castTo<ModificationNode*>(node)->vocbase();
      collection = ExecutionNode::castTo<ModificationNode*>(node)->collection();
      if (nodeType == ExecutionNode::REMOVE || nodeType == ExecutionNode::UPDATE) {
        // Note that in the REPLACE or UPSERT case we are not getting here,
        // since the distributeInClusterRule fires and a DistributionNode is
        // used.
        auto* modNode = ExecutionNode::castTo<ModificationNode*>(node);
        modNode->getOptions().ignoreDocumentNotFound = true;
      }
    } else {
      TRI_ASSERT(false);
    }

    TRI_ASSERT(collection != nullptr);

<<<<<<< HEAD
    size_t numberOfShards = collection->numberOfShards();
    createScatterGatherSnippet(*plan, vocbase, node, isRootNode, deps, parents,
                               elements, numberOfShards, subqueries, collection);

=======
    // insert a scatter node
    auto* scatterNode =
        new ScatterNode(plan.get(), plan->nextId(), ScatterNode::ScatterType::SHARD);
    plan->registerNode(scatterNode);
    TRI_ASSERT(!deps.empty());
    scatterNode->addDependency(deps[0]);

    // insert a remote node
    ExecutionNode* remoteNode =
        new RemoteNode(plan.get(), plan->nextId(), vocbase, "", "", "");
    plan->registerNode(remoteNode);
    TRI_ASSERT(scatterNode);
    remoteNode->addDependency(scatterNode);

    // re-link with the remote node
    node->addDependency(remoteNode);

    // insert another remote node
    remoteNode = new RemoteNode(plan.get(), plan->nextId(), vocbase, "", "", "");
    plan->registerNode(remoteNode);
    TRI_ASSERT(node);
    remoteNode->addDependency(node);

    // insert a gather node
    auto const sortMode = GatherNode::evaluateSortMode(collection->numberOfShards());
    auto const parallelism =
        (((collection->isSmart() && collection->type() == TRI_COL_TYPE_EDGE) ||
          (collection->numberOfShards() <= 1 && !collection->isSatellite()))
             ? GatherNode::Parallelism::Serial
             : GatherNode::Parallelism::Undefined);
    auto* gatherNode = new GatherNode(plan.get(), plan->nextId(), sortMode, parallelism);
    plan->registerNode(gatherNode);
    TRI_ASSERT(remoteNode);
    gatherNode->addDependency(remoteNode);
    // On SmartEdge collections we have 0 shards and we need the elements
    // to be injected here as well. So do not replace it with > 1
    if (!elements.empty() && collection->numberOfShards() != 1) {
      gatherNode->elements(elements);
    }

    // and now link the gather node with the rest of the plan
    if (parents.size() == 1) {
      parents[0]->replaceDependency(deps[0], gatherNode);
    }

    // check if the node that we modified was at the end of a subquery
    auto it = subqueries.find(node);

    if (it != subqueries.end()) {
      ExecutionNode::castTo<SubqueryNode*>((*it).second)->setSubquery(gatherNode, true);
    }

    if (isRootNode) {
      // if we replaced the root node, set a new root node
      plan->root(gatherNode);
    }
>>>>>>> 4874cc80
    wasModified = true;
  }

  opt->addPlan(std::move(plan), rule, wasModified);
}

/// @brief distribute operations in cluster
///
/// this rule inserts distribute, remote nodes so operations on sharded
/// collections actually work, this differs from scatterInCluster in that every
/// incoming row is only sent to one shard and not all as in scatterInCluster
///
/// it will change plans in place
void arangodb::aql::distributeInClusterRule(Optimizer* opt,
                                            std::unique_ptr<ExecutionPlan> plan,
                                            OptimizerRule const& rule) {
  TRI_ASSERT(arangodb::ServerState::instance()->isCoordinator());
  bool wasModified = false;
  // we are a coordinator, we replace the root if it is a modification node

  // only replace if it is the last node in the plan
  ::arangodb::containers::SmallVector<ExecutionNode*>::allocator_type::arena_type a;
  ::arangodb::containers::SmallVector<ExecutionNode*> subqueryNodes{a};
  // inspect each return node and work upwards to SingletonNode
  subqueryNodes.push_back(plan->root());
  plan->findNodesOfType(subqueryNodes, ExecutionNode::SUBQUERY, true);

  for (ExecutionNode* subqueryNode : subqueryNodes) {
    SubqueryNode* snode = nullptr;
    ExecutionNode* root = nullptr;  // only used for asserts
    bool reachedEnd = false;
    if (subqueryNode == plan->root()) {
      snode = nullptr;
      root = plan->root();
    } else {
      snode = ExecutionNode::castTo<SubqueryNode*>(subqueryNode);
      root = snode->getSubquery();
    }
    ExecutionNode* node = root;
    TRI_ASSERT(node != nullptr);

    while (node != nullptr) {
      auto nodeType = node->getType();

      // loop until we find a modification node or the end of the plan
      while (node != nullptr) {
        // update type
        nodeType = node->getType();

        // check if there is a node type that needs distribution
        if (nodeType == ExecutionNode::INSERT || nodeType == ExecutionNode::REMOVE ||
            nodeType == ExecutionNode::UPDATE || nodeType == ExecutionNode::REPLACE ||
            nodeType == ExecutionNode::UPSERT) {
          // found a node!
          break;
        }

        // there is nothing above us
        if (!node->hasDependency()) {
          // reached the end
          reachedEnd = true;
          break;
        }

        // go further up the tree
        node = node->getFirstDependency();
      }

      if (reachedEnd) {
        // break loop for subqyery
        break;
      }

      TRI_ASSERT(node != nullptr);
      if (node == nullptr) {
        THROW_ARANGO_EXCEPTION_MESSAGE(TRI_ERROR_INTERNAL, "logic error");
      }

      // when we get here, we have found a matching data-modification node!
      TRI_ASSERT(nodeType == ExecutionNode::INSERT || nodeType == ExecutionNode::REMOVE ||
                 nodeType == ExecutionNode::UPDATE || nodeType == ExecutionNode::REPLACE ||
                 nodeType == ExecutionNode::UPSERT);

      ExecutionNode* originalParent = nullptr;
      if (node->hasParent()) {
        auto const& parents = node->getParents();
        originalParent = parents[0];
        TRI_ASSERT(originalParent != nullptr);
        TRI_ASSERT(node != root);
      } else {
        TRI_ASSERT(node == root);
      }

      Collection const* collection =
          ExecutionNode::castTo<ModificationNode*>(node)->collection();

#ifdef USE_ENTERPRISE
      auto& ci = collection->vocbase()->server().getFeature<ClusterFeature>().clusterInfo();
      auto collInfo =
          ci.getCollection(collection->vocbase()->name(), collection->name());
      // Throws if collection is not found!
      if (collInfo->isSmart() && collInfo->type() == TRI_COL_TYPE_EDGE) {
        node = distributeInClusterRuleSmartEdgeCollection(plan.get(), snode, node,
                                                          originalParent, wasModified);
        continue;
      }
#endif
      bool const defaultSharding = collection->usesDefaultSharding();

      if (nodeType == ExecutionNode::REMOVE || nodeType == ExecutionNode::UPDATE) {
        if (!defaultSharding) {
          // We have to use a ScatterNode.
          node = node->getFirstDependency();  // advance node
          continue;
        }
      }

      // In the INSERT and REPLACE cases we use a DistributeNode...

      TRI_ASSERT(node->hasDependency());
      // intentional copy of the dependencies, as we will be modifying
      // dependencies later on
      auto const deps = node->getDependencies();

      bool haveAdjusted = false;
      if (originalParent != nullptr) {
        // nodes below removed node
        originalParent->removeDependency(node);
        plan->unlinkNode(node, true);
        if (snode) {
          if (snode->getSubquery() == node) {
            snode->setSubquery(originalParent, true);
            haveAdjusted = true;
          }
        }
      } else {
        // no nodes below unlinked node
        plan->unlinkNode(node, true);
        if (snode) {
          snode->setSubquery(deps[0], true);
          haveAdjusted = true;
        } else {
          plan->root(deps[0], true);
        }
      }

      // extract database from plan node
      TRI_vocbase_t* vocbase = ExecutionNode::castTo<ModificationNode*>(node)->vocbase();

      // insert a distribute node
      ExecutionNode* distNode = nullptr;
      Variable const* inputVariable;
      if (nodeType == ExecutionNode::INSERT || nodeType == ExecutionNode::REMOVE) {
        // in case of an INSERT, the DistributeNode is responsible for
        // generating keys if none present
        bool const createKeys = (nodeType == ExecutionNode::INSERT);
        if (nodeType == ExecutionNode::INSERT) {
          inputVariable = ExecutionNode::castTo<InsertNode const*>(node)->inVariable();
        } else {
          inputVariable = ExecutionNode::castTo<RemoveNode const*>(node)->inVariable();
        }
        distNode = new DistributeNode(plan.get(), plan->nextId(),
                                      ScatterNode::ScatterType::SHARD, collection,
                                      inputVariable, inputVariable, createKeys, true);
      } else if (nodeType == ExecutionNode::REPLACE || nodeType == ExecutionNode::UPDATE) {
        auto updateReplaceNode = ExecutionNode::castTo<UpdateReplaceNode const*>(node);
        if (defaultSharding && updateReplaceNode->inKeyVariable() != nullptr) {
          // We only look into _inKeyVariable
          // This is the _inKeyVariable! This works, since we use a ScatterNode
          // for non-default-sharding attributes.
          inputVariable = updateReplaceNode->inKeyVariable();
        } else {
          // We only look into _inDocVariable
          // was only UPDATE <doc> IN <collection>
          inputVariable = updateReplaceNode->inDocVariable();
        }
        distNode = new DistributeNode(plan.get(), plan->nextId(),
                                      ScatterNode::ScatterType::SHARD, collection,
                                      inputVariable, inputVariable, false,
                                      updateReplaceNode->inKeyVariable() != nullptr);
      } else if (nodeType == ExecutionNode::UPSERT) {
        // an UPSERT node has two input variables!
        auto upsertNode = ExecutionNode::castTo<UpsertNode const*>(node);
        auto d = new DistributeNode(plan.get(), plan->nextId(),
                                    ScatterNode::ScatterType::SHARD, collection,
                                    upsertNode->inDocVariable(),
                                    upsertNode->insertVariable(), true, true);
        d->setAllowSpecifiedKeys(true);
        distNode = ExecutionNode::castTo<ExecutionNode*>(d);
      } else {
        TRI_ASSERT(false);
        THROW_ARANGO_EXCEPTION_MESSAGE(TRI_ERROR_INTERNAL, "logic error");
      }

      TRI_ASSERT(distNode != nullptr);

      plan->registerNode(distNode);
      distNode->addDependency(deps[0]);

      // insert a remote node
      ExecutionNode* remoteNode =
          new RemoteNode(plan.get(), plan->nextId(), vocbase, "", "", "");
      plan->registerNode(remoteNode);
      remoteNode->addDependency(distNode);

      // re-link with the remote node
      node->addDependency(remoteNode);

      // insert another remote node
      remoteNode =
          new RemoteNode(plan.get(), plan->nextId(), vocbase, "", "", "");
      plan->registerNode(remoteNode);
      remoteNode->addDependency(node);

      // insert a gather node
      auto const sortMode = GatherNode::evaluateSortMode(collection->numberOfShards());
      auto const parallelism = GatherNode::Parallelism::Undefined;
      auto* gatherNode = new GatherNode(plan.get(), plan->nextId(), sortMode, parallelism);
      plan->registerNode(gatherNode);
      gatherNode->addDependency(remoteNode);

      if (originalParent != nullptr) {
        // we did not replace the root node
        TRI_ASSERT(gatherNode);
        originalParent->addDependency(gatherNode);
      } else {
        // we replaced the root node, set a new root node
        if (snode) {
          if (snode->getSubquery() == node || haveAdjusted) {
            snode->setSubquery(gatherNode, true);
          }
        } else {
          plan->root(gatherNode, true);
        }
      }
      wasModified = true;
      node = distNode;  // will be gatherNode or nulltpr
    }                   // for node in subquery
  }                     // for end subquery in plan
  opt->addPlan(std::move(plan), rule, wasModified);
}

void arangodb::aql::collectInClusterRule(Optimizer* opt, std::unique_ptr<ExecutionPlan> plan,
                                         OptimizerRule const& rule) {
  TRI_ASSERT(arangodb::ServerState::instance()->isCoordinator());
  bool wasModified = false;

  ::arangodb::containers::SmallVector<ExecutionNode*>::allocator_type::arena_type a;
  ::arangodb::containers::SmallVector<ExecutionNode*> nodes{a};
  plan->findNodesOfType(nodes, EN::COLLECT, true);

  ::arangodb::containers::HashSet<Variable const*> allUsed;
  ::arangodb::containers::HashSet<Variable const*> used;

  for (auto& node : nodes) {
    allUsed.clear();
    used.clear();
    node->getVariablesUsedHere(used);

    // found a node we need to replace in the plan
    TRI_ASSERT(node->getDependencies().size() == 1);

    auto collectNode = ExecutionNode::castTo<CollectNode*>(node);
    // look for next remote node
    GatherNode* gatherNode = nullptr;
    auto current = node->getFirstDependency();

    while (current != nullptr) {
      if (current->getType() == EN::LIMIT) {
        break;
      }

      // check if any of the nodes we pass use a variable that will not be
      // available after we insert a new COLLECT on top of it (note: COLLECT
      // will eliminate all variables from the scope but its own)
      if (current->getType() != EN::GATHER) {
        // Gather nodes are taken care of separately below
        current->getVariablesUsedHere(allUsed);
      }

      bool eligible = true;
      for (auto const& it : current->getVariablesSetHere()) {
        if (std::find(used.begin(), used.end(), it) != used.end()) {
          eligible = false;
          break;
        }
      }

      if (!eligible) {
        break;
      }

      if (current->getType() == ExecutionNode::GATHER) {
        gatherNode = ExecutionNode::castTo<GatherNode*>(current);
      } else if (current->getType() == ExecutionNode::REMOTE) {
        auto previous = current->getFirstDependency();
        // now we are on a DB server

        {
          // check if we will deal with more than one shard
          // if the remote one has one shard, the optimization will actually
          // be a pessimization and shouldn't be applied
          bool hasFoundMultipleShards = false;
          auto p = previous;
          while (p != nullptr) {
            if (p->getType() == ExecutionNode::REMOTE) {
              hasFoundMultipleShards = true;
            } else if (p->getType() == ExecutionNode::ENUMERATE_COLLECTION ||
                       p->getType() == ExecutionNode::INDEX) {
              auto col = getCollection(p);
              if (col->numberOfShards() > 1) {
                hasFoundMultipleShards = true;
              }
            } else if (p->getType() == ExecutionNode::TRAVERSAL) {
              hasFoundMultipleShards = true;
            }
            if (hasFoundMultipleShards) {
              break;
            }
            p = p->getFirstDependency();
          }
          if (!hasFoundMultipleShards) {
            // only a single shard will be contacted - abort the optimization
            // attempt to not make it a pessimization
            break;
          }
        }

        // we may have moved another CollectNode here already. if so, we need to
        // move the new CollectNode to the front of multiple CollectNodes
        ExecutionNode* target = current;
        while (previous != nullptr && previous->getType() == ExecutionNode::COLLECT) {
          target = previous;
          previous = previous->getFirstDependency();
        }

        TRI_ASSERT(eligible);

        if (previous != nullptr) {
          for (auto const& otherVariable : allUsed) {
            auto const setHere = collectNode->getVariablesSetHere();
            if (std::find(setHere.begin(), setHere.end(), otherVariable) ==
                setHere.end()) {
              eligible = false;
              break;
            }
          }

          if (!eligible) {
            break;
          }

          bool removeGatherNodeSort = false;

          if (collectNode->aggregationMethod() == CollectOptions::CollectMethod::COUNT) {
            // clone a COLLECT WITH COUNT operation from the coordinator to the
            // DB server(s), and leave an aggregate COLLECT node on the
            // coordinator for total aggregation

            // add a new CollectNode on the DB server to do the actual counting
            auto outVariable = plan->getAst()->variables()->createTemporaryVariable();
            auto dbCollectNode =
                new CollectNode(plan.get(), plan->nextId(), collectNode->getOptions(),
                                collectNode->groupVariables(),
                                collectNode->aggregateVariables(), nullptr,
                                outVariable, std::vector<Variable const*>(),
                                collectNode->variableMap(), true, false);

            plan->registerNode(dbCollectNode);

            dbCollectNode->addDependency(previous);
            target->replaceDependency(previous, dbCollectNode);

            dbCollectNode->aggregationMethod(collectNode->aggregationMethod());
            dbCollectNode->specialized();

            // re-use the existing CollectNode on the coordinator to aggregate
            // the counts of the DB servers
            std::vector<std::pair<Variable const*, std::pair<Variable const*, std::string>>> aggregateVariables;
            aggregateVariables.emplace_back(
                std::make_pair(collectNode->outVariable(),
                               std::make_pair(outVariable, "SUM")));

            collectNode->aggregationMethod(CollectOptions::CollectMethod::SORTED);
            collectNode->count(false);
            collectNode->setAggregateVariables(aggregateVariables);
            collectNode->clearOutVariable();

            removeGatherNodeSort = true;
          } else if (collectNode->aggregationMethod() ==
                     CollectOptions::CollectMethod::DISTINCT) {
            // clone a COLLECT DISTINCT operation from the coordinator to the DB
            // server(s), and leave an aggregate COLLECT node on the coordinator
            // for total aggregation

            // create a new result variable
            auto const& groupVars = collectNode->groupVariables();
            TRI_ASSERT(!groupVars.empty());
            auto out = plan->getAst()->variables()->createTemporaryVariable();

            std::vector<std::pair<Variable const*, Variable const*>> const groupVariables{
                std::make_pair(out, groupVars[0].second)};

            auto dbCollectNode =
                new CollectNode(plan.get(), plan->nextId(), collectNode->getOptions(),
                                groupVariables, collectNode->aggregateVariables(),
                                nullptr, nullptr, std::vector<Variable const*>(),
                                collectNode->variableMap(), false, true);

            plan->registerNode(dbCollectNode);

            dbCollectNode->addDependency(previous);
            target->replaceDependency(previous, dbCollectNode);

            dbCollectNode->aggregationMethod(collectNode->aggregationMethod());
            dbCollectNode->specialized();

            // will set the input of the coordinator's collect node to the new
            // variable produced on the DB servers
            auto copy = collectNode->groupVariables();
            TRI_ASSERT(!copy.empty());
            std::unordered_map<Variable const*, Variable const*> replacements;
            replacements.try_emplace(copy[0].second, out);
            copy[0].second = out;
            collectNode->groupVariables(copy);

            replaceGatherNodeVariables(plan.get(), gatherNode, replacements);
          } else if (  //! collectNode->groupVariables().empty() &&
              (!collectNode->hasOutVariable() || collectNode->count())) {
            // clone a COLLECT v1 = expr, v2 = expr ... operation from the
            // coordinator to the DB server(s), and leave an aggregate COLLECT
            // node on the coordinator for total aggregation

            std::vector<std::pair<Variable const*, std::pair<Variable const*, std::string>>> aggregateVariables;
            if (!collectNode->aggregateVariables().empty()) {
              for (auto const& it : collectNode->aggregateVariables()) {
                std::string func = Aggregator::pushToDBServerAs(it.second.second);
                if (func.empty()) {
                  eligible = false;
                  break;
                }
                // eligible!
                auto outVariable = plan->getAst()->variables()->createTemporaryVariable();
                aggregateVariables.emplace_back(
                    std::make_pair(outVariable, std::make_pair(it.second.first, func)));
              }
            }

            if (!eligible) {
              break;
            }

            Variable const* outVariable = nullptr;
            if (collectNode->count()) {
              outVariable = plan->getAst()->variables()->createTemporaryVariable();
            }

            // create new group variables
            auto const& groupVars = collectNode->groupVariables();
            std::vector<std::pair<Variable const*, Variable const*>> outVars;
            outVars.reserve(groupVars.size());
            std::unordered_map<Variable const*, Variable const*> replacements;

            for (auto const& it : groupVars) {
              // create new out variables
              auto out = plan->getAst()->variables()->createTemporaryVariable();
              replacements.try_emplace(it.second, out);
              outVars.emplace_back(out, it.second);
            }

            auto dbCollectNode =
                new CollectNode(plan.get(), plan->nextId(), collectNode->getOptions(),
                                outVars, aggregateVariables, nullptr,
                                outVariable, std::vector<Variable const*>(),
                                collectNode->variableMap(), collectNode->count(), false);

            plan->registerNode(dbCollectNode);

            dbCollectNode->addDependency(previous);
            target->replaceDependency(previous, dbCollectNode);

            dbCollectNode->aggregationMethod(collectNode->aggregationMethod());
            dbCollectNode->specialized();

            std::vector<std::pair<Variable const*, Variable const*>> copy;
            size_t i = 0;
            for (auto const& it : collectNode->groupVariables()) {
              // replace input variables
              copy.emplace_back(std::make_pair(it.first, outVars[i].first));
              ++i;
            }
            collectNode->groupVariables(copy);

            if (collectNode->count()) {
              std::vector<std::pair<Variable const*, std::pair<Variable const*, std::string>>> aggregateVariables;
              aggregateVariables.emplace_back(
                  std::make_pair(collectNode->outVariable(),
                                 std::make_pair(outVariable, "SUM")));

              collectNode->count(false);
              collectNode->setAggregateVariables(aggregateVariables);
              collectNode->clearOutVariable();
            } else {
              size_t i = 0;
              for (auto& it : collectNode->aggregateVariables()) {
                it.second.first = aggregateVariables[i].first;
                it.second.second = Aggregator::runOnCoordinatorAs(it.second.second);
                ++i;
              }
            }

            removeGatherNodeSort = (dbCollectNode->aggregationMethod() !=
                                    CollectOptions::CollectMethod::SORTED);

            // in case we need to keep the sortedness of the GatherNode,
            // we may need to replace some variable references in it due
            // to the changes we made to the COLLECT node
            if (gatherNode != nullptr && !removeGatherNodeSort &&
                !replacements.empty() && !gatherNode->elements().empty()) {
              replaceGatherNodeVariables(plan.get(), gatherNode, replacements);
            }
          } else {
            // all other cases cannot be optimized
            break;
          }

          if (gatherNode != nullptr && removeGatherNodeSort) {
            // remove sort(s) from GatherNode if we can
            gatherNode->elements().clear();
          }

          wasModified = true;
        }
        break;
      }

      current = current->getFirstDependency();
    }
  }

  opt->addPlan(std::move(plan), rule, wasModified);
}

/// @brief move filters up into the cluster distribution part of the plan
/// this rule modifies the plan in place
/// filters are moved as far up in the plan as possible to make result sets
/// as small as possible as early as possible
void arangodb::aql::distributeFilternCalcToClusterRule(Optimizer* opt,
                                                       std::unique_ptr<ExecutionPlan> plan,
                                                       OptimizerRule const& rule) {
  bool modified = false;

  ::arangodb::containers::SmallVector<ExecutionNode*>::allocator_type::arena_type a;
  ::arangodb::containers::SmallVector<ExecutionNode*> nodes{a};
  plan->findNodesOfType(nodes, EN::GATHER, true);

  ::arangodb::containers::HashSet<Variable const*> varsSetHere;

  for (auto& n : nodes) {
    auto const& remoteNodeList = n->getDependencies();
    TRI_ASSERT(remoteNodeList.size() > 0);
    auto rn = remoteNodeList[0];

    if (!n->hasParent()) {
      continue;
    }

    bool allowOnlyFilterAndCalculation = false;

    varsSetHere.clear();
    auto parents = n->getParents();
    TRI_ASSERT(!parents.empty());

    while (true) {
      TRI_ASSERT(!parents.empty());
      bool stopSearching = false;
      auto inspectNode = parents[0];
      TRI_ASSERT(inspectNode != nullptr);

      auto type = inspectNode->getType();
      if (allowOnlyFilterAndCalculation && type != EN::FILTER && type != EN::CALCULATION) {
        stopSearching = true;
        break;
      }

      switch (type) {
        case EN::ENUMERATE_LIST:
        case EN::SINGLETON:
        case EN::INSERT:
        case EN::REMOVE:
        case EN::REPLACE:
        case EN::UPDATE:
        case EN::UPSERT:
        case EN::SORT: {
          for (auto& v : inspectNode->getVariablesSetHere()) {
            varsSetHere.emplace(v);
          }
          parents = inspectNode->getParents();
          if (type == EN::SORT) {
            allowOnlyFilterAndCalculation = true;
          }
          continue;
        }

        case EN::COLLECT:
        case EN::RETURN:
        case EN::NORESULTS:
        case EN::SCATTER:
        case EN::DISTRIBUTE:
        case EN::GATHER:
        case EN::REMOTE:
        case EN::LIMIT:
        case EN::INDEX:
        case EN::ENUMERATE_COLLECTION:
        case EN::TRAVERSAL:
        case EN::K_SHORTEST_PATHS:
        case EN::SHORTEST_PATH:
        case EN::SUBQUERY:
        case EN::ENUMERATE_IRESEARCH_VIEW:
          // do break
          stopSearching = true;
          break;

        case EN::CALCULATION:
        case EN::FILTER: {
          if (inspectNode->getType() == EN::CALCULATION) {
            // check if the expression can be executed on a DB server safely
            if (!ExecutionNode::castTo<CalculationNode const*>(inspectNode)
                     ->expression()
                     ->canRunOnDBServer()) {
              stopSearching = true;
              break;
            }
            // intentionally falls through
          }
#if 0
          // TODO: this is already prepared to push subqueries on the DB servers.
          // However, the ExecutionEngine's instanciator cannot yet handle subqueries
          // on DB servers. Once it can do this, this part can be finished
          else if (inspectNode->getType() == EN::SUBQUERY) {
            // check if the subquery can be executed on a DB server safely
            SubqueryNode* s = ExecutionNode::castTo<SubqueryNode*>(inspectNode);
            if (!s->isDeterministic() || s->mayAccessCollections()) {
              stopSearching = true;
              break;
            }
            // intentionally falls through
          }
#endif
          // no special handling for filters here

          TRI_ASSERT(inspectNode->getType() == EN::SUBQUERY ||
                     inspectNode->getType() == EN::CALCULATION ||
                     inspectNode->getType() == EN::FILTER);

          ::arangodb::containers::HashSet<Variable const*> used;
          inspectNode->getVariablesUsedHere(used);
          for (auto& v : used) {
            if (varsSetHere.find(v) != varsSetHere.end()) {
              // do not move over the definition of variables that we need
              stopSearching = true;
              break;
            }
          }

          if (!stopSearching) {
            // remember our cursor...
            parents = inspectNode->getParents();
            // then unlink the filter/calculator from the plan
            plan->unlinkNode(inspectNode);
            // and re-insert into plan in front of the remoteNode
            plan->insertDependency(rn, inspectNode);

            modified = true;
            // ready to rumble!
          }
          break;
        }

        default: {
          // should not reach this point
          TRI_ASSERT(false);
        }
      }

      if (stopSearching) {
        break;
      }
    }
  }

  opt->addPlan(std::move(plan), rule, modified);
}

/// @brief move sorts up into the cluster distribution part of the plan
/// this rule modifies the plan in place
/// sorts are moved as far up in the plan as possible to make result sets
/// as small as possible as early as possible
///
/// filters are not pushed beyond limits
void arangodb::aql::distributeSortToClusterRule(Optimizer* opt,
                                                std::unique_ptr<ExecutionPlan> plan,
                                                OptimizerRule const& rule) {
  ::arangodb::containers::SmallVector<ExecutionNode*>::allocator_type::arena_type a;
  ::arangodb::containers::SmallVector<ExecutionNode*> nodes{a};
  plan->findNodesOfType(nodes, EN::GATHER, true);

  bool modified = false;

  for (auto& n : nodes) {
    auto const remoteNodeList = n->getDependencies();
    TRI_ASSERT(remoteNodeList.size() > 0);
    auto rn = remoteNodeList[0];

    if (!n->hasParent()) {
      continue;
    }

    auto gatherNode = ExecutionNode::castTo<GatherNode*>(n);

    auto parents = n->getParents();

    while (true) {
      TRI_ASSERT(!parents.empty());
      bool stopSearching = false;
      auto inspectNode = parents[0];
      TRI_ASSERT(inspectNode != nullptr);

      switch (inspectNode->getType()) {
        case EN::SINGLETON:
        case EN::ENUMERATE_COLLECTION:
        case EN::ENUMERATE_LIST:
        case EN::COLLECT:
        case EN::INSERT:
        case EN::REMOVE:
        case EN::REPLACE:
        case EN::UPDATE:
        case EN::UPSERT:
        case EN::CALCULATION:
        case EN::FILTER:
        case EN::SUBQUERY:
        case EN::RETURN:
        case EN::NORESULTS:
        case EN::SCATTER:
        case EN::DISTRIBUTE:
        case EN::GATHER:
        case EN::REMOTE:
        case EN::LIMIT:
        case EN::INDEX:
        case EN::TRAVERSAL:
        case EN::K_SHORTEST_PATHS:
        case EN::SHORTEST_PATH:
        case EN::REMOTESINGLE:
        case EN::ENUMERATE_IRESEARCH_VIEW:

          // For all these, we do not want to pull a SortNode further down
          // out to the DBservers, note that potential FilterNodes and
          // CalculationNodes that can be moved to the DBservers have
          // already been moved over by the distribute-filtercalc-to-cluster
          // rule which is done first.
          stopSearching = true;
          break;

        case EN::SORT: {
          auto thisSortNode = ExecutionNode::castTo<SortNode*>(inspectNode);

          // remember our cursor...
          parents = inspectNode->getParents();
          // then unlink the filter/calculator from the plan
          plan->unlinkNode(inspectNode);
          // and re-insert into plan in front of the remoteNode
          if (thisSortNode->_reinsertInCluster) {
            plan->insertDependency(rn, inspectNode);
          }

          auto const* collection = GatherNode::findCollection(*gatherNode);

          // For views (when 'collection == nullptr') we don't need
          // to check number of shards
          // On SmartEdge collections we have 0 shards and we need the elements
          // to be injected here as well. So do not replace it with > 1
          if (!collection || collection->numberOfShards() != 1) {
            gatherNode->elements(thisSortNode->elements());
          }

          modified = true;
          // ready to rumble!
          break;
        }
        // late-materialization should be set only after sort nodes are
        // distributed in cluster as it accounts this disctribution. So we
        // should not encounter this kind of nodes for now
        case EN::MATERIALIZE:
        case EN::SUBQUERY_START:
        case EN::SUBQUERY_END:
        case EN::DISTRIBUTE_CONSUMER:
        case EN::MAX_NODE_TYPE_VALUE: {
          // should not reach this point
          TRI_ASSERT(false);
          stopSearching = true;
          break;
        }
      }

      if (stopSearching) {
        break;
      }
    }
  }

  opt->addPlan(std::move(plan), rule, modified);
}

/// @brief try to get rid of a RemoteNode->ScatterNode combination which has
/// only a SingletonNode and possibly some CalculationNodes as dependencies
void arangodb::aql::removeUnnecessaryRemoteScatterRule(Optimizer* opt,
                                                       std::unique_ptr<ExecutionPlan> plan,
                                                       OptimizerRule const& rule) {
  ::arangodb::containers::SmallVector<ExecutionNode*>::allocator_type::arena_type a;
  ::arangodb::containers::SmallVector<ExecutionNode*> nodes{a};
  plan->findNodesOfType(nodes, EN::REMOTE, true);

  ::arangodb::containers::HashSet<ExecutionNode*> toUnlink;

  for (auto& n : nodes) {
    // check if the remote node is preceeded by a scatter node and any number of
    // calculation and singleton nodes. if yes, remove remote and scatter
    if (!n->hasDependency()) {
      continue;
    }

    auto const dep = n->getFirstDependency();
    if (dep->getType() != EN::SCATTER) {
      continue;
    }

    bool canOptimize = true;
    auto node = dep;
    while (node != nullptr) {
      auto const& d = node->getDependencies();

      if (d.size() != 1) {
        break;
      }

      node = d[0];
      if (!plan->shouldExcludeFromScatterGather(node)) {
        if (node->getType() != EN::SINGLETON &&
            node->getType() != EN::CALCULATION && node->getType() != EN::FILTER) {
          // found some other node type...
          // this disqualifies the optimization
          canOptimize = false;
          break;
        }

        if (node->getType() == EN::CALCULATION) {
          auto calc = ExecutionNode::castTo<CalculationNode const*>(node);
          // check if the expression can be executed on a DB server safely
          if (!calc->expression()->canRunOnDBServer()) {
            canOptimize = false;
            break;
          }
        }
      }
    }

    if (canOptimize) {
      toUnlink.emplace(n);
      toUnlink.emplace(dep);
    }
  }

  if (!toUnlink.empty()) {
    plan->unlinkNodes(toUnlink);
  }

  opt->addPlan(std::move(plan), rule, !toUnlink.empty());
}

/// @brief try to restrict fragments to a single shard if possible
void arangodb::aql::restrictToSingleShardRule(Optimizer* opt,
                                              std::unique_ptr<ExecutionPlan> plan,
                                              OptimizerRule const& rule) {
  TRI_ASSERT(arangodb::ServerState::instance()->isCoordinator());
  bool wasModified = false;

  CollectionVariableTracker tracker;
  plan->root()->walk(tracker);
  if (!tracker.isSafeForOptimization()) {
    // encountered errors while working on optimization, do not continue
    opt->addPlan(std::move(plan), rule, wasModified);
    return;
  }

  RestrictToSingleShardChecker finder(plan.get(), tracker);
  plan->root()->walk(finder);
  if (!finder.isSafeForOptimization()) {
    // found something in the execution plan that renders the optimization
    // unsafe, so do not optimize
    opt->addPlan(std::move(plan), rule, wasModified);
    return;
  }

  ::arangodb::containers::SmallVector<ExecutionNode*>::allocator_type::arena_type a;
  ::arangodb::containers::SmallVector<ExecutionNode*> nodes{a};
  plan->findNodesOfType(nodes, EN::REMOTE, true);

  ::arangodb::containers::HashSet<ExecutionNode*> toUnlink;
  std::map<Collection const*, std::unordered_set<std::string>> modificationRestrictions;

  // forward a shard key restriction from one collection to the other if the two collections
  // are used in a smart join (and use distributeShardsLike on each other)
  auto forwardRestrictionToPrototype = [&plan](ExecutionNode const* current,
                                               std::string const& shardId) {
    auto collectionNode = dynamic_cast<CollectionAccessingNode const*>(current);
    if (collectionNode == nullptr) {
      return;
    }
    auto prototypeOutVariable = collectionNode->prototypeOutVariable();
    if (prototypeOutVariable == nullptr) {
      return;
    }

    auto setter = plan->getVarSetBy(prototypeOutVariable->id);
    if (setter == nullptr || (setter->getType() != EN::INDEX &&
                              setter->getType() != EN::ENUMERATE_COLLECTION)) {
      return;
    }

    auto s1 = ::getCollection(current)->shardIds();
    auto s2 = ::getCollection(setter)->shardIds();

    if (s1->size() != s2->size()) {
      // different number of shard ids... should not happen if we have a prototype
      return;
    }

    // find matching shard key
    for (size_t i = 0; i < s1->size(); ++i) {
      if ((*s1)[i] == shardId) {
        ::restrictToShard(setter, (*s2)[i]);
        break;
      }
    }
  };

  for (auto& node : nodes) {
    TRI_ASSERT(node->getType() == ExecutionNode::REMOTE);
    ExecutionNode* current = node->getFirstDependency();

    while (current != nullptr) {
      auto const currentType = current->getType();
      if (currentType == ExecutionNode::INSERT || currentType == ExecutionNode::UPDATE ||
          currentType == ExecutionNode::REPLACE || currentType == ExecutionNode::REMOVE) {
        auto collection =
            ExecutionNode::castTo<ModificationNode const*>(current)->collection();
        std::string shardId = ::getSingleShardId(plan.get(), current, collection);

        if (!shardId.empty()) {
          wasModified = true;
          // we are on a single shard. we must not ignore not-found documents
          // now
          auto* modNode = ExecutionNode::castTo<ModificationNode*>(current);
          modNode->getOptions().ignoreDocumentNotFound = false;
          modNode->restrictToShard(shardId);
          modificationRestrictions[collection].emplace(shardId);

          auto const& deps = current->getDependencies();
          if (deps.size() && deps[0]->getType() == ExecutionNode::REMOTE) {
            // if we can apply the single-shard optimization, but still have a
            // REMOTE node in front of us, we can probably move the remote parts
            // of the query to our side. this is only the case if the remote
            // part does not call any remote parts itself
            ::arangodb::containers::HashSet<ExecutionNode*> toRemove;

            auto c = deps[0];
            toRemove.emplace(c);
            while (true) {
              if (c->getType() == EN::SCATTER || c->getType() == EN::DISTRIBUTE) {
                toRemove.emplace(c);
              }
              c = c->getFirstDependency();

              if (c == nullptr) {
                // reached the end
                break;
              }

              if (c->getType() == EN::REMOTE || c->getType() == EN::SUBQUERY) {
                toRemove.clear();
                break;
              }

              if (c->getType() == EN::CALCULATION) {
                auto cn = ExecutionNode::castTo<CalculationNode const*>(c);
                auto expr = cn->expression();
                if (expr != nullptr && !expr->canRunOnDBServer()) {
                  // found something that must not run on a DB server,
                  // but that must run on a coordinator. stop optimization here!
                  toRemove.clear();
                  break;
                }
              }
            }

            for (auto const& it : toRemove) {
              toUnlink.emplace(it);
            }
          }
        }
      } else if (currentType == ExecutionNode::INDEX ||
                 currentType == ExecutionNode::ENUMERATE_COLLECTION) {
        auto collection = ::getCollection(current);
        auto collectionVariable = ::getOutVariable(current);
        std::string shardId = finder.getShard(collectionVariable);

        if (finder.isSafeForOptimization(collectionVariable) && !shardId.empty()) {
          wasModified = true;
          ::restrictToShard(current, shardId);
          forwardRestrictionToPrototype(current, shardId);
        } else if (finder.isSafeForOptimization(collection)) {
          auto& shards = modificationRestrictions[collection];
          if (shards.size() == 1) {
            wasModified = true;
            shardId = *shards.begin();
            ::restrictToShard(current, shardId);
            forwardRestrictionToPrototype(current, shardId);
          }
        }
      } else if (currentType == ExecutionNode::UPSERT || currentType == ExecutionNode::REMOTE ||
                 currentType == ExecutionNode::DISTRIBUTE ||
                 currentType == ExecutionNode::SINGLETON) {
        // we reached a new snippet or the end of the plan - we can abort
        // searching now. additionally, we cannot yet handle UPSERT well
        break;
      }

      current = current->getFirstDependency();
    }
  }

  if (!toUnlink.empty()) {
    plan->unlinkNodes(toUnlink);
  }

  opt->addPlan(std::move(plan), rule, wasModified);
}

/// WalkerWorker for undistributeRemoveAfterEnumColl
class RemoveToEnumCollFinder final : public WalkerWorker<ExecutionNode> {
  ExecutionPlan* _plan;
  ::arangodb::containers::HashSet<ExecutionNode*>& _toUnlink;
  bool _foundModification;
  bool _foundScatter;
  bool _foundGather;
  ExecutionNode* _enumColl;
  ExecutionNode* _setter;
  Variable const* _variable;

 public:
  RemoveToEnumCollFinder(ExecutionPlan* plan,
                         ::arangodb::containers::HashSet<ExecutionNode*>& toUnlink)
      : _plan(plan),
        _toUnlink(toUnlink),
        _foundModification(false),
        _foundScatter(false),
        _foundGather(false),
        _enumColl(nullptr),
        _setter(nullptr),
        _variable(nullptr) {}

  bool before(ExecutionNode* en) override final {
    switch (en->getType()) {
      case EN::UPDATE:
      case EN::REPLACE:
      case EN::REMOVE: {
        if (_foundModification) {
          break;
        }

        // find the variable we are removing . . .
        auto rn = ExecutionNode::castTo<ModificationNode*>(en);
        Variable const* toRemove = nullptr;

        if (en->getType() == EN::REPLACE) {
          toRemove = ExecutionNode::castTo<ReplaceNode const*>(en)->inKeyVariable();
        } else if (en->getType() == EN::UPDATE) {
          toRemove = ExecutionNode::castTo<UpdateNode const*>(en)->inKeyVariable();
        } else if (en->getType() == EN::REMOVE) {
          toRemove = ExecutionNode::castTo<RemoveNode const*>(en)->inVariable();
        } else {
          TRI_ASSERT(false);
        }

        if (toRemove == nullptr) {
          // abort
          break;
        }

        _setter = _plan->getVarSetBy(toRemove->id);
        TRI_ASSERT(_setter != nullptr);
        auto enumColl = _setter;

        if (_setter->getType() == EN::CALCULATION) {
          // this should be an attribute access for _key
          auto cn = ExecutionNode::castTo<CalculationNode*>(_setter);

          auto expr = cn->expression();
          if (expr->isAttributeAccess()) {
            // check the variable is the same as the remove variable
            if (cn->outVariable() != toRemove) {
              break;  // abort . . .
            }
            // check that the modification node's collection is sharded over _key
            std::vector<std::string> shardKeys = rn->collection()->shardKeys(false);
            if (shardKeys.size() != 1 || shardKeys[0] != StaticStrings::KeyString) {
              break;  // abort . . .
            }

            // set the varsToRemove to the variable in the expression of this
            // node and also define enumColl
            ::arangodb::containers::HashSet<Variable const*> varsToRemove;
            cn->getVariablesUsedHere(varsToRemove);
            TRI_ASSERT(varsToRemove.size() == 1);
            toRemove = *(varsToRemove.begin());
            enumColl = _plan->getVarSetBy(toRemove->id);
            TRI_ASSERT(_setter != nullptr);
          } else if (expr->node() && expr->node()->isObject()) {
            auto n = expr->node();

            if (n == nullptr) {
              break;
            }

            // note for which shard keys we need to look for
            auto shardKeys = rn->collection()->shardKeys(false);
            std::unordered_set<std::string> toFind;
            for (auto const& it : shardKeys) {
              toFind.emplace(it);
            }
            // for REMOVE, we must also know the _key value, otherwise
            // REMOVE will not work
            toFind.emplace(StaticStrings::KeyString);

            // go through the input object attribute by attribute
            // and look for our shard keys
            Variable const* lastVariable = nullptr;
            bool doOptimize = true;

            for (size_t i = 0; i < n->numMembers(); ++i) {
              auto sub = n->getMember(i);

              if (sub->type != NODE_TYPE_OBJECT_ELEMENT) {
                continue;
              }

              auto it = toFind.find(sub->getString());

              if (it != toFind.end()) {
                // we found one of the shard keys!
                // remove the attribute from our to-do list
                auto value = sub->getMember(0);

                if (value->type == NODE_TYPE_ATTRIBUTE_ACCESS) {
                  // check if all values for the shard keys are referring to the
                  // same FOR loop variable
                  auto var = value->getMember(0);
                  if (var->type == NODE_TYPE_REFERENCE) {
                    auto accessedVariable = static_cast<Variable const*>(var->getData());

                    if (lastVariable == nullptr) {
                      lastVariable = accessedVariable;
                    } else if (lastVariable != accessedVariable) {
                      doOptimize = false;
                      break;
                    }

                    toFind.erase(it);
                  }
                }
              }
            }

            if (!toFind.empty() || !doOptimize || lastVariable == nullptr) {
              // not all shard keys covered, or different source variables in
              // use
              break;
            }

            TRI_ASSERT(lastVariable != nullptr);
            enumColl = _plan->getVarSetBy(lastVariable->id);
          } else {
            // cannot optimize this type of input
            break;
          }
        }

        if (enumColl->getType() != EN::ENUMERATE_COLLECTION &&
            enumColl->getType() != EN::INDEX) {
          break;  // abort . . .
        }

        auto const& projections =
            dynamic_cast<DocumentProducingNode const*>(enumColl)->projections();
        if (projections.size() > 1 ||
            (!projections.empty() && projections[0] != StaticStrings::KeyString)) {
          // cannot handle projections
          break;
        }

        _enumColl = enumColl;

        if (::getCollection(_enumColl) != rn->collection()) {
          break;  // abort . . .
        }

        _variable = toRemove;  // the variable we'll remove
        _foundModification = true;
        return false;  // continue . . .
      }
      case EN::REMOTE: {
        _toUnlink.emplace(en);
        return false;  // continue . . .
      }
      case EN::DISTRIBUTE:
      case EN::SCATTER: {
        if (_foundScatter) {  // met more than one scatter node
          break;              // abort . . .
        }
        _foundScatter = true;
        _toUnlink.emplace(en);
        return false;  // continue . . .
      }
      case EN::GATHER: {
        if (_foundGather) {  // met more than one gather node
          break;             // abort . . .
        }
        _foundGather = true;
        _toUnlink.emplace(en);
        return false;  // continue . . .
      }
      case EN::FILTER: {
        return false;  // continue . . .
      }
      case EN::CALCULATION: {
        return false;  // continue . . .
      }
      case EN::ENUMERATE_COLLECTION:
      case EN::INDEX: {
        // check that we are enumerating the variable we are to remove
        // and that we have already seen a remove node
        TRI_ASSERT(_enumColl != nullptr);
        if (en->id() != _enumColl->id()) {
          break;
        }
        return true;  // reached the end!
      }
      case EN::SINGLETON:
      case EN::ENUMERATE_LIST:
      case EN::ENUMERATE_IRESEARCH_VIEW:
      case EN::SUBQUERY:
      case EN::COLLECT:
      case EN::INSERT:
      case EN::UPSERT:
      case EN::RETURN:
      case EN::NORESULTS:
      case EN::LIMIT:
      case EN::SORT:
      case EN::TRAVERSAL:
      case EN::K_SHORTEST_PATHS:
      case EN::SHORTEST_PATH: {
        // if we meet any of the above, then we abort . . .
        break;
      }

      default: {
        // should not reach this point
        TRI_ASSERT(false);
      }
    }

    _toUnlink.clear();
    return true;
  }
};

/// @brief recognizes that a RemoveNode can be moved to the shards.
void arangodb::aql::undistributeRemoveAfterEnumCollRule(Optimizer* opt,
                                                        std::unique_ptr<ExecutionPlan> plan,
                                                        OptimizerRule const& rule) {
  ::arangodb::containers::SmallVector<ExecutionNode*>::allocator_type::arena_type a;
  ::arangodb::containers::SmallVector<ExecutionNode*> nodes{a};
  plan->findNodesOfType(nodes, ::undistributeNodeTypes, true);

  ::arangodb::containers::HashSet<ExecutionNode*> toUnlink;

  for (auto& n : nodes) {
    RemoveToEnumCollFinder finder(plan.get(), toUnlink);
    n->walk(finder);
  }

  bool modified = false;
  if (!toUnlink.empty()) {
    plan->unlinkNodes(toUnlink);
    modified = true;
  }

  opt->addPlan(std::move(plan), rule, modified);
}

/// @brief auxilliary struct for finding common nodes in OR conditions
struct CommonNodeFinder {
  std::vector<AstNode const*> possibleNodes;

  bool find(AstNode const* node, AstNodeType condition,
            AstNode const*& commonNode, std::string& commonName) {
    if (node->type == NODE_TYPE_OPERATOR_BINARY_OR) {
      return (find(node->getMember(0), condition, commonNode, commonName) &&
              find(node->getMember(1), condition, commonNode, commonName));
    }

    if (node->type == NODE_TYPE_VALUE) {
      possibleNodes.clear();
      return true;
    }

    if (node->type == condition ||
        (condition != NODE_TYPE_OPERATOR_BINARY_EQ &&
         (node->type == NODE_TYPE_OPERATOR_BINARY_LE || node->type == NODE_TYPE_OPERATOR_BINARY_LT ||
          node->type == NODE_TYPE_OPERATOR_BINARY_GE || node->type == NODE_TYPE_OPERATOR_BINARY_GT ||
          node->type == NODE_TYPE_OPERATOR_BINARY_IN))) {
      auto lhs = node->getMember(0);
      auto rhs = node->getMember(1);

      bool const isIn = (node->type == NODE_TYPE_OPERATOR_BINARY_IN && rhs->isArray());

      if (node->type == NODE_TYPE_OPERATOR_BINARY_IN && rhs->type == NODE_TYPE_EXPANSION) {
        // ooh, cannot optimize this (yet)
        possibleNodes.clear();
        return false;
      }

      if (!isIn && lhs->isConstant()) {
        commonNode = rhs;
        commonName = commonNode->toString();
        possibleNodes.clear();
        return true;
      }

      if (rhs->isConstant()) {
        commonNode = lhs;
        commonName = commonNode->toString();
        possibleNodes.clear();
        return true;
      }

      if (rhs->type == NODE_TYPE_FCALL || rhs->type == NODE_TYPE_FCALL_USER ||
          rhs->type == NODE_TYPE_REFERENCE) {
        commonNode = lhs;
        commonName = commonNode->toString();
        possibleNodes.clear();
        return true;
      }

      if (!isIn && (lhs->type == NODE_TYPE_FCALL || lhs->type == NODE_TYPE_FCALL_USER ||
                    lhs->type == NODE_TYPE_REFERENCE)) {
        commonNode = rhs;
        commonName = commonNode->toString();
        possibleNodes.clear();
        return true;
      }

      if (!isIn && (lhs->type == NODE_TYPE_ATTRIBUTE_ACCESS ||
                    lhs->type == NODE_TYPE_INDEXED_ACCESS)) {
        if (possibleNodes.size() == 2) {
          for (size_t i = 0; i < 2; i++) {
            if (lhs->toString() == possibleNodes[i]->toString()) {
              commonNode = possibleNodes[i];
              commonName = commonNode->toString();
              possibleNodes.clear();
              return true;
            }
          }
          // don't return, must consider the other side of the condition
        } else {
          possibleNodes.emplace_back(lhs);
        }
      }
      if (rhs->type == NODE_TYPE_ATTRIBUTE_ACCESS || rhs->type == NODE_TYPE_INDEXED_ACCESS) {
        if (possibleNodes.size() == 2) {
          for (size_t i = 0; i < 2; i++) {
            if (rhs->toString() == possibleNodes[i]->toString()) {
              commonNode = possibleNodes[i];
              commonName = commonNode->toString();
              possibleNodes.clear();
              return true;
            }
          }
          return false;
        } else {
          possibleNodes.emplace_back(rhs);
          return true;
        }
      }
    }
    possibleNodes.clear();
    return (!commonName.empty());
  }
};

/// @brief auxilliary struct for the OR-to-IN conversion
struct OrSimplifier {
  Ast* ast;
  ExecutionPlan* plan;

  OrSimplifier(Ast* ast, ExecutionPlan* plan) : ast(ast), plan(plan) {}

  std::string stringifyNode(AstNode const* node) const {
    try {
      return node->toString();
    } catch (...) {
    }
    return std::string();
  }

  bool qualifies(AstNode const* node, std::string& attributeName) const {
    if (node->isConstant()) {
      return false;
    }

    if (node->type == NODE_TYPE_ATTRIBUTE_ACCESS ||
        node->type == NODE_TYPE_INDEXED_ACCESS || node->type == NODE_TYPE_REFERENCE) {
      attributeName = stringifyNode(node);
      return true;
    }

    return false;
  }

  bool detect(AstNode const* node, bool preferRight, std::string& attributeName,
              AstNode const*& attr, AstNode const*& value) const {
    attributeName.clear();

    if (node->type == NODE_TYPE_OPERATOR_BINARY_EQ) {
      auto lhs = node->getMember(0);
      auto rhs = node->getMember(1);
      if (!preferRight && qualifies(lhs, attributeName)) {
        if (rhs->isDeterministic()) {
          attr = lhs;
          value = rhs;
          return true;
        }
      }

      if (qualifies(rhs, attributeName)) {
        if (lhs->isDeterministic()) {
          attr = rhs;
          value = lhs;
          return true;
        }
      }
      // intentionally falls through
    } else if (node->type == NODE_TYPE_OPERATOR_BINARY_IN) {
      auto lhs = node->getMember(0);
      auto rhs = node->getMember(1);
      if (rhs->isArray() && qualifies(lhs, attributeName)) {
        if (rhs->isDeterministic()) {
          attr = lhs;
          value = rhs;
          return true;
        }
      }
      // intentionally falls through
    }

    return false;
  }

  AstNode* buildValues(AstNode const* attr, AstNode const* lhs, bool leftIsArray,
                       AstNode const* rhs, bool rightIsArray) const {
    auto values = ast->createNodeArray();
    if (leftIsArray) {
      size_t const n = lhs->numMembers();
      for (size_t i = 0; i < n; ++i) {
        values->addMember(lhs->getMemberUnchecked(i));
      }
    } else {
      values->addMember(lhs);
    }

    if (rightIsArray) {
      size_t const n = rhs->numMembers();
      for (size_t i = 0; i < n; ++i) {
        values->addMember(rhs->getMemberUnchecked(i));
      }
    } else {
      values->addMember(rhs);
    }

    return ast->createNodeBinaryOperator(NODE_TYPE_OPERATOR_BINARY_IN, attr, values);
  }

  AstNode* simplify(AstNode const* node) const {
    if (node == nullptr) {
      return nullptr;
    }

    if (node->type == NODE_TYPE_OPERATOR_BINARY_OR) {
      auto lhs = node->getMember(0);
      auto rhs = node->getMember(1);

      auto lhsNew = simplify(lhs);
      auto rhsNew = simplify(rhs);

      if (lhs != lhsNew || rhs != rhsNew) {
        // create a modified node
        node = ast->createNodeBinaryOperator(node->type, lhsNew, rhsNew);
      }

      if ((lhsNew->type == NODE_TYPE_OPERATOR_BINARY_EQ || lhsNew->type == NODE_TYPE_OPERATOR_BINARY_IN) &&
          (rhsNew->type == NODE_TYPE_OPERATOR_BINARY_EQ ||
           rhsNew->type == NODE_TYPE_OPERATOR_BINARY_IN)) {
        std::string leftName;
        std::string rightName;
        AstNode const* leftAttr = nullptr;
        AstNode const* rightAttr = nullptr;
        AstNode const* leftValue = nullptr;
        AstNode const* rightValue = nullptr;

        for (size_t i = 0; i < 4; ++i) {
          if (detect(lhsNew, i >= 2, leftName, leftAttr, leftValue) &&
              detect(rhsNew, i % 2 == 0, rightName, rightAttr, rightValue) &&
              leftName == rightName) {
            std::pair<Variable const*, std::vector<arangodb::basics::AttributeName>> tmp1;

            if (leftValue->isAttributeAccessForVariable(tmp1)) {
              bool qualifies = false;
              auto setter = plan->getVarSetBy(tmp1.first->id);
              if (setter != nullptr && setter->getType() == EN::ENUMERATE_COLLECTION) {
                qualifies = true;
              }

              std::pair<Variable const*, std::vector<arangodb::basics::AttributeName>> tmp2;

              if (qualifies && rightValue->isAttributeAccessForVariable(tmp2)) {
                auto setter = plan->getVarSetBy(tmp2.first->id);
                if (setter != nullptr && setter->getType() == EN::ENUMERATE_COLLECTION) {
                  if (tmp1.first != tmp2.first || tmp1.second != tmp2.second) {
                    continue;
                  }
                }
              }
            }

            return buildValues(leftAttr, leftValue,
                               lhsNew->type == NODE_TYPE_OPERATOR_BINARY_IN, rightValue,
                               rhsNew->type == NODE_TYPE_OPERATOR_BINARY_IN);
          }
        }
      }

      // return node as is
      return const_cast<AstNode*>(node);
    }

    if (node->type == NODE_TYPE_OPERATOR_BINARY_AND) {
      auto lhs = node->getMember(0);
      auto rhs = node->getMember(1);

      auto lhsNew = simplify(lhs);
      auto rhsNew = simplify(rhs);

      if (lhs != lhsNew || rhs != rhsNew) {
        // return a modified node
        return ast->createNodeBinaryOperator(node->type, lhsNew, rhsNew);
      }

      // intentionally falls through
    }

    return const_cast<AstNode*>(node);
  }
};

/// @brief this rule replaces expressions of the type:
///   x.val == 1 || x.val == 2 || x.val == 3
//  with
//    x.val IN [1,2,3]
//  when the OR conditions are present in the same FILTER node, and refer to the
//  same (single) attribute.
void arangodb::aql::replaceOrWithInRule(Optimizer* opt, std::unique_ptr<ExecutionPlan> plan,
                                        OptimizerRule const& rule) {
  ::arangodb::containers::SmallVector<ExecutionNode*>::allocator_type::arena_type a;
  ::arangodb::containers::SmallVector<ExecutionNode*> nodes{a};
  plan->findNodesOfType(nodes, EN::FILTER, true);

  bool modified = false;
  for (auto const& n : nodes) {
    TRI_ASSERT(n->hasDependency());

    auto const dep = n->getFirstDependency();

    if (dep->getType() != EN::CALCULATION) {
      continue;
    }

    auto fn = ExecutionNode::castTo<FilterNode const*>(n);
    auto cn = ExecutionNode::castTo<CalculationNode*>(dep);
    auto outVar = cn->outVariable();

    if (outVar != fn->inVariable()) {
      continue;
    }

    auto root = cn->expression()->node();

    OrSimplifier simplifier(plan->getAst(), plan.get());
    auto newRoot = simplifier.simplify(root);

    if (newRoot != root) {
      auto expr = std::make_unique<Expression>(plan.get(), plan->getAst(), newRoot);

      TRI_IF_FAILURE("OptimizerRules::replaceOrWithInRuleOom") {
        THROW_ARANGO_EXCEPTION(TRI_ERROR_DEBUG);
      }

      ExecutionNode* newNode =
          new CalculationNode(plan.get(), plan->nextId(), std::move(expr), outVar);

      plan->registerNode(newNode);
      plan->replaceNode(cn, newNode);
      modified = true;
    }
  }

  opt->addPlan(std::move(plan), rule, modified);
}

struct RemoveRedundantOr {
  AstNode const* bestValue = nullptr;
  AstNodeType comparison;
  bool inclusive;
  bool isComparisonSet = false;
  CommonNodeFinder finder;
  AstNode const* commonNode = nullptr;
  std::string commonName;

  bool hasRedundantCondition(AstNode const* node) {
    try {
      if (finder.find(node, NODE_TYPE_OPERATOR_BINARY_LT, commonNode, commonName)) {
        return hasRedundantConditionWalker(node);
      }
    } catch (...) {
      // ignore errors and simply return false
    }
    return false;
  }

  AstNode* createReplacementNode(Ast* ast) {
    TRI_ASSERT(commonNode != nullptr);
    TRI_ASSERT(bestValue != nullptr);
    TRI_ASSERT(isComparisonSet == true);
    return ast->createNodeBinaryOperator(comparison, commonNode->clone(ast), bestValue);
  }

 private:
  bool isInclusiveBound(AstNodeType type) {
    return (type == NODE_TYPE_OPERATOR_BINARY_GE || type == NODE_TYPE_OPERATOR_BINARY_LE);
  }

  int isCompatibleBound(AstNodeType type, AstNode const* value) {
    if ((comparison == NODE_TYPE_OPERATOR_BINARY_LE || comparison == NODE_TYPE_OPERATOR_BINARY_LT) &&
        (type == NODE_TYPE_OPERATOR_BINARY_LE || type == NODE_TYPE_OPERATOR_BINARY_LT)) {
      return -1;  // high bound
    } else if ((comparison == NODE_TYPE_OPERATOR_BINARY_GE || comparison == NODE_TYPE_OPERATOR_BINARY_GT) &&
               (type == NODE_TYPE_OPERATOR_BINARY_GE || type == NODE_TYPE_OPERATOR_BINARY_GT)) {
      return 1;  // low bound
    }
    return 0;  // incompatible bounds
  }

  // returns false if the existing value is better and true if the input value
  // is better
  bool compareBounds(AstNodeType type, AstNode const* value, int lowhigh) {
    int cmp = CompareAstNodes(bestValue, value, true);

    if (cmp == 0 && (isInclusiveBound(comparison) != isInclusiveBound(type))) {
      return (isInclusiveBound(type) ? true : false);
    }
    return (cmp * lowhigh == 1);
  }

  bool hasRedundantConditionWalker(AstNode const* node) {
    AstNodeType type = node->type;

    if (type == NODE_TYPE_OPERATOR_BINARY_OR) {
      return (hasRedundantConditionWalker(node->getMember(0)) &&
              hasRedundantConditionWalker(node->getMember(1)));
    }

    if (type == NODE_TYPE_OPERATOR_BINARY_LE || type == NODE_TYPE_OPERATOR_BINARY_LT ||
        type == NODE_TYPE_OPERATOR_BINARY_GE || type == NODE_TYPE_OPERATOR_BINARY_GT) {
      auto lhs = node->getMember(0);
      auto rhs = node->getMember(1);

      if (hasRedundantConditionWalker(rhs) &&
          !hasRedundantConditionWalker(lhs) && lhs->isConstant()) {
        if (!isComparisonSet) {
          comparison = Ast::ReverseOperator(type);
          bestValue = lhs;
          isComparisonSet = true;
          return true;
        }

        int lowhigh = isCompatibleBound(Ast::ReverseOperator(type), lhs);
        if (lowhigh == 0) {
          return false;
        }

        if (compareBounds(type, lhs, lowhigh)) {
          comparison = Ast::ReverseOperator(type);
          bestValue = lhs;
        }
        return true;
      }
      if (hasRedundantConditionWalker(lhs) &&
          !hasRedundantConditionWalker(rhs) && rhs->isConstant()) {
        if (!isComparisonSet) {
          comparison = type;
          bestValue = rhs;
          isComparisonSet = true;
          return true;
        }

        int lowhigh = isCompatibleBound(type, rhs);
        if (lowhigh == 0) {
          return false;
        }

        if (compareBounds(type, rhs, lowhigh)) {
          comparison = type;
          bestValue = rhs;
        }
        return true;
      }
      // if hasRedundantConditionWalker(lhs) and
      // hasRedundantConditionWalker(rhs), then one of the conditions in the OR
      // statement is of the form x == x intentionally falls through if
    } else if (type == NODE_TYPE_REFERENCE || type == NODE_TYPE_ATTRIBUTE_ACCESS ||
               type == NODE_TYPE_INDEXED_ACCESS) {
      // get a string representation of the node for comparisons
      return (node->toString() == commonName);
    }

    return false;
  }
};

void arangodb::aql::removeRedundantOrRule(Optimizer* opt,
                                          std::unique_ptr<ExecutionPlan> plan,
                                          OptimizerRule const& rule) {
  ::arangodb::containers::SmallVector<ExecutionNode*>::allocator_type::arena_type a;
  ::arangodb::containers::SmallVector<ExecutionNode*> nodes{a};
  plan->findNodesOfType(nodes, EN::FILTER, true);

  bool modified = false;
  for (auto const& n : nodes) {
    TRI_ASSERT(n->hasDependency());

    auto const dep = n->getFirstDependency();

    if (dep->getType() != EN::CALCULATION) {
      continue;
    }

    auto fn = ExecutionNode::castTo<FilterNode const*>(n);
    auto cn = ExecutionNode::castTo<CalculationNode*>(dep);
    auto outVar = cn->outVariable();

    if (outVar != fn->inVariable()) {
      continue;
    }
    if (cn->expression()->node()->type != NODE_TYPE_OPERATOR_BINARY_OR) {
      continue;
    }

    RemoveRedundantOr remover;
    if (remover.hasRedundantCondition(cn->expression()->node())) {
      auto astNode = remover.createReplacementNode(plan->getAst());

      auto expr = std::make_unique<Expression>(plan.get(), plan->getAst(), astNode);
      ExecutionNode* newNode =
          new CalculationNode(plan.get(), plan->nextId(), std::move(expr), outVar);
      plan->registerNode(newNode);
      plan->replaceNode(cn, newNode);
      modified = true;
    }
  }

  opt->addPlan(std::move(plan), rule, modified);
}

/// @brief remove $OLD and $NEW variables from data-modification statements
/// if not required
void arangodb::aql::removeDataModificationOutVariablesRule(Optimizer* opt,
                                                           std::unique_ptr<ExecutionPlan> plan,
                                                           OptimizerRule const& rule) {
  bool modified = false;

  ::arangodb::containers::SmallVector<ExecutionNode*>::allocator_type::arena_type a;
  ::arangodb::containers::SmallVector<ExecutionNode*> nodes{a};
  plan->findNodesOfType(nodes, ::removeDataModificationOutVariablesNodeTypes, true);

  for (auto const& n : nodes) {
    auto node = ExecutionNode::castTo<ModificationNode*>(n);
    TRI_ASSERT(node != nullptr);

    Variable const* old = node->getOutVariableOld();
    if (!n->isVarUsedLater(old)) {
      // "$OLD" is not used later
      node->clearOutVariableOld();
      modified = true;
    } else {
      switch (n->getType()) {
        case EN::UPDATE:
        case EN::REPLACE: {
          Variable const* inVariable =
              ExecutionNode::castTo<UpdateReplaceNode const*>(n)->inKeyVariable();
          if (inVariable != nullptr) {
            auto setter = plan->getVarSetBy(inVariable->id);
            if (setter != nullptr && (setter->getType() == EN::ENUMERATE_COLLECTION ||
                                      setter->getType() == EN::INDEX)) {
              std::unordered_map<VariableId, Variable const*> replacements;
              replacements.try_emplace(old->id, inVariable);
              RedundantCalculationsReplacer finder(plan->getAst(), replacements);
              plan->root()->walk(finder);
              modified = true;
            }
          }
          break;
        }
        case EN::REMOVE: {
          Variable const* inVariable =
              ExecutionNode::castTo<RemoveNode const*>(n)->inVariable();
          TRI_ASSERT(inVariable != nullptr);
          auto setter = plan->getVarSetBy(inVariable->id);
          if (setter != nullptr && (setter->getType() == EN::ENUMERATE_COLLECTION ||
                                    setter->getType() == EN::INDEX)) {
            std::unordered_map<VariableId, Variable const*> replacements;
            replacements.try_emplace(old->id, inVariable);
            RedundantCalculationsReplacer finder(plan->getAst(), replacements);
            plan->root()->walk(finder);
            modified = true;
          }
          break;
        }
        default: {
          // do nothing
        }
      }
    }

    if (!n->isVarUsedLater(node->getOutVariableNew())) {
      // "$NEW" is not used later
      node->clearOutVariableNew();
      modified = true;
    }

    if (!n->hasParent()) {
      node->producesResults(false);
      modified = true;
    }
  }

  opt->addPlan(std::move(plan), rule, modified);
}

/// @brief patch UPDATE statement on single collection that iterates over the
/// entire collection to operate in batches
void arangodb::aql::patchUpdateStatementsRule(Optimizer* opt,
                                              std::unique_ptr<ExecutionPlan> plan,
                                              OptimizerRule const& rule) {
  // no need to dive into subqueries here
  ::arangodb::containers::SmallVector<ExecutionNode*>::allocator_type::arena_type a;
  ::arangodb::containers::SmallVector<ExecutionNode*> nodes{a};

  StorageEngine* engine = EngineSelectorFeature::ENGINE;
  if (engine->typeName() == "mmfiles") {
    // MMFiles: we can update UPDATE/REPLACE but not REMOVE
    // this is because in MMFiles the iteration over a collection may
    // use the primary index, but a REMOVE may at the same time remove
    // the documents from this index. this would not be safe
    plan->findNodesOfType(nodes, ::patchUpdateStatementsNodeTypes, false);
  } else {
    // other engines: we can update UPDATE/REPLACE as well as REMOVE
    plan->findNodesOfType(nodes, ::patchUpdateRemoveStatementsNodeTypes, false);
  }

  bool modified = false;

  for (auto const& n : nodes) {
    auto node = ExecutionNode::castTo<ModificationNode*>(n);
    TRI_ASSERT(node != nullptr);

    auto& options = node->getOptions();
    if (!options.readCompleteInput) {
      // already ok
      continue;
    }

    auto const collection = node->collection();

    auto dep = n->getFirstDependency();

    while (dep != nullptr) {
      auto const type = dep->getType();

      if (type == EN::ENUMERATE_LIST || type == EN::ENUMERATE_IRESEARCH_VIEW ||
          type == EN::SUBQUERY) {
        // not suitable
        modified = false;
        break;
      }

      if (type == EN::ENUMERATE_COLLECTION || type == EN::INDEX) {
        if (::getCollection(dep) == collection) {
          if (modified) {
            // already saw the collection... that means we have seen the same
            // collection two times in two FOR loops
            modified = false;
            // abort
            break;
          }
          TRI_ASSERT(!modified);
          // saw the same collection in FOR as in UPDATE
          if (n->isVarUsedLater(::getOutVariable(dep))) {
            // must abort, because the variable produced by the FOR loop is
            // read after it is updated
            break;
          }
          modified = true;
        }
      } else if (type == EN::TRAVERSAL || type == EN::K_SHORTEST_PATHS ||
                 type == EN::SHORTEST_PATH) {
        // unclear what will be read by the traversal
        modified = false;
        break;
      }

      dep = dep->getFirstDependency();
    }

    if (modified) {
      options.readCompleteInput = false;
    }
  }

  // always re-add the original plan, be it modified or not
  // only a flag in the plan will be modified
  opt->addPlan(std::move(plan), rule, modified);
}

/// @brief optimizes away unused traversal output variables and
/// merges filter nodes into graph traversal nodes
void arangodb::aql::optimizeTraversalsRule(Optimizer* opt,
                                           std::unique_ptr<ExecutionPlan> plan,
                                           OptimizerRule const& rule) {
  ::arangodb::containers::SmallVector<ExecutionNode*>::allocator_type::arena_type a;
  ::arangodb::containers::SmallVector<ExecutionNode*> tNodes{a};
  plan->findNodesOfType(tNodes, EN::TRAVERSAL, true);

  if (tNodes.empty()) {
    // no traversals present
    opt->addPlan(std::move(plan), rule, false);
    return;
  }

  bool modified = false;

  // first make a pass over all traversal nodes and remove unused
  // variables from them
  for (auto const& n : tNodes) {
    TraversalNode* traversal = ExecutionNode::castTo<TraversalNode*>(n);
    auto* options = static_cast<arangodb::traverser::TraverserOptions*>(traversal->options());

    std::vector<Variable const*> pruneVars;
    traversal->getPruneVariables(pruneVars);

    // note that we can NOT optimize away the vertex output variable
    // yet, as many traversal internals depend on the number of vertices
    // found/built
    //
    // however, we can turn off looking up vertices and producing them in the result set.
    // we can do this if the traversal's vertex out variable is never used later and
    // also the traversal's path out variable is not used later (note that the path
    // out variable can contain the "vertices" sub attribute)
    auto outVariable = traversal->vertexOutVariable();

    if (outVariable != nullptr && !n->isVarUsedLater(outVariable) &&
        std::find(pruneVars.begin(), pruneVars.end(), outVariable) == pruneVars.end()) {
      outVariable = traversal->pathOutVariable();
      if (outVariable == nullptr || (!n->isVarUsedLater(outVariable) &&
                                     std::find(pruneVars.begin(), pruneVars.end(),
                                               outVariable) == pruneVars.end())) {
        // both traversal vertex and path outVariables not used later
        options->setProduceVertices(false);
        modified = true;
      }
    }

    outVariable = traversal->edgeOutVariable();
    if (outVariable != nullptr && !n->isVarUsedLater(outVariable) &&
        std::find(pruneVars.begin(), pruneVars.end(), outVariable) == pruneVars.end()) {
      // traversal edge outVariable not used later
      traversal->setEdgeOutput(nullptr);
      modified = true;
    }

    outVariable = traversal->pathOutVariable();
    if (outVariable != nullptr && !n->isVarUsedLater(outVariable) &&
        std::find(pruneVars.begin(), pruneVars.end(), outVariable) == pruneVars.end()) {
      // traversal path outVariable not used later
      traversal->setPathOutput(nullptr);
      modified = true;
    }
  
    // check if we can make use of the optimized neighbors enumerator
    if (!ServerState::instance()->isCoordinator()) {
      if (traversal->vertexOutVariable() != nullptr &&
          traversal->edgeOutVariable() == nullptr &&
          traversal->pathOutVariable() == nullptr &&
          options->useBreadthFirst &&
          options->uniqueVertices == arangodb::traverser::TraverserOptions::GLOBAL &&
          !options->usesPrune() &&
          !options->hasDepthLookupInfo()) {
        // this is possible in case *only* vertices are produced (no edges, no path),
        // the traversal is breadth-first, the vertex uniqueness level is set to "global", 
        // there is no pruning and there are no depth-specific filters
        options->useNeighbors = true;
        modified = true;
      }
    }
  }

  if (!tNodes.empty()) {
    // These are all the end nodes where we start
    ::arangodb::containers::SmallVector<ExecutionNode*>::allocator_type::arena_type a;
    ::arangodb::containers::SmallVector<ExecutionNode*> nodes{a};
    plan->findEndNodes(nodes, true);

    for (auto const& n : nodes) {
      TraversalConditionFinder finder(plan.get(), &modified);
      n->walk(finder);
    }
  }

  opt->addPlan(std::move(plan), rule, modified);
}

// remove filter nodes already covered by a traversal
void arangodb::aql::removeFiltersCoveredByTraversal(Optimizer* opt,
                                                    std::unique_ptr<ExecutionPlan> plan,
                                                    OptimizerRule const& rule) {
  ::arangodb::containers::SmallVector<ExecutionNode*>::allocator_type::arena_type a;
  ::arangodb::containers::SmallVector<ExecutionNode*> fNodes{a};
  plan->findNodesOfType(fNodes, EN::FILTER, true);
  if (fNodes.empty()) {
    // no filters present
    opt->addPlan(std::move(plan), rule, false);
    return;
  }

  bool modified = false;
  ::arangodb::containers::HashSet<ExecutionNode*> toUnlink;

  for (auto const& node : fNodes) {
    auto fn = ExecutionNode::castTo<FilterNode const*>(node);
    // find the node with the filter expression
    auto setter = plan->getVarSetBy(fn->inVariable()->id);
    if (setter == nullptr || setter->getType() != EN::CALCULATION) {
      continue;
    }

    auto calculationNode = ExecutionNode::castTo<CalculationNode*>(setter);
    auto conditionNode = calculationNode->expression()->node();

    // build the filter condition
    Condition condition(plan->getAst());
    condition.andCombine(conditionNode);
    condition.normalize(plan.get());

    if (condition.root() == nullptr) {
      continue;
    }

    size_t const n = condition.root()->numMembers();

    if (n != 1) {
      // either no condition or multiple ORed conditions...
      continue;
    }

    bool handled = false;
    auto current = node;
    while (current != nullptr) {
      if (current->getType() == EN::TRAVERSAL) {
        auto traversalNode = ExecutionNode::castTo<TraversalNode const*>(current);

        // found a traversal node, now check if the expression
        // is covered by the traversal
        auto traversalCondition = traversalNode->condition();

        if (traversalCondition != nullptr && !traversalCondition->isEmpty()) {
          /*auto const& indexesUsed = traversalNode->get
          //indexNode->getIndexes();

          if (indexesUsed.size() == 1) {*/
          // single index. this is something that we can handle
          Variable const* outVariable = traversalNode->pathOutVariable();
          ::arangodb::containers::HashSet<Variable const*> varsUsedByCondition;
          Ast::getReferencedVariables(condition.root(), varsUsedByCondition);
          if (outVariable != nullptr &&
              varsUsedByCondition.find(outVariable) != varsUsedByCondition.end()) {
            auto newNode =
                condition.removeTraversalCondition(plan.get(), outVariable,
                                                   traversalCondition->root());
            if (newNode == nullptr) {
              // no condition left...
              // FILTER node can be completely removed
              toUnlink.emplace(node);
              // note: we must leave the calculation node intact, in case it is
              // still used by other nodes in the plan
              modified = true;
              handled = true;
            } else if (newNode != condition.root()) {
              // some condition is left, but it is a different one than
              // the one from the FILTER node
              auto expr = std::make_unique<Expression>(plan.get(), plan->getAst(), newNode);
              CalculationNode* cn =
                  new CalculationNode(plan.get(), plan->nextId(), std::move(expr),
                                      calculationNode->outVariable());
              plan->registerNode(cn);
              plan->replaceNode(setter, cn);
              modified = true;
              handled = true;
            }
          }
        }

        if (handled) {
          break;
        }
      }

      if (handled || current->getType() == EN::LIMIT || !current->hasDependency()) {
        break;
      }
      current = current->getFirstDependency();
    }
  }

  if (!toUnlink.empty()) {
    plan->unlinkNodes(toUnlink);
  }

  opt->addPlan(std::move(plan), rule, modified);
}

/// @brief removes redundant path variables, after applying
/// `removeFiltersCoveredByTraversal`. Should significantly reduce overhead
void arangodb::aql::removeTraversalPathVariable(Optimizer* opt,
                                                std::unique_ptr<ExecutionPlan> plan,
                                                OptimizerRule const& rule) {
  ::arangodb::containers::SmallVector<ExecutionNode*>::allocator_type::arena_type a;
  ::arangodb::containers::SmallVector<ExecutionNode*> tNodes{a};
  plan->findNodesOfType(tNodes, EN::TRAVERSAL, true);

  bool modified = false;
  // first make a pass over all traversal nodes and remove unused
  // variables from them
  for (auto const& n : tNodes) {
    TraversalNode* traversal = ExecutionNode::castTo<TraversalNode*>(n);

    std::vector<Variable const*> pruneVars;
    traversal->getPruneVariables(pruneVars);
    auto outVariable = traversal->pathOutVariable();
    if (outVariable != nullptr && !n->isVarUsedLater(outVariable) &&
        std::find(pruneVars.begin(), pruneVars.end(), outVariable) == pruneVars.end()) {
      // traversal path outVariable not used later
      traversal->setPathOutput(nullptr);
      modified = true;
    }
  }
  opt->addPlan(std::move(plan), rule, modified);
}

/// @brief pulls out simple subqueries and merges them with the level above
///
/// For example, if we have the input query
///
/// FOR x IN (
///     FOR y IN collection FILTER y.value >= 5 RETURN y.test
///   )
///   RETURN x.a
///
/// then this rule will transform it into:
///
/// FOR tmp IN collection
///   FILTER tmp.value >= 5
///   LET x = tmp.test
///   RETURN x.a
void arangodb::aql::inlineSubqueriesRule(Optimizer* opt, std::unique_ptr<ExecutionPlan> plan,
                                         OptimizerRule const& rule) {
  ::arangodb::containers::SmallVector<ExecutionNode*>::allocator_type::arena_type a;
  ::arangodb::containers::SmallVector<ExecutionNode*> nodes{a};
  plan->findNodesOfType(nodes, EN::SUBQUERY, true);

  if (nodes.empty()) {
    opt->addPlan(std::move(plan), rule, false);
    return;
  }

  bool modified = false;
  std::vector<ExecutionNode*> subNodes;

  for (auto const& n : nodes) {
    auto subqueryNode = ExecutionNode::castTo<SubqueryNode*>(n);

    if (subqueryNode->isModificationSubquery()) {
      // can't modify modifying subqueries
      continue;
    }

    if (!subqueryNode->isDeterministic()) {
      // can't inline non-deterministic subqueries
      continue;
    }

    // check if subquery contains a COLLECT node with an INTO variable
    bool eligible = true;
    bool containsLimitOrSort = false;
    auto current = subqueryNode->getSubquery();
    TRI_ASSERT(current != nullptr);

    while (current != nullptr) {
      if (current->getType() == EN::COLLECT) {
        if (ExecutionNode::castTo<CollectNode const*>(current)->hasOutVariable()) {
          eligible = false;
          break;
        }
      } else if (current->getType() == EN::LIMIT || current->getType() == EN::SORT) {
        containsLimitOrSort = true;
      }
      current = current->getFirstDependency();
    }

    if (!eligible) {
      continue;
    }

    Variable const* out = subqueryNode->outVariable();
    TRI_ASSERT(out != nullptr);
    // the subquery outvariable and all its aliases
    ::arangodb::containers::HashSet<Variable const*> subqueryVars;
    subqueryVars.emplace(out);

    // the potential calculation nodes that produce the aliases
    std::vector<ExecutionNode*> aliasNodesToRemoveLater;

    ::arangodb::containers::HashSet<Variable const*> varsUsed;

    current = n->getFirstParent();
    // now check where the subquery is used
    while (current->hasParent()) {
      if (current->getType() == EN::ENUMERATE_LIST) {
        if (current->isInInnerLoop() && containsLimitOrSort) {
          // exit the loop
          current = nullptr;
          break;
        }

        // we're only interested in FOR loops...
        auto listNode = ExecutionNode::castTo<EnumerateListNode*>(current);

        // ...that use our subquery as its input
        if (subqueryVars.find(listNode->inVariable()) != subqueryVars.end()) {
          // bingo!

          // check if the subquery result variable or any of the aliases are
          // used after the FOR loop
          bool mustAbort = false;
          for (auto const& itSub : subqueryVars) {
            if (listNode->isVarUsedLater(itSub)) {
              // exit the loop
              current = nullptr;
              mustAbort = true;
              break;
            }
          }
          if (mustAbort) {
            break;
          }

          for (auto const& toRemove : aliasNodesToRemoveLater) {
            plan->unlinkNode(toRemove, false);
          }

          subNodes.clear();
          subNodes.reserve(4);
          subqueryNode->getSubquery()->getDependencyChain(subNodes, true);
          TRI_ASSERT(!subNodes.empty());
          auto returnNode = ExecutionNode::castTo<ReturnNode*>(subNodes[0]);
          TRI_ASSERT(returnNode->getType() == EN::RETURN);

          modified = true;
          auto queryVariables = plan->getAst()->variables();
          auto previous = n->getFirstDependency();
          auto insert = n->getFirstParent();
          TRI_ASSERT(insert != nullptr);

          // unlink the original SubqueryNode
          plan->unlinkNode(n, false);

          for (auto& it : subNodes) {
            // first unlink them all
            plan->unlinkNode(it, true);

            if (it->getType() == EN::SINGLETON) {
              // reached the singleton node already. that means we can stop
              break;
            }

            // and now insert them one level up
            if (it != returnNode) {
              // we skip over the subquery's return node. we don't need it
              // anymore
              insert->removeDependencies();
              TRI_ASSERT(it != nullptr);
              insert->addDependency(it);
              insert = it;

              // additionally rename the variables from the subquery so they
              // cannot conflict with the ones from the top query
              for (auto const& variable : it->getVariablesSetHere()) {
                queryVariables->renameVariable(variable->id);
              }
            }
          }

          // link the top node in the subquery with the original plan
          if (previous != nullptr) {
            insert->addDependency(previous);
          }

          // remove the list node from the plan
          plan->unlinkNode(listNode, false);

          queryVariables->renameVariable(returnNode->inVariable()->id,
                                         listNode->outVariable()->name);

          // finally replace the variables
          std::unordered_map<VariableId, Variable const*> replacements;
          replacements.try_emplace(listNode->outVariable()->id, returnNode->inVariable());
          RedundantCalculationsReplacer finder(plan->getAst(), replacements);
          plan->root()->walk(finder);

          plan->clearVarUsageComputed();
          plan->findVarUsage();

          // abort optimization
          current = nullptr;
        }
      } else if (current->getType() == EN::CALCULATION) {
        auto rootNode =
            ExecutionNode::castTo<CalculationNode*>(current)->expression()->node();
        if (rootNode->type == NODE_TYPE_REFERENCE) {
          if (subqueryVars.find(static_cast<Variable const*>(rootNode->getData())) !=
              subqueryVars.end()) {
            // found an alias for the subquery variable
            subqueryVars.emplace(
                ExecutionNode::castTo<CalculationNode*>(current)->outVariable());
            aliasNodesToRemoveLater.emplace_back(current);
            current = current->getFirstParent();

            continue;
          }
        }
      }

      if (current == nullptr) {
        break;
      }

      varsUsed.clear();
      current->getVariablesUsedHere(varsUsed);

      bool mustAbort = false;
      for (auto const& itSub : subqueryVars) {
        if (varsUsed.find(itSub) != varsUsed.end()) {
          // we found another node that uses the subquery variable
          // we need to stop the optimization attempts here
          mustAbort = true;
          break;
        }
      }
      if (mustAbort) {
        break;
      }

      current = current->getFirstParent();
    }
  }

  opt->addPlan(std::move(plan), rule, modified);
}

static bool isValueOrReference(AstNode const* node) {
  return node->type == NODE_TYPE_VALUE || node->type == NODE_TYPE_REFERENCE;
}

/// Essentially mirrors the geo::QueryParams struct, but with
/// abstracts AstNode value objects
struct GeoIndexInfo {
  operator bool() const {
    return collectionNodeToReplace != nullptr && collectionNodeOutVar &&
           collection && index && valid;
  }
  void invalidate() { valid = false; }

  /// node that will be replaced by (geo) IndexNode
  ExecutionNode* collectionNodeToReplace = nullptr;
  Variable const* collectionNodeOutVar = nullptr;

  /// accessed collection
  aql::Collection const* collection = nullptr;
  /// selected index
  std::shared_ptr<Index> index;

  /// Filter calculations to modify
  std::map<ExecutionNode*, Expression*> exesToModify;
  std::set<AstNode const*> nodesToRemove;

  // ============ Distance ============
  AstNode const* distCenterExpr = nullptr;
  AstNode const* distCenterLatExpr = nullptr;
  AstNode const* distCenterLngExpr = nullptr;
  // Expression representing minimum distance
  AstNode const* minDistanceExpr = nullptr;
  // Was operator < or <= used
  bool minInclusive = true;
  // Expression representing maximum distance
  AstNode const* maxDistanceExpr = nullptr;
  // Was operator > or >= used
  bool maxInclusive = true;

  // ============ Near Info ============
  bool sorted = false;
  /// Default order is from closest to farthest
  bool ascending = true;

  // ============ Filter Info ===========
  geo::FilterType filterMode = geo::FilterType::NONE;
  /// variable using the filter mask
  AstNode const* filterExpr = nullptr;

  // ============ Accessed Fields ============
  AstNode const* locationVar = nullptr;   // access to location field
  AstNode const* latitudeVar = nullptr;   // access path to latitude
  AstNode const* longitudeVar = nullptr;  // access path to longitude

  /// contains this node a valid condition
  bool valid = true;
};

// checks 2 parameters of distance function if they represent a valid access to
// latitude and longitude attribute of the geo index.
// distance(a,b,c,d) - possible pairs are (a,b) and (c,d)
static bool distanceFuncArgCheck(ExecutionPlan* plan, AstNode const* latArg,
                                 AstNode const* lngArg, bool supportLegacy,
                                 GeoIndexInfo& info) {
  // note: this only modifies "info" if the function returns true
  std::pair<Variable const*, std::vector<arangodb::basics::AttributeName>> attributeAccess1;
  std::pair<Variable const*, std::vector<arangodb::basics::AttributeName>> attributeAccess2;
  // first and second should be based on the same document - need to provide the
  // document in order to see which collection is bound to it and if that
  // collections supports geo-index
  if (!latArg->isAttributeAccessForVariable(attributeAccess1, true) ||
      !lngArg->isAttributeAccessForVariable(attributeAccess2, true)) {
    return false;
  }
  TRI_ASSERT(attributeAccess1.first != nullptr);
  TRI_ASSERT(attributeAccess2.first != nullptr);

  ExecutionNode* setter1 = plan->getVarSetBy(attributeAccess1.first->id);
  ExecutionNode* setter2 = plan->getVarSetBy(attributeAccess2.first->id);
  if (setter1 == nullptr || setter1 != setter2 || setter1->getType() != EN::ENUMERATE_COLLECTION) {
    return false;  // expect access of doc.lat, doc.lng or doc.loc[0],
                   // doc.loc[1]
  }

  // get logical collection
  auto collNode = ExecutionNode::castTo<EnumerateCollectionNode*>(setter1);
  if (info.collectionNodeToReplace != nullptr && info.collectionNodeToReplace != collNode) {
    return false;  // should probably never happen
  }

  // we should not access the LogicalCollection directly
  Query* query = plan->getAst()->query();
  auto indexes = query->trx()->indexesForCollection(collNode->collection()->name());
  // check for suitiable indexes
  for (std::shared_ptr<Index> idx : indexes) {
    // check if current index is a geo-index
    std::size_t fieldNum = idx->fields().size();
    bool isGeo1 = idx->type() == Index::IndexType::TRI_IDX_TYPE_GEO1_INDEX && supportLegacy;
    bool isGeo2 = idx->type() == Index::IndexType::TRI_IDX_TYPE_GEO2_INDEX && supportLegacy;
    bool isGeo = idx->type() == Index::IndexType::TRI_IDX_TYPE_GEO_INDEX;

    if ((isGeo2 || isGeo) && fieldNum == 2) {  // individual fields
      // check access paths of attributes in ast and those in index match
      if (idx->fields()[0] == attributeAccess1.second &&
          idx->fields()[1] == attributeAccess2.second) {
        if (info.index != nullptr && info.index != idx) {
          return false;
        }
        info.index = idx;
        info.latitudeVar = latArg;
        info.longitudeVar = lngArg;
        info.collectionNodeToReplace = collNode;
        info.collectionNodeOutVar = collNode->outVariable();
        info.collection = collNode->collection();
        return true;
      }
    } else if ((isGeo1 || isGeo) && fieldNum == 1) {
      std::vector<basics::AttributeName> fields1 = idx->fields()[0];
      std::vector<basics::AttributeName> fields2 = idx->fields()[0];

      VPackBuilder builder;
      idx->toVelocyPack(builder, Index::makeFlags(Index::Serialize::Basics));
      bool geoJson =
          basics::VelocyPackHelper::getBooleanValue(builder.slice(), "geoJson", false);

      fields1.back().name += geoJson ? "[1]" : "[0]";
      fields2.back().name += geoJson ? "[0]" : "[1]";
      if (fields1 == attributeAccess1.second && fields2 == attributeAccess2.second) {
        if (info.index != nullptr && info.index != idx) {
          return false;
        }
        info.index = idx;
        info.latitudeVar = latArg;
        info.longitudeVar = lngArg;
        info.collectionNodeToReplace = collNode;
        info.collectionNodeOutVar = collNode->outVariable();
        info.collection = collNode->collection();
        return true;
      }
    }  // if isGeo 1 or 2
  }    // for index in collection
  return false;
}

// checks parameter of GEO_* function
static bool geoFuncArgCheck(ExecutionPlan* plan, AstNode const* args,
                            bool supportLegacy, GeoIndexInfo& info) {
  // note: this only modifies "info" if the function returns true
  std::pair<Variable const*, std::vector<arangodb::basics::AttributeName>> attributeAccess;
  // "arg" is either `[doc.lat, doc.lng]` or `doc.geometry`
  if (args->isArray() && args->numMembers() == 2) {
    return distanceFuncArgCheck(plan, /*lat*/ args->getMemberUnchecked(1),
                                /*lng*/ args->getMemberUnchecked(0), supportLegacy, info);
  } else if (!args->isAttributeAccessForVariable(attributeAccess, true)) {
    return false;  // no attribute access, no index check
  }
  TRI_ASSERT(attributeAccess.first != nullptr);
  ExecutionNode* setter = plan->getVarSetBy(attributeAccess.first->id);
  if (setter == nullptr || setter->getType() != EN::ENUMERATE_COLLECTION) {
    return false;  // expected access of the for doc.attribute
  }

  // get logical collection
  auto collNode = ExecutionNode::castTo<EnumerateCollectionNode*>(setter);
  if (info.collectionNodeToReplace != nullptr && info.collectionNodeToReplace != collNode) {
    return false;  // should probably never happen
  }

  // we should not access the LogicalCollection directly
  Query* query = plan->getAst()->query();
  auto indexes = query->trx()->indexesForCollection(collNode->collection()->name());
  // check for suitiable indexes
  for (std::shared_ptr<arangodb::Index> idx : indexes) {
    // check if current index is a geo-index
    bool isGeo = idx->type() == arangodb::Index::IndexType::TRI_IDX_TYPE_GEO_INDEX;
    if (isGeo && idx->fields().size() == 1) {  // individual fields
      // check access paths of attributes in ast and those in index match
      if (idx->fields()[0] == attributeAccess.second) {
        if (info.index != nullptr && info.index != idx) {
          return false;  // different index
        }
        info.index = idx;
        info.locationVar = args;
        info.collectionNodeToReplace = collNode;
        info.collectionNodeOutVar = collNode->outVariable();
        info.collection = collNode->collection();
        return true;
      }
    }
  }  // for index in collection
  return false;
}

/// returns true if left side is same as right or lhs is null
static bool isValidGeoArg(AstNode const* lhs, AstNode const* rhs) {
  if (lhs == nullptr) {  // lhs is from the GeoIndexInfo struct
    return true;         // if geoindex field is null everything is valid
  } else if (lhs->type != rhs->type) {
    return false;
  } else if (lhs->isArray()) {  // expect `[doc.lng, doc.lat]`
    if (lhs->numMembers() >= 2 && rhs->numMembers() >= 2) {
      return isValidGeoArg(lhs->getMemberUnchecked(0), rhs->getMemberUnchecked(0)) &&
             isValidGeoArg(lhs->getMemberUnchecked(1), rhs->getMemberUnchecked(1));
    }
    return false;
  } else if (lhs->type == NODE_TYPE_REFERENCE) {
    return static_cast<Variable const*>(lhs->getData())->id ==
           static_cast<Variable const*>(rhs->getData())->id;
  }
  // CompareAstNodes does not handle non const attribute access
  std::pair<Variable const*, std::vector<arangodb::basics::AttributeName>> res1, res2;
  bool acc1 = lhs->isAttributeAccessForVariable(res1, true);
  bool acc2 = rhs->isAttributeAccessForVariable(res2, true);
  if (acc1 || acc2) {
    return acc1 && acc2 && res1 == res2;  // same variable same path
  }
  return aql::CompareAstNodes(lhs, rhs, false) == 0;
}

static bool checkDistanceFunc(ExecutionPlan* plan, AstNode const* funcNode,
                              bool legacy, GeoIndexInfo& info) {
  // note: this only modifies "info" if the function returns true
  if (funcNode->type == NODE_TYPE_REFERENCE) {
    // FOR x IN cc LET d = DISTANCE(...) FILTER d > 10 RETURN x
    Variable const* var = static_cast<Variable const*>(funcNode->getData());
    TRI_ASSERT(var != nullptr);
    ExecutionNode* setter = plan->getVarSetBy(var->id);
    if (setter == nullptr || setter->getType() != EN::CALCULATION) {
      return false;
    }
    funcNode = ExecutionNode::castTo<CalculationNode*>(setter)->expression()->node();
  }
  // get the ast node of the expression
  if (!funcNode || funcNode->type != NODE_TYPE_FCALL || funcNode->numMembers() != 1) {
    return false;
  }
  AstNode* fargs = funcNode->getMemberUnchecked(0);
  auto func = static_cast<Function const*>(funcNode->getData());
  if (fargs->numMembers() >= 4 && func->name == "DISTANCE") {  // allow DISTANCE(a,b,c,d)
    if (info.distCenterExpr != nullptr) {
      return false;  // do not allow mixing of DISTANCE and GEO_DISTANCE
    }
    if (isValidGeoArg(info.distCenterLatExpr, fargs->getMemberUnchecked(2)) &&
        isValidGeoArg(info.distCenterLngExpr, fargs->getMemberUnchecked(3)) &&
        distanceFuncArgCheck(plan, fargs->getMemberUnchecked(0),
                             fargs->getMemberUnchecked(1), legacy, info)) {
      info.distCenterLatExpr = fargs->getMemberUnchecked(2);
      info.distCenterLngExpr = fargs->getMemberUnchecked(3);
      return true;
    } else if (isValidGeoArg(info.distCenterLatExpr, fargs->getMemberUnchecked(0)) &&
               isValidGeoArg(info.distCenterLngExpr, fargs->getMemberUnchecked(1)) &&
               distanceFuncArgCheck(plan, fargs->getMemberUnchecked(2),
                                    fargs->getMemberUnchecked(3), legacy, info)) {
      info.distCenterLatExpr = fargs->getMemberUnchecked(0);
      info.distCenterLngExpr = fargs->getMemberUnchecked(1);
      return true;
    }
  } else if (fargs->numMembers() == 2 && func->name == "GEO_DISTANCE") {
    if (info.distCenterLatExpr || info.distCenterLngExpr) {
      return false;  // do not allow mixing of DISTANCE and GEO_DISTANCE
    }
    if (isValidGeoArg(info.distCenterExpr, fargs->getMemberUnchecked(1)) &&
        geoFuncArgCheck(plan, fargs->getMemberUnchecked(0), legacy, info)) {
      info.distCenterExpr = fargs->getMemberUnchecked(1);
      return true;
    } else if (isValidGeoArg(info.distCenterExpr, fargs->getMemberUnchecked(0)) &&
               geoFuncArgCheck(plan, fargs->getMemberUnchecked(1), legacy, info)) {
      info.distCenterExpr = fargs->getMemberUnchecked(0);
      return true;
    }
  }
  return false;
}

// contains the AstNode* a supported function?
static bool checkGeoFilterFunction(ExecutionPlan* plan, AstNode const* funcNode,
                                   GeoIndexInfo& info) {
  // note: this only modifies "info" if the function returns true
  // the expression must exist and it must be a function call
  if (funcNode->type != NODE_TYPE_FCALL || funcNode->numMembers() != 1 ||
      info.filterMode != geo::FilterType::NONE) {  // can't handle more than one
    return false;
  }

  auto func = static_cast<Function const*>(funcNode->getData());
  AstNode* fargs = funcNode->getMemberUnchecked(0);
  bool contains = func->name == "GEO_CONTAINS";
  bool intersect = func->name == "GEO_INTERSECTS";
  if ((!contains && !intersect) || fargs->numMembers() != 2) {
    return false;
  }

  AstNode* arg = fargs->getMemberUnchecked(1);
  if (geoFuncArgCheck(plan, arg, /*legacy*/ true, info)) {
    TRI_ASSERT(contains || intersect);
    info.filterMode = contains ? geo::FilterType::CONTAINS : geo::FilterType::INTERSECTS;
    info.filterExpr = fargs->getMemberUnchecked(0);
    TRI_ASSERT(info.index);
    return true;
  }
  return false;
}

// checks if a node contanis a geo index function a valid operator
// to use within a filter condition
bool checkGeoFilterExpression(ExecutionPlan* plan, AstNode const* node, GeoIndexInfo& info) {
  // checks @first `smaller` @second
  // note: this only modifies "info" if the function returns true
  auto eval = [&](AstNode const* first, AstNode const* second, bool lessequal) -> bool {
    if (isValueOrReference(second) &&       // no attribute access
        info.maxDistanceExpr == nullptr &&  // max distance is not yet set
        checkDistanceFunc(plan, first, /*legacy*/ true, info)) {
      TRI_ASSERT(info.index);
      info.maxDistanceExpr = second;
      info.maxInclusive = info.maxInclusive && lessequal;
      info.nodesToRemove.insert(node);
      return true;
    } else if (isValueOrReference(first) &&        // no attribute access
               info.minDistanceExpr == nullptr &&  // min distance is not yet set
               checkDistanceFunc(plan, second, /*legacy*/ true, info)) {
      info.minDistanceExpr = first;
      info.minInclusive = info.minInclusive && lessequal;
      info.nodesToRemove.insert(node);
      return true;
    }
    return false;
  };

  switch (node->type) {
    case NODE_TYPE_FCALL:
      if (checkGeoFilterFunction(plan, node, info)) {
        info.nodesToRemove.insert(node);
        return true;
      }
      return false;
      break;
    // only DISTANCE is allowed with <=, <, >=, >
    case NODE_TYPE_OPERATOR_BINARY_LE:
      TRI_ASSERT(node->numMembers() == 2);
      return eval(node->getMember(0), node->getMember(1), true);
      break;
    case NODE_TYPE_OPERATOR_BINARY_LT:
      TRI_ASSERT(node->numMembers() == 2);
      return eval(node->getMember(0), node->getMember(1), false);
      break;
    case NODE_TYPE_OPERATOR_BINARY_GE:
      TRI_ASSERT(node->numMembers() == 2);
      return eval(node->getMember(1), node->getMember(0), true);
    case NODE_TYPE_OPERATOR_BINARY_GT:
      TRI_ASSERT(node->numMembers() == 2);
      return eval(node->getMember(1), node->getMember(0), false);
      break;
    default:
      return false;
  }
}

static bool optimizeSortNode(ExecutionPlan* plan, SortNode* sort, GeoIndexInfo& info) {
  // note: info will only be modified if the function returns true
  TRI_ASSERT(sort->getType() == EN::SORT);
  // we're looking for "SORT DISTANCE(x,y,a,b)"
  SortElementVector const& elements = sort->elements();
  if (elements.size() != 1) {  // can't do it
    return false;
  }
  TRI_ASSERT(elements[0].var != nullptr);

  // find the expression that is bound to the variable
  // get the expression node that holds the calculation
  ExecutionNode* setter = plan->getVarSetBy(elements[0].var->id);
  if (setter == nullptr || setter->getType() != EN::CALCULATION) {
    return false;  // setter could be enumerate list node e.g.
  }
  CalculationNode* calc = ExecutionNode::castTo<CalculationNode*>(setter);
  Expression* expr = calc->expression();
  if (expr == nullptr || expr->node() == nullptr) {
    return false;  // the expression must exist and must have an astNode
  }

  // info will only be modified if the function returns true
  bool legacy = elements[0].ascending;  // DESC is only supported on S2 index
  if (!info.sorted && checkDistanceFunc(plan, expr->node(), legacy, info)) {
    info.sorted = true;  // do not parse another SORT
    info.ascending = elements[0].ascending;
    if (!ServerState::instance()->isCoordinator()) {
      // we must not remove a sort in the cluster... the results from each
      // shard will be sorted by using the index, however we still need to
      // establish a cross-shard sortedness by distance.
      info.exesToModify.emplace(sort, expr);
      info.nodesToRemove.emplace(expr->node());
    }
    return true;
  }
  return false;
}

// checks a single sort or filter node
static void optimizeFilterNode(ExecutionPlan* plan, FilterNode* fn, GeoIndexInfo& info) {
  TRI_ASSERT(fn->getType() == EN::FILTER);

  // filter nodes always have one input variable
  auto variable = ExecutionNode::castTo<FilterNode const*>(fn)->inVariable();
  // now check who introduced our variable
  ExecutionNode* setter = plan->getVarSetBy(variable->id);
  if (setter == nullptr || setter->getType() != EN::CALCULATION) {
    return;
  }
  CalculationNode* calc = ExecutionNode::castTo<CalculationNode*>(setter);
  Expression* expr = calc->expression();
  if (expr == nullptr || expr->node() == nullptr) {
    return;  // the expression must exist and must have an AstNode
  }

  Ast::traverseReadOnly(
      expr->node(),
      [&](AstNode const* node) {  // pre
        if (node->isSimpleComparisonOperator() || node->type == arangodb::aql::NODE_TYPE_FCALL ||
            node->type == arangodb::aql::NODE_TYPE_OPERATOR_BINARY_AND ||
            node->type == arangodb::aql::NODE_TYPE_OPERATOR_NARY_AND) {
          return true;
        }
        return false;
      },
      [&](AstNode const* node) {  // post
        if (!node->isSimpleComparisonOperator() && node->type != arangodb::aql::NODE_TYPE_FCALL) {
          return;
        }
        if (checkGeoFilterExpression(plan, node, info)) {
          info.exesToModify.try_emplace(fn, expr);
        }
      });
}

// modify plan

// builds a condition that can be used with the index interface and
// contains all parameters required by the MMFilesGeoIndex
static std::unique_ptr<Condition> buildGeoCondition(ExecutionPlan* plan,
                                                    GeoIndexInfo const& info) {
  Ast* ast = plan->getAst();
  // shared code to add symbolic `doc.geometry` or `[doc.lng, doc.lat]`
  auto addLocationArg = [ast, &info](AstNode* args) {
    if (info.locationVar) {
      args->addMember(info.locationVar);
    } else if (info.latitudeVar && info.longitudeVar) {
      AstNode* array = ast->createNodeArray(2);
      array->addMember(info.longitudeVar);  // GeoJSON ordering
      array->addMember(info.latitudeVar);
      args->addMember(array);
    } else {
      TRI_ASSERT(false);
      THROW_ARANGO_EXCEPTION_MESSAGE(TRI_ERROR_INTERNAL,
                                     "unsupported geo type");
    }
  };

  TRI_ASSERT(info.index);
  auto cond = std::make_unique<Condition>(ast);
  bool hasCenter = info.distCenterLatExpr || info.distCenterExpr;
  bool hasDistLimit = info.maxDistanceExpr || info.minDistanceExpr;
  TRI_ASSERT(!hasCenter || hasDistLimit || info.sorted);
  if (hasCenter && (hasDistLimit || info.sorted)) {
    // create GEO_DISTANCE(...) [<|<=|>=|>] Var
    AstNode* args = ast->createNodeArray(2);
    if (info.distCenterLatExpr && info.distCenterLngExpr) {  // legacy
      TRI_ASSERT(!info.distCenterExpr);
      // info.sorted && info.ascending &&
      AstNode* array = ast->createNodeArray(2);
      array->addMember(info.distCenterLngExpr);  // GeoJSON ordering
      array->addMember(info.distCenterLatExpr);
      args->addMember(array);
    } else {
      TRI_ASSERT(info.distCenterExpr);
      TRI_ASSERT(!info.distCenterLatExpr && !info.distCenterLngExpr);
      args->addMember(info.distCenterExpr);  // center location
    }

    addLocationArg(args);
    AstNode* func =
        ast->createNodeFunctionCall(TRI_CHAR_LENGTH_PAIR("GEO_DISTANCE"), args);

    TRI_ASSERT(info.maxDistanceExpr || info.minDistanceExpr || info.sorted);
    if (info.minDistanceExpr != nullptr) {
      AstNodeType t = info.minInclusive ? NODE_TYPE_OPERATOR_BINARY_GE
                                        : NODE_TYPE_OPERATOR_BINARY_GT;
      cond->andCombine(ast->createNodeBinaryOperator(t, func, info.minDistanceExpr));
    }
    if (info.maxDistanceExpr != nullptr) {
      AstNodeType t = info.maxInclusive ? NODE_TYPE_OPERATOR_BINARY_LE
                                        : NODE_TYPE_OPERATOR_BINARY_LT;
      cond->andCombine(ast->createNodeBinaryOperator(t, func, info.maxDistanceExpr));
    }
    if (info.minDistanceExpr == nullptr && info.maxDistanceExpr == nullptr && info.sorted) {
      // hack to pass on the sort-to-point info
      AstNodeType t = NODE_TYPE_OPERATOR_BINARY_LT;
      std::string const& u = StaticStrings::Unlimited;
      AstNode* cc = ast->createNodeValueString(u.c_str(), u.length());
      cond->andCombine(ast->createNodeBinaryOperator(t, func, cc));
    }
  }
  if (info.filterMode != geo::FilterType::NONE) {
    // create GEO_CONTAINS / GEO_INTERSECTS
    TRI_ASSERT(info.filterExpr);
    TRI_ASSERT(info.locationVar || (info.longitudeVar && info.latitudeVar));

    AstNode* args = ast->createNodeArray(2);
    args->addMember(info.filterExpr);
    addLocationArg(args);
    if (info.filterMode == geo::FilterType::CONTAINS) {
      cond->andCombine(ast->createNodeFunctionCall("GEO_CONTAINS", args));
    } else if (info.filterMode == geo::FilterType::INTERSECTS) {
      cond->andCombine(ast->createNodeFunctionCall("GEO_INTERSECTS", args));
    } else {
      TRI_ASSERT(false);
    }
  }

  cond->normalize(plan);
  return cond;
}

// applys the optimization for a candidate
static bool applyGeoOptimization(ExecutionPlan* plan, LimitNode* ln,
                                 GeoIndexInfo const& info) {
  TRI_ASSERT(info.collection != nullptr);
  TRI_ASSERT(info.collectionNodeToReplace != nullptr);
  TRI_ASSERT(info.index);

  // verify that all vars used in the index condition are valid
  auto const& valid = info.collectionNodeToReplace->getVarsValid();
  auto checkVars = [&valid](AstNode const* expr) {
    if (expr != nullptr) {
      ::arangodb::containers::HashSet<Variable const*> varsUsed;
      Ast::getReferencedVariables(expr, varsUsed);
      for (Variable const* v : varsUsed) {
        if (valid.find(v) == valid.end()) {
          return false;  // invalid variable foud
        }
      }
    }
    return true;
  };
  if (!checkVars(info.distCenterExpr) || !checkVars(info.distCenterLatExpr) ||
      !checkVars(info.distCenterLngExpr) || !checkVars(info.filterExpr)) {
    return false;
  }

  size_t limit = 0;
  if (ln != nullptr) {
    limit = ln->offset() + ln->limit();
    TRI_ASSERT(limit != SIZE_MAX);
  }

  IndexIteratorOptions opts;
  opts.sorted = info.sorted;
  opts.ascending = info.ascending;
  opts.limit = limit;
  opts.evaluateFCalls = false;  // workaround to avoid evaluating "doc.geo"
  std::unique_ptr<Condition> condition(buildGeoCondition(plan, info));
  auto inode = new IndexNode(plan, plan->nextId(), info.collection, info.collectionNodeOutVar,
                             std::vector<transaction::Methods::IndexHandle>{
                                 transaction::Methods::IndexHandle{info.index}},
                             std::move(condition), opts);
  plan->registerNode(inode);
  plan->replaceNode(info.collectionNodeToReplace, inode);

  // remove expressions covered by our index
  Ast* ast = plan->getAst();
  for (std::pair<ExecutionNode*, Expression*> pair : info.exesToModify) {
    AstNode* root = pair.second->nodeForModification();
    auto pre = [&](AstNode const* node) -> bool {
      return node == root || Ast::IsAndOperatorType(node->type);
    };
    auto visitor = [&](AstNode* node) -> AstNode* {
      if (Ast::IsAndOperatorType(node->type)) {
        std::vector<AstNode*> keep;  // always shallow copy node
        for (std::size_t i = 0; i < node->numMembers(); i++) {
          AstNode* child = node->getMemberUnchecked(i);
          if (info.nodesToRemove.find(child) == info.nodesToRemove.end()) {
            keep.push_back(child);
          }
        }

        if (keep.size() > 2) {
          AstNode* n = ast->createNodeNaryOperator(NODE_TYPE_OPERATOR_NARY_AND);
          for (size_t i = 0; i < keep.size(); i++) {
            n->addMember(keep[i]);
          }
          return n;
        } else if (keep.size() == 2) {
          return ast->createNodeBinaryOperator(NODE_TYPE_OPERATOR_BINARY_AND,
                                               keep[0], keep[1]);
        } else if (keep.size() == 1) {
          return keep[0];
        }
        return node == root ? nullptr : ast->createNodeValueBool(true);
      } else if (info.nodesToRemove.find(node) != info.nodesToRemove.end()) {
        return node == root ? nullptr : ast->createNodeValueBool(true);
      }
      return node;
    };
    auto post = [](AstNode const*) {};
    AstNode* newNode = Ast::traverseAndModify(root, pre, visitor, post);
    if (newNode == nullptr) {  // if root was removed, unlink FILTER or SORT
      plan->unlinkNode(pair.first);
    } else if (newNode != root) {
      pair.second->replaceNode(newNode);
    }
  }

  // signal that plan has been changed
  return true;
}

void arangodb::aql::geoIndexRule(Optimizer* opt, std::unique_ptr<ExecutionPlan> plan,
                                 OptimizerRule const& rule) {
  ::arangodb::containers::SmallVector<ExecutionNode*>::allocator_type::arena_type a;
  ::arangodb::containers::SmallVector<ExecutionNode*> nodes{a};
  bool mod = false;

  plan->findNodesOfType(nodes, EN::ENUMERATE_COLLECTION, true);
  for (ExecutionNode* node : nodes) {
    GeoIndexInfo info;
    info.collectionNodeToReplace = node;

    ExecutionNode* current = node->getFirstParent();
    LimitNode* limit = nullptr;
    bool canUseSortLimit = true;

    while (current) {
      if (current->getType() == EN::FILTER) {
        // picking up filter conditions is always allowed
        optimizeFilterNode(plan.get(), ExecutionNode::castTo<FilterNode*>(current), info);
      } else if (current->getType() == EN::SORT && canUseSortLimit) {
        // only pick up a sort clause if we haven't seen another loop yet
        if (!optimizeSortNode(plan.get(), ExecutionNode::castTo<SortNode*>(current), info)) {
          // 1. EnumerateCollectionNode x
          // 2. SortNode x.abc ASC
          // 3. LimitNode n,m  <-- cannot reuse LIMIT node here
          // limit = nullptr;
          break;  // stop parsing on non-optimizable SORT
        }
      } else if (current->getType() == EN::LIMIT && canUseSortLimit) {
        // only pick up a limit clause if we haven't seen another loop yet
        limit = ExecutionNode::castTo<LimitNode*>(current);
        break;  // stop parsing after first LIMIT
      } else if (current->getType() == EN::RETURN || current->getType() == EN::COLLECT) {
        break;  // stop parsing on return or collect
      } else if (current->getType() == EN::INDEX || current->getType() == EN::ENUMERATE_COLLECTION ||
                 current->getType() == EN::ENUMERATE_LIST ||
                 current->getType() == EN::ENUMERATE_IRESEARCH_VIEW ||
                 current->getType() == EN::TRAVERSAL || current->getType() == EN::K_SHORTEST_PATHS ||
                 current->getType() == EN::SHORTEST_PATH) {
        // invalidate limit and sort. filters can still be used
        limit = nullptr;
        info.sorted = false;
        // don't allow picking up either sort or limit from here on
        canUseSortLimit = false;
      }
      current = current->getFirstParent();  // inspect next node
    }

    // if info is valid we try to optimize ENUMERATE_COLLECTION
    if (info && info.collectionNodeToReplace == node) {
      if (applyGeoOptimization(plan.get(), limit, info)) {
        mod = true;
      }
    }
  }

  opt->addPlan(std::move(plan), rule, mod);
}

static bool isAllowedIntermediateSortLimitNode(ExecutionNode* node) {
  switch (node->getType()) {
    case ExecutionNode::CALCULATION:
    case ExecutionNode::SUBQUERY:
    case ExecutionNode::REMOTE:
      return true;
    case ExecutionNode::GATHER:
      // sorting gather is allowed
      return ExecutionNode::castTo<GatherNode*>(node)->isSortingGather();
    case ExecutionNode::SINGLETON:
    case ExecutionNode::ENUMERATE_COLLECTION:
    case ExecutionNode::ENUMERATE_LIST:
    case ExecutionNode::FILTER:
    case ExecutionNode::LIMIT:
    case ExecutionNode::SORT:
    case ExecutionNode::COLLECT:
    case ExecutionNode::INSERT:
    case ExecutionNode::REMOVE:
    case ExecutionNode::REPLACE:
    case ExecutionNode::UPDATE:
    case ExecutionNode::NORESULTS:
    case ExecutionNode::UPSERT:
    case ExecutionNode::TRAVERSAL:
    case ExecutionNode::INDEX:
    case ExecutionNode::SHORTEST_PATH:
    case ExecutionNode::K_SHORTEST_PATHS:
    case ExecutionNode::ENUMERATE_IRESEARCH_VIEW:
    case ExecutionNode::RETURN:
    case ExecutionNode::DISTRIBUTE:
    case ExecutionNode::SCATTER:
    case ExecutionNode::REMOTESINGLE:
    case ExecutionNode::DISTRIBUTE_CONSUMER:
    case ExecutionNode::SUBQUERY_START:
    case ExecutionNode::SUBQUERY_END:
    // TODO: As soon as materialize does no longer have to filter out
    //  non-existent documents, move MATERIALIZE to the allowed nodes!
    case ExecutionNode::MATERIALIZE:
      return false;
    case ExecutionNode::MAX_NODE_TYPE_VALUE:
      break;
  }
  THROW_ARANGO_EXCEPTION_FORMAT(
      TRI_ERROR_INTERNAL_AQL,
      "Unhandled node type '%s' in sort-limit optimizer rule. Please report "
      "this error. Try turning off the sort-limit rule to get your query "
      "working.",
      node->getTypeString().c_str());
}

void arangodb::aql::sortLimitRule(Optimizer* opt, std::unique_ptr<ExecutionPlan> plan,
                                  OptimizerRule const& rule) {
  bool mod = false;
  // If there isn't a limit node, and at least one sort or gather node, there's
  // nothing to do.
  if (!plan->contains(EN::LIMIT) ||
      (!plan->contains(EN::SORT) && !plan->contains(EN::GATHER))) {
    opt->addPlan(std::move(plan), rule, mod);
    return;
  }

  ::arangodb::containers::SmallVector<ExecutionNode*>::allocator_type::arena_type a;
  ::arangodb::containers::SmallVector<ExecutionNode*> limitNodes{a};

  plan->findNodesOfType(limitNodes, EN::LIMIT, true);
  for (ExecutionNode* node : limitNodes) {
    auto limitNode = ExecutionNode::castTo<LimitNode*>(node);
    for (ExecutionNode* current = limitNode->getFirstDependency();
         current != nullptr; current = current->getFirstDependency()) {
      if (current->getType() == EN::SORT) {
        // Apply sort-limit optimization to sort node, if it seems reasonable
        auto sortNode = ExecutionNode::castTo<SortNode*>(current);
        if (shouldApplyHeapOptimization(*sortNode, *limitNode)) {
          sortNode->setLimit(limitNode->offset() + limitNode->limit());
          mod = true;
        }
      } else if (current->getType() == EN::GATHER) {
        // Make sorting gather nodes aware of the limit, so they may skip after
        // it
        auto gatherNode = ExecutionNode::castTo<GatherNode*>(current);
        if (gatherNode->isSortingGather()) {
          gatherNode->setConstrainedSortLimit(limitNode->offset() + limitNode->limit());
          mod = true;
        }
      }

      // Stop on nodes that may not be between sort & limit (or between sorting
      // gather & limit) for the limit to be applied to the sort (or sorting
      // gather) node safely.
      if (!isAllowedIntermediateSortLimitNode(current)) {
        break;
      }
    }
  }

  opt->addPlan(std::move(plan), rule, mod);
}

void arangodb::aql::optimizeSubqueriesRule(Optimizer* opt,
                                           std::unique_ptr<ExecutionPlan> plan,
                                           OptimizerRule const& rule) {
  bool modified = false;

  ::arangodb::containers::SmallVector<ExecutionNode*>::allocator_type::arena_type a;
  ::arangodb::containers::SmallVector<ExecutionNode*> nodes{a};
  plan->findNodesOfType(nodes, EN::CALCULATION, true);

  std::unordered_map<ExecutionNode*, std::tuple<int64_t, std::unordered_set<ExecutionNode const*>, bool>> subqueryAttributes;

  for (auto const& n : nodes) {
    auto cn = ExecutionNode::castTo<CalculationNode*>(n);
    auto expr = cn->expression();
    if (expr == nullptr) {
      continue;
    }

    AstNode const* root = expr->node();
    if (root == nullptr) {
      continue;
    }

    auto visitor = [&subqueryAttributes, &plan, n](AstNode const* node) -> bool {
      std::pair<ExecutionNode*, int64_t> found{nullptr, 0};
      bool usedForCount = false;

      if (node->type == NODE_TYPE_REFERENCE) {
        Variable const* v = static_cast<Variable const*>(node->getData());
        auto setter = plan->getVarSetBy(v->id);
        if (setter != nullptr && setter->getType() == EN::SUBQUERY) {
          // we found a subquery result being used somehow in some
          // way that will make the optimization produce wrong results
          found.first = setter;
          found.second = -1;  // negative values will disable the optimization
        }
      } else if (node->type == NODE_TYPE_INDEXED_ACCESS) {
        auto sub = node->getMemberUnchecked(0);
        if (sub->type == NODE_TYPE_REFERENCE) {
          Variable const* v = static_cast<Variable const*>(sub->getData());
          auto setter = plan->getVarSetBy(v->id);
          auto index = node->getMemberUnchecked(1);
          if (index->type == NODE_TYPE_VALUE && index->isNumericValue() &&
              setter != nullptr && setter->getType() == EN::SUBQUERY) {
            found.first = setter;
            found.second = index->getIntValue() + 1;  // x[0] => LIMIT 1
            if (found.second <= 0) {
              // turn optimization off
              found.second = -1;
            }
          }
        }
      } else if (node->type == NODE_TYPE_FCALL && node->numMembers() > 0) {
        auto func = static_cast<Function const*>(node->getData());
        auto args = node->getMember(0);
        if (func->name == "FIRST" || func->name == "LENGTH" ||
            func->name == "COUNT") {
          if (args->numMembers() > 0 && args->getMember(0)->type == NODE_TYPE_REFERENCE) {
            Variable const* v =
                static_cast<Variable const*>(args->getMember(0)->getData());
            auto setter = plan->getVarSetBy(v->id);
            if (setter != nullptr && setter->getType() == EN::SUBQUERY) {
              found.first = setter;
              if (func->name == "FIRST") {
                found.second = 1;  // FIRST(x) => LIMIT 1
              } else {
                found.second = -1;
                usedForCount = true;
              }
            }
          }
        }
      }

      if (found.first != nullptr) {
        auto it = subqueryAttributes.find(found.first);
        if (it == subqueryAttributes.end()) {
          subqueryAttributes.try_emplace(
              found.first, std::make_tuple(found.second,
                                           std::unordered_set<ExecutionNode const*>{n},
                                           usedForCount));
        } else {
          auto& sq = (*it).second;
          if (usedForCount) {
            // COUNT + LIMIT together will turn off the optimization
            std::get<2>(sq) = (std::get<0>(sq) <= 0);
            std::get<0>(sq) = -1;
            std::get<1>(sq).clear();
          } else {
            if (found.second <= 0 || std::get<0>(sq) < 0) {
              // negative value will turn off the optimization
              std::get<0>(sq) = -1;
              std::get<1>(sq).clear();
            } else {
              // otherwise, use the maximum of the limits needed, and insert
              // current node into our "safe" list
              std::get<0>(sq) = std::max(std::get<0>(sq), found.second);
              std::get<1>(sq).emplace(n);
            }
            std::get<2>(sq) = false;
          }
        }
        // don't descend further
        return false;
      }

      // descend further
      return true;
    };

    Ast::traverseReadOnly(root, visitor, [](AstNode const*) {});
  }

  for (auto const& it : subqueryAttributes) {
    ExecutionNode* node = it.first;
    TRI_ASSERT(node->getType() == EN::SUBQUERY);
    auto sn = ExecutionNode::castTo<SubqueryNode const*>(node);

    if (sn->isModificationSubquery()) {
      // cannot push a LIMIT into data-modification subqueries
      continue;
    }

    auto const& sq = it.second;
    int64_t limitValue = std::get<0>(sq);
    bool usedForCount = std::get<2>(sq);
    if (limitValue <= 0 && !usedForCount) {
      // optimization turned off
      continue;
    }

    // scan from the subquery node to the bottom of the ExecutionPlan to check
    // if any of the following nodes also use the subquery result
    auto out = sn->outVariable();
    ::arangodb::containers::HashSet<Variable const*> used;
    bool invalid = false;

    auto current = node->getFirstParent();
    while (current != nullptr) {
      auto const& referencedBy = std::get<1>(sq);
      if (referencedBy.find(current) == referencedBy.end()) {
        // node not found in "safe" list
        // now check if it uses the subquery's out variable
        used.clear();
        current->getVariablesUsedHere(used);
        if (used.find(out) != used.end()) {
          invalid = true;
          break;
        }
      }
      // continue iteration
      current = current->getFirstParent();
    }

    if (invalid) {
      continue;
    }

    auto root = sn->getSubquery();
    if (root != nullptr && root->getType() == EN::RETURN) {
      // now inject a limit
      auto f = root->getFirstDependency();
      TRI_ASSERT(f != nullptr);

      if (std::get<2>(sq)) {
        // used for count, e.g. COUNT(FOR doc IN collection RETURN ...)
        // this will be turned into
        // COUNT(FOR doc IN collection RETURN 1)
        Ast* ast = plan->getAst();
        // generate a calculation node that only produces "true"
        auto expr = std::make_unique<Expression>(plan.get(), ast,
                                                 Ast::createNodeValueBool(true));
        Variable* outVariable = ast->variables()->createTemporaryVariable();
        auto calcNode = new CalculationNode(plan.get(), plan->nextId(),
                                            std::move(expr), outVariable);
        plan->registerNode(calcNode);
        plan->insertAfter(f, calcNode);
        // change the result value of the existing Return node
        TRI_ASSERT(root->getType() == EN::RETURN);
        ExecutionNode::castTo<ReturnNode*>(root)->inVariable(outVariable);
        modified = true;
        continue;
      }

      if (f->getType() == EN::LIMIT) {
        // subquery already has a LIMIT node at its end
        // no need to do anything
        continue;
      }

      auto limitNode = new LimitNode(plan.get(), plan->nextId(), 0, limitValue);
      plan->registerNode(limitNode);
      plan->insertAfter(f, limitNode);
      modified = true;
    }
  }

  opt->addPlan(std::move(plan), rule, modified);
}

/// @brief move filters into EnumerateCollection nodes
void arangodb::aql::moveFiltersIntoEnumerateRule(Optimizer* opt,
                                                 std::unique_ptr<ExecutionPlan> plan,
                                                 OptimizerRule const& rule) {
  bool modified = false;

  ::arangodb::containers::SmallVector<ExecutionNode*>::allocator_type::arena_type a;
  ::arangodb::containers::SmallVector<ExecutionNode*> nodes{a};
  plan->findNodesOfType(nodes, ::moveFilterIntoEnumerateTypes, true);

  ::arangodb::containers::HashSet<Variable const*> found;

  for (auto const& n : nodes) {
    auto en = dynamic_cast<DocumentProducingNode*>(n);
    if (en == nullptr) {
      THROW_ARANGO_EXCEPTION_MESSAGE(
          TRI_ERROR_INTERNAL, "unable to cast node to DocumentProducingNode");
    }

    if (n->getType() == EN::INDEX &&
        ExecutionNode::castTo<IndexNode const*>(n)->getIndexes().size() != 1) {
      // we can only handle exactly one index right now. otherwise some
      // IndexExecutor code may assert and fail
      continue;
    }

    Variable const* outVariable = en->outVariable();

    if (!n->isVarUsedLater(outVariable)) {
      // e.g. FOR doc IN collection RETURN 1
      continue;
    }

    ExecutionNode* current = n->getFirstParent();

    std::unordered_map<Variable const*, CalculationNode*> calculations;

    while (current != nullptr) {
      if (current->getType() != EN::FILTER && current->getType() != EN::CALCULATION) {
        break;
      }

      if (current->getType() == EN::FILTER) {
        if (calculations.empty()) {
          break;
        }

        auto filterNode = ExecutionNode::castTo<FilterNode*>(current);
        Variable const* inVariable = filterNode->inVariable();

        auto it = calculations.find(inVariable);
        if (it == calculations.end()) {
          break;
        }

        CalculationNode* cn = (*it).second;
        Expression* expr = cn->expression();
        Expression* existingFilter = en->filter();
        if (existingFilter != nullptr && existingFilter->node() != nullptr) {
          // node already has a filter, now AND-merge it with what we found!
          AstNode* merged =
              plan->getAst()->createNodeBinaryOperator(NODE_TYPE_OPERATOR_BINARY_AND,
                                                       existingFilter->node(),
                                                       expr->node());

          en->setFilter(std::make_unique<Expression>(plan.get(), plan->getAst(), merged));
        } else {
          // node did not yet have a filter
          en->setFilter(expr->clone(plan.get(), plan->getAst()));
        }

        // remove the filter
        ExecutionNode* filterParent = current->getFirstParent();
        TRI_ASSERT(filterParent != nullptr);
        plan->unlinkNode(current);

        if (!current->isVarUsedLater(cn->outVariable())) {
          // also remove the calculation node
          plan->unlinkNode(cn);
        }

        current = filterParent;
        modified = true;
      } else if (current->getType() == EN::CALCULATION) {
        // store all calculations we found
        auto calculationNode = ExecutionNode::castTo<CalculationNode*>(current);
        auto expr = calculationNode->expression();
        if (!expr->isDeterministic() || !expr->canRunOnDBServer()) {
          break;
        }

        if (expr->node() == nullptr) {
          break;
        }

        TRI_ASSERT(!expr->willUseV8());
        found.clear();
        Ast::getReferencedVariables(expr->node(), found);
        if (found.size() == 1 && found.find(outVariable) != found.end()) {
          calculations.emplace(calculationNode->outVariable(), calculationNode);
        }
      }

      current = current->getFirstParent();
    }
  }

  opt->addPlan(std::move(plan), rule, modified);
}

/// @brief parallelize coordinator GatherNodes
void arangodb::aql::parallelizeGatherRule(Optimizer* opt,
                                          std::unique_ptr<ExecutionPlan> plan,
                                          OptimizerRule const& rule) {
  TRI_ASSERT(ServerState::instance()->isCoordinator());

  bool modified = false;

  // find all GatherNodes in the main query, starting from the query's root node
  // (the node most south when looking at the query execution plan).
  //
  // for now, we effectively stop right after the first GatherNode we found, regardless
  // of whether we can make that node use parallelism or not.
  // the reason we have to stop here is that if we have multiple query snippets on a
  // server they will use the same underlying transaction object. however,
  // transactions are not thread-safe right now, so we must avoid any parallelism when
  // there can be another snippet with the same transaction on the same server.
  //
  // for example consider the following query, joining the shards of two collections
  // on 2 database servers:
  //
  //   (4)      DBS1                            DBS2               database
  //        users, shard 1                 users, shard 2          servers
  //       --------------------------------------------------------
  //   (3)                      Gather                             coordinator
  //       --------------------------------------------------------
  //   (2)      DBS1            Scatter         DBS2               database
  //       orders, shard 1                orders, shard 2          servers
  //       --------------------------------------------------------
  //   (1)                      Gather                             coordinator
  //
  // the query starts with a GatherNode (1). if we make that parallel, then it will
  // ask the shards of `orders` on the database servers in parallel (2). So there
  // can be 2 threads in (2), on different servers. all is fine until here.
  // however, if the thread for DBS1 fetches upstream data from the coordinator (3),
  // then the coordinator may reach out to DBS2 to get more data from the `users`
  // collection (4). so one thread will be on DBS2 and using the transaction. at
  // the very same time we already have another thread working on the same server on
  // (2). they are using the same transaction object, which currently is not
  // thread-safe.
  // we need to avoid any such situation, and thus we cannot make any of the GatherNodes
  // thread-safe here. the only case in which we currently can employ parallelization
  // is when there is only a single GatherNode. all other restrictions for
  // parallelization (e.g. no DistributeNodes around) still apply.
  ::arangodb::containers::SmallVector<ExecutionNode*>::allocator_type::arena_type a;
  ::arangodb::containers::SmallVector<ExecutionNode*> nodes{a};
  plan->findNodesOfType(nodes, EN::GATHER, true);

  if (nodes.size() == 1 && !plan->contains(EN::TRAVERSAL) &&
      !plan->contains(EN::SHORTEST_PATH) && !plan->contains(EN::K_SHORTEST_PATHS) &&
      !plan->contains(EN::DISTRIBUTE) && !plan->contains(EN::SCATTER)) {
    GatherNode* gn = ExecutionNode::castTo<GatherNode*>(nodes[0]);

    if (!gn->isInSubquery() && gn->isParallelizable()) {
      gn->setParallelism(GatherNode::Parallelism::Parallel);
      modified = true;
    }
  }

  opt->addPlan(std::move(plan), rule, modified);
}

namespace {

bool nodeMakesThisQueryLevelUnsuitableForSubquerySplicing(ExecutionNode const* node) {
  switch (node->getType()) {
    case ExecutionNode::CALCULATION:
    case ExecutionNode::SUBQUERY:
    case ExecutionNode::SINGLETON:
    case ExecutionNode::ENUMERATE_COLLECTION:
    case ExecutionNode::ENUMERATE_LIST:
    case ExecutionNode::FILTER:
    case ExecutionNode::SORT:
    case ExecutionNode::TRAVERSAL:
    case ExecutionNode::INDEX:
    case ExecutionNode::SHORTEST_PATH:
    case ExecutionNode::K_SHORTEST_PATHS:
    case ExecutionNode::ENUMERATE_IRESEARCH_VIEW:
    case ExecutionNode::RETURN:
    case ExecutionNode::DISTRIBUTE:
    case ExecutionNode::SCATTER:
    case ExecutionNode::GATHER:
    case ExecutionNode::REMOTE:
    case ExecutionNode::REMOTESINGLE:
    case ExecutionNode::INSERT:
    case ExecutionNode::REMOVE:
    case ExecutionNode::REPLACE:
    case ExecutionNode::UPDATE:
    case ExecutionNode::UPSERT:
    case ExecutionNode::MATERIALIZE:
    case ExecutionNode::DISTRIBUTE_CONSUMER:
    case ExecutionNode::SUBQUERY_START:
    case ExecutionNode::SUBQUERY_END:
    case ExecutionNode::NORESULTS:
    case ExecutionNode::LIMIT:
    case ExecutionNode::COLLECT:
      // These nodes are fine
      return false;
    case ExecutionNode::MAX_NODE_TYPE_VALUE:
      break;
  }
  THROW_ARANGO_EXCEPTION_FORMAT(
      TRI_ERROR_INTERNAL_AQL,
      "Unhandled node type '%s' in splice-subqueries optimizer rule. Please "
      "report this error. Try turning off the splice-subqueries rule to get "
      "your query working.",
      node->getTypeString().c_str());
}  // namespace

void findSubqueriesSuitableForSplicing(ExecutionPlan const& plan,
                                       containers::SmallVector<SubqueryNode*>& result) {
  TRI_ASSERT(result.empty());
  using ResultVector = decltype(result);
  using BoolVec = std::vector<bool, short_alloc<bool, 64, alignof(size_t)>>;

  using SuitableNodeSet =
      std::set<SubqueryNode*, std::less<>, short_alloc<SubqueryNode*, 128, alignof(SubqueryNode*)>>;

  // This finder adds all subquery nodes in pre-order to its `result` parameter,
  // and all nodes that are suitable for splicing to `suitableNodes`. Suitable
  // means that neither the containing subquery contains unsuitable nodes - at
  // least not in an ancestor of the subquery - nor the subquery contains
  // unsuitable nodes (directly, not recursively). See
  // nodeMakesThisQueryLevelUnsuitableForSubquerySplicing() for which nodes are
  // unsuitable.
  //
  // It will be used in a fashion where the recursive walk on subqueries is done
  // *before* the recursive walk on dependencies.
  // It maintains a stack of bools for every subquery level. The topmost bool
  // holds whether we've encountered a skipping block so far.
  // When leaving a subquery, we decide whether it is suitable for splicing by
  // inspecting the two topmost bools in the stack - the one belonging to the
  // insides of the subquery, which we're going to pop right now, and the one
  // belonging to the containing subquery.
  //
  // *All* subquery nodes will be added to &result in pre-order, and all
  // *suitable* subquery nodes will be added to &suitableNodes. The latter can
  // be omitted later, as soon as support for spliced subqueries / shadow rows
  // is complete.

  class Finder final : public WalkerWorker<ExecutionNode> {
   public:
    explicit Finder(ResultVector& result, SuitableNodeSet& suitableNodes)
        : _result{result}, _suitableNodes{suitableNodes}, _isSuitableArena{}, _isSuitableLevel{BoolVec{_isSuitableArena}} {
      // push the top-level query
      _isSuitableLevel.emplace(true);
    }

    bool before(ExecutionNode* node) final {
      if (nodeMakesThisQueryLevelUnsuitableForSubquerySplicing(node)) {
        _isSuitableLevel.top() = false;
      }

      if (node->getType() == ExecutionNode::SUBQUERY) {
        _result.emplace_back(ExecutionNode::castTo<SubqueryNode*>(node));
      }

      // We could set
      //   _isSuitable.top() = true;
      // here when we encounter nodes that never pass skipping through, like
      // SORT, enabling a few more possibilities where to enable this rule.

      constexpr bool abort = false;
      return abort;
    }

    bool enterSubquery(ExecutionNode* subq, ExecutionNode* root) final {
      _isSuitableLevel.emplace(true);

      constexpr bool enterSubqueries = true;
      return enterSubqueries;
    }

    void leaveSubquery(ExecutionNode* subqueryNode, ExecutionNode*) final {
      TRI_ASSERT(!_isSuitableLevel.empty());

      const bool subqueryDoesNotSkipInside = _isSuitableLevel.top();
      _isSuitableLevel.pop();
      const bool containingSubqueryDoesNotSkip = _isSuitableLevel.top();

      if (subqueryDoesNotSkipInside && containingSubqueryDoesNotSkip) {
        _suitableNodes.emplace(ExecutionNode::castTo<SubqueryNode*>(subqueryNode));
      }
    }

   private:
    // all subquery nodes will be added to _result in pre-order
    ResultVector& _result;
    // only suitable subquery nodes will be added to this set
    SuitableNodeSet& _suitableNodes;

    using BoolArena = BoolVec::allocator_type::arena_type;
    using BoolStack = std::stack<bool, BoolVec>;

    BoolArena _isSuitableArena;
    // _isSuitable.top() says whether there is a node that skips in the current
    // (sub)query level.
    BoolStack _isSuitableLevel;
  };

  using SuitableNodeArena = SuitableNodeSet::allocator_type::arena_type;
  SuitableNodeArena suitableNodeArena{};
  SuitableNodeSet suitableNodes{suitableNodeArena};

  auto finder = Finder{result, suitableNodes};
  plan.root()->walkSubqueriesFirst(finder);

  {  // remove unsuitable nodes from result
    auto i = size_t{0};
    auto j = size_t{0};
    for (; j < result.size(); ++j) {
      TRI_ASSERT(i <= j);
      if (suitableNodes.count(result[j]) > 0) {
        if (i != j) {
          TRI_ASSERT(suitableNodes.count(result[i]) == 0);
          result[i] = result[j];
#ifdef ARANGODB_ENABLE_MAINTAINER_MODE
          // To allow for the assert above
          result[j] = nullptr;
#endif
        }
        ++i;
      }
    }
    TRI_ASSERT(i <= result.size());
    result.resize(i);
  }
}
}  // namespace

// Splices in subqueries by replacing subquery nodes by
// a SubqueryStartNode and a SubqueryEndNode with the subquery's nodes
// in between.
void arangodb::aql::spliceSubqueriesRule(Optimizer* opt, std::unique_ptr<ExecutionPlan> plan,
                                         OptimizerRule const& rule) {
  bool modified = false;

  containers::SmallVector<SubqueryNode*>::allocator_type::arena_type a;
  containers::SmallVector<SubqueryNode*> subqueryNodes{a};
  findSubqueriesSuitableForSplicing(*plan, subqueryNodes);

  // Note that we rely on the order `subqueryNodes` in the sense that, for
  // nested subqueries, the outer subquery must come before the inner, so we
  // don't iterate over spliced queries here.
  auto forAllDeps = [](ExecutionNode* node, auto cb) {
    for (; node != nullptr; node = node->getFirstDependency()) {
      TRI_ASSERT(node->getType() != ExecutionNode::SUBQUERY_START);
      TRI_ASSERT(node->getType() != ExecutionNode::SUBQUERY_END);
      cb(node);
    }
  };

  for (auto const& sq : subqueryNodes) {
    modified = true;
    auto evenNumberOfRemotes = true;

    forAllDeps(sq->getSubquery(), [&](auto node) {
      node->setIsInSplicedSubquery(true);
      if (node->getType() == ExecutionNode::REMOTE) {
        evenNumberOfRemotes = !evenNumberOfRemotes;
      }
    });

    auto const addClusterNodes = !evenNumberOfRemotes;

    {  // insert SubqueryStartNode

      // Create new start node
      auto start = plan->createNode<SubqueryStartNode>(plan.get(), plan->nextId(),
                                                       sq->outVariable());

      // start and end inherit this property from the subquery node
      start->setIsInSplicedSubquery(sq->isInSplicedSubquery());

      // insert a SubqueryStartNode before the SubqueryNode
      plan->insertBefore(sq, start);
      // remove parent/dependency relation between sq and start
      TRI_ASSERT(start->getParents().size() == 1);
      sq->removeDependency(start);
      TRI_ASSERT(start->getParents().size() == 0);
      TRI_ASSERT(start->getDependencies().size() == 1);
      TRI_ASSERT(sq->getDependencies().size() == 0);
      TRI_ASSERT(sq->getParents().size() == 1);

      {  // remove singleton
        ExecutionNode* const singleton = sq->getSubquery()->getSingleton();
        std::vector<ExecutionNode*> const parents = singleton->getParents();
        TRI_ASSERT(parents.size() == 1);
        auto oldSingletonParent = parents[0];
        TRI_ASSERT(oldSingletonParent->getDependencies().size() == 1);
        // All parents of the Singleton of the subquery become parents of the
        // SubqueryStartNode. The singleton will be deleted after.
        for (auto* x : parents) {
          TRI_ASSERT(x != nullptr);
          x->replaceDependency(singleton, start);
        }
        TRI_ASSERT(oldSingletonParent->getDependencies().size() == 1);
        TRI_ASSERT(start->getParents().size() == 1);

        if (addClusterNodes) {
          auto const scatterNode =
              plan->createNode<ScatterNode>(plan.get(), plan->nextId(), ScatterNode::SHARD);
          auto const remoteNode =
              plan->createNode<RemoteNode>(plan.get(), plan->nextId(),
                                           &plan->getAst()->query()->vocbase(),
                                           "", "", "");
          scatterNode->setIsInSplicedSubquery(true);
          remoteNode->setIsInSplicedSubquery(true);
          plan->insertAfter(start, scatterNode);
          plan->insertAfter(scatterNode, remoteNode);

          TRI_ASSERT(remoteNode->getDependencies().size() == 1);
          TRI_ASSERT(scatterNode->getDependencies().size() == 1);
          TRI_ASSERT(remoteNode->getParents().size() == 1);
          TRI_ASSERT(scatterNode->getParents().size() == 1);
          TRI_ASSERT(oldSingletonParent->getFirstDependency() == remoteNode);
          TRI_ASSERT(remoteNode->getFirstDependency() == scatterNode);
          TRI_ASSERT(scatterNode->getFirstDependency() == start);
          TRI_ASSERT(start->getFirstParent() == scatterNode);
          TRI_ASSERT(scatterNode->getFirstParent() == remoteNode);
          TRI_ASSERT(remoteNode->getFirstParent() == oldSingletonParent);
        } else {
          TRI_ASSERT(oldSingletonParent->getFirstDependency() == start);
          TRI_ASSERT(start->getFirstParent() == oldSingletonParent);
        }
      }
    }

    {  // insert SubqueryEndNode

      ExecutionNode* subqueryRoot = sq->getSubquery();
      Variable const* inVariable = nullptr;

      if (subqueryRoot->getType() == ExecutionNode::RETURN) {
        // The SubqueryEndExecutor can read the input from the return Node.
        auto subqueryReturn = ExecutionNode::castTo<ReturnNode*>(subqueryRoot);
        inVariable = subqueryReturn->inVariable();
        // Every return can only have a single dependency
        TRI_ASSERT(subqueryReturn->getDependencies().size() == 1);
        subqueryRoot = subqueryReturn->getFirstDependency();
        TRI_ASSERT(!plan->isRoot(subqueryReturn));
        plan->unlinkNode(subqueryReturn, true);
      }

      // Create new end node
      auto end = plan->createNode<SubqueryEndNode>(plan.get(), plan->nextId(),
<<<<<<< HEAD
                                                   inVariable, sq->outVariable());
=======
                                                   inVariable, sq->outVariable(),
                                                   sq->isModificationSubquery());
>>>>>>> 4874cc80
      // start and end inherit this property from the subquery node
      end->setIsInSplicedSubquery(sq->isInSplicedSubquery());
      // insert a SubqueryEndNode after the SubqueryNode sq
      plan->insertAfter(sq, end);

      end->replaceDependency(sq, subqueryRoot);

      TRI_ASSERT(end->getDependencies().size() == 1);
      TRI_ASSERT(end->getParents().size() == 1);
    }
    TRI_ASSERT(sq->getDependencies().empty());
    TRI_ASSERT(sq->getParents().empty());
  }

  opt->addPlan(std::move(plan), rule, modified);
}<|MERGE_RESOLUTION|>--- conflicted
+++ resolved
@@ -3814,69 +3814,10 @@
 
     TRI_ASSERT(collection != nullptr);
 
-<<<<<<< HEAD
     size_t numberOfShards = collection->numberOfShards();
     createScatterGatherSnippet(*plan, vocbase, node, isRootNode, deps, parents,
                                elements, numberOfShards, subqueries, collection);
 
-=======
-    // insert a scatter node
-    auto* scatterNode =
-        new ScatterNode(plan.get(), plan->nextId(), ScatterNode::ScatterType::SHARD);
-    plan->registerNode(scatterNode);
-    TRI_ASSERT(!deps.empty());
-    scatterNode->addDependency(deps[0]);
-
-    // insert a remote node
-    ExecutionNode* remoteNode =
-        new RemoteNode(plan.get(), plan->nextId(), vocbase, "", "", "");
-    plan->registerNode(remoteNode);
-    TRI_ASSERT(scatterNode);
-    remoteNode->addDependency(scatterNode);
-
-    // re-link with the remote node
-    node->addDependency(remoteNode);
-
-    // insert another remote node
-    remoteNode = new RemoteNode(plan.get(), plan->nextId(), vocbase, "", "", "");
-    plan->registerNode(remoteNode);
-    TRI_ASSERT(node);
-    remoteNode->addDependency(node);
-
-    // insert a gather node
-    auto const sortMode = GatherNode::evaluateSortMode(collection->numberOfShards());
-    auto const parallelism =
-        (((collection->isSmart() && collection->type() == TRI_COL_TYPE_EDGE) ||
-          (collection->numberOfShards() <= 1 && !collection->isSatellite()))
-             ? GatherNode::Parallelism::Serial
-             : GatherNode::Parallelism::Undefined);
-    auto* gatherNode = new GatherNode(plan.get(), plan->nextId(), sortMode, parallelism);
-    plan->registerNode(gatherNode);
-    TRI_ASSERT(remoteNode);
-    gatherNode->addDependency(remoteNode);
-    // On SmartEdge collections we have 0 shards and we need the elements
-    // to be injected here as well. So do not replace it with > 1
-    if (!elements.empty() && collection->numberOfShards() != 1) {
-      gatherNode->elements(elements);
-    }
-
-    // and now link the gather node with the rest of the plan
-    if (parents.size() == 1) {
-      parents[0]->replaceDependency(deps[0], gatherNode);
-    }
-
-    // check if the node that we modified was at the end of a subquery
-    auto it = subqueries.find(node);
-
-    if (it != subqueries.end()) {
-      ExecutionNode::castTo<SubqueryNode*>((*it).second)->setSubquery(gatherNode, true);
-    }
-
-    if (isRootNode) {
-      // if we replaced the root node, set a new root node
-      plan->root(gatherNode);
-    }
->>>>>>> 4874cc80
     wasModified = true;
   }
 
@@ -7719,12 +7660,8 @@
 
       // Create new end node
       auto end = plan->createNode<SubqueryEndNode>(plan.get(), plan->nextId(),
-<<<<<<< HEAD
-                                                   inVariable, sq->outVariable());
-=======
                                                    inVariable, sq->outVariable(),
                                                    sq->isModificationSubquery());
->>>>>>> 4874cc80
       // start and end inherit this property from the subquery node
       end->setIsInSplicedSubquery(sq->isInSplicedSubquery());
       // insert a SubqueryEndNode after the SubqueryNode sq
