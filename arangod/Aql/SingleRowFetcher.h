////////////////////////////////////////////////////////////////////////////////
/// DISCLAIMER
///
/// Copyright 2018 ArangoDB GmbH, Cologne, Germany
///
/// Licensed under the Apache License, Version 2.0 (the "License");
/// you may not use this file except in compliance with the License.
/// You may obtain a copy of the License at
///
///     http://www.apache.org/licenses/LICENSE-2.0
///
/// Unless required by applicable law or agreed to in writing, software
/// distributed under the License is distributed on an "AS IS" BASIS,
/// WITHOUT WARRANTIES OR CONDITIONS OF ANY KIND, either express or implied.
/// See the License for the specific language governing permissions and
/// limitations under the License.
///
/// Copyright holder is ArangoDB GmbH, Cologne, Germany
///
/// @author Tobias Gödderz
/// @author Michael Hackstein
/// @author Heiko Kernbach
/// @author Jan Christoph Uhde
////////////////////////////////////////////////////////////////////////////////

#ifndef ARANGOD_AQL_SINGLE_ROW_FETCHER_H
#define ARANGOD_AQL_SINGLE_ROW_FETCHER_H

#include "Aql/ExecutionBlock.h"
#include "Aql/ExecutionState.h"
#include "Aql/InputAqlItemRow.h"

#include <memory>

namespace arangodb {
namespace aql {

class AqlItemBlock;
template <bool>
class BlockFetcher;

/**
 * @brief Interface for all AqlExecutors that do only need one
 *        row at a time in order to make progress.
 *        The guarantee is the following:
 *        If fetchRow returns a row the pointer to
 *        this row stays valid until the next call
 *        of fetchRow.
 */
template <bool passBlocksThrough>
class SingleRowFetcher {
 public:
  /**
   * @brief Create a new Fetcher.
   * @param executionBlock is the upstream where we get new AQLItemBlocks.
   * @param sourceDependency is the index of dependency this Block should pull from.
   */
  explicit SingleRowFetcher(BlockFetcher<passBlocksThrough>& executionBlock,
                            size_t sourceDependency = 0);
  TEST_VIRTUAL ~SingleRowFetcher() = default;

 protected:
  // only for testing! Does not initialize _blockFetcher!
  SingleRowFetcher();

 public:
  /**
   * @brief Fetch one new AqlItemRow from upstream.
   *        **Guarantee**: the pointer returned is valid only
   *        until the next call to fetchRow.
   *
   * @param atMost may be passed if a block knows the maximum it might want to
   *        fetch from upstream (should apply only to the LimitExecutor). Will
   *        not fetch more than the default batch size, so passing something
   *        greater than it will not have any effect.
   *
   * @return A pair with the following properties:
   *         ExecutionState:
   *           WAITING => IO going on, immediatly return to caller.
   *           DONE => No more to expect from Upstream, if you are done with
   *                   this row return DONE to caller.
   *           HASMORE => There is potentially more from above, call again if
   *                      you need more input.
   *         AqlItemRow:
   *           If WAITING => Do not use this Row, it is a nullptr.
   *           If HASMORE => The Row is guaranteed to not be a nullptr.
   *           If DONE => Row can be a nullptr (nothing received) or valid.
   */
  // This is only TEST_VIRTUAL, so we ignore this lint warning:
  // NOLINTNEXTLINE google-default-arguments
  TEST_VIRTUAL std::pair<ExecutionState, InputAqlItemRow> fetchRow(
      size_t atMost = ExecutionBlock::DefaultBatchSize());

  // TODO enable_if<passBlocksThrough>
  std::pair<ExecutionState, std::shared_ptr<AqlItemBlockShell>> fetchBlockForPassthrough(size_t atMost);

  std::pair<ExecutionState, size_t> preFetchNumberOfRows() {
    // This is not implemented for this fetcher
    TRI_ASSERT(false);
    THROW_ARANGO_EXCEPTION(TRI_ERROR_INTERNAL);
  }

 private:
  BlockFetcher<passBlocksThrough>* _blockFetcher;

  /**
   * @brief Holds state returned by the last fetchBlock() call.
   *        This is similar to ExecutionBlock::_upstreamState, but can also be
   *        WAITING.
   *        Part of the Fetcher, and may be moved if the Fetcher implementations
   *        are moved into separate classes.
   */
  ExecutionState _upstreamState;

  /**
   * @brief Input block currently in use. Used for memory management by the
   *        SingleRowFetcher. May be moved if the Fetcher implementations
   *        are moved into separate classes.
   */
  std::shared_ptr<AqlItemBlockShell> _currentBlock;

  /**
   * @brief Index of the row to be returned next by fetchRow(). This is valid
   *        iff _currentBlock != nullptr and it's smaller or equal than
   *        _currentBlock->size(). May be moved if the Fetcher implementations
   *        are moved into separate classes.
   */
  size_t _rowIndex;

  /**
   * @brief The current row, as returned last by fetchRow(). Must stay valid
   *        until the next fetchRow() call.
   */
  InputAqlItemRow _currentRow;

  /**
   * @brief The index in the ExecutionBlock fetcher
   *        this fetcher pulls data from.
   *        In most cases this is 0. (one dependency)
   */
  size_t _sourceDependency;

 private:
  /**
   * @brief Delegates to ExecutionBlock::fetchBlock()
   */
  std::pair<ExecutionState, std::shared_ptr<AqlItemBlockShell>> fetchBlock(size_t atMost);

  /**
   * @brief Delegates to ExecutionBlock::getNrInputRegisters()
   */
  RegisterId getNrInputRegisters() const {
    return _blockFetcher->getNrInputRegisters();
  }
  bool indexIsValid() const;

  bool isLastRowInBlock() const {
    TRI_ASSERT(indexIsValid());
    return _rowIndex + 1 == _currentBlock->block().size();
  }

  size_t getRowIndex() const {
    TRI_ASSERT(indexIsValid());
    return _rowIndex;
  }
<<<<<<< HEAD

  bool isLastRowInBlock();
=======
>>>>>>> 808fb694
};

template <bool passBlocksThrough>
// NOLINTNEXTLINE google-default-arguments
std::pair<ExecutionState, InputAqlItemRow> SingleRowFetcher<passBlocksThrough>::fetchRow(size_t atMost) {
  // Fetch a new block iff necessary
  if (!indexIsValid()) {
    // This returns the AqlItemBlock to the ItemBlockManager before fetching a
    // new one, so we might reuse it immediately!
    _currentBlock = nullptr;

    ExecutionState state;
    std::shared_ptr<AqlItemBlockShell> newBlock;
    std::tie(state, newBlock) = fetchBlock(atMost);
    if (state == ExecutionState::WAITING) {
      return {ExecutionState::WAITING, InputAqlItemRow{CreateInvalidInputRowHint{}}};
    }

    _currentBlock = std::move(newBlock);
    _rowIndex = 0;
  }

  ExecutionState rowState;

  if (_currentBlock == nullptr) {
    TRI_ASSERT(_upstreamState == ExecutionState::DONE);
    _currentRow = InputAqlItemRow{CreateInvalidInputRowHint{}};
    rowState = ExecutionState::DONE;
  } else {
    TRI_ASSERT(_currentBlock);
    _currentRow = InputAqlItemRow{_currentBlock, _rowIndex};

    TRI_ASSERT(_upstreamState != ExecutionState::WAITING);
    if (isLastRowInBlock() && _upstreamState == ExecutionState::DONE) {
      rowState = ExecutionState::DONE;
    } else {
      rowState = ExecutionState::HASMORE;
    }

    _rowIndex++;
  }

  return {rowState, _currentRow};
}

template <bool passBlocksThrough>
bool SingleRowFetcher<passBlocksThrough>::indexIsValid() const {
  // TODO Hopefully we can get rid of this distinction later. When there are no
  // more old blocks, we can replace the old getSome interface easily,
  // specifically replace std::unique_ptr<AqlItemBlock> with a shared_ptr
  // with a custom deleter (like AqlItemBlockShell), or a shared_ptr to an
  // AqlItemBlockShell. Then we will never lose the block.
  if /* constexpr */ (passBlocksThrough) {
    return _currentBlock != nullptr && _currentBlock->hasBlock() &&
           _rowIndex < _currentBlock->block().size();
  } else {
    // The current block must never become invalid (i.e. !hasBlock()), unless
    // it's passed through and therefore the output block steals it.
    TRI_ASSERT(_currentBlock == nullptr || _currentBlock->hasBlock());
    return _currentBlock != nullptr && _rowIndex < _currentBlock->block().size();
  }
}

}  // namespace aql
}  // namespace arangodb

#endif  // ARANGOD_AQL_SINGLE_ROW_FETCHER_H<|MERGE_RESOLUTION|>--- conflicted
+++ resolved
@@ -163,11 +163,8 @@
     TRI_ASSERT(indexIsValid());
     return _rowIndex;
   }
-<<<<<<< HEAD
 
   bool isLastRowInBlock();
-=======
->>>>>>> 808fb694
 };
 
 template <bool passBlocksThrough>
