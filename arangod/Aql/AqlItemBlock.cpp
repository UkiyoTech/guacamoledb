////////////////////////////////////////////////////////////////////////////////
/// DISCLAIMER
///
/// Copyright 2014-2016 ArangoDB GmbH, Cologne, Germany
/// Copyright 2004-2014 triAGENS GmbH, Cologne, Germany
///
/// Licensed under the Apache License, Version 2.0 (the "License");
/// you may not use this file except in compliance with the License.
/// You may obtain a copy of the License at
///
///     http://www.apache.org/licenses/LICENSE-2.0
///
/// Unless required by applicable law or agreed to in writing, software
/// distributed under the License is distributed on an "AS IS" BASIS,
/// WITHOUT WARRANTIES OR CONDITIONS OF ANY KIND, either express or implied.
/// See the License for the specific language governing permissions and
/// limitations under the License.
///
/// Copyright holder is ArangoDB GmbH, Cologne, Germany
///
/// @author Max Neunhoeffer
////////////////////////////////////////////////////////////////////////////////

#include "AqlItemBlock.h"

#include "Aql/AqlItemBlockManager.h"
#include "Aql/BlockCollector.h"
#include "Aql/ExecutionBlock.h"
#include "Aql/ExecutionNode.h"
#include "Aql/SharedAqlItemBlockPtr.h"
#include "Basics/VelocyPackHelper.h"

#include <velocypack/Iterator.h>
#include <velocypack/velocypack-aliases.h>

using namespace arangodb;
using namespace arangodb::aql;

using VelocyPackHelper = arangodb::basics::VelocyPackHelper;

namespace {
inline void CopyValueOver(std::unordered_set<AqlValue>& cache, AqlValue const& a,
                          size_t rowNumber, RegisterId col, SharedAqlItemBlockPtr& res) {
  if (!a.isEmpty()) {
    if (a.requiresDestruction()) {
      auto it = cache.find(a);

      if (it == cache.end()) {
        AqlValue b = a.clone();
        try {
          res->setValue(rowNumber, col, b);
        } catch (...) {
          b.destroy();
          throw;
        }
        cache.emplace(b);
      } else {
        res->setValue(rowNumber, col, (*it));
      }
    } else {
      res->setValue(rowNumber, col, a);
    }
  }
}
}  // namespace

/// @brief create the block
AqlItemBlock::AqlItemBlock(AqlItemBlockManager& manager, size_t nrItems, RegisterId nrRegs)
    : _nrItems(nrItems), _nrRegs(nrRegs), _manager(manager), _refCount(0) {
  TRI_ASSERT(nrItems > 0);  // empty AqlItemBlocks are not allowed!
  // check that the nrRegs value is somewhat sensible
  // this compare value is arbitrary, but having so many registers in a single
  // query seems unlikely
  TRI_ASSERT(nrRegs <= RegisterPlan::MaxRegisterId);
  increaseMemoryUsage(sizeof(AqlValue) * nrItems * internalNrRegs());
  try {
    _data.resize(nrItems * internalNrRegs());
  } catch (...) {
    decreaseMemoryUsage(sizeof(AqlValue) * nrItems * internalNrRegs());
    throw;
  }
}

/// @brief init the block from VelocyPack, note that this can throw
void AqlItemBlock::initFromSlice(VPackSlice const slice) {
  int64_t nrItems = VelocyPackHelper::getNumericValue<int64_t>(slice, "nrItems", 0);
  if (nrItems <= 0) {
    THROW_ARANGO_EXCEPTION_MESSAGE(TRI_ERROR_INTERNAL, "nrItems must be > 0");
  }
  _nrItems = static_cast<size_t>(nrItems);

  _nrRegs = VelocyPackHelper::getNumericValue<RegisterId>(slice, "nrRegs", 0);

  // Initialize the data vector:
<<<<<<< HEAD
  if (_nrRegs > 0) {
    increaseMemoryUsage(sizeof(AqlValue) * _nrItems * internalNrRegs());
    try {
      _data.resize(_nrItems * internalNrRegs());
    } catch (...) {
      decreaseMemoryUsage(sizeof(AqlValue) * _nrItems * internalNrRegs());
      throw;
    }
=======
  increaseMemoryUsage(sizeof(AqlValue) * _nrItems * internalNrRegs());
  try {
    _data.resize(_nrItems * internalNrRegs());
  } catch (...) {
    decreaseMemoryUsage(sizeof(AqlValue) * _nrItems * internalNrRegs());
    throw;
>>>>>>> 3f594bd4
  }

  // Now put in the data:
  VPackSlice data = slice.get("data");
  VPackSlice raw = slice.get("raw");

  std::vector<AqlValue> madeHere;
  madeHere.reserve(static_cast<size_t>(raw.length()));
  madeHere.emplace_back();  // an empty AqlValue
  madeHere.emplace_back();  // another empty AqlValue, indices start w. 2

  VPackArrayIterator dataIterator(data);
  VPackArrayIterator rawIterator(raw);

  auto storeSingleValue = [this](size_t row, RegisterId column, VPackArrayIterator& it,
                                 std::vector<AqlValue>& madeHere) {
    AqlValue a(it.value());
    it.next();
    try {
      if (column == 0) {
        if (!a.isEmpty()) {
          setShadowRowDepth(row, a);
        }
      } else {
        setValue(row, column - 1, a);  // if this throws, a is destroyed again
      }
    } catch (...) {
      a.destroy();
      throw;
    }

    madeHere.emplace_back(a);
  };

  enum RunType { NoRun = 0, EmptyRun, NextRun, PositionalRun };

  int64_t runLength = 0;
  RunType runType = NoRun;

  try {
    size_t tablePos = 0;
    // skip the first two records
    rawIterator.next();
    rawIterator.next();

    for (RegisterId column = 0; column < internalNrRegs(); column++) {
      for (size_t i = 0; i < _nrItems; i++) {
        if (runLength > 0) {
          switch (runType) {
            case EmptyRun:
              // nothing to do
              break;

            case NextRun:
              storeSingleValue(i, column, rawIterator, madeHere);
              break;

            case PositionalRun:
              TRI_ASSERT(tablePos < madeHere.size());
              if (column == 0) {
                if (!madeHere[tablePos].isEmpty()) {
                  setShadowRowDepth(i, madeHere[tablePos]);
                }
              } else {
                setValue(i, column - 1, madeHere[tablePos]);
              }
              break;

            case NoRun: {
              TRI_ASSERT(false);
            }
          }

          --runLength;
          if (runLength == 0) {
            runType = NoRun;
            tablePos = 0;
          }

          continue;
        }

        VPackSlice dataEntry = dataIterator.value();
        dataIterator.next();
        if (!dataEntry.isNumber()) {
          THROW_ARANGO_EXCEPTION_MESSAGE(TRI_ERROR_INTERNAL,
                                         "data must contain only numbers");
        }

        int64_t n = dataEntry.getNumericValue<int64_t>();
        if (n == 0) {
          // empty, do nothing here
        } else if (n == 1) {
          // a VelocyPack value
          storeSingleValue(i, column, rawIterator, madeHere);
        } else if (n == -1 || n == -3 || n == -4) {
          // -1: empty run, -3: run of "next" values, -4: run of positional
          // values
          VPackSlice v = dataIterator.value();
          dataIterator.next();
          TRI_ASSERT(v.isNumber());
          runLength = v.getNumericValue<int64_t>();
          runLength--;
          switch (n) {
            case -1:
              runType = EmptyRun;
              break;

            case -3:
              runType = NextRun;
              storeSingleValue(i, column, rawIterator, madeHere);
              break;

            case -4: {
              runType = PositionalRun;
              VPackSlice v = dataIterator.value();
              dataIterator.next();
              TRI_ASSERT(v.isNumber());
              tablePos = v.getNumericValue<size_t>();
              if (tablePos >= madeHere.size()) {
                // safeguard against out-of-bounds accesses
                THROW_ARANGO_EXCEPTION_MESSAGE(TRI_ERROR_INTERNAL,
                                               "found undefined data value");
              }
              if (column == 0) {
                if (!madeHere[tablePos].isEmpty()) {
                  setShadowRowDepth(i, madeHere[tablePos]);
                }
              } else {
                setValue(i, column - 1, madeHere[tablePos]);
              }
            }
          }
        } else if (n == -2) {
          // a range
          VPackSlice lowBound = dataIterator.value();
          dataIterator.next();
          VPackSlice highBound = dataIterator.value();
          dataIterator.next();

          int64_t low = VelocyPackHelper::getNumericValue<int64_t>(lowBound, 0);
          int64_t high = VelocyPackHelper::getNumericValue<int64_t>(highBound, 0);
          TRI_ASSERT(column != 0);
          emplaceValue(i, column - 1, low, high);
        } else if (n >= 2) {
          if (static_cast<size_t>(n) >= madeHere.size()) {
            // safeguard against out-of-bounds accesses
            THROW_ARANGO_EXCEPTION_MESSAGE(TRI_ERROR_INTERNAL,
                                           "found undefined data value");
          }
          TRI_ASSERT(column != 0);
          setValue(i, column - 1, madeHere[static_cast<size_t>(n)]);
          // If this throws, all is OK, because it was already put into
          // the block elsewhere.
        } else {
          THROW_ARANGO_EXCEPTION_MESSAGE(TRI_ERROR_INTERNAL,
                                         "found invalid data encoding value");
        }
      }
    }
  } catch (...) {
    destroy();
    throw;
  }

  TRI_ASSERT(runLength == 0);
  TRI_ASSERT(runType == NoRun);
}

/// @brief destroy the block, used in the destructor and elsewhere
void AqlItemBlock::destroy() noexcept {
  // none of the functions used here will throw in reality, but
  // technically all the unordered_map functions are not noexcept for
  // arbitrary types. so we put a global try...catch here to be on
  // the safe side
  try {
    if (_valueCount.empty()) {
      eraseAll();
      rescale(0, 0);
      TRI_ASSERT(numEntries() == 0);
      return;
    }

    for (size_t i = 0; i < numEntries(); i++) {
      auto& it = _data[i];
      if (it.requiresDestruction()) {
        auto it2 = _valueCount.find(it);
        if (it2 != _valueCount.end()) {  // if we know it, we are still responsible
          TRI_ASSERT((*it2).second > 0);

          if (--((*it2).second) == 0) {
            decreaseMemoryUsage(it.memoryUsage());
            it.destroy();
            _valueCount.erase(it2);
          }
        }
      }
      // Note that if we do not know it the thing it has been stolen from us!
      it.erase();
    }
    _valueCount.clear();

    rescale(0, 0);
  } catch (...) {
    TRI_ASSERT(false);
  }

  TRI_ASSERT(numEntries() == 0);
}

/// @brief shrink the block to the specified number of rows
/// the superfluous rows are cleaned
void AqlItemBlock::shrink(size_t nrItems) {
  TRI_ASSERT(nrItems > 0);

  if (nrItems == _nrItems) {
    // nothing to do
    return;
  }

  if (nrItems > _nrItems) {
    // cannot use shrink() to increase the size of the block
    THROW_ARANGO_EXCEPTION_MESSAGE(TRI_ERROR_INTERNAL,
                                   "cannot use shrink() to increase block");
  }

  decreaseMemoryUsage(sizeof(AqlValue) * (_nrItems - nrItems) * _nrRegs);

  for (size_t i = numEntries(); i < _data.size(); ++i) {
    AqlValue& a = _data[i];
    if (a.requiresDestruction()) {
      auto it = _valueCount.find(a);

      if (it != _valueCount.end()) {
        TRI_ASSERT((*it).second > 0);

        if (--((*it).second) == 0) {
          decreaseMemoryUsage(a.memoryUsage());
          a.destroy();
          try {
            _valueCount.erase(it);
            continue;  // no need for an extra a.erase() here
          } catch (...) {
          }
        }
      }
    }
    a.erase();
  }

  // adjust the size of the block
  _nrItems = nrItems;
}

void AqlItemBlock::rescale(size_t nrItems, RegisterId nrRegs) {
  TRI_ASSERT(_valueCount.empty());
  TRI_ASSERT(nrRegs <= RegisterPlan::MaxRegisterId);

  size_t const targetSize = nrItems * (nrRegs + 1);
  size_t const currentSize = _nrItems * internalNrRegs();
  TRI_ASSERT(currentSize == numEntries());

  // TODO Previously, _data.size() was used for the memory usage.
  // _data.capacity() might have been more accurate. Now, _data.size() stays at
  // _data.capacity(), or at least, is never reduced.
  // So I decided for now to report the memory usage based on numEntries() only,
  // to mimic the previous behavior. I'm not sure whether it should stay this
  // way; because currently, we are tracking the memory we need, instead of the
  // memory we have.
  if (targetSize > _data.size()) {
    _data.resize(targetSize);
  }

  TRI_ASSERT(targetSize <= _data.size());

  if (targetSize > numEntries()) {
    increaseMemoryUsage(sizeof(AqlValue) * (targetSize - currentSize));

    // Values will not be re-initialized, but are expected to be that way.
#ifdef ARANGODB_ENABLE_MAINTAINER_MODE
    for (size_t i = currentSize; i < targetSize; i++) {
      TRI_ASSERT(_data[i].isEmpty());
    }
#endif
  } else if (targetSize < numEntries()) {
    decreaseMemoryUsage(sizeof(AqlValue) * (currentSize - targetSize));
  }

  _nrItems = nrItems;
  _nrRegs = nrRegs;
}

/// @brief clears out some columns (registers), this deletes the values if
/// necessary, using the reference count.
void AqlItemBlock::clearRegisters(std::unordered_set<RegisterId> const& toClear) {
  for (size_t i = 0; i < _nrItems; i++) {
    for (auto const& reg : toClear) {
      AqlValue& a(_data[getAddress(i, reg)]);

      if (a.requiresDestruction()) {
        auto it = _valueCount.find(a);

        if (it != _valueCount.end()) {
          TRI_ASSERT((*it).second > 0);

          if (--((*it).second) == 0) {
            decreaseMemoryUsage(a.memoryUsage());
            a.destroy();
            try {
              _valueCount.erase(it);
              continue;  // no need for an extra a.erase() here
            } catch (...) {
            }
          }
        }
      }
      a.erase();
    }
  }
}

/// @brief slice/clone, this does a deep copy of all entries
SharedAqlItemBlockPtr AqlItemBlock::slice(size_t from, size_t to) const {
  TRI_ASSERT(from < to && to <= _nrItems);

  std::unordered_set<AqlValue> cache;
  cache.reserve((to - from) * _nrRegs / 4 + 1);

  SharedAqlItemBlockPtr res{_manager.requestBlock(to - from, _nrRegs)};

  for (size_t row = from; row < to; row++) {
    // Note this loop is special, it will also Copy over the SubqueryDepth data in reg 0
    for (RegisterId col = 0; col < _nrRegs; col++) {
      AqlValue const& a(_data[getAddress(row, col)]);
      ::CopyValueOver(cache, a, row - from, col, res);
    }
    copySubQueryDepthToOtherBlock(res, row, row - from);
  }

  return res;
}

/// @brief slice/clone, this does a deep copy of all entries
SharedAqlItemBlockPtr AqlItemBlock::slice(size_t row,
                                          std::unordered_set<RegisterId> const& registers,
                                          RegisterCount newNrRegs) const {
  TRI_ASSERT(_nrRegs <= newNrRegs);

  std::unordered_set<AqlValue> cache;

  SharedAqlItemBlockPtr res{_manager.requestBlock(1, newNrRegs)};
  for (RegisterId col = 0; col < _nrRegs; col++) {
    if (registers.find(col) == registers.end()) {
      continue;
    }

    AqlValue const& a(_data[getAddress(row, col)]);
    ::CopyValueOver(cache, a, 0, col, res);
  }
  copySubQueryDepthToOtherBlock(res, row, 0);

  return res;
}

/// @brief slice/clone chosen rows for a subset, this does a deep copy
/// of all entries
SharedAqlItemBlockPtr AqlItemBlock::slice(std::vector<size_t> const& chosen,
                                          size_t from, size_t to) const {
  TRI_ASSERT(from < to && to <= chosen.size());

  std::unordered_set<AqlValue> cache;
  cache.reserve((to - from) * internalNrRegs() / 4 + 1);

  SharedAqlItemBlockPtr res{_manager.requestBlock(to - from, _nrRegs)};

  for (size_t row = from; row < to; row++) {
    for (RegisterId col = 0; col < _nrRegs; col++) {
      AqlValue const& a(_data[getAddress(chosen[row], col)]);
      ::CopyValueOver(cache, a, row - from, col, res);
    }
    copySubQueryDepthToOtherBlock(res, row, row - from);
  }

  return res;
}

/// @brief steal for a subset, this does not copy the entries, rather,
/// it remembers which it has taken. This is stored in the
/// this by removing the value counts in _valueCount.
/// It is highly recommended to delete this object right after this
/// operation, because it is unclear, when the values to which our
/// AqlValues point will vanish! In particular, do not use setValue
/// any more.
SharedAqlItemBlockPtr AqlItemBlock::steal(std::vector<size_t> const& chosen,
                                          size_t from, size_t to) {
  TRI_ASSERT(from < to && to <= chosen.size());

  SharedAqlItemBlockPtr res{_manager.requestBlock(to - from, _nrRegs)};

  for (size_t row = from; row < to; row++) {
    for (RegisterId col = 0; col < _nrRegs; col++) {
      AqlValue& a(_data[getAddress(chosen[row], col)]);

      if (!a.isEmpty()) {
        steal(a);
        try {
          res->setValue(row - from, col, a);
        } catch (...) {
          a.destroy();
        }
        eraseValue(chosen[row], col);
      }
    }
  }

  return res;
}

/// @brief toJson, transfer a whole AqlItemBlock to Json, the result can
/// be used to recreate the AqlItemBlock via the Json constructor
/// Here is a description of the data format: The resulting Json has
/// the following attributes:
///  "nrItems": the number of rows of the AqlItemBlock
///  "nrRegs":  the number of registers of the AqlItemBlock
///  "error":   always set to false
///  "data":    this contains the actual data in the form of a list of
///             numbers. The AqlItemBlock is stored columnwise, starting
///             from the first column (top to bottom) and going right.
///             Each entry found is encoded in the following way:
///               0  means a single empty entry
///              -1  followed by a positive integer N (encoded as number)
///                  means a run of that many empty entries. this is a
///                  compression for multiple "0" entries
///              -2  followed by two numbers LOW and HIGH means a range
///                  and LOW and HIGH are the boundaries (inclusive)
///              -3  followed by a positive integer N (encoded as number)
///                  means a run of that many JSON entries which can
///                  be found at the "next" position in "raw". this is
///                  a compression for multiple "1" entries
///              -4  followed by a positive integer N (encoded as number)
///                  and followed by a positive integer P (encoded as number)
///                  means a run of that many JSON entries which can
///                  be found in the "raw" list at the position P
///               1  means a JSON entry at the "next" position in "raw"
///                  the "next" position starts with 2 and is increased
///                  by one for every 1 found in data
///             integer values >= 2 mean a JSON entry, in this
///                  case the "raw" list contains an entry in the
///                  corresponding position
///  "raw":     List of actual values, positions 0 and 1 are always null
///                  such that actual indices start at 2
void AqlItemBlock::toVelocyPack(transaction::Methods* trx, VPackBuilder& result) const {
  TRI_ASSERT(result.isOpenObject());
  VPackOptions options(VPackOptions::Defaults);
  options.buildUnindexedArrays = true;
  options.buildUnindexedObjects = true;

  VPackBuilder raw(&options);
  raw.openArray();
  // Two nulls in the beginning such that indices start with 2
  raw.add(VPackValue(VPackValueType::Null));
  raw.add(VPackValue(VPackValueType::Null));

  result.add("nrItems", VPackValue(_nrItems));
  result.add("nrRegs", VPackValue(_nrRegs));
  result.add("error", VPackValue(false));
  // Backwards compatbility 3.3
  result.add("exhausted", VPackValue(false));

  enum State {
    Empty,       // saw an empty value
    Range,       // saw a range value
    Next,        // saw a previously unknown value
    Positional,  // saw a value previously encountered
  };

  std::unordered_map<AqlValue, size_t> table;  // remember duplicates
  size_t lastTablePos = 0;
  State lastState = Positional;

  State currentState = Positional;
  size_t runLength = 0;
  size_t tablePos = 0;

  result.add("data", VPackValue(VPackValueType::Array));

  // write out data buffered for repeated "empty" or "next" values
  auto writeBuffered = [](State lastState, size_t lastTablePos,
                          VPackBuilder& result, size_t runLength) {
    if (lastState == Range) {
      return;
    }

    if (lastState == Positional) {
      if (lastTablePos >= 2) {
        if (runLength == 1) {
          result.add(VPackValue(lastTablePos));
        } else {
          result.add(VPackValue(-4));
          result.add(VPackValue(runLength));
          result.add(VPackValue(lastTablePos));
        }
      }
    } else {
      TRI_ASSERT(lastState == Empty || lastState == Next);
      if (runLength == 1) {
        // saw exactly one value
        result.add(VPackValue(lastState == Empty ? 0 : 1));
      } else {
        // saw multiple values
        result.add(VPackValue(lastState == Empty ? -1 : -3));
        result.add(VPackValue(runLength));
      }
    }
  };

  size_t pos = 2;  // write position in raw
  for (RegisterId column = 0; column < internalNrRegs(); column++) {
    for (size_t i = 0; i < _nrItems; i++) {
      AqlValue const& a(_data[i * internalNrRegs() + column]);

      // determine current state
      if (a.isEmpty()) {
        currentState = Empty;
      } else if (a.isRange()) {
        currentState = Range;
      } else {
        auto it = table.find(a);

        if (it == table.end()) {
          currentState = Next;
          a.toVelocyPack(trx, raw, false);
          table.emplace(a, pos++);
        } else {
          currentState = Positional;
          tablePos = it->second;
          TRI_ASSERT(tablePos >= 2);
          if (lastState != Positional) {
            lastTablePos = tablePos;
          }
        }
      }

      // handle state change
      if (currentState != lastState ||
          (currentState == Positional && tablePos != lastTablePos)) {
        // write out remaining buffered data in case of a state change
        writeBuffered(lastState, lastTablePos, result, runLength);

        lastTablePos = 0;
        lastState = currentState;
        runLength = 0;
      }

      switch (currentState) {
        case Empty:
        case Next:
        case Positional:
          ++runLength;
          lastTablePos = tablePos;
          break;

        case Range:
          result.add(VPackValue(-2));
          result.add(VPackValue(a.range()->_low));
          result.add(VPackValue(a.range()->_high));
          break;
      }
    }
  }

  // write out any remaining buffered data
  writeBuffered(lastState, lastTablePos, result, runLength);

  result.close();  // closes "data"

  raw.close();
  result.add("raw", raw.slice());
}

ResourceMonitor& AqlItemBlock::resourceMonitor() noexcept {
  return *_manager.resourceMonitor();
}

void AqlItemBlock::copySubQueryDepthToOtherBlock(SharedAqlItemBlockPtr& target,
                                                 size_t sourceRow, size_t targetRow) const {
  AqlValue const& d(_data[getSubqueryDepthAddress(sourceRow)]);
  if (d.isNumber()) {
    // Value set, copy it over
    TRI_ASSERT(!d.requiresDestruction());
    // TODO implement me!!
    TRI_ASSERT(false);
  }
}<|MERGE_RESOLUTION|>--- conflicted
+++ resolved
@@ -92,23 +92,12 @@
   _nrRegs = VelocyPackHelper::getNumericValue<RegisterId>(slice, "nrRegs", 0);
 
   // Initialize the data vector:
-<<<<<<< HEAD
-  if (_nrRegs > 0) {
-    increaseMemoryUsage(sizeof(AqlValue) * _nrItems * internalNrRegs());
-    try {
-      _data.resize(_nrItems * internalNrRegs());
-    } catch (...) {
-      decreaseMemoryUsage(sizeof(AqlValue) * _nrItems * internalNrRegs());
-      throw;
-    }
-=======
   increaseMemoryUsage(sizeof(AqlValue) * _nrItems * internalNrRegs());
   try {
     _data.resize(_nrItems * internalNrRegs());
   } catch (...) {
     decreaseMemoryUsage(sizeof(AqlValue) * _nrItems * internalNrRegs());
     throw;
->>>>>>> 3f594bd4
   }
 
   // Now put in the data:
