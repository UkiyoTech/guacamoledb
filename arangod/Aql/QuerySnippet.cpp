--- conflicted
+++ resolved
@@ -425,16 +425,10 @@
     auto const reservedId =
         ExecutionNodeId{std::numeric_limits<ExecutionNodeId::BaseType>::max()};
     nodeAliases.try_emplace(internalGather->id(), reservedId);
-<<<<<<< HEAD
-    
-    ScatterNode* internalScatter = nullptr;
-    if (lastIsRemote) {  // RemoteBlock talking to coordinator snippet
-=======
 
     DistributeConsumerNode* prototypeConsumer{nullptr};
     ScatterNode* internalScatter{nullptr};
     if (_remoteNode != nullptr) {  // RemoteBlock talking to coordinator snippet
->>>>>>> 5ab74ff4
       TRI_ASSERT(_globalScatter != nullptr);
       TRI_ASSERT(plan == _globalScatter->plan());
       internalScatter =
