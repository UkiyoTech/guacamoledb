////////////////////////////////////////////////////////////////////////////////
/// DISCLAIMER
///
/// Copyright 2014-2017 ArangoDB GmbH, Cologne, Germany
/// Copyright 2004-2014 triAGENS GmbH, Cologne, Germany
///
/// Licensed under the Apache License, Version 2.0 (the "License");
/// you may not use this file except in compliance with the License.
/// You may obtain a copy of the License at
///
///     http://www.apache.org/licenses/LICENSE-2.0
///
/// Unless required by applicable law or agreed to in writing, software
/// distributed under the License is distributed on an "AS IS" BASIS,
/// WITHOUT WARRANTIES OR CONDITIONS OF ANY KIND, either express or implied.
/// See the License for the specific language governing permissions and
/// limitations under the License.
///
/// Copyright holder is ArangoDB GmbH, Cologne, Germany
///
/// @author Jan Steemann
////////////////////////////////////////////////////////////////////////////////

#include "ExecutionEngine.h"

#include "Aql/AqlResult.h"
#include "Aql/Collection.h"
#include "Aql/EngineInfoContainerCoordinator.h"
#include "Aql/EngineInfoContainerDBServerServerBased.h"
#include "Aql/ExecutionBlockImpl.h"
#include "Aql/ExecutionNode.h"
#include "Aql/ExecutionPlan.h"
#include "Aql/GraphNode.h"
#include "Aql/IdExecutor.h"
#include "Aql/OptimizerRule.h"
#include "Aql/Query.h"
#include "Aql/QueryRegistry.h"
#include "Aql/RemoteExecutor.h"
#include "Aql/ReturnExecutor.h"
#include "Aql/WalkerWorker.h"
#include "Basics/ScopeGuard.h"
#include "Cluster/ServerState.h"
#include "Futures/Utilities.h"
#include "Logger/Logger.h"
#include "Logger/LogMacros.h"
#include "Network/Methods.h"
#include "Network/NetworkFeature.h"
#include "Network/Utils.h"
#include "RestServer/QueryRegistryFeature.h"

using namespace arangodb;
using namespace arangodb::aql;

// @brief Local struct to create the
// information required to build traverser engines
// on DB servers.
struct TraverserEngineShardLists {
  explicit TraverserEngineShardLists(size_t length) {
    // Make sure they all have a fixed size.
    edgeCollections.resize(length);
  }

  ~TraverserEngineShardLists() = default;

  // Mapping for edge collections to shardIds.
  // We have to retain the ordering of edge collections, all
  // vectors of these in one run need to have identical size.
  // This is because the conditions to query those edges have the
  // same ordering.
  std::vector<std::vector<ShardID>> edgeCollections;

  // Mapping for vertexCollections to shardIds.
  std::unordered_map<std::string, std::vector<ShardID>> vertexCollections;

#ifdef USE_ENTERPRISE
  std::set<ShardID> inaccessibleShards;
#endif
};

/**
 * @brief Create AQL blocks from a list of ExectionNodes
 * Only works in cluster mode
 *
 * @param nodes The list of Nodes => Blocks
 * @param restrictToShards This query is restricted to those shards
 * @param queryIds A Mapping: RemoteNodeId -> DBServerId -> [snippetId]
 *
 * @return A result containing the error in bad case.
 */
Result ExecutionEngine::createBlocks(std::vector<ExecutionNode*> const& nodes,
                                     std::unordered_set<std::string> const& restrictToShards,
                                     MapRemoteToSnippet const& queryIds) {
  TRI_ASSERT(arangodb::ServerState::instance()->isCoordinator());

  std::unordered_map<ExecutionNode*, ExecutionBlock*> cache;
  RemoteNode* remoteNode = nullptr;

  // We need to traverse the nodes from back to front, the walker collects
  // them in the wrong ordering
  for (auto it = nodes.rbegin(); it != nodes.rend(); ++it) {
    auto en = *it;
    auto const nodeType = en->getType();

    if (nodeType == ExecutionNode::REMOTE) {
      remoteNode = ExecutionNode::castTo<RemoteNode*>(en);
      continue;
    }

    // for all node types but REMOTEs, we create blocks
    auto uptrEb = en->createBlock(*this, cache);

    if (!uptrEb) {
      return {TRI_ERROR_INTERNAL, "illegal node type"};
    }

    // transfers ownership
    // store the pointer to the block
    auto eb = addBlock(std::move(uptrEb));

    for (auto const& dep : en->getDependencies()) {
      auto d = cache.find(dep);

      if (d != cache.end()) {
        // add regular dependencies
        TRI_ASSERT((*d).second != nullptr);
        eb->addDependency((*d).second);
      }
    }

    if (nodeType == ExecutionNode::GATHER) {
      // we found a gather node
      if (remoteNode == nullptr) {
        return {TRI_ERROR_INTERNAL, "expecting a RemoteNode"};
      }

      // now we'll create a remote node for each shard and add it to the
      // gather node (eb->addDependency)
      auto serversForRemote = queryIds.find(remoteNode->id());
      // Planning gone terribly wrong. The RemoteNode does not have a
      // counter-part to fetch data from.
      TRI_ASSERT(serversForRemote != queryIds.end());
      if (serversForRemote == queryIds.end()) {
        return {TRI_ERROR_INTERNAL,
                "Did not find a DBServer to contact for RemoteNode"};
      }

      // use "server:" instead of "shard:" to send query fragments to
      // the correct servers, even after failover or when a follower drops
      // the problem with using the previous shard-based approach was that
      // responsibilities for shards may change at runtime.
      // however, an AQL query must send all requests for the query to the
      // initially used servers.
      // if there is a failover while the query is executing, we must still
      // send all following requests to the same servers, and not the newly
      // responsible servers.
      // otherwise we potentially would try to get data from a query from
      // server B while the query was only instanciated on server A.
      for (auto const& serverToSnippet : serversForRemote->second) {
        std::string const& serverID = serverToSnippet.first;
        for (std::string const& snippetId : serverToSnippet.second) {
          remoteNode->queryId(snippetId);
          remoteNode->server(serverID);
          remoteNode->setDistributeId({""});
          std::unique_ptr<ExecutionBlock> r = remoteNode->createBlock(*this, {});
#ifdef ARANGODB_ENABLE_MAINTAINER_MODE
          auto remoteBlock = dynamic_cast<ExecutionBlockImpl<RemoteExecutor>*>(r.get());
          TRI_ASSERT(remoteBlock->server() == serverID);
          TRI_ASSERT(remoteBlock->ownName() == "");  // NOLINT(readability-container-size-empty)
          TRI_ASSERT(remoteBlock->queryId() == snippetId);
#endif

          TRI_ASSERT(r != nullptr);
          eb->addDependency(r.get());
          addBlock(std::move(r));
        }
      }
    }

    // the last block is always the root
    root(eb);

    // put it into our cache:
    cache.emplace(en, eb);
  }
  return {TRI_ERROR_NO_ERROR};
}

/// @brief create the engine
ExecutionEngine::ExecutionEngine(Query& query, SerializationFormat format)
    : _stats(),
      _itemBlockManager(query.resourceMonitor(), format),
      _blocks(),
      _root(nullptr),
      _query(query),
      _resultRegister(0),
      _initializeCursorCalled(false),
      _wasShutdown(false) {
  _blocks.reserve(8);
}

/// @brief destroy the engine, frees all assigned blocks
ExecutionEngine::~ExecutionEngine() {
  try {
    shutdownSync(TRI_ERROR_INTERNAL);
  } catch (...) {
    // shutdown can throw - ignore it in the destructor
  }

  for (auto& it : _blocks) {
    delete it;
  }
}

struct SingleServerQueryInstanciator final : public WalkerWorker<ExecutionNode> {
  ExecutionEngine& engine;
  ExecutionBlock* root{};
  std::unordered_map<ExecutionNode*, ExecutionBlock*> cache;

  explicit SingleServerQueryInstanciator(ExecutionEngine& engine) noexcept
      : engine(engine) {}

  virtual void after(ExecutionNode* en) override final {
    ExecutionBlock* block = nullptr;
    bool doEmplace = true;
    {
      if (en->getType() == ExecutionNode::TRAVERSAL ||
          en->getType() == ExecutionNode::SHORTEST_PATH ||
          en->getType() == ExecutionNode::K_SHORTEST_PATHS) {
        // We have to prepare the options before we build the block
        ExecutionNode::castTo<GraphNode*>(en)->prepareOptions();
      }
      if (!arangodb::ServerState::instance()->isDBServer()) {
        // do we need to adjust the root node?
        auto const nodeType = en->getType();

        if (nodeType == ExecutionNode::DISTRIBUTE ||
            nodeType == ExecutionNode::SCATTER || nodeType == ExecutionNode::GATHER) {
          THROW_ARANGO_EXCEPTION_MESSAGE(
              TRI_ERROR_INTERNAL,
              "logic error, got cluster node in local query");
        }
        block = engine.addBlock(en->createBlock(engine, cache));
      } else {
        auto const& cached = cache.find(en);
        if (cached != cache.end()) {
          // We allow to have SCATTER, REMOTE and DISTRIBUTE multiple times.
          // But only these.
          // Chances are if you hit a different node here, that you created a loop.
          TRI_ASSERT(en->getType() == ExecutionNode::REMOTE ||
                     en->getType() == ExecutionNode::SCATTER ||
                     en->getType() == ExecutionNode::DISTRIBUTE);
          block = cached->second;
          doEmplace = false;
        } else {
          block = engine.addBlock(en->createBlock(engine, cache));
        }
      }

      if (!en->hasParent()) {
        // yes. found a new root!
        root = block;
      }
    }

    TRI_ASSERT(block != nullptr);
    if (doEmplace) {
      // We have visited this node earlier, so we got it's dependencies
      // Now add dependencies:
      for (auto const& it : en->getDependencies()) {
        auto it2 = cache.find(it);
        TRI_ASSERT(it2 != cache.end());
        TRI_ASSERT(it2->second != nullptr);
        block->addDependency(it2->second);
      }

      cache.emplace(en, block);
    }
  }

  // Override this method for DBServers, there it is now possible to visit the same block twice
  bool done(ExecutionNode* en) override { return false; }
};

// Here is a description of how the instantiation of an execution plan
// works in the cluster. See below for a complete example
//
// The instantiation of this works as follows:
// (0) Variable usage and register planning is done in the global plan
// (1) A walk with subqueries is done on the whole plan
//     The purpose is to plan how many ExecutionEngines we need, where they
//     have to be instantiated and which plan nodes belong to each of them.
//     Such a walk is depth first and visits subqueries after it has visited
//     the dependencies of the subquery node recursively. Whenever the
//     walk passes by a RemoteNode it switches location between coordinator
//     and DBserver and starts a new engine. The nodes of an engine are
//     collected in the after method.
//     This walk results in a list of engines and a list of nodes for
//     each engine. It follows that the order in these lists is as follows:
//     The first engine is the main one on the coordinator, it has id 0.
//     The order of the engines is exactly as they are discovered in the
//     walk. That is, engines closer to the root are earlier and engines
//     in subqueries are later. The nodes in each engine are always
//     done in a way such that a dependency D of a node N is earlier in the
//     list as N, and a subquery node is later in the list than the nodes
//     of the subquery.
// (2) buildEngines is called with that data. It proceeds engine by engine,
//     starting from the back of the list. This means that an engine that
//     is referred to in a RemoteNode (because its nodes are dependencies
//     of that node) are always already instantiated before the RemoteNode
//     is instantiated. The corresponding query ids are collected in a
//     global hash table, for which the key consists of the id of the
//     RemoteNode using the query and the actual query id. For each engine,
//     the nodes are instantiated along the list of nodes for that engine.
//     This means that all dependencies of a node N are already instantiated
//     when N is instantiated. We distinguish the coordinator and the
//     DBserver case. In the former one we have to clone a part of the
//     plan and in the latter we have to send a part to a DBserver via HTTP.
//
// Here is a fully worked out example:
//
// FOR i IN [1,2]
//   FOR d IN coll
//     FILTER d.pass == i
//     LET s = (FOR e IN coll2 FILTER e.name == d.name RETURN e)
//     RETURN {d:d, s:s}
//
// this is optimized to, variable and register planning is done in this plan:
//
//    Singleton
//        ^
//   EnumList [1,2]             Singleton
//        ^                         ^
//     Scatter (2)            Enum coll2
//        ^                         ^
//     Remote              Calc e.name==d.name
//        ^                         ^
//    Enum coll                  Filter (3)
//        ^                         ^
//  Calc d.pass==i               Remote
//        ^                         ^
//     Filter (1)                Gather
//        ^                         ^
//     Remote                    Return
//        ^                         ^
//     Gather                       |
//        ^                         |
//     Subquery  -------------------/
//        ^
//  Calc {d:d, s:s}
//        ^
//      Return (0)
//
// There are 4 engines here, their corresponding root nodes are labelled
// in the above picture in round brackets with the ids of the engine.
// Engines 1 and 3 have to be replicated for each shard of coll or coll2
// respectively, and sent to the right DBserver via HTTP. Engine 0 is the
// main one on the coordinator and engine 2 is a non-main part on the
// coordinator. Recall that the walk goes first to the dependencies before
// it visits the nodes of the subquery. Thus, the walk builds up the lists
// in this order:
//   engine 0: [Remote, Gather, Remote, Gather, Return, Subquery, Calc, Return]
//   engine 1: [Remote, Enum coll, Calc d.pass==i, Filter]
//   engine 2: [Singleton, EnumList [1,2], Scatter]
//   engine 3: [Singleton, Enum coll2, Calc e.name==d.name, Filter]
// buildEngines will then do engines in the order 3, 2, 1, 0 and for each
// of them the nodes from left to right in these lists. In the end, we have
// a proper instantiation of the whole thing.

struct DistributedQueryInstanciator final : public WalkerWorker<ExecutionNode> {
 private:
  EngineInfoContainerCoordinator _coordinatorParts;
  EngineInfoContainerDBServerServerBased _dbserverParts;
  bool _isCoordinator;
  bool const _pushToSingleServer;
  QueryId _lastClosed;
  Query& _query;
  // This is a handle to the last gather node that we see while traversing the
  // plan The guarantee is that we only have the combination `Remote <- Gather
  // <- before` Therefore we will always assert that this is NULLPTR with the
  // only exception of this case.
  GatherNode const* _lastGatherNode;

 public:
  DistributedQueryInstanciator(Query& query, bool pushToSingleServer)
      : _dbserverParts(query),
        _isCoordinator(true),
        _pushToSingleServer(pushToSingleServer),
        _lastClosed(0),
        _query(query),
        _lastGatherNode(nullptr) {}

  /// @brief before method for collection of pieces phase
  ///        Collects all nodes on the path and divides them
  ///        into coordinator and dbserver parts
  bool before(ExecutionNode* en) final {
    auto const nodeType = en->getType();
    if (_isCoordinator) {
      _coordinatorParts.addNode(en);

      switch (nodeType) {
        case ExecutionNode::GATHER:
          _lastGatherNode = ExecutionNode::castTo<GatherNode const*>(en);
          break;
        case ExecutionNode::REMOTE:
          // Flip over to DBServer
          _isCoordinator = false;
          TRI_ASSERT(_lastGatherNode != nullptr);
          _dbserverParts.openSnippet(_lastGatherNode, en->id());
          _lastGatherNode = nullptr;
          break;
        case ExecutionNode::TRAVERSAL:
        case ExecutionNode::SHORTEST_PATH:
        case ExecutionNode::K_SHORTEST_PATHS:
          if (!_pushToSingleServer) {
            _dbserverParts.addGraphNode(ExecutionNode::castTo<GraphNode*>(en));
          }
          break;
        default:
          // Do nothing
          break;
      }
      // lastGatherNode <=> nodeType is gather
      TRI_ASSERT((_lastGatherNode != nullptr) == (nodeType == ExecutionNode::GATHER));
    } else {
      // on dbserver
      _dbserverParts.addNode(en);
      // switch back from DB server to coordinator, if we are not pushing the
      // entire plan to the DB server
      if (ExecutionNode::REMOTE == nodeType) {
        TRI_ASSERT(!_pushToSingleServer);
        _isCoordinator = true;
        _coordinatorParts.openSnippet(en->id());
      }
    }

    // Always return false to not abort searching
    return false;
  }

  void after(ExecutionNode* en) final {
    if (en->getType() == ExecutionNode::REMOTE) {
      if (_isCoordinator) {
        _lastClosed = _coordinatorParts.closeSnippet();
        _isCoordinator = false;
      } else {
        _dbserverParts.closeSnippet(_lastClosed);
        _isCoordinator = true;
      }
    }
  }

  /// @brief Builds the Engines necessary for the query execution
  ///        For Coordinator Parts:
  ///        * Creates the ExecutionBlocks
  ///        * Injects all Parts but the First one into QueryRegistery
  ///        For DBServer Parts
  ///        * Creates one Query-Entry for each Snippet per Shard (multiple on
  ///        the same DB) Each Snippet knows all details about locking.
  ///        * Only the first snippet does lock the collections.
  ///        other snippets are not responsible for any locking.
  ///        * After this step DBServer-Collections are locked!
  ///
  ///        Error Case:
  ///        * It is guaranteed that all DBServers will be send a request
  ///        to remove query snippets / locks they have locally created.
  ///        * No Engines for this query will remain in the Coordinator
  ///        Registry.
  ///        * In case the Network is broken, all non-reachable DBServers will
  ///        clean out their snippets after a TTL.
  ///        Returns the First Coordinator Engine, the one not in the registry.
  ExecutionEngineResult buildEngines(QueryRegistry* registry) {
    // QueryIds are filled by responses of DBServer parts.
    MapRemoteToSnippet queryIds{};

    NetworkFeature const& nf = _query.vocbase().server().getFeature<NetworkFeature>();
    network::ConnectionPool* pool = nf.pool();
    auto cleanupGuard = scopeGuard([this, pool, &queryIds]() {
      _dbserverParts.cleanupEngines(pool, TRI_ERROR_INTERNAL,
                                    _query.vocbase().name(), queryIds);
    });
    
    std::unordered_map<size_t, size_t> nodeAliases;
    ExecutionEngineResult res = _dbserverParts.buildEngines(queryIds, nodeAliases);
    if (res.fail()) {
      return res;
    }

    // The coordinator engines cannot decide on lock issues later on,
    // however every engine gets injected the list of locked shards.
    std::vector<uint64_t> coordinatorQueryIds{};
    res = _coordinatorParts.buildEngines(_query, registry, _query.vocbase().name(),
                                         _query.queryOptions().shardIds, queryIds,
                                         coordinatorQueryIds);

    if (res.ok()) {
      TRI_ASSERT(_query.engine() != nullptr);
      _query.engine()->_stats.addAliases(std::move(nodeAliases));
      cleanupGuard.cancel();
    }

    _query.engine()->snippetMapping(std::move(queryIds), std::move(coordinatorQueryIds));

    return res;
  }
};

void ExecutionEngine::kill() {
  // kill coordinator parts
  // TODO: this doesn't seem to be necessary and sometimes even show adverse effects
  // so leaving this deactivated for now
  // auto queryRegistry = QueryRegistryFeature::registry();
  // if (queryRegistry != nullptr) {
  //   for (auto const& id : _coordinatorQueryIds) {
  //     queryRegistry->kill(&(_query.vocbase()), id);
  //   }
  // }

  // kill DB server parts
  // RemoteNodeId -> DBServerId -> [snippetId]
  NetworkFeature const& nf = _query.vocbase().server().getFeature<NetworkFeature>();
  network::ConnectionPool* pool = nf.pool();
  if (pool == nullptr) {
    return;
  }

  VPackBuffer<uint8_t> body;
  std::vector<network::FutureRes> futures;
  
  for (auto const& it : _dbServerMapping) {
    for (auto const& it2 : it.second) {
      for (auto const& snippetId : it2.second) {
        TRI_ASSERT(it2.first.substr(0, 7) == "server:");
        auto future = network::sendRequest(pool, it2.first, fuerte::RestVerb::Delete,
                                           "/_api/aql/kill/" + snippetId, body);
        futures.emplace_back(std::move(future));
      }
    }
  }
  
  if (!futures.empty()) {
    // killing is best-effort
    // we are ignoring all errors intentionally here
    futures::collectAll(futures).get();
  }
}

std::pair<ExecutionState, Result> ExecutionEngine::initializeCursor(SharedAqlItemBlockPtr&& items,
                                                                    size_t pos) {
  if (_query.killed()) {
    THROW_ARANGO_EXCEPTION(TRI_ERROR_QUERY_KILLED);
  }
  InputAqlItemRow inputRow{CreateInvalidInputRowHint{}};
  if (items != nullptr) {
    inputRow = InputAqlItemRow{std::move(items), pos};
  }
  auto res = _root->initializeCursor(inputRow);
  if (res.first == ExecutionState::WAITING) {
    return res;
  }
  _initializeCursorCalled = true;
  return res;
}

std::pair<ExecutionState, SharedAqlItemBlockPtr> ExecutionEngine::getSome(size_t atMost) {
  if (_query.killed()) {
    THROW_ARANGO_EXCEPTION(TRI_ERROR_QUERY_KILLED);
  }
  if (!_initializeCursorCalled) {
    auto res = initializeCursor(nullptr, 0);
    if (res.first == ExecutionState::WAITING) {
      return {res.first, nullptr};
    }
  }
  return _root->getSome((std::min)(atMost, ExecutionBlock::DefaultBatchSize()));
}

std::pair<ExecutionState, size_t> ExecutionEngine::skipSome(size_t atMost) {
  if (_query.killed()) {
    THROW_ARANGO_EXCEPTION(TRI_ERROR_QUERY_KILLED);
  }
  if (!_initializeCursorCalled) {
    auto res = initializeCursor(nullptr, 0);
    if (res.first == ExecutionState::WAITING) {
      return {res.first, 0};
    }
  }
  return _root->skipSome(atMost);
}

<<<<<<< HEAD
Result ExecutionEngine::shutdownSync(int errorCode) noexcept {
  Result res{TRI_ERROR_INTERNAL, "unable to shutdown query"};
=======
Result ExecutionEngine::shutdownSync(int errorCode) noexcept try {
  Result res{TRI_ERROR_INTERNAL};
>>>>>>> 3bafcf25
  ExecutionState state = ExecutionState::WAITING;
  try {
    TRI_IF_FAILURE("ExecutionEngine::shutdownSync") {
      THROW_ARANGO_EXCEPTION(TRI_ERROR_DEBUG);
    }

    std::shared_ptr<SharedQueryState> sharedState = _query.sharedState();
    if (sharedState != nullptr) {
      sharedState->resetWakeupHandler();
      while (state == ExecutionState::WAITING) {
        std::tie(state, res) = shutdown(errorCode);
        if (state == ExecutionState::WAITING) {
          sharedState->waitForAsyncWakeup();
        }
      }
    }
<<<<<<< HEAD
  } catch (std::exception const& ex) {
    res.reset(TRI_ERROR_INTERNAL, ex.what());
=======
  } catch (basics::Exception const& ex) {
    res.reset(ex.code(), std::string("unable to shutdown query: ") + ex.what());
  } catch (std::exception const& ex) {
    res.reset(TRI_ERROR_INTERNAL, std::string("unable to shutdown query: ") + ex.what());
>>>>>>> 3bafcf25
  } catch (...) {
    res.reset(TRI_ERROR_INTERNAL);
  }

  if (res.fail() && ServerState::instance()->isCoordinator()) {
    // shutdown attempt has failed...
    // in a cluster, try to at least abort all other coordinator parts
    auto queryRegistry = QueryRegistryFeature::registry();
    if (queryRegistry != nullptr) {
      for (auto const& id : _coordinatorQueryIds) {
        try {
          queryRegistry->destroy(_query.vocbase().name(), id, errorCode, false);
        } catch (...) {
          // we want to abort all parts, even if aborting other parts fails
        }
      }
    }
  }

  return res;
} catch (...) {
  // nothing we can do here...
  return Result(TRI_ERROR_INTERNAL, "unable to shutdown query");
}

/// @brief shutdown, will be called exactly once for the whole query
std::pair<ExecutionState, Result> ExecutionEngine::shutdown(int errorCode) {
  ExecutionState state = ExecutionState::DONE;
  Result res;
  if (_root != nullptr && !_wasShutdown) {
    std::tie(state, res) = _root->shutdown(errorCode);
    if (state == ExecutionState::WAITING) {
      return {state, res};
    }

    // prevent a duplicate shutdown
    _wasShutdown = true;
  }

  return {state, res};
}

/// @brief create an execution engine from a plan
ExecutionEngine* ExecutionEngine::instantiateFromPlan(QueryRegistry& queryRegistry,
                                                      Query& query, ExecutionPlan& plan,
                                                      bool planRegisters) {
  auto role = arangodb::ServerState::instance()->getRole();

  plan.findVarUsage();
  if (planRegisters) {
    plan.planRegisters();
  }

  std::unique_ptr<ExecutionEngine> engine;
  ExecutionBlock* root = nullptr;
#ifdef USE_ENTERPRISE
  bool const pushToSingleServer = plan.hasAppliedRule(
      static_cast<int>(OptimizerRule::RuleLevel::clusterOneShardRule));
#else
  bool const pushToSingleServer = false;
#endif

  if (arangodb::ServerState::isCoordinator(role)) {
    // distributed query
    DistributedQueryInstanciator inst(query, pushToSingleServer);
    plan.root()->walk(inst);

    auto result = inst.buildEngines(&queryRegistry);
    if (!result.ok()) {
      THROW_ARANGO_EXCEPTION_MESSAGE(result.errorNumber(), result.errorMessage());
    }

    engine.reset(result.engine());
    TRI_ASSERT(engine != nullptr);

    root = engine->root();
    TRI_ASSERT(root != nullptr);
  } else {
    // instantiate the engine on a local server
    engine.reset(new ExecutionEngine(query, SerializationFormat::SHADOWROWS));

    SingleServerQueryInstanciator inst(*engine);
    plan.root()->walk(inst);

    root = inst.root;
    TRI_ASSERT(root != nullptr);
  }

  TRI_ASSERT(root != nullptr);

  // inspect the root block of the query
  if (root->getPlanNode()->getType() == ExecutionNode::RETURN) {
    // it's a return node. now tell it to not copy its results from above,
    // but directly return it. we also need to note the RegisterId the
    // caller needs to look into when fetching the results

    // in short: this avoids copying the return values

    bool const returnInheritedResults = !arangodb::ServerState::isDBServer(role);
    if (returnInheritedResults) {
      auto returnNode = dynamic_cast<ExecutionBlockImpl<IdExecutor<BlockPassthrough::Enable, void>>*>(root);
      TRI_ASSERT(returnNode != nullptr);
      engine->resultRegister(returnNode->getOutputRegisterId());
    } else {
      auto returnNode = dynamic_cast<ExecutionBlockImpl<ReturnExecutor>*>(root);
      TRI_ASSERT(returnNode != nullptr);
    }
  }

  engine->_root = root;

  return engine.release();
}

/// @brief add a block to the engine
ExecutionBlock* ExecutionEngine::addBlock(std::unique_ptr<ExecutionBlock> block) {
  TRI_ASSERT(block != nullptr);

  _blocks.emplace_back(block.get());
  return block.release();
}

ExecutionBlock* ExecutionEngine::root() const {
  TRI_ASSERT(_root != nullptr);
  return _root;
}

void ExecutionEngine::root(ExecutionBlock* root) {
  TRI_ASSERT(root != nullptr);
  _root = root;
}

Query* ExecutionEngine::getQuery() const { return &_query; }

bool ExecutionEngine::initializeCursorCalled() const {
  return _initializeCursorCalled;
}

void ExecutionEngine::resultRegister(RegisterId resultRegister) {
  _resultRegister = resultRegister;
}

RegisterId ExecutionEngine::resultRegister() const { return _resultRegister; }

AqlItemBlockManager& ExecutionEngine::itemBlockManager() {
  return _itemBlockManager;
}<|MERGE_RESOLUTION|>--- conflicted
+++ resolved
@@ -587,13 +587,8 @@
   return _root->skipSome(atMost);
 }
 
-<<<<<<< HEAD
-Result ExecutionEngine::shutdownSync(int errorCode) noexcept {
+Result ExecutionEngine::shutdownSync(int errorCode) noexcept try {
   Result res{TRI_ERROR_INTERNAL, "unable to shutdown query"};
-=======
-Result ExecutionEngine::shutdownSync(int errorCode) noexcept try {
-  Result res{TRI_ERROR_INTERNAL};
->>>>>>> 3bafcf25
   ExecutionState state = ExecutionState::WAITING;
   try {
     TRI_IF_FAILURE("ExecutionEngine::shutdownSync") {
@@ -610,15 +605,10 @@
         }
       }
     }
-<<<<<<< HEAD
-  } catch (std::exception const& ex) {
-    res.reset(TRI_ERROR_INTERNAL, ex.what());
-=======
   } catch (basics::Exception const& ex) {
     res.reset(ex.code(), std::string("unable to shutdown query: ") + ex.what());
   } catch (std::exception const& ex) {
     res.reset(TRI_ERROR_INTERNAL, std::string("unable to shutdown query: ") + ex.what());
->>>>>>> 3bafcf25
   } catch (...) {
     res.reset(TRI_ERROR_INTERNAL);
   }
