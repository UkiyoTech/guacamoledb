////////////////////////////////////////////////////////////////////////////////
/// DISCLAIMER
///
/// Copyright 2014-2016 ArangoDB GmbH, Cologne, Germany
/// Copyright 2004-2014 triAGENS GmbH, Cologne, Germany
///
/// Licensed under the Apache License, Version 2.0 (the "License");
/// you may not use this file except in compliance with the License.
/// You may obtain a copy of the License at
///
///     http://www.apache.org/licenses/LICENSE-2.0
///
/// Unless required by applicable law or agreed to in writing, software
/// distributed under the License is distributed on an "AS IS" BASIS,
/// WITHOUT WARRANTIES OR CONDITIONS OF ANY KIND, either express or implied.
/// See the License for the specific language governing permissions and
/// limitations under the License.
///
/// Copyright holder is ArangoDB GmbH, Cologne, Germany
///
/// @author Jan Steemann
////////////////////////////////////////////////////////////////////////////////

#include "Functions.h"

#include "ApplicationFeatures/ApplicationServer.h"
#include "ApplicationFeatures/LanguageFeature.h"
#include "Aql/AqlFunctionFeature.h"
#include "Aql/Expression.h"
#include "Aql/Function.h"
#include "Aql/Query.h"
#include "Aql/RegexCache.h"
#include "Aql/V8Executor.h"
#include "Basics/Exceptions.h"
#include "Basics/Mutex.h"
#include "Basics/MutexLocker.h"
#include "Basics/StringBuffer.h"
#include "Basics/StringRef.h"
#include "Basics/StringUtils.h"
#include "Basics/Utf8Helper.h"
#include "Basics/VPackStringBufferAdapter.h"
#include "Basics/VelocyPackHelper.h"
#include "Basics/fpconv.h"
#include "Basics/tri-strings.h"
#include "V8/v8-vpack.h"
#include "GeneralServer/AuthenticationFeature.h"
#include "Geo/GeoParams.h"
#include "Geo/GeoUtils.h"
#include "Geo/GeoJson.h"
#include "Geo/ShapeContainer.h"
#include "Indexes/Index.h"
#include "Logger/Logger.h"
#include "Pregel/Conductor.h"
#include "Pregel/PregelFeature.h"
#include "Pregel/Worker.h"
#include "Random/UniformCharacter.h"
#include "Ssl/SslInterface.h"
#include "Transaction/Context.h"
#include "Transaction/Helpers.h"
#include "Transaction/Methods.h"
#include "Utils/CollectionNameResolver.h"
#include "Utils/ExecContext.h"
#include "V8Server/v8-collection.h"
#include "VocBase/KeyGenerator.h"
#include "VocBase/LogicalCollection.h"
#include "VocBase/ManagedDocumentResult.h"

#include <boost/uuid/uuid.hpp>
#include <boost/uuid/uuid_generators.hpp>
#include <boost/uuid/uuid_io.hpp>

#include <s2/s2loop.h>
#include <date/date.h>
#include <date/iso_week.h>

#include <unicode/stsearch.h>
#include <unicode/uchar.h>
#include <unicode/unistr.h>
#include <unicode/stsearch.h>
#include <unicode/schriter.h>

#include <velocypack/Collection.h>
#include <velocypack/Dumper.h>
#include <velocypack/Iterator.h>
#include <velocypack/velocypack-aliases.h>
#include <algorithm>
#include <regex>

using namespace arangodb;
using namespace arangodb::aql;
using namespace std::chrono;
using namespace date;

/*
- always specify your user facing function name MYFUNC in error generators
- errors are broadcasted like this:
    - Wrong parameter types: ::registerInvalidArgumentWarning(query, "MYFUNC")
    - Generic errors: ::registerWarning(query, "MYFUNC", TRI_ERROR_QUERY_INVALID_REGEX);
    - ICU related errors: if (U_FAILURE(status)) { ::registerICUWarning(query, "MYFUNC", status); }
    - close with: return AqlValue(AqlValueHintNull());
- specify the number of parameters you expect at least and at max using:
  ValidateParameters(parameters, "MYFUNC", 1, 3); (min: 1, max: 3); Max is optional.
- if you support optional parameters, first check whether the count is sufficient
  using parameters.size()
- fetch the values using:
  AqlValue value
  - Anonymous  = ExtractFunctionParameterValue(parameters, 0);
  - ::getBooleanParameter() if you expect a bool
  - Stringify() if you need a string.
  - ::extractKeys() if its an object and you need the keys
  - ::extractCollectionName() if you expect a collection
  - ::listContainsElement() search for a member
  - ::parameterToTimePoint / DateFromParameters get a time string as date.
- check the values whether they match your expectations i.e. using:
  - param.isNumber() then extract it using: param.toInt64(trx)
- Available helper functions for working with parameters:
  - ::variance()
  - ::sortNumberList()
  - ::unsetOrKeep ()
  - ::getDocumentByIdentifier ()
  - ::mergeParameters()
  - ::flattenList()

- now do your work with the parameters
- build up a result using a VPackbuilder like you would with regular velocpyack.
- return it wrapping it into an AqlValue

 */

namespace {

enum DateSelectionModifier {
  INVALID = 0,
  MILLI,
  SECOND,
  MINUTE,
  HOUR,
  DAY,
  WEEK,
  MONTH,
  YEAR
};
static_assert(DateSelectionModifier::INVALID < DateSelectionModifier::MILLI,
              "incorrect date selection order");
static_assert(DateSelectionModifier::MILLI < DateSelectionModifier::SECOND,
              "incorrect date selection order");
static_assert(DateSelectionModifier::SECOND < DateSelectionModifier::MINUTE,
              "incorrect date selection order");
static_assert(DateSelectionModifier::MINUTE < DateSelectionModifier::HOUR,
              "incorrect date selection order");
static_assert(DateSelectionModifier::HOUR < DateSelectionModifier::DAY,
              "incorrect date selection order");
static_assert(DateSelectionModifier::DAY < DateSelectionModifier::WEEK,
              "incorrect date selection order");
static_assert(DateSelectionModifier::WEEK < DateSelectionModifier::MONTH,
              "incorrect date selection order");
static_assert(DateSelectionModifier::MONTH < DateSelectionModifier::YEAR,
              "incorrect date selection order");

typedef void(*format_func_t)(std::string& wrk, tp_sys_clock_ms const&);
std::unordered_map<std::string, format_func_t> dateMap;
auto const unixEpoch = date::sys_seconds{seconds{0}};

// will be populated by Functions::Init()
std::regex theDateFormatRegex;

std::string executeDateFormatRegex(std::string const& search, tp_sys_clock_ms const& tp) {
  std::string s;

  auto first = search.begin();
  auto last = search.end();
  typename std::smatch::difference_type positionOfLastMatch = 0;
  auto endOfLastMatch = first;

  auto callback = [&tp, &endOfLastMatch, &positionOfLastMatch, &s](std::smatch const& match) {
    auto positionOfThisMatch = match.position(0);
    auto diff = positionOfThisMatch - positionOfLastMatch;

    auto startOfThisMatch = endOfLastMatch;
    std::advance(startOfThisMatch, diff);

    s.append(endOfLastMatch, startOfThisMatch);
    auto got = ::dateMap.find(match.str(0));
    if (got != ::dateMap.end()) {
      got->second(s, tp);
    }
    auto lengthOfMatch = match.length(0);

    positionOfLastMatch = positionOfThisMatch + lengthOfMatch;

    endOfLastMatch = startOfThisMatch;
    std::advance(endOfLastMatch, lengthOfMatch);
  };

  std::regex_iterator<std::string::const_iterator> end;
  std::regex_iterator<std::string::const_iterator> begin(first, last, ::theDateFormatRegex);
  std::for_each(begin, end, callback);

  s.append(endOfLastMatch, last);

  return s;
}

std::string tail(std::string const& source, size_t const length) {
  if (length >= source.size()) {
    return source;
  }
  return source.substr(source.size() - length);
} // tail

std::vector<std::string> const monthNames = {
  "January",
  "February",
  "March",
  "April",
  "May",
  "June",
  "July",
  "August",
  "September",
  "October",
  "November",
  "December"
};

std::vector<std::string> const monthNamesShort = {
  "Jan",
  "Feb",
  "Mar",
  "Apr",
  "May",
  "Jun",
  "Jul",
  "Aug",
  "Sep",
  "Oct",
  "Nov",
  "Dec"
};

std::vector<std::string> const weekDayNames = {
  "Sunday",
  "Monday",
  "Tuesday",
  "Wednesday",
  "Thursday",
  "Friday",
  "Saturday"
};

std::vector<std::string> const weekDayNamesShort = {
  "Sun",
  "Mon",
  "Tue",
  "Wed",
  "Thu",
  "Fri",
  "Sat"
};

std::vector<std::pair<std::string, format_func_t>> const sortedDateMap = {
  {"%&", [](std::string& wrk, tp_sys_clock_ms const& tp) { }}, // Allow for literal "m" after "%m" ("%mm" -> %m%&m)
  // zero-pad 4 digit years to length of 6 and add "+" prefix, keep negative as-is
  {"%yyyyyy", [](std::string& wrk, tp_sys_clock_ms const& tp) {
      auto ymd = year_month_day(floor<days>(tp));
      auto yearnum = static_cast<int>(ymd.year());
      if (yearnum < 0) {
        if (yearnum > -10) {
          wrk.append("-00000");
        } else if (yearnum > -100) {
          wrk.append("-0000");
        } else if (yearnum > -1000) {
          wrk.append("-000");
        } else if (yearnum > -10000) {
          wrk.append("-00");
        } else if (yearnum > -100000) {
          wrk.append("-0");
        } else {
          wrk.append("-");
        }
        wrk.append(std::to_string(abs(yearnum)));
        return;
      }

      TRI_ASSERT(yearnum >= 0);

      if (yearnum > 99999) {
        // intentionally nothing
      } else if (yearnum > 9999) {
        wrk.append("+0");
      } else if (yearnum > 999) {
        wrk.append("+00");
      } else if (yearnum > 99) {
        wrk.append("+000");
      } else if (yearnum > 9) {
        wrk.append("+0000");
      } else {
        wrk.append("+00000");
      }
      wrk.append(std::to_string(yearnum));
    }},
  {"%mmmm", [](std::string& wrk, tp_sys_clock_ms const& tp) {
      auto ymd = year_month_day(floor<days>(tp));
      wrk.append(::monthNames[static_cast<unsigned>(ymd.month()) - 1]);
    }},
  {"%yyyy", [](std::string& wrk, tp_sys_clock_ms const& tp) {
      auto ymd = year_month_day(floor<days>(tp));
      auto yearnum = static_cast<int>(ymd.year());
      if (yearnum < 0) {
        if (yearnum > -10) {
          wrk.append("-000");
        } else if (yearnum > -100) {
          wrk.append("-00");
        } else if (yearnum > -1000) {
          wrk.append("-0");
        } else {
          wrk.append("-");
        }
        wrk.append(std::to_string(abs(yearnum)));
      } else {
        TRI_ASSERT(yearnum >= 0);
        if (yearnum < 9) {
          wrk.append("000");
          wrk.append(std::to_string(yearnum));
        } else if (yearnum < 99) {
          wrk.append("00");
          wrk.append(std::to_string(yearnum));
        } else if (yearnum < 999) {
          wrk.append("0");
          wrk.append(std::to_string(yearnum));
        } else {
          std::string yearstr(std::to_string(yearnum));
          wrk.append(::tail(yearstr, 4));
        }
      }
    }},

  {"%wwww", [](std::string& wrk, tp_sys_clock_ms const& tp) {
      weekday wd{floor<days>(tp)};
      wrk.append(::weekDayNames[static_cast<unsigned>(wd)]);
    }},

  {"%mmm", [](std::string& wrk, tp_sys_clock_ms const& tp) {
      auto ymd = year_month_day(floor<days>(tp));
      wrk.append(::monthNamesShort[static_cast<unsigned>(ymd.month()) - 1]);
    }},
  {"%www", [](std::string& wrk, tp_sys_clock_ms const& tp) {
      weekday wd{floor<days>(tp)};
      wrk.append(weekDayNamesShort[static_cast<unsigned>(wd)]);
    }},
  {"%fff", [](std::string& wrk, tp_sys_clock_ms const& tp) {
      auto day_time = make_time(tp - floor<days>(tp));
      uint64_t millis = day_time.subseconds().count();
      if (millis < 10) {
        wrk.append("00");
      } else if (millis < 100) {
        wrk.append("0");
      }
      wrk.append(std::to_string(millis));
    }},
  {"%xxx", [](std::string& wrk, tp_sys_clock_ms const& tp) {
      auto ymd = year_month_day(floor<days>(tp));
      auto yyyy = year{ymd.year()};
      // we construct the date with the first day in the year:
      auto firstDayInYear = yyyy / jan / day{0};
      uint64_t daysSinceFirst = duration_cast<days>(tp - sys_days(firstDayInYear)).count();
      if (daysSinceFirst < 10) {
        wrk.append("00");
      } else if (daysSinceFirst < 100) {
        wrk.append("0");
      }
      wrk.append(std::to_string(daysSinceFirst));
    }},

  // there"s no really sensible way to handle negative years, but better not drop the sign
  {"%yy", [](std::string& wrk, tp_sys_clock_ms const& tp) {
      auto ymd = year_month_day(floor<days>(tp));
      auto yearnum = static_cast<int>(ymd.year());
      if (yearnum < 10 && yearnum > -10) {
        wrk.append("0");
        wrk.append(std::to_string(abs(yearnum)));
      } else {
        std::string yearstr(std::to_string(abs(yearnum)));
        wrk.append(tail(yearstr, 2));
      }
    }},
  {"%mm", [](std::string& wrk, tp_sys_clock_ms const& tp) {
      auto ymd = year_month_day(floor<days>(tp));
      auto month = static_cast<unsigned>(ymd.month());
      if (month < 10) {
        wrk.append("0");
      }
      wrk.append(std::to_string(month));
    }},
  {"%dd", [](std::string& wrk, tp_sys_clock_ms const& tp) {
      auto ymd = year_month_day(floor<days>(tp));
      auto day = static_cast<unsigned>(ymd.day());
      if (day < 10) {
        wrk.append("0");
      }
      wrk.append(std::to_string(day));
    }},
  {"%hh", [](std::string& wrk, tp_sys_clock_ms const& tp) {
      auto day_time = make_time(tp - floor<days>(tp));
      uint64_t hours = day_time.hours().count();
      if (hours < 10) {
        wrk.append("0");
      }
      wrk.append(std::to_string(hours));
    }},
  {"%ii", [](std::string& wrk, tp_sys_clock_ms const& tp) {
      auto day_time = make_time(tp - floor<days>(tp));
      uint64_t minutes = day_time.minutes().count();
      if (minutes < 10) {
        wrk.append("0");
      }
      wrk.append(std::to_string(minutes));
    }},
  {"%ss", [](std::string& wrk, tp_sys_clock_ms const& tp) {
      auto day_time = make_time(tp - floor<days>(tp));
      uint64_t seconds = day_time.seconds().count();
      if (seconds < 10) {
        wrk.append("0");
      }
      wrk.append(std::to_string(seconds));
    }},
  {"%kk", [](std::string& wrk, tp_sys_clock_ms const& tp) {
      iso_week::year_weeknum_weekday yww{floor<days>(tp)};
      uint64_t isoWeek = static_cast<unsigned>(yww.weeknum());
      if (isoWeek < 10) {
        wrk.append("0");
      }
      wrk.append(std::to_string(isoWeek));
    }},

  {"%t", [](std::string& wrk, tp_sys_clock_ms const& tp) {
      auto diffDuration = tp - unixEpoch;
      auto diff = duration_cast<duration<double, std::milli>>(diffDuration).count();
      wrk.append(std::to_string(static_cast<int64_t>(std::round(diff))));
    }},
  {"%z", [](std::string& wrk, tp_sys_clock_ms const& tp) {
      std::string formatted = format("%FT%TZ", floor<milliseconds>(tp));
      wrk.append(formatted);
    }},
  {"%w", [](std::string& wrk, tp_sys_clock_ms const& tp) {
      weekday wd{floor<days>(tp)};
      wrk.append(std::to_string(static_cast<unsigned>(wd)));
    }},
  {"%y", [](std::string& wrk, tp_sys_clock_ms const& tp) {
      auto ymd = year_month_day(floor<days>(tp));
      wrk.append(std::to_string(static_cast<int>(ymd.year())));
    }},
  {"%m", [](std::string& wrk, tp_sys_clock_ms const& tp) {
      auto ymd = year_month_day(floor<days>(tp));
      wrk.append(std::to_string(static_cast<unsigned>(ymd.month())));
    }},
  {"%d", [](std::string& wrk, tp_sys_clock_ms const& tp) {
      auto ymd = year_month_day(floor<days>(tp));
      wrk.append(std::to_string(static_cast<unsigned>(ymd.day())));
    }},
  {"%h", [](std::string& wrk, tp_sys_clock_ms const& tp) {
      auto day_time = make_time(tp - floor<days>(tp));
      uint64_t hours = day_time.hours().count();
      wrk.append(std::to_string(hours));
    }},
  {"%i", [](std::string& wrk, tp_sys_clock_ms const& tp) {
      auto day_time = make_time(tp - floor<days>(tp));
      uint64_t minutes = day_time.minutes().count();
      wrk.append(std::to_string(minutes));
    }},
  {"%s", [](std::string& wrk, tp_sys_clock_ms const& tp) {
      auto day_time = make_time(tp - floor<days>(tp));
      uint64_t seconds = day_time.seconds().count();
      wrk.append(std::to_string(seconds));
    }},
  {"%f", [](std::string& wrk, tp_sys_clock_ms const& tp) {
      auto day_time = make_time(tp - floor<days>(tp));
      uint64_t millis = day_time.subseconds().count();
      wrk.append(std::to_string(millis));
    }},
  {"%x", [](std::string& wrk, tp_sys_clock_ms const& tp) {
      auto ymd = year_month_day(floor<days>(tp));
      auto yyyy = year{ymd.year()};
      // We construct the date with the first day in the year:
      auto firstDayInYear = yyyy / jan / day{0};
      uint64_t daysSinceFirst = duration_cast<days>(tp - sys_days(firstDayInYear)).count();
      wrk.append(std::to_string(daysSinceFirst));
    }},
  {"%k", [](std::string& wrk, tp_sys_clock_ms const& tp) {
      iso_week::year_weeknum_weekday yww{floor<days>(tp)};
      uint64_t isoWeek = static_cast<unsigned>(yww.weeknum());
      wrk.append(std::to_string(isoWeek));
    }},
  {"%l", [](std::string& wrk, tp_sys_clock_ms const& tp) {
      year_month_day ymd{floor<days>(tp)};
      if (ymd.year().is_leap()) {
        wrk.append("1");
      } else {
        wrk.append("0");
      }
  }},
  {"%q", [](std::string& wrk, tp_sys_clock_ms const& tp) {
      year_month_day ymd{floor<days>(tp)};
      month m = ymd.month();
      uint64_t part = static_cast<uint64_t>(ceil(unsigned(m) / 3.0f));
      TRI_ASSERT(part <= 4);
      wrk.append(std::to_string(part));
    }},
  {"%a", [](std::string& wrk, tp_sys_clock_ms const& tp) {
      auto ymd = year_month_day{floor<days>(tp)};
      auto lastMonthDay = ymd.year() / ymd.month() / last;
      wrk.append(std::to_string(static_cast<unsigned>(lastMonthDay.day())));
    }},
  {"%%", [](std::string& wrk, tp_sys_clock_ms const& tp) { wrk.append("%"); }},
  {"%", [](std::string& wrk, tp_sys_clock_ms const& tp) { }}
};

/// @brief register warning
void registerWarning(arangodb::aql::Query* query, char const* fName, int code) {
  std::string msg;

  if (code == TRI_ERROR_QUERY_FUNCTION_ARGUMENT_TYPE_MISMATCH) {
    msg = arangodb::basics::Exception::FillExceptionString(code, fName);
  } else {
    msg.append("in function '");
    msg.append(fName);
    msg.append("()': ");
    msg.append(TRI_errno_string(code));
  }

  query->registerWarning(code, msg.c_str());
}

/// @brief register warning
void registerWarning(arangodb::aql::Query* query, char const* fName, Result const& rr) {
  std::string msg = "in function '";
  msg.append(fName);
  msg.append("()': ");
  msg.append(rr.errorMessage());
  query->registerWarning(rr.errorNumber(), msg.c_str());
}

void registerICUWarning(arangodb::aql::Query* query,
                        char const* functionName,
                        UErrorCode status) {
  std::string msg;
  msg.append("in function '");
  msg.append(functionName);
  msg.append("()': ");
  msg.append(arangodb::basics::Exception::FillExceptionString(TRI_ERROR_ARANGO_ICU_ERROR,
                                                              u_errorName(status)));
  query->registerWarning(TRI_ERROR_ARANGO_ICU_ERROR, msg.c_str());
}

void registerError(arangodb::aql::Query* query, char const* fName, int code) {
  std::string msg;

  if (code == TRI_ERROR_QUERY_FUNCTION_ARGUMENT_TYPE_MISMATCH) {
    msg = arangodb::basics::Exception::FillExceptionString(code, fName);
  } else {
    msg.append("in function '");
    msg.append(fName);
    msg.append("()': ");
    msg.append(TRI_errno_string(code));
  }

  query->registerError(code, msg.c_str());
}

/// @brief convert a number value into an AqlValue
inline AqlValue numberValue(transaction::Methods* trx, int value) {
  return AqlValue(AqlValueHintInt(value));
}

/// @brief convert a number value into an AqlValue
AqlValue numberValue(transaction::Methods* trx, double value, bool nullify) {
  if (std::isnan(value) || !std::isfinite(value) || value == HUGE_VAL ||
      value == -HUGE_VAL) {
    if (nullify) {
      // convert to null
      return AqlValue(AqlValueHintNull());
    }
    // convert to 0
    return AqlValue(AqlValueHintZero());
  }

  return AqlValue(AqlValueHintDouble(value));
}

inline AqlValue timeAqlValue(tp_sys_clock_ms const& tp) {
  std::string formatted = format("%FT%TZ", floor<milliseconds>(tp));
  return AqlValue(formatted);
}

DateSelectionModifier parseDateModifierFlag(VPackSlice flag) {
  if (!flag.isString()) {
    return INVALID;
  }

  std::string flagStr = flag.copyString();
  if (flagStr.empty()) {
    return INVALID;
  }
  TRI_ASSERT(flagStr.size() >= 1);

  std::transform(flagStr.begin(), flagStr.end(), flagStr.begin(), ::tolower);
  switch (flagStr.front()) {
    case 'y':
      if (flagStr == "years" || flagStr == "year" || flagStr == "y") {
        return YEAR;
      }
      break;
    case 'w':
      if (flagStr == "weeks" || flagStr == "week" || flagStr == "w") {
        return WEEK;
      }
      break;
    case 'm':
      if (flagStr == "months" || flagStr == "month" || flagStr == "m") {
        return MONTH;
      }
      // Can be minute as well
      if (flagStr == "minutes" || flagStr == "minute") {
        return MINUTE;
      }
      // Can be millisecond as well
      if (flagStr == "milliseconds" || flagStr == "millisecond") {
        return MILLI;
      }
      break;
    case 'd':
      if (flagStr == "days" || flagStr == "day" || flagStr == "d") {
        return DAY;
      }
      break;
    case 'h':
      if (flagStr == "hours" || flagStr == "hour" || flagStr == "h") {
        return HOUR;
      }
      break;
    case 's':
      if (flagStr == "seconds" || flagStr == "second" || flagStr == "s") {
        return SECOND;
      }
      break;
    case 'i':
      if (flagStr == "i") {
        return MINUTE;
      }
      break;
    case 'f':
      if (flagStr == "f") {
        return MILLI;
      }
      break;
  }
  // If we get here the flag is invalid
  return INVALID;
}

AqlValue addOrSubtractUnitFromTimestamp(Query* query,
                                        tp_sys_clock_ms const& tp,
                                        VPackSlice durationUnitsSlice,
                                        VPackSlice durationType,
                                        bool isSubtract) {
  bool isInteger = durationUnitsSlice.isInteger();
  double durationUnits = durationUnitsSlice.getNumber<double>();
  std::chrono::duration<double, std::ratio<1l, 1000l>> ms{};
  year_month_day ymd{floor<days>(tp)};
  auto day_time = make_time(tp - sys_days(ymd));

  DateSelectionModifier flag = ::parseDateModifierFlag(durationType);
  double intPart = 0.0;
  if (durationUnits < 0.0) {
    // Make sure duration is always positive. So we flip isSubtract in this
    // case.
    isSubtract = !isSubtract;
    durationUnits *= -1.0;
  }
  TRI_ASSERT(durationUnits >= 0.0);

  // All Fallthroughs intentional. We still have some remainder
  switch (flag) {
    case YEAR:
      durationUnits = std::modf(durationUnits, &intPart);
      if (isSubtract) {
        ymd -= years{static_cast<int64_t>(intPart)};
      } else {
        ymd += years{static_cast<int64_t>(intPart)};
      }
      if (isInteger || durationUnits == 0.0) {
        break;  // We are done
      }
      durationUnits *= 12;
      // intentionally falls through
    case MONTH:
      durationUnits = std::modf(durationUnits, &intPart);
      if (isSubtract) {
        ymd -= months{static_cast<int64_t>(intPart)};
      } else {
        ymd += months{static_cast<int64_t>(intPart)};
      }
      if (isInteger || durationUnits == 0.0) {
        break;  // We are done
      }
      durationUnits *= 30;  // 1 Month ~= 30 Days
      // intentionally falls through
    // After this fall through the date may actually a bit off
    case DAY:
      // From here on we do not need leap-day handling
      ms = days{1};
      ms *= durationUnits;
      break;
    case WEEK:
      ms = weeks{1};
      ms *= durationUnits;
      break;
    case HOUR:
      ms = hours{1};
      ms *= durationUnits;
      break;
    case MINUTE:
      ms = minutes{1};
      ms *= durationUnits;
      break;
    case SECOND:
      ms = seconds{1};
      ms *= durationUnits;
      break;
    case MILLI:
      ms = milliseconds{1};
      ms *= durationUnits;
      break;
    default:
      if (isSubtract) {
        ::registerWarning(query, "DATE_SUBTRACT",
                          TRI_ERROR_QUERY_INVALID_DATE_VALUE);
      } else {
        ::registerWarning(query, "DATE_ADD", TRI_ERROR_QUERY_INVALID_DATE_VALUE);
      }
      return AqlValue(AqlValueHintNull());
  }
  // Here we reconstruct the timepoint again

  tp_sys_clock_ms resTime;
  if (isSubtract) {
    resTime = tp_sys_clock_ms{sys_days(ymd) + day_time.to_duration() -
                              std::chrono::duration_cast<duration<int64_t, std::milli>>(ms)};
  } else {
    resTime = tp_sys_clock_ms{sys_days(ymd) + day_time.to_duration() +
                              std::chrono::duration_cast<duration<int64_t, std::milli>>(ms)};
  }
  return ::timeAqlValue(resTime);
}

AqlValue addOrSubtractIsoDurationFromTimestamp(
    Query* query, tp_sys_clock_ms const& tp, std::string const& duration,
    bool isSubtract) {
  year_month_day ymd{floor<days>(tp)};
  auto day_time = make_time(tp - sys_days(ymd));
  std::smatch duration_parts;
  if (!basics::regex_isoDuration(duration, duration_parts)) {
    if (isSubtract) {
      ::registerWarning(query, "DATE_SUBTRACT", TRI_ERROR_QUERY_INVALID_DATE_VALUE);
    } else {
      ::registerWarning(query, "DATE_ADD", TRI_ERROR_QUERY_INVALID_DATE_VALUE);
    }
    return AqlValue(AqlValueHintNull());
  }

  int number = basics::StringUtils::int32(duration_parts[2].str());
  if (isSubtract) {
    ymd -= years{number};
  } else {
    ymd += years{number};
  }

  number = basics::StringUtils::int32(duration_parts[4].str());
  if (isSubtract) {
    ymd -= months{number};
  } else {
    ymd += months{number};
  }

  milliseconds ms{0};
  number = basics::StringUtils::int32(duration_parts[6].str());
  ms += weeks{number};

  number = basics::StringUtils::int32(duration_parts[8].str());
  ms += days{number};

  number = basics::StringUtils::int32(duration_parts[11].str());
  ms += hours{number};

  number = basics::StringUtils::int32(duration_parts[13].str());
  ms += minutes{number};

  number = basics::StringUtils::int32(duration_parts[15].str());
  ms += seconds{number};

  // The Milli seconds can be shortened:
  // .1 => 100ms
  // so we append 00 but only take the first 3 digits
  number = basics::StringUtils::int32(
      (duration_parts[17].str() + "00").substr(0, 3));
  ms += milliseconds{number};

  tp_sys_clock_ms resTime;
  if (isSubtract) {
    resTime = tp_sys_clock_ms{sys_days(ymd) + day_time.to_duration() - ms};
  } else {
    resTime = tp_sys_clock_ms{sys_days(ymd) + day_time.to_duration() + ms};
  }
  return ::timeAqlValue(resTime);
}

/// @brief register usage of an invalid function argument
void registerInvalidArgumentWarning(arangodb::aql::Query* query,
                                    char const* functionName) {
  ::registerWarning(query, functionName, TRI_ERROR_QUERY_FUNCTION_ARGUMENT_TYPE_MISMATCH);
}

bool parameterToTimePoint(Query* query, transaction::Methods* trx,
                          VPackFunctionParameters const& parameters,
                          tp_sys_clock_ms& tp,
                          char const* AFN,
                          size_t parameterIndex) {
  AqlValue value = Functions::ExtractFunctionParameterValue(parameters, parameterIndex);

  if (!value.isString() && !value.isNumber()) {
    ::registerInvalidArgumentWarning(query, AFN);
    return false;
  }

  if (value.isNumber()) {
    tp = tp_sys_clock_ms(milliseconds(value.toInt64(trx)));
  } else {
    std::string const dateVal = value.slice().copyString();
    if (!basics::parse_dateTime(dateVal, tp)) {
      ::registerWarning(query, AFN, TRI_ERROR_QUERY_INVALID_DATE_VALUE);
      return false;
    }
  }

  return true;
}

/// @brief converts a value into a number value
double valueToNumber(VPackSlice const& slice, bool& isValid) {
  if (slice.isNull()) {
    isValid = true;
    return 0.0;
  }
  if (slice.isBoolean()) {
    isValid = true;
    return (slice.getBoolean() ? 1.0 : 0.0);
  }
  if (slice.isNumber()) {
    isValid = true;
    return slice.getNumericValue<double>();
  }
  if (slice.isString()) {
    std::string const str = slice.copyString();
    try {
      if (str.empty()) {
        isValid = true;
        return 0.0;
      }
      size_t behind = 0;
      double value = std::stod(str, &behind);
      while (behind < str.size()) {
        char c = str[behind];
        if (c != ' ' && c != '\t' && c != '\r' && c != '\n' && c != '\f') {
          isValid = false;
          return 0.0;
        }
        ++behind;
      }
      isValid = true;
      return value;
    } catch (...) {
      size_t behind = 0;
      while (behind < str.size()) {
        char c = str[behind];
        if (c != ' ' && c != '\t' && c != '\r' && c != '\n' && c != '\f') {
          isValid = false;
          return 0.0;
        }
        ++behind;
      }
      // A string only containing whitespae-characters is valid and should
      // return 0.0
      // It throws in std::stod
      isValid = true;
      return 0.0;
    }
  }
  if (slice.isArray()) {
    VPackValueLength const n = slice.length();
    if (n == 0) {
      isValid = true;
      return 0.0;
    }
    if (n == 1) {
      return ::valueToNumber(slice.at(0), isValid);
    }
  }

  // All other values are invalid
  isValid = false;
  return 0.0;
}

/// @brief extract a boolean parameter from an array
bool getBooleanParameter(transaction::Methods* trx,
                         VPackFunctionParameters const& parameters,
                         size_t startParameter, bool defaultValue) {
  size_t const n = parameters.size();

  if (startParameter >= n) {
    return defaultValue;
  }

  return parameters[startParameter].toBoolean();
}

/// @brief extra a collection name from an AqlValue
std::string extractCollectionName(
    transaction::Methods* trx, VPackFunctionParameters const& parameters,
    size_t position) {
  AqlValue value = Functions::ExtractFunctionParameterValue(parameters, position);

  std::string identifier;

  if (value.isString()) {
    // already a string
    identifier = value.slice().copyString();
  } else {
    AqlValueMaterializer materializer(trx);
    VPackSlice slice = materializer.slice(value, true);
    VPackSlice id = slice;

    if (slice.isObject() && slice.hasKey(StaticStrings::IdString)) {
      id = slice.get(StaticStrings::IdString);
    }
    if (id.isString()) {
      identifier = id.copyString();
    } else if (id.isCustom()) {
      identifier = trx->extractIdString(slice);
    }
  }

  if (!identifier.empty()) {
    size_t pos = identifier.find('/');

    if (pos != std::string::npos) {
      return identifier.substr(0, pos);
    }

    return identifier;
  }

  return StaticStrings::Empty;
}

/// @brief extract attribute names from the arguments
void extractKeys(std::unordered_set<std::string>& names,
                 arangodb::aql::Query* query,
                 transaction::Methods* trx,
                 VPackFunctionParameters const& parameters,
                 size_t startParameter, char const* functionName) {
  size_t const n = parameters.size();

  for (size_t i = startParameter; i < n; ++i) {
    AqlValue param = Functions::ExtractFunctionParameterValue(parameters, i);

    if (param.isString()) {
      names.emplace(param.slice().copyString());
    } else if (param.isNumber()) {
      double number = param.toDouble(trx);

      if (std::isnan(number) || number == HUGE_VAL || number == -HUGE_VAL) {
        names.emplace("null");
      } else {
        char buffer[24];
        int length = fpconv_dtoa(number, &buffer[0]);
        names.emplace(&buffer[0], static_cast<size_t>(length));
      }
    } else if (param.isArray()) {
      AqlValueMaterializer materializer(trx);
      VPackSlice s = materializer.slice(param, false);

      for (auto const& v : VPackArrayIterator(s)) {
        if (v.isString()) {
          names.emplace(v.copyString());
        } else {
          ::registerInvalidArgumentWarning(query, functionName);
        }
      }
    }
  }
}

/// @brief append the VelocyPack value to a string buffer
///        Note: Backwards compatibility. Is different than Slice.toJson()
void appendAsString(transaction::Methods* trx,
                    arangodb::basics::VPackStringBufferAdapter& buffer,
                    AqlValue const& value) {
  AqlValueMaterializer materializer(trx);
  VPackSlice slice = materializer.slice(value, false);

  Functions::Stringify(trx, buffer, slice);
}

/// @brief Checks if the given list contains the element
bool listContainsElement(transaction::Methods* trx,
                         VPackOptions const* options,
                         AqlValue const& list, AqlValue const& testee,
                         size_t& index) {
  TRI_ASSERT(list.isArray());
  AqlValueMaterializer materializer(trx);
  VPackSlice slice = materializer.slice(list, false);

  AqlValueMaterializer testeeMaterializer(trx);
  VPackSlice testeeSlice = testeeMaterializer.slice(testee, false);

  VPackArrayIterator it(slice);
  while (it.valid()) {
    if (arangodb::basics::VelocyPackHelper::compare(testeeSlice, it.value(),
                                                    false, options) == 0) {
      index = static_cast<size_t>(it.index());
      return true;
    }
    it.next();
  }
  return false;
}

/// @brief Checks if the given list contains the element
/// DEPRECATED
bool listContainsElement(VPackOptions const* options,
                         VPackSlice const& list,
                         VPackSlice const& testee, size_t& index) {
  TRI_ASSERT(list.isArray());
  for (size_t i = 0; i < static_cast<size_t>(list.length()); ++i) {
    if (arangodb::basics::VelocyPackHelper::compare(testee, list.at(i), false,
                                                    options) == 0) {
      index = i;
      return true;
    }
  }
  return false;
}

bool listContainsElement(VPackOptions const* options,
                         VPackSlice const& list,
                         VPackSlice const& testee) {
  size_t unused;
  return ::listContainsElement(options, list, testee, unused);
}

/// @brief Computes the Variance of the given list.
///        If successful value will contain the variance and count
///        will contain the number of elements.
///        If not successful value and count contain garbage.
bool variance(transaction::Methods* trx, AqlValue const& values, double& value, size_t& count) {
  TRI_ASSERT(values.isArray());
  value = 0.0;
  count = 0;
  bool unused = false;
  double mean = 0.0;

  AqlValueMaterializer materializer(trx);
  VPackSlice slice = materializer.slice(values, false);

  for (auto const& element : VPackArrayIterator(slice)) {
    if (!element.isNull()) {
      if (!element.isNumber()) {
        return false;
      }
      double current = ::valueToNumber(element, unused);
      count++;
      double delta = current - mean;
      mean += delta / count;
      value += delta * (current - mean);
    }
  }
  return true;
}

/// @brief Sorts the given list of Numbers in ASC order.
///        Removes all null entries.
///        Returns false if the list contains non-number values.
bool sortNumberList(transaction::Methods* trx, AqlValue const& values,
                    std::vector<double>& result) {
  TRI_ASSERT(values.isArray());
  TRI_ASSERT(result.empty());
  bool unused;
  AqlValueMaterializer materializer(trx);
  VPackSlice slice = materializer.slice(values, false);

  VPackArrayIterator it(slice);
  result.reserve(it.size());
  for (auto const& element : it) {
    if (!element.isNull()) {
      if (!element.isNumber()) {
        return false;
      }
      result.emplace_back(::valueToNumber(element, unused));
    }
  }
  std::sort(result.begin(), result.end());
  return true;
}

/// @brief Helper function to unset or keep all given names in the value.
///        Recursively iterates over sub-object and unsets or keeps their values
///        as well
void unsetOrKeep(transaction::Methods* trx, VPackSlice const& value,
                 std::unordered_set<std::string> const& names,
                 bool unset,  // true means unset, false means keep
                 bool recursive, VPackBuilder& result) {
  TRI_ASSERT(value.isObject());
  VPackObjectBuilder b(&result);  // Close the object after this function
  for (auto const& entry : VPackObjectIterator(value, false)) {
    TRI_ASSERT(entry.key.isString());
    std::string key = entry.key.copyString();
    if ((names.find(key) == names.end()) == unset) {
      // not found and unset or found and keep
      if (recursive && entry.value.isObject()) {
        result.add(entry.key);  // Add the key
        ::unsetOrKeep(trx, entry.value, names, unset, recursive,
                      result);  // Adds the object
      } else {
        if (entry.value.isCustom()) {
          result.add(key, VPackValue(trx->extractIdString(value)));
        } else {
          result.add(key, entry.value);
        }
      }
    }
  }
}

/// @brief Helper function to get a document by it's identifier
///        Lazy Locks the collection if necessary.
void getDocumentByIdentifier(transaction::Methods* trx,
                             std::string& collectionName,
                             std::string const& identifier,
                             bool ignoreError, VPackBuilder& result) {
  transaction::BuilderLeaser searchBuilder(trx);

  size_t pos = identifier.find('/');
  if (pos == std::string::npos) {
    searchBuilder->add(VPackValue(identifier));
  } else {
    if (collectionName.empty()) {
      searchBuilder->add(VPackValue(identifier.substr(pos + 1)));
      collectionName = identifier.substr(0, pos);
    } else if (identifier.substr(0, pos) != collectionName) {
      // Requesting an _id that cannot be stored in this collection
      if (ignoreError) {
        return;
      }
      THROW_ARANGO_EXCEPTION(TRI_ERROR_ARANGO_CROSS_COLLECTION_REQUEST);
    } else {
      searchBuilder->add(VPackValue(identifier.substr(pos + 1)));
    }
  }

  Result res;
  try {
    res = trx->documentFastPath(collectionName, nullptr, searchBuilder->slice(),
                                result, true);
  } catch (arangodb::basics::Exception const& ex) {
    res.reset(ex.code());
  }

  if (!res.ok()) {
    if (ignoreError) {
      if (res.errorNumber() == TRI_ERROR_ARANGO_DOCUMENT_NOT_FOUND ||
          res.errorNumber() == TRI_ERROR_ARANGO_DATA_SOURCE_NOT_FOUND ||
          res.errorNumber() == TRI_ERROR_ARANGO_CROSS_COLLECTION_REQUEST) {
        return;
      }
    }
    if (res.errorNumber() == TRI_ERROR_TRANSACTION_UNREGISTERED_COLLECTION) {
      // special error message to indicate which collection was undeclared
      THROW_ARANGO_EXCEPTION_MESSAGE(
          res.errorNumber(),
          res.errorMessage() + ": " + collectionName + " [" +
              AccessMode::typeString(AccessMode::Type::READ) + "]");
    }
    THROW_ARANGO_EXCEPTION(res);
  }
}

/// @brief Helper function to merge given parameters
///        Works for an array of objects as first parameter or arbitrary many
///        object parameters
AqlValue mergeParameters(arangodb::aql::Query* query,
                         transaction::Methods* trx,
                         VPackFunctionParameters const& parameters,
                         char const* funcName, bool recursive) {
  size_t const n = parameters.size();

  if (n == 0) {
    return AqlValue(arangodb::velocypack::Slice::emptyObjectSlice());
  }

  // use the first argument as the preliminary result
  AqlValue initial = Functions::ExtractFunctionParameterValue(parameters, 0);
  AqlValueMaterializer materializer(trx);
  VPackSlice initialSlice = materializer.slice(initial, true);

  VPackBuilder builder;

  if (initial.isArray() && n == 1) {
    // special case: a single array parameter
    // Create an empty document as start point
    builder.openObject();
    builder.close();
    // merge in all other arguments
    for (auto const& it : VPackArrayIterator(initialSlice)) {
      if (!it.isObject()) {
        ::registerInvalidArgumentWarning(query, funcName);
        return AqlValue(AqlValueHintNull());
      }
      builder = arangodb::basics::VelocyPackHelper::merge(builder.slice(), it,
                                                          false, recursive);
    }
    return AqlValue(builder);
  }

  if (!initial.isObject()) {
    ::registerInvalidArgumentWarning(query, funcName);
    return AqlValue(AqlValueHintNull());
  }

  // merge in all other arguments
  for (size_t i = 1; i < n; ++i) {
    AqlValue param = Functions::ExtractFunctionParameterValue(parameters, i);

    if (!param.isObject()) {
      ::registerInvalidArgumentWarning(query, funcName);
      return AqlValue(AqlValueHintNull());
    }

    AqlValueMaterializer materializer(trx);
    VPackSlice slice = materializer.slice(param, false);

    builder = arangodb::basics::VelocyPackHelper::merge(initialSlice, slice,
                                                        false, recursive);
    initialSlice = builder.slice();
  }
  if (n == 1) {
    // only one parameter. now add original document
    builder.add(initialSlice);
  }
  return AqlValue(builder);
}

/// @brief internal recursive flatten helper
void flattenList(VPackSlice const& array, size_t maxDepth,
                 size_t curDepth, VPackBuilder& result) {
  TRI_ASSERT(result.isOpenArray());
  for (auto const& tmp : VPackArrayIterator(array)) {
    if (tmp.isArray() && curDepth < maxDepth) {
      ::flattenList(tmp, maxDepth, curDepth + 1, result);
    } else {
      // Copy the content of tmp into the result
      result.add(tmp);
    }
  }
}

} // namespace

void Functions::init() {
  std::string myregex;

  dateMap.reserve(sortedDateMap.size());
  std::for_each(sortedDateMap.begin(), sortedDateMap.end(), [&myregex](std::pair<std::string const&, format_func_t> const& p) {
    (myregex.length() > 0) ? myregex += "|" + p.first : myregex = p.first;
    dateMap.insert(std::make_pair(p.first, p.second));
  });
  ::theDateFormatRegex = std::regex(myregex);
}

/// @brief validate the number of parameters
void Functions::ValidateParameters(VPackFunctionParameters const& parameters,
                                   char const* function, int minParams,
                                   int maxParams) {
  if (parameters.size() < static_cast<size_t>(minParams) ||
      parameters.size() > static_cast<size_t>(maxParams)) {
    THROW_ARANGO_EXCEPTION_PARAMS(
        TRI_ERROR_QUERY_FUNCTION_ARGUMENT_NUMBER_MISMATCH, function, minParams,
        maxParams);
  }
}

void Functions::ValidateParameters(VPackFunctionParameters const& parameters,
                                   char const* function, int minParams) {
  return ValidateParameters(parameters, function, minParams,
                            static_cast<int>(Function::MaxArguments));
}

/// @brief extract a function parameter from the arguments
AqlValue Functions::ExtractFunctionParameterValue(
    VPackFunctionParameters const& parameters, size_t position) {
  if (position >= parameters.size()) {
    // parameter out of range
    return AqlValue();
  }
  return parameters[position];
}

/// @brief append the VelocyPack value to a string buffer
///        Note: Backwards compatibility. Is different than Slice.toJson()
void Functions::Stringify(transaction::Methods* trx,
                          arangodb::basics::VPackStringBufferAdapter& buffer,
                          VPackSlice const& slice) {
  if (slice.isNull()) {
    // null is the empty string
    return;
  }

  if (slice.isString()) {
    // dumping adds additional ''
    VPackValueLength length;
    char const* p = slice.getString(length);
    buffer.append(p, length);
    return;
  }

  VPackOptions* options =
      trx->transactionContextPtr()->getVPackOptionsForDump();
  VPackOptions adjustedOptions = *options;
  adjustedOptions.escapeUnicode = false;
  adjustedOptions.escapeForwardSlashes = false;
  VPackDumper dumper(&buffer, &adjustedOptions);
  dumper.dump(slice);
}

/// @brief function IS_NULL
AqlValue Functions::IsNull(arangodb::aql::Query*,
                           transaction::Methods* trx,
                           VPackFunctionParameters const& parameters) {
  AqlValue a = ExtractFunctionParameterValue(parameters, 0);
  return AqlValue(AqlValueHintBool(a.isNull(true)));
}

/// @brief function IS_BOOL
AqlValue Functions::IsBool(arangodb::aql::Query*,
                           transaction::Methods* trx,
                           VPackFunctionParameters const& parameters) {
  AqlValue a = ExtractFunctionParameterValue(parameters, 0);
  return AqlValue(AqlValueHintBool(a.isBoolean()));
}

/// @brief function IS_NUMBER
AqlValue Functions::IsNumber(arangodb::aql::Query*,
                             transaction::Methods* trx,
                             VPackFunctionParameters const& parameters) {
  AqlValue a = ExtractFunctionParameterValue(parameters, 0);
  return AqlValue(AqlValueHintBool(a.isNumber()));
}

/// @brief function IS_STRING
AqlValue Functions::IsString(arangodb::aql::Query*,
                             transaction::Methods* trx,
                             VPackFunctionParameters const& parameters) {
  AqlValue a = ExtractFunctionParameterValue(parameters, 0);
  return AqlValue(AqlValueHintBool(a.isString()));
}

/// @brief function IS_ARRAY
AqlValue Functions::IsArray(arangodb::aql::Query*,
                            transaction::Methods* trx,
                            VPackFunctionParameters const& parameters) {
  AqlValue a = ExtractFunctionParameterValue(parameters, 0);
  return AqlValue(AqlValueHintBool(a.isArray()));
}

/// @brief function IS_OBJECT
AqlValue Functions::IsObject(arangodb::aql::Query*,
                             transaction::Methods* trx,
                             VPackFunctionParameters const& parameters) {
  AqlValue a = ExtractFunctionParameterValue(parameters, 0);
  return AqlValue(AqlValueHintBool(a.isObject()));
}

/// @brief function TYPENAME
AqlValue Functions::Typename(arangodb::aql::Query*,
                             transaction::Methods* trx,
                             VPackFunctionParameters const& parameters) {
  AqlValue value = ExtractFunctionParameterValue(parameters, 0);
  char const* type = value.getTypeString();

  return AqlValue(TRI_CHAR_LENGTH_PAIR(type));
}

/// @brief function TO_NUMBER
AqlValue Functions::ToNumber(arangodb::aql::Query*,
                             transaction::Methods* trx,
                             VPackFunctionParameters const& parameters) {
  AqlValue a = ExtractFunctionParameterValue(parameters, 0);
  bool failed;
  double value = a.toDouble(trx, failed);

  if (failed) {
    return AqlValue(AqlValueHintZero());
  }

  return AqlValue(AqlValueHintDouble(value));
}

/// @brief function TO_STRING
AqlValue Functions::ToString(arangodb::aql::Query*,
                             transaction::Methods* trx,
                             VPackFunctionParameters const& parameters) {
  AqlValue value = ExtractFunctionParameterValue(parameters, 0);
    
  transaction::StringBufferLeaser buffer(trx);
  arangodb::basics::VPackStringBufferAdapter adapter(buffer->stringBuffer());
    
  ::appendAsString(trx, adapter, value);
  return AqlValue(buffer->begin(), buffer->length());
}

/// @brief function TO_BASE64
AqlValue Functions::ToBase64(arangodb::aql::Query*,
                             transaction::Methods* trx,
                             VPackFunctionParameters const& parameters) {
  ValidateParameters(parameters, "TO_BASE64", 1, 1);
  AqlValue value = ExtractFunctionParameterValue(parameters, 0);

  transaction::StringBufferLeaser buffer(trx);
  arangodb::basics::VPackStringBufferAdapter adapter(buffer->stringBuffer());

  ::appendAsString(trx, adapter, value);
  
  std::string encoded = basics::StringUtils::encodeBase64(std::string(buffer->begin(), buffer->length()));
    
  return AqlValue(encoded);
}

/// @brief function TO_HEX
AqlValue Functions::ToHex(arangodb::aql::Query*,
                             transaction::Methods* trx,
                             VPackFunctionParameters const& parameters) {
  ValidateParameters(parameters, "TO_HEX", 1, 1);
  AqlValue value = ExtractFunctionParameterValue(parameters, 0);
    
  transaction::StringBufferLeaser buffer(trx);
  arangodb::basics::VPackStringBufferAdapter adapter(buffer->stringBuffer());
    
  ::appendAsString(trx, adapter, value);
    
    std::string encoded = basics::StringUtils::encodeHex(std::string(buffer->begin(), buffer->length()));
    
  return AqlValue(encoded);
}

/// @brief function ENCODE_URI_COMPONENT
AqlValue Functions::EncodeURIComponent(arangodb::aql::Query*,
                          transaction::Methods* trx,
                          VPackFunctionParameters const& parameters) {
    ValidateParameters(parameters, "ENCODE_URI_COMPONENT", 1, 1);
    AqlValue value = ExtractFunctionParameterValue(parameters, 0);
    
    transaction::StringBufferLeaser buffer(trx);
    arangodb::basics::VPackStringBufferAdapter adapter(buffer->stringBuffer());
    
    ::appendAsString(trx, adapter, value);
    
    std::string encoded = basics::StringUtils::encodeURIComponent(std::string(buffer->begin(), buffer->length()));
    
    return AqlValue(encoded);
}

/// @brief function UUID
static Mutex theMutex;
    
AqlValue Functions::UUID(arangodb::aql::Query*,
                        transaction::Methods* trx,
                        VPackFunctionParameters const& parameters){
    MUTEX_LOCKER(mutexLocker, theMutex);
    
    std::string uuid = boost::uuids::to_string(boost::uuids::random_generator()());
    
    return AqlValue(uuid);
}

/// @brief function SOUNDEX
AqlValue Functions::Soundex(arangodb::aql::Query*,
                                       transaction::Methods* trx,
                                       VPackFunctionParameters const& parameters) {
    ValidateParameters(parameters, "SOUNDEX", 1, 1);
    AqlValue value = ExtractFunctionParameterValue(parameters, 0);
    
    transaction::StringBufferLeaser buffer(trx);
    arangodb::basics::VPackStringBufferAdapter adapter(buffer->stringBuffer());
    
    ::appendAsString(trx, adapter, value);
    
    std::string encoded = basics::StringUtils::soundex(basics::StringUtils::trim(basics::StringUtils::tolower(std::string(buffer->begin(), buffer->length()))));
    
    return AqlValue(encoded);
}


/// @brief function LEVENSHTEIN_DISTANCE
AqlValue Functions::LevenshteinDistance(arangodb::aql::Query*,
                            transaction::Methods* trx,
                            VPackFunctionParameters const& parameters) {
    ValidateParameters(parameters, "LEVENSHTEIN_DISTANCE", 2, 2);
    AqlValue value1 = ExtractFunctionParameterValue(parameters, 0);
    AqlValue value2 = ExtractFunctionParameterValue(parameters, 1);
    
    transaction::StringBufferLeaser buffer1(trx);
    transaction::StringBufferLeaser buffer2(trx);
    
    arangodb::basics::VPackStringBufferAdapter adapter1(buffer1->stringBuffer());
    arangodb::basics::VPackStringBufferAdapter adapter2(buffer2->stringBuffer());
    
    ::appendAsString(trx, adapter1, value1);
    ::appendAsString(trx, adapter2, value2);
    
    int encoded = basics::StringUtils::levenshteinDistance(std::string(buffer1->begin(), buffer1->length()), std::string(buffer2->begin(), buffer2->length()));
    
    return AqlValue(AqlValueHintInt(encoded));
}

/// @brief function TO_BOOL
AqlValue Functions::ToBool(arangodb::aql::Query*,
                           transaction::Methods* trx,
                           VPackFunctionParameters const& parameters) {
  AqlValue a = ExtractFunctionParameterValue(parameters, 0);
  return AqlValue(AqlValueHintBool(a.toBoolean()));
}

/// @brief function TO_ARRAY
AqlValue Functions::ToArray(arangodb::aql::Query*,
                            transaction::Methods* trx,
                            VPackFunctionParameters const& parameters) {
  AqlValue value = ExtractFunctionParameterValue(parameters, 0);

  if (value.isArray()) {
    // return copy of the original array
    return value.clone();
  }

  if (value.isNull(true)) {
    return AqlValue(arangodb::velocypack::Slice::emptyArraySlice());
  }

  transaction::BuilderLeaser builder(trx);
  builder->openArray();
  if (value.isBoolean() || value.isNumber() || value.isString()) {
    // return array with single member
    builder->add(value.slice());
  } else if (value.isObject()) {
    AqlValueMaterializer materializer(trx);
    VPackSlice slice = materializer.slice(value, false);
    // return an array with the attribute values
    for (auto const& it : VPackObjectIterator(slice, true)) {
      if (it.value.isCustom()) {
        builder->add(VPackValue(trx->extractIdString(slice)));
      } else {
        builder->add(it.value);
      }
    }
  }
  builder->close();
  return AqlValue(builder.get());
}

/// @brief function LENGTH
AqlValue Functions::Length(arangodb::aql::Query*,
                           transaction::Methods* trx,
                           VPackFunctionParameters const& parameters) {
  static char const* AFN = "LENGTH";
  ValidateParameters(parameters, AFN, 1, 1);

  AqlValue value = ExtractFunctionParameterValue(parameters, 0);
  if (value.isArray()) {
    // shortcut!
    return AqlValue(AqlValueHintUInt(value.length()));
  }

  size_t length = 0;
  if (value.isNull(true)) {
    length = 0;
  } else if (value.isBoolean()) {
    if (value.toBoolean()) {
      length = 1;
    } else {
      length = 0;
    }
  } else if (value.isNumber()) {
    double tmp = value.toDouble(trx);
    if (std::isnan(tmp) || !std::isfinite(tmp)) {
      length = 0;
    } else {
      char buffer[24];
      length = static_cast<size_t>(fpconv_dtoa(tmp, buffer));
    }
  } else if (value.isString()) {
    VPackValueLength l;
    char const* p = value.slice().getString(l);
    length = TRI_CharLengthUtf8String(p, l);
  } else if (value.isObject()) {
    length = static_cast<size_t>(value.length());
  }

  return AqlValue(AqlValueHintUInt(length));
}

/// @brief function FIND_FIRST
/// FIND_FIRST(text, search, start, end) → position
AqlValue Functions::FindFirst(arangodb::aql::Query* query,
                              transaction::Methods* trx,
                              VPackFunctionParameters const& parameters) {
  static char const* AFN = "FIND_FIRST";
  ValidateParameters(parameters, AFN, 2, 4);

  AqlValue value = ExtractFunctionParameterValue(parameters, 0);
  AqlValue searchValue = ExtractFunctionParameterValue(parameters, 1);

  transaction::StringBufferLeaser buf1(trx);
  arangodb::basics::VPackStringBufferAdapter adapter(buf1->stringBuffer());
  ::appendAsString(trx, adapter, value);
  UnicodeString uBuf(buf1->c_str(), static_cast<int32_t>(buf1->length()));

  transaction::StringBufferLeaser buf2(trx);
  arangodb::basics::VPackStringBufferAdapter adapter2(buf2->stringBuffer());
  ::appendAsString(trx, adapter2, searchValue);
  UnicodeString uSearchBuf(buf2->c_str(), static_cast<int32_t>(buf2->length()));
  auto searchLen = uSearchBuf.length();

  int64_t startOffset = 0;
  int64_t maxEnd = -1;

  if (parameters.size() >= 3) {
    AqlValue optionalStartOffset = ExtractFunctionParameterValue(parameters, 2);
    startOffset = optionalStartOffset.toInt64(trx);
    if (startOffset < 0) {
      return AqlValue(AqlValueHintInt(-1));
    }
  }

  maxEnd = uBuf.length();
  if (parameters.size() == 4) {
    AqlValue optionalEndMax = ExtractFunctionParameterValue(parameters, 3);
    if (!optionalEndMax.isNull(true)) {
      maxEnd = optionalEndMax.toInt64(trx);
      if ((maxEnd < startOffset) || (maxEnd < 0)) {
        return AqlValue(AqlValueHintInt(-1));
      }
    }
  }

  if (searchLen == 0) {
    return AqlValue(AqlValueHintInt(startOffset));
  }
  if (uBuf.length() == 0) {
    return AqlValue(AqlValueHintInt(-1));
  }

  auto locale = LanguageFeature::instance()->getLocale();
  UErrorCode status = U_ZERO_ERROR;
  StringSearch search(uSearchBuf, uBuf, locale, nullptr, status);

  for (int pos = search.first(status);
       U_SUCCESS(status) && pos != USEARCH_DONE;
       pos = search.next(status)) {
    if (U_FAILURE(status)) {
      ::registerICUWarning(query, AFN, status);
      return AqlValue(AqlValueHintNull());
    }
    if ((pos >= startOffset) && ((pos + searchLen - 1) <= maxEnd)) {
      return AqlValue(AqlValueHintInt(pos));
    }
  }
  return AqlValue(AqlValueHintInt(-1));
}

/// @brief function FIND_LAST
/// FIND_FIRST(text, search, start, end) → position
AqlValue Functions::FindLast(arangodb::aql::Query* query,
                             transaction::Methods* trx,
                             VPackFunctionParameters const& parameters) {
  static char const* AFN = "FIND_LAST";
  ValidateParameters(parameters, AFN, 2, 4);

  AqlValue value = ExtractFunctionParameterValue(parameters, 0);
  AqlValue searchValue = ExtractFunctionParameterValue(parameters, 1);

  transaction::StringBufferLeaser buf1(trx);
  arangodb::basics::VPackStringBufferAdapter adapter(buf1->stringBuffer());
  ::appendAsString(trx, adapter, value);
  UnicodeString uBuf(buf1->c_str(), static_cast<int32_t>(buf1->length()));

  transaction::StringBufferLeaser buf2(trx);
  arangodb::basics::VPackStringBufferAdapter adapter2(buf2->stringBuffer());
  ::appendAsString(trx, adapter2, searchValue);
  UnicodeString uSearchBuf(buf2->c_str(), static_cast<int32_t>(buf2->length()));
  auto searchLen = uSearchBuf.length();

  int64_t startOffset = 0;
  int64_t maxEnd = -1;

  if (parameters.size() >= 3) {
    AqlValue optionalStartOffset = ExtractFunctionParameterValue(parameters, 2);
    startOffset = optionalStartOffset.toInt64(trx);
    if (startOffset < 0) {
      return AqlValue(AqlValueHintInt(-1));
    }
  }

  maxEnd = uBuf.length();
  int emptySearchCludge = 0;
  if (parameters.size() == 4) {
    AqlValue optionalEndMax = ExtractFunctionParameterValue(parameters, 3);
    if (!optionalEndMax.isNull(true)) {
      maxEnd = optionalEndMax.toInt64(trx);
      if ((maxEnd < startOffset) || (maxEnd < 0)) {
        return AqlValue(AqlValueHintInt(-1));
      }
      emptySearchCludge = 1;
    }
  }

  if (searchLen == 0) {
    return AqlValue(AqlValueHintInt(maxEnd + emptySearchCludge));
  }
  if (uBuf.length() == 0) {
    return AqlValue(AqlValueHintInt(-1));
  }

  auto locale = LanguageFeature::instance()->getLocale();
  UErrorCode status = U_ZERO_ERROR;
  StringSearch search(uSearchBuf, uBuf, locale, nullptr, status);

  int foundPos = -1;
  for (int pos = search.first(status);
       U_SUCCESS(status) && pos != USEARCH_DONE;
       pos = search.next(status)) {
    if (U_FAILURE(status)) {
      ::registerICUWarning(query, AFN, status);
      return AqlValue(AqlValueHintNull());
    }
    if ((pos >= startOffset) && ((pos + searchLen - 1) <= maxEnd)) {
      foundPos = pos;
    }
  }
  return AqlValue(AqlValueHintInt(foundPos));
}

/// @brief function REVERSE
AqlValue Functions::Reverse(arangodb::aql::Query* query,
                            transaction::Methods* trx,
                            VPackFunctionParameters const& parameters) {
  static char const* AFN = "REVERSE";
  ValidateParameters(parameters, AFN, 1, 1);
  AqlValue value = ExtractFunctionParameterValue(parameters, 0);

  if (value.isArray()) {
    transaction::BuilderLeaser builder(trx);
    AqlValueMaterializer materializer(trx);
    VPackSlice slice = materializer.slice(value, false);
    std::vector<VPackSlice> array;
    array.reserve(slice.length());
    for (auto const& it : VPackArrayIterator(slice)) {
      array.push_back(it);
    }
    std::reverse(std::begin(array), std::end(array));

    builder->openArray();
    for (auto const &it : array) {
      builder->add(it);
    }
    builder->close();
    return AqlValue(builder.get());
  } else if (value.isString()) {
    std::string utf8;
    transaction::StringBufferLeaser buf1(trx);
    arangodb::basics::VPackStringBufferAdapter adapter(buf1->stringBuffer());
    ::appendAsString(trx, adapter, value);
    UnicodeString uBuf(buf1->c_str(), static_cast<int32_t>(buf1->length()));
    // reserve the result buffer, but need to set empty afterwards:
    UnicodeString result;
    result.getBuffer(uBuf.length());
    result = "";
    StringCharacterIterator iter(uBuf, uBuf.length());
    UChar c = iter.previous();
    while (c != CharacterIterator::DONE) {
      result.append(c);
      c = iter.previous();
    }
    result.toUTF8String(utf8);

    return AqlValue(utf8);
  } else {
    // neither array nor string...
    ::registerWarning(query, AFN, TRI_ERROR_QUERY_ARRAY_EXPECTED);
    return AqlValue(AqlValueHintNull());
  }
}

/// @brief function FIRST
AqlValue Functions::First(arangodb::aql::Query* query,
                          transaction::Methods* trx,
                          VPackFunctionParameters const& parameters) {
  static char const* AFN = "FIRST";
  ValidateParameters(parameters, AFN, 1, 1);
  AqlValue value = ExtractFunctionParameterValue(parameters, 0);

  if (!value.isArray()) {
    // not an array
    ::registerWarning(query, AFN, TRI_ERROR_QUERY_ARRAY_EXPECTED);
    return AqlValue(AqlValueHintNull());
  }

  if (value.length() == 0) {
    return AqlValue(AqlValueHintNull());
  }

  bool mustDestroy;
  return value.at(trx, 0, mustDestroy, true);
}

/// @brief function LAST
AqlValue Functions::Last(arangodb::aql::Query* query,
                         transaction::Methods* trx,
                         VPackFunctionParameters const& parameters) {
  static char const* AFN = "LAST";
  ValidateParameters(parameters, AFN, 1, 1);
  AqlValue value = ExtractFunctionParameterValue(parameters, 0);

  if (!value.isArray()) {
    // not an array
    ::registerWarning(query, AFN, TRI_ERROR_QUERY_ARRAY_EXPECTED);
    return AqlValue(AqlValueHintNull());
  }

  VPackValueLength const n = value.length();

  if (n == 0) {
    return AqlValue(AqlValueHintNull());
  }

  bool mustDestroy;
  return value.at(trx, n - 1, mustDestroy, true);
}

/// @brief function NTH
AqlValue Functions::Nth(arangodb::aql::Query* query, transaction::Methods* trx,
                        VPackFunctionParameters const& parameters) {
  static char const* AFN = "NTH";
  ValidateParameters(parameters, AFN, 2, 2);
  AqlValue value = ExtractFunctionParameterValue(parameters, 0);

  if (!value.isArray()) {
    // not an array
    ::registerWarning(query, AFN, TRI_ERROR_QUERY_ARRAY_EXPECTED);
    return AqlValue(AqlValueHintNull());
  }

  VPackValueLength const n = value.length();

  if (n == 0) {
    return AqlValue(AqlValueHintNull());
  }

  AqlValue position = ExtractFunctionParameterValue(parameters, 1);
  int64_t index = position.toInt64(trx);

  if (index < 0 || index >= static_cast<int64_t>(n)) {
    return AqlValue(AqlValueHintNull());
  }

  bool mustDestroy;
  return value.at(trx, index, mustDestroy, true);
}

/// @brief function CONTAINS
AqlValue Functions::Contains(arangodb::aql::Query*,
                             transaction::Methods* trx,
                             VPackFunctionParameters const& parameters) {
  static char const* AFN = "CONTAINS";
  ValidateParameters(parameters, AFN, 2, 3);

  AqlValue value = ExtractFunctionParameterValue(parameters, 0);
  AqlValue search = ExtractFunctionParameterValue(parameters, 1);
  AqlValue returnIndex = ExtractFunctionParameterValue(parameters, 2);

  bool const willReturnIndex = returnIndex.toBoolean();

  int result = -1;  // default is "not found"
  {
    transaction::StringBufferLeaser buffer(trx);
    arangodb::basics::VPackStringBufferAdapter adapter(buffer->stringBuffer());

    ::appendAsString(trx, adapter, value);
    size_t const valueLength = buffer->length();

    size_t const searchOffset = buffer->length();
    ::appendAsString(trx, adapter, search);
    size_t const searchLength = buffer->length() - valueLength;

    if (searchLength > 0) {
      char const* found = static_cast<char const*>(
          memmem(buffer->c_str(), valueLength, buffer->c_str() + searchOffset,
                 searchLength));

      if (found != nullptr) {
        if (willReturnIndex) {
          // find offset into string
          int bytePosition = static_cast<int>(found - buffer->c_str());
          char const* p = buffer->c_str();
          int pos = 0;
          while (pos < bytePosition) {
            unsigned char c = static_cast<unsigned char>(*p);
            if (c < 128) {
              ++pos;
            } else if (c < 224) {
              pos += 2;
            } else if (c < 240) {
              pos += 3;
            } else if (c < 248) {
              pos += 4;
            }
          }
          result = pos;
        } else {
          // fake result position, but it does not matter as it will
          // only be compared to -1 later
          result = 0;
        }
      }
    }
  }

  if (willReturnIndex) {
    // return numeric value
    return ::numberValue(trx, result);
  }

  // return boolean
  return AqlValue(AqlValueHintBool(result != -1));
}

/// @brief function CONCAT
AqlValue Functions::Concat(arangodb::aql::Query*,
                           transaction::Methods* trx,
                           VPackFunctionParameters const& parameters) {
  transaction::StringBufferLeaser buffer(trx);
  arangodb::basics::VPackStringBufferAdapter adapter(buffer->stringBuffer());

  size_t const n = parameters.size();

  if (n == 1) {
    AqlValue member = ExtractFunctionParameterValue(parameters, 0);
    if (member.isArray()) {
      AqlValueMaterializer materializer(trx);
      VPackSlice slice = materializer.slice(member, false);

      for (auto const& it : VPackArrayIterator(slice)) {
        if (it.isNull()) {
          continue;
        }
        // convert member to a string and append
        ::appendAsString(trx, adapter, AqlValue(it.begin()));
      }
      return AqlValue(buffer->c_str(), buffer->length());
    }
  }

  for (size_t i = 0; i < n; ++i) {
    AqlValue member = ExtractFunctionParameterValue(parameters, i);

    if (member.isNull(true)) {
      continue;
    }

    // convert member to a string and append
    ::appendAsString(trx, adapter, member);
  }

  return AqlValue(buffer->c_str(), buffer->length());
}

/// @brief function CONCAT_SEPARATOR
AqlValue Functions::ConcatSeparator(arangodb::aql::Query*,
                                    transaction::Methods* trx,
                                    VPackFunctionParameters const& parameters) {
  transaction::StringBufferLeaser buffer(trx);
  arangodb::basics::VPackStringBufferAdapter adapter(buffer->stringBuffer());

  bool found = false;
  size_t const n = parameters.size();

  AqlValue separator = ExtractFunctionParameterValue(parameters, 0);
  ::appendAsString(trx, adapter, separator);
  std::string const plainStr(buffer->c_str(), buffer->length());

  buffer->clear();

  if (n == 2) {
    AqlValue member = ExtractFunctionParameterValue(parameters, 1);

    if (member.isArray()) {
      // reserve *some* space
      buffer->reserve((plainStr.size() + 10) * member.length());

      AqlValueMaterializer materializer(trx);
      VPackSlice slice = materializer.slice(member, false);

      for (auto const& it : VPackArrayIterator(slice)) {
        if (it.isNull()) {
          continue;
        }
        if (found) {
          buffer->appendText(plainStr);
        }
        // convert member to a string and append
        ::appendAsString(trx, adapter, AqlValue(it.begin()));
        found = true;
      }
      return AqlValue(buffer->c_str(), buffer->length());
    }
  }

  // reserve *some* space
  buffer->reserve((plainStr.size() + 10) * n);
  for (size_t i = 1; i < n; ++i) {
    AqlValue member = ExtractFunctionParameterValue(parameters, i);

    if (member.isNull(true)) {
      continue;
    }
    if (found) {
      buffer->appendText(plainStr);
    }

    // convert member to a string and append
    ::appendAsString(trx, adapter, member);
    found = true;
  }

  return AqlValue(buffer->c_str(), buffer->length());
}

/// @brief function CHAR_LENGTH
AqlValue Functions::CharLength(arangodb::aql::Query*,
                               transaction::Methods* trx,
                               VPackFunctionParameters const& parameters) {
  static char const* AFN = "CHAR_LENGTH";
  ValidateParameters(parameters, AFN, 1, 1);

  AqlValue value = ExtractFunctionParameterValue(parameters, 0);
  size_t length = 0;

  if (value.isArray() || value.isObject()) {
    AqlValueMaterializer materializer(trx);
    VPackSlice slice = materializer.slice(value, false);

    transaction::StringBufferLeaser buffer(trx);
    arangodb::basics::VPackStringBufferAdapter adapter(buffer->stringBuffer());

    VPackDumper dumper(&adapter,
                       trx->transactionContextPtr()->getVPackOptions());
    dumper.dump(slice);

    length = buffer->length();

  } else if (value.isNull(true)) {
    length = 0;

  } else if (value.isBoolean()) {
    if (value.toBoolean()) {
      length = 4;
    } else {
      length = 5;
    }

  } else if (value.isNumber()) {
    double tmp = value.toDouble(trx);
    if (std::isnan(tmp) || !std::isfinite(tmp)) {
      length = 0;
    } else {
      char buffer[24];
      length = static_cast<size_t>(fpconv_dtoa(tmp, buffer));
    }

  } else if (value.isString()) {
    VPackValueLength l;
    char const* p = value.slice().getString(l);
    length = TRI_CharLengthUtf8String(p, l);
  }

  return AqlValue(AqlValueHintUInt(length));
}

/// @brief function LOWER
AqlValue Functions::Lower(arangodb::aql::Query*,
                          transaction::Methods* trx,
                          VPackFunctionParameters const& parameters) {
  static char const* AFN = "LOWER";
  ValidateParameters(parameters, AFN, 1, 1);

  std::string utf8;
  AqlValue value = ExtractFunctionParameterValue(parameters, 0);

  transaction::StringBufferLeaser buffer(trx);
  arangodb::basics::VPackStringBufferAdapter adapter(buffer->stringBuffer());

  ::appendAsString(trx, adapter, value);

  UnicodeString unicodeStr(buffer->c_str(),
                           static_cast<int32_t>(buffer->length()));
  unicodeStr.toLower(nullptr);
  unicodeStr.toUTF8String(utf8);

  return AqlValue(utf8);
}

/// @brief function UPPER
AqlValue Functions::Upper(arangodb::aql::Query*,
                          transaction::Methods* trx,
                          VPackFunctionParameters const& parameters) {
  static char const* AFN = "UPPER";
  ValidateParameters(parameters, AFN, 1, 1);

  std::string utf8;
  AqlValue value = ExtractFunctionParameterValue(parameters, 0);

  transaction::StringBufferLeaser buffer(trx);
  arangodb::basics::VPackStringBufferAdapter adapter(buffer->stringBuffer());

  ::appendAsString(trx, adapter, value);

  UnicodeString unicodeStr(buffer->c_str(),
                           static_cast<int32_t>(buffer->length()));
  unicodeStr.toUpper(nullptr);
  unicodeStr.toUTF8String(utf8);

  return AqlValue(utf8);
}

/// @brief function SUBSTRING
AqlValue Functions::Substring(arangodb::aql::Query*,
                              transaction::Methods* trx,
                              VPackFunctionParameters const& parameters) {
  static char const* AFN = "SUBSTRING";
  ValidateParameters(parameters, AFN, 2, 3);
  AqlValue value = ExtractFunctionParameterValue(parameters, 0);

  int32_t length = INT32_MAX;

  transaction::StringBufferLeaser buffer(trx);
  arangodb::basics::VPackStringBufferAdapter adapter(buffer->stringBuffer());

  ::appendAsString(trx, adapter, value);
  UnicodeString unicodeStr(buffer->c_str(),
                           static_cast<int32_t>(buffer->length()));

  int32_t offset = static_cast<int32_t>(
      ExtractFunctionParameterValue(parameters, 1).toInt64(trx));

  if (parameters.size() == 3) {
    length = static_cast<int32_t>(
        ExtractFunctionParameterValue(parameters, 2).toInt64(trx));
  }

  if (offset < 0) {
    offset = unicodeStr.moveIndex32(
        unicodeStr.moveIndex32(unicodeStr.length(), 0), offset);
  } else {
    offset = unicodeStr.moveIndex32(0, offset);
  }

  std::string utf8;
  unicodeStr
      .tempSubString(offset, unicodeStr.moveIndex32(offset, length) - offset)
      .toUTF8String(utf8);

  return AqlValue(utf8);
}
////////////////////////////////////////////////////////////////////////////////
////////////////////////////////////////////////////////////////////////////////

AqlValue Functions::Substitute(arangodb::aql::Query* query,
                               transaction::Methods* trx,
                               VPackFunctionParameters const& parameters) {
  static char const* AFN = "SUBSTITUTE";
  ValidateParameters(parameters, AFN, 2, 4);

  AqlValue search = ExtractFunctionParameterValue(parameters, 1);
  int64_t limit = -1;
  AqlValueMaterializer materializer(trx);
  std::vector<UnicodeString> matchPatterns;
  std::vector<UnicodeString> replacePatterns;
  bool replaceWasPlainString = false;

  if (search.isObject()) {
    if (parameters.size() > 3) {
      ::registerWarning(query, AFN, TRI_ERROR_QUERY_FUNCTION_ARGUMENT_NUMBER_MISMATCH);
      return AqlValue(AqlValueHintNull());
    }
    if (parameters.size() == 3) {
      limit = ExtractFunctionParameterValue(parameters, 2).toInt64(trx);
    }
    VPackSlice slice = materializer.slice(search, false);
    matchPatterns.reserve(slice.length());
    replacePatterns.reserve(slice.length());
    for (auto const& it : VPackObjectIterator(slice)) {
      arangodb::velocypack::ValueLength length;
      const char *str = it.key.getString(length);
      matchPatterns.push_back(UnicodeString(str, static_cast<int32_t>(length)));
      if (!it.value.isString()) {
        ::registerInvalidArgumentWarning(query, AFN);
        return AqlValue(AqlValueHintNull());
      }
      str = it.value.getString(length);
      replacePatterns.push_back(UnicodeString(str, static_cast<int32_t>(length)));
    }
  }
  else {
    if (parameters.size() < 2) {
      ::registerWarning(query, AFN, TRI_ERROR_QUERY_FUNCTION_ARGUMENT_NUMBER_MISMATCH);
      return AqlValue(AqlValueHintNull());
    }
    if (parameters.size() == 4) {
      limit = ExtractFunctionParameterValue(parameters, 3).toInt64(trx);
    }

    VPackSlice slice = materializer.slice(search, false);
    if (search.isArray()) {
      for (auto const& it : VPackArrayIterator(slice)) {
        if (!it.isString()) {
          ::registerInvalidArgumentWarning(query, AFN);
          return AqlValue(AqlValueHintNull());
        }
        arangodb::velocypack::ValueLength length;
        const char *str = it.getString(length);
        matchPatterns.push_back(UnicodeString(str, static_cast<int32_t>(length)));
      }
    }
    else {
      if (!search.isString()) {
        ::registerInvalidArgumentWarning(query, AFN);
        return AqlValue(AqlValueHintNull());
      }
      arangodb::velocypack::ValueLength length;
      const char *str = slice.getString(length);
      matchPatterns.push_back(UnicodeString(str, static_cast<int32_t>(length)));
    }
    if (parameters.size() > 2) {
      AqlValue replace = ExtractFunctionParameterValue(parameters, 2);
      VPackSlice rslice = materializer.slice(replace, false);
      if (replace.isArray()) {
        for (auto const& it : VPackArrayIterator(rslice)) {
          if (!it.isString()) {
            ::registerInvalidArgumentWarning(query, AFN);
            return AqlValue(AqlValueHintNull());
          }
          arangodb::velocypack::ValueLength length;
          const char *str = it.getString(length);
          replacePatterns.push_back(UnicodeString(str, static_cast<int32_t>(length)));
        }
      }
      else if (replace.isString()) {
        // If we have a string as replacement,
        // it counts in for all found values.
        replaceWasPlainString = true;
        arangodb::velocypack::ValueLength length;
        const char *str = rslice.getString(length);
        replacePatterns.push_back(UnicodeString(str, static_cast<int32_t>(length)));
      }
      else {
        ::registerInvalidArgumentWarning(query, AFN);
        return AqlValue(AqlValueHintNull());
      }
    }
  }

  AqlValue value = ExtractFunctionParameterValue(parameters, 0);
  if ((limit == 0) || (matchPatterns.size() == 0)) {
    // if the limit is 0, or we don't have any match pattern, return the source string.
    return AqlValue(value);
  }

  transaction::StringBufferLeaser buffer(trx);
  arangodb::basics::VPackStringBufferAdapter adapter(buffer->stringBuffer());

  ::appendAsString(trx, adapter, value);
  UnicodeString unicodeStr(buffer->c_str(), static_cast<int32_t>(buffer->length()));

  auto locale = LanguageFeature::instance()->getLocale();
  // we can't copy the search instances, thus use pointers:
  std::vector<std::unique_ptr<StringSearch>> searchVec;
  searchVec.reserve(matchPatterns.size());
  UErrorCode status = U_ZERO_ERROR;
  for (auto const& searchStr : matchPatterns) {
    // create a vector of string searches
    searchVec.push_back(std::make_unique<StringSearch>(searchStr, unicodeStr, locale, nullptr, status));
    if (U_FAILURE(status)) {
      ::registerICUWarning(query, AFN, status);
      return AqlValue(AqlValueHintNull());
    }
  }

  std::vector<std::pair<int32_t, int32_t>> srchResultPtrs;
  std::string utf8;
  srchResultPtrs.reserve(matchPatterns.size());
  for (auto& search : searchVec) {
    // We now find the first hit for each search string.
    auto pos = search->first(status);
    if (U_FAILURE(status)) {
      ::registerICUWarning(query, AFN, status);
      return AqlValue(AqlValueHintNull());
    }

    int32_t len = 0;
    if (pos != USEARCH_DONE) {
      len = search->getMatchedLength();
    }
    srchResultPtrs.push_back(std::make_pair(pos, len));
  }

  UnicodeString result;
  int32_t lastStart = 0;
  int64_t count = 0;
  while (true) {
    int which = -1;
    int32_t pos = USEARCH_DONE;
    int32_t mLen = 0;
    int i = 0;
    for (auto resultPair : srchResultPtrs) {
      // We locate the nearest matching search result.
      int32_t thisPos;
      thisPos = resultPair.first;
      if ((pos == USEARCH_DONE) || (pos > thisPos)) {
        if (thisPos != USEARCH_DONE) {
          pos = thisPos;
          which = i;
          mLen = resultPair.second;
        }
      }
      i++;
    }
    if (which == -1) {
      break;
    }
    // from last match to this match, copy the original string.
    result.append(unicodeStr, lastStart, pos - lastStart);
    if (replacePatterns.size() != 0) {
      if (replacePatterns.size() > (size_t) which) {
        result.append(replacePatterns[which]);
      }
      else if (replaceWasPlainString) {
        result.append(replacePatterns[0]);
      }
    }

    // lastStart is the place up to we searched the source string
    lastStart = pos + mLen;

    // we try to search the next occurance of this string
    auto& search = searchVec[which];
    pos = search->next(status);
    if (U_FAILURE(status)) {
      ::registerICUWarning(query, AFN, status);
      return AqlValue(AqlValueHintNull());
    }
    if (pos != USEARCH_DONE) {
      mLen = search->getMatchedLength();
    }
    else {
      mLen = -1;
    }
    srchResultPtrs[which] = std::make_pair(pos, mLen);

    which = 0;
    for (auto searchPair : srchResultPtrs) {
      // now we invalidate all search results that overlap with
      // our last search result and see whether we can find the
      // overlapped pattern again.
      // However, that mustn't overlap with the current lastStart
      // position either.
      int32_t thisPos;
      thisPos = searchPair.first;
      if ((thisPos != USEARCH_DONE) && (thisPos < lastStart)) {
        auto &search = searchVec[which];
        pos = thisPos;
        while ((pos < lastStart) && (pos != USEARCH_DONE)) {
          pos = search->next(status);
          if (U_FAILURE(status)) {
            ::registerICUWarning(query, AFN, status);
            return AqlValue(AqlValueHintNull());
          }
          if (pos != USEARCH_DONE) {
            mLen = search->getMatchedLength();
          }
          srchResultPtrs[which] = std::make_pair(pos, mLen);
        }
      }
      which++;
    }

    count ++;
    if ((limit != -1) && (count >= limit)) {
      // Do we have a limit count?
      break;
    }
    // check whether none of our search objects has any more results
    bool allFound = true;
    for (auto resultPair : srchResultPtrs) {
      if (resultPair.first != USEARCH_DONE) {
        allFound = false;
        break;
      }
    }
    if (allFound) {
      break;
    }
  }
  // Append from the last found:
  result.append(unicodeStr, lastStart, unicodeStr.length() - lastStart);

  result.toUTF8String(utf8);
  return AqlValue(utf8);
}

/// @brief function LEFT str, length
AqlValue Functions::Left(arangodb::aql::Query*, transaction::Methods* trx,
                         VPackFunctionParameters const& parameters) {
  static char const* AFN = "LEFT";
  ValidateParameters(parameters, AFN, 2, 2);

  AqlValue value = ExtractFunctionParameterValue(parameters, 0);
  uint32_t length = static_cast<int32_t>(
      ExtractFunctionParameterValue(parameters, 1).toInt64(trx));

  std::string utf8;
  transaction::StringBufferLeaser buffer(trx);
  arangodb::basics::VPackStringBufferAdapter adapter(buffer->stringBuffer());

  ::appendAsString(trx, adapter, value);

  UnicodeString unicodeStr(buffer->c_str(),
                           static_cast<int32_t>(buffer->length()));
  UnicodeString left =
      unicodeStr.tempSubString(0, unicodeStr.moveIndex32(0, length));

  left.toUTF8String(utf8);
  return AqlValue(utf8);
}

/// @brief function RIGHT
AqlValue Functions::Right(arangodb::aql::Query*,
                          transaction::Methods* trx,
                          VPackFunctionParameters const& parameters) {
  ValidateParameters(parameters, "RIGHT", 2, 2);

  AqlValue value = ExtractFunctionParameterValue(parameters, 0);
  uint32_t length = static_cast<int32_t>(
      ExtractFunctionParameterValue(parameters, 1).toInt64(trx));

  std::string utf8;
  transaction::StringBufferLeaser buffer(trx);
  arangodb::basics::VPackStringBufferAdapter adapter(buffer->stringBuffer());

  ::appendAsString(trx, adapter, value);

  UnicodeString unicodeStr(buffer->c_str(),
                           static_cast<int32_t>(buffer->length()));
  UnicodeString right = unicodeStr.tempSubString(unicodeStr.moveIndex32(
      unicodeStr.length(), -static_cast<int32_t>(length)));

  right.toUTF8String(utf8);
  return AqlValue(utf8);
}

namespace {
void ltrimInternal(uint32_t& startOffset, uint32_t& endOffset,
                   UnicodeString& unicodeStr, uint32_t numWhitespaces,
                   UChar32* spaceChars) {
  for (; startOffset < endOffset;
       startOffset = unicodeStr.moveIndex32(startOffset, 1)) {
    bool found = false;

    for (uint32_t pos = 0; pos < numWhitespaces; pos++) {
      if (unicodeStr.char32At(startOffset) == spaceChars[pos]) {
        found = true;
        break;
      }
    }

    if (!found) {
      break;
    }
  }  // for
}
void rtrimInternal(uint32_t& startOffset, uint32_t& endOffset,
                   UnicodeString& unicodeStr, uint32_t numWhitespaces,
                   UChar32* spaceChars) {
  for (uint32_t codeUnitPos = unicodeStr.moveIndex32(unicodeStr.length(), -1);
       startOffset < codeUnitPos;
       codeUnitPos = unicodeStr.moveIndex32(codeUnitPos, -1)) {
    bool found = false;

    for (uint32_t pos = 0; pos < numWhitespaces; pos++) {
      if (unicodeStr.char32At(codeUnitPos) == spaceChars[pos]) {
        found = true;
        break;
      }
    }

    endOffset = unicodeStr.moveIndex32(codeUnitPos, 1);
    if (!found) {
      break;
    }
  }  // for
}
}

/// @brief function TRIM
AqlValue Functions::Trim(arangodb::aql::Query* query, transaction::Methods* trx,
                         VPackFunctionParameters const& parameters) {
  static char const* AFN = "TRIM";
  ValidateParameters(parameters, AFN, 1, 2);

  AqlValue value = ExtractFunctionParameterValue(parameters, 0);
  transaction::StringBufferLeaser buffer(trx);
  arangodb::basics::VPackStringBufferAdapter adapter(buffer->stringBuffer());
  ::appendAsString(trx, adapter, value);
  UnicodeString unicodeStr(buffer->c_str(),
                           static_cast<int32_t>(buffer->length()));

  int64_t howToTrim = 0;
  UnicodeString whitespace("\r\n\t ");

  if (parameters.size() == 2) {
    AqlValue optional = ExtractFunctionParameterValue(parameters, 1);

    if (optional.isNumber()) {
      howToTrim = optional.toInt64(trx);

      if (howToTrim < 0 || 2 < howToTrim) {
        howToTrim = 0;
      }
    } else if (optional.isString()) {
      buffer->clear();
      ::appendAsString(trx, adapter, optional);
      whitespace = UnicodeString(buffer->c_str(),
                                 static_cast<int32_t>(buffer->length()));
    }
  }

  uint32_t numWhitespaces = whitespace.countChar32();
  UErrorCode errorCode = U_ZERO_ERROR;
  auto spaceChars = std::make_unique<UChar32[]>(numWhitespaces);

  whitespace.toUTF32(spaceChars.get(), numWhitespaces, errorCode);
  if (U_FAILURE(errorCode)) {
    ::registerICUWarning(query, AFN, errorCode);
    return AqlValue(AqlValueHintNull());
  }

  uint32_t startOffset = 0, endOffset = unicodeStr.length();

  if (howToTrim <= 1) {
    ltrimInternal(startOffset, endOffset, unicodeStr, numWhitespaces,
                  spaceChars.get());
  }

  if (howToTrim == 2 || howToTrim == 0) {
    rtrimInternal(startOffset, endOffset, unicodeStr, numWhitespaces,
                  spaceChars.get());
  }

  UnicodeString result =
      unicodeStr.tempSubString(startOffset, endOffset - startOffset);
  std::string utf8;
  result.toUTF8String(utf8);
  return AqlValue(utf8);
}

/// @brief function LTRIM
AqlValue Functions::LTrim(arangodb::aql::Query* query,
                          transaction::Methods* trx,
                          VPackFunctionParameters const& parameters) {
  static char const* AFN = "LTRIM";
  ValidateParameters(parameters, AFN, 1, 2);

  AqlValue value = ExtractFunctionParameterValue(parameters, 0);
  transaction::StringBufferLeaser buffer(trx);
  arangodb::basics::VPackStringBufferAdapter adapter(buffer->stringBuffer());
  ::appendAsString(trx, adapter, value);
  UnicodeString unicodeStr(buffer->c_str(),
                           static_cast<int32_t>(buffer->length()));
  UnicodeString whitespace("\r\n\t ");

  if (parameters.size() == 2) {
    AqlValue pWhitespace = ExtractFunctionParameterValue(parameters, 1);
    buffer->clear();
    ::appendAsString(trx, adapter, pWhitespace);
    whitespace =
        UnicodeString(buffer->c_str(), static_cast<int32_t>(buffer->length()));
  }

  uint32_t numWhitespaces = whitespace.countChar32();
  UErrorCode errorCode = U_ZERO_ERROR;
  auto spaceChars = std::make_unique<UChar32[]>(numWhitespaces);

  whitespace.toUTF32(spaceChars.get(), numWhitespaces, errorCode);
  if (U_FAILURE(errorCode)) {
    ::registerICUWarning(query, AFN, errorCode);
    return AqlValue(AqlValueHintNull());
  }

  uint32_t startOffset = 0, endOffset = unicodeStr.length();

  ltrimInternal(startOffset, endOffset, unicodeStr, numWhitespaces,
                spaceChars.get());

  UnicodeString result =
      unicodeStr.tempSubString(startOffset, endOffset - startOffset);
  std::string utf8;
  result.toUTF8String(utf8);
  return AqlValue(utf8);
}

/// @brief function RTRIM
AqlValue Functions::RTrim(arangodb::aql::Query* query,
                          transaction::Methods* trx,
                          VPackFunctionParameters const& parameters) {
  static char const* AFN = "RTRIM";
  ValidateParameters(parameters, AFN, 1, 2);

  AqlValue value = ExtractFunctionParameterValue(parameters, 0);
  transaction::StringBufferLeaser buffer(trx);
  arangodb::basics::VPackStringBufferAdapter adapter(buffer->stringBuffer());
  ::appendAsString(trx, adapter, value);
  UnicodeString unicodeStr(buffer->c_str(),
                           static_cast<int32_t>(buffer->length()));
  UnicodeString whitespace("\r\n\t ");

  if (parameters.size() == 2) {
    AqlValue pWhitespace = ExtractFunctionParameterValue(parameters, 1);
    buffer->clear();
    ::appendAsString(trx, adapter, pWhitespace);
    whitespace =
        UnicodeString(buffer->c_str(), static_cast<int32_t>(buffer->length()));
  }

  uint32_t numWhitespaces = whitespace.countChar32();
  UErrorCode errorCode = U_ZERO_ERROR;
  auto spaceChars = std::make_unique<UChar32[]>(numWhitespaces);

  whitespace.toUTF32(spaceChars.get(), numWhitespaces, errorCode);
  if (U_FAILURE(errorCode)) {
    ::registerICUWarning(query, AFN, errorCode);
    return AqlValue(AqlValueHintNull());
  }

  uint32_t startOffset = 0, endOffset = unicodeStr.length();

  rtrimInternal(startOffset, endOffset, unicodeStr, numWhitespaces,
                spaceChars.get());

  UnicodeString result =
      unicodeStr.tempSubString(startOffset, endOffset - startOffset);
  std::string utf8;
  result.toUTF8String(utf8);
  return AqlValue(utf8);
}

/// @brief function LIKE
AqlValue Functions::Like(arangodb::aql::Query* query, transaction::Methods* trx,
                         VPackFunctionParameters const& parameters) {
  static char const* AFN = "LIKE";
  ValidateParameters(parameters, AFN, 2, 3);
  bool const caseInsensitive = ::getBooleanParameter(trx, parameters, 2, false);
  transaction::StringBufferLeaser buffer(trx);
  arangodb::basics::VPackStringBufferAdapter adapter(buffer->stringBuffer());

  // build pattern from parameter #1
  AqlValue regex = ExtractFunctionParameterValue(parameters, 1);
  ::appendAsString(trx, adapter, regex);

  // the matcher is owned by the query!
  ::RegexMatcher* matcher = query->regexCache()->buildLikeMatcher(
      buffer->c_str(), buffer->length(), caseInsensitive);

  if (matcher == nullptr) {
    // compiling regular expression failed
    ::registerWarning(query, AFN, TRI_ERROR_QUERY_INVALID_REGEX);
    return AqlValue(AqlValueHintNull());
  }

  // extract value
  buffer->clear();
  AqlValue value = ExtractFunctionParameterValue(parameters, 0);
  ::appendAsString(trx, adapter, value);

  bool error = false;
  bool const result = arangodb::basics::Utf8Helper::DefaultUtf8Helper.matches(
      matcher, buffer->c_str(), buffer->length(), false, error);

  if (error) {
    // compiling regular expression failed
    ::registerWarning(query, AFN, TRI_ERROR_QUERY_INVALID_REGEX);
    return AqlValue(AqlValueHintNull());
  }

  return AqlValue(AqlValueHintBool(result));
}

/// @brief function SPLIT
AqlValue Functions::Split(arangodb::aql::Query* query,
                          transaction::Methods* trx,
                          VPackFunctionParameters const& parameters) {
  static char const* AFN = "SPLIT";
  ValidateParameters(parameters, AFN, 1, 3);

  // cheapest parameter checks first:
  int64_t limitNumber = -1;
  if (parameters.size() == 3) {
    AqlValue aqlLimit = ExtractFunctionParameterValue(parameters, 2);
    if (aqlLimit.isNumber()) {
      limitNumber = aqlLimit.toInt64(trx);
    } else {
      ::registerInvalidArgumentWarning(query, AFN);
      return AqlValue(AqlValueHintNull());
    }

    // these are edge cases which are documented to have these return values:
    if (limitNumber < 0) {
      return AqlValue(AqlValueHintNull());
    }
    if (limitNumber == 0) {
      return AqlValue(VPackSlice::emptyArraySlice());
    }
  }

  transaction::StringBufferLeaser regexBuffer(trx);
  AqlValue aqlSeparatorExpression;
  if (parameters.size() >= 2) {
    aqlSeparatorExpression = ExtractFunctionParameterValue(parameters, 1);
    if (aqlSeparatorExpression.isObject()) {
      ::registerInvalidArgumentWarning(query, AFN);
      return AqlValue(AqlValueHintNull());
    }
  }

  AqlValueMaterializer materializer(trx);
  AqlValue aqlValueToSplit = ExtractFunctionParameterValue(parameters, 0);

  if (parameters.size() == 1) {
    // pre-documented edge-case: if we only have the first parameter, return it.
    VPackBuilder result;
    result.openArray();
    result.add(aqlValueToSplit.slice());
    result.close();
    return AqlValue(result);
  }

   // Get ready for ICU
  transaction::StringBufferLeaser buffer(trx);
  arangodb::basics::VPackStringBufferAdapter adapter(buffer->stringBuffer());
  Stringify(trx, adapter, aqlValueToSplit.slice());
  UnicodeString valueToSplit(buffer->c_str(), static_cast<int32_t>(buffer->length()));
  bool isEmptyExpression = false;
  // the matcher is owned by the query!
  ::RegexMatcher* matcher = query->regexCache()->buildSplitMatcher(aqlSeparatorExpression, trx, isEmptyExpression);

  if (matcher == nullptr) {
    // compiling regular expression failed
    ::registerWarning(query, AFN, TRI_ERROR_QUERY_INVALID_REGEX);
    return AqlValue(AqlValueHintNull());
  }

  VPackBuilder result;
  result.openArray();
  if (!isEmptyExpression && (buffer->length() == 0)) {
    // Edge case: splitting an empty string by non-empty expression produces an empty string again.
    result.add(VPackValue(""));
    result.close();
    return AqlValue(result);
  }

  std::string utf8;
  static const uint16_t nrResults = 16;
  UnicodeString uResults[nrResults];
  int64_t totalCount = 0;
  while (true) {
    UErrorCode errorCode = U_ZERO_ERROR;
    auto uCount = matcher->split(valueToSplit, uResults, nrResults, errorCode);
    uint16_t copyThisTime = uCount;

    if (U_FAILURE(errorCode)) {
      ::registerWarning(query, AFN, TRI_ERROR_QUERY_INVALID_REGEX);
      return AqlValue(AqlValueHintNull());
    }

    if ((copyThisTime > 0) && (copyThisTime > nrResults)) {
      // last hit is the remaining string to be fed into split in a subsequent invocation
      copyThisTime --;
    }

    if ((copyThisTime > 0) && ((copyThisTime == nrResults) || isEmptyExpression)) {
      // ICU will give us a traling empty string we don't care for if we split
      // with empty strings.
      copyThisTime --;
    }

    int64_t i = 0;
    while ((i < copyThisTime) &&
           ((limitNumber < 0 ) || (totalCount < limitNumber))) {
      if ((i == 0) && isEmptyExpression) {
        // ICU will give us an empty string that we don't care for
        // as first value of one match-chunk
        i++;
        continue;
      }
      uResults[i].toUTF8String(utf8);
      result.add(VPackValue(utf8));
      utf8.clear();
      i++;
      totalCount++;
    }

    if (((uCount != nrResults)) || // fetch any / found less then N
        ((limitNumber >= 0) && (totalCount >= limitNumber))) { // fetch N
      break;
    }
    // ok, we have more to parse in the last result slot, reiterate with it:
    if(uCount == nrResults) {
      valueToSplit = uResults[nrResults - 1];
    }
    else {
      // should not go beyound the last match!
      TRI_ASSERT(false);
      break;
    }
  }

  result.close();
  return AqlValue(result);
}

<<<<<<< HEAD
/// @brief function REGEX_MATCHES
AqlValue Functions::RegexMatches(arangodb::aql::Query* query,
                                transaction::Methods* trx,
                                VPackFunctionParameters const& parameters) {
    static char const* AFN = "REGEX_MATCHES";
    ValidateParameters(parameters, AFN, 2, 3);
    
    AqlValueMaterializer materializer(trx);
    AqlValue aqlValueToMatch = ExtractFunctionParameterValue(parameters, 0);
    
    if (parameters.size() == 1) {
        VPackBuilder result;
        result.openArray();
        result.add(aqlValueToMatch.slice());
        result.close();
        return AqlValue(result);
    }
    
    bool const caseInsensitive = ::getBooleanParameter(trx, parameters, 2, false);
    
    // build pattern from parameter #1
    transaction::StringBufferLeaser buffer(trx);
    arangodb::basics::VPackStringBufferAdapter adapter(buffer->stringBuffer());
    
    AqlValue regex = ExtractFunctionParameterValue(parameters, 1);
    ::appendAsString(trx, adapter, regex);
    bool isEmptyExpression = (buffer->length() == 0);
    
    
    // the matcher is owned by the query!
    ::RegexMatcher* matcher = query->regexCache()->buildRegexMatcher(buffer->c_str(), buffer->length(), caseInsensitive);
    
    if (matcher == nullptr) {
        ::registerWarning(query, AFN, TRI_ERROR_QUERY_INVALID_REGEX);
        return AqlValue(AqlValueHintNull());
    }
    
    buffer->clear();
    AqlValue value = ExtractFunctionParameterValue(parameters, 0);
    ::appendAsString(trx, adapter, value);
    UnicodeString valueToMatch(buffer->c_str(), static_cast<uint32_t>(buffer->length()));
    
    VPackBuilder result;
    result.openArray();
    
    if (!isEmptyExpression && (buffer->length() == 0)) {
        // Edge case: splitting an empty string by non-empty expression produces an empty string again.
        result.add(VPackValue(""));
        result.close();
        return AqlValue(result);
    }
    
    UErrorCode status = U_ZERO_ERROR;
    
    bool find = matcher->find();
    if (find) {
        for (int i = 0; i < matcher->groupCount(); i++) {
            UnicodeString match = matcher->group(status);
            if (U_FAILURE(status)) {
                ::registerICUWarning(query, AFN, status);
                return AqlValue(AqlValueHintNull());
            }
            else{
                std::string s;
                match.toUTF8String(s);
                result.add(VPackValue(s));
            }
        }
    }else{
        return AqlValue(AqlValueHintNull());
    }
    
    result.close();
    return AqlValue(result);
}


/// @brief function REGEX_SPLIT
AqlValue Functions::RegexSplit(arangodb::aql::Query* query,
                               transaction::Methods* trx,
                               VPackFunctionParameters const& parameters) {
    static char const* AFN = "REGEX_SPLIT";
    ValidateParameters(parameters, AFN, 2, 4);
    
    
    int64_t limitNumber = -1;
    if (parameters.size() == 4) {
        AqlValue aqlLimit = ExtractFunctionParameterValue(parameters, 3);
        if (aqlLimit.isNumber()) {
            limitNumber = aqlLimit.toInt64(trx);
        } else {
            ::registerInvalidArgumentWarning(query, AFN);
            return AqlValue(AqlValueHintNull());
        }
        
        if (limitNumber < 0) {
            return AqlValue(AqlValueHintNull());
        }
        if (limitNumber == 0) {
            return AqlValue(VPackSlice::emptyArraySlice());
        }
    }
    
    AqlValueMaterializer materializer(trx);
    AqlValue aqlValueToSplit = ExtractFunctionParameterValue(parameters, 0);
    
    if (parameters.size() == 1) {
        // pre-documented edge-case: if we only have the first parameter, return it.
        VPackBuilder result;
        result.openArray();
        result.add(aqlValueToSplit.slice());
        result.close();
        return AqlValue(result);
    }
    
    bool const caseInsensitive = ::getBooleanParameter(trx, parameters, 2, false);

    // build pattern from parameter #1
    transaction::StringBufferLeaser buffer(trx);
    arangodb::basics::VPackStringBufferAdapter adapter(buffer->stringBuffer());

    AqlValue regex = ExtractFunctionParameterValue(parameters, 1);
    ::appendAsString(trx, adapter, regex);
    bool isEmptyExpression = (buffer->length() == 0);

    // the matcher is owned by the query!
    ::RegexMatcher* matcher = query->regexCache()->buildRegexMatcher(
      buffer->c_str(), buffer->length(), caseInsensitive);
    
    if (matcher == nullptr) {
        ::registerWarning(query, AFN, TRI_ERROR_QUERY_INVALID_REGEX);
        return AqlValue(AqlValueHintNull());
    }
    
    buffer->clear();
    AqlValue value = ExtractFunctionParameterValue(parameters, 0);
    ::appendAsString(trx, adapter, value);
    UnicodeString valueToSplit(buffer->c_str(), static_cast<int32_t>(buffer->length()));
    
    VPackBuilder result;
    result.openArray();
    if (!isEmptyExpression && (buffer->length() == 0)) {
        // Edge case: splitting an empty string by non-empty expression produces an empty string again.
        result.add(VPackValue(""));
        result.close();
        return AqlValue(result);
    }
    
    std::string utf8;
    static const uint16_t nrResults = 16;
    UnicodeString uResults[nrResults];
    int64_t totalCount = 0;
    while (true) {
        UErrorCode errorCode = U_ZERO_ERROR;
        auto uCount = matcher->split(valueToSplit, uResults, nrResults, errorCode);
        uint16_t copyThisTime = uCount;
        
        if (U_FAILURE(errorCode)) {
            ::registerWarning(query, AFN, TRI_ERROR_QUERY_INVALID_REGEX);
            return AqlValue(AqlValueHintNull());
        }
        
        if ((copyThisTime > 0) && (copyThisTime > nrResults)) {
            // last hit is the remaining string to be fed into split in a subsequent invocation
            copyThisTime --;
        }
        
        if ((copyThisTime > 0) && ((copyThisTime == nrResults) || isEmptyExpression)) {
            // ICU will give us a traling empty string we don't care for if we split
            // with empty strings.
            copyThisTime --;
        }
        
        int64_t i = 0;
        while ((i < copyThisTime) &&
               ((limitNumber < 0 ) || (totalCount < limitNumber))) {
            if ((i == 0) && isEmptyExpression) {
                // ICU will give us an empty string that we don't care for
                // as first value of one match-chunk
                i++;
                continue;
            }
            uResults[i].toUTF8String(utf8);
            result.add(VPackValue(utf8));
            utf8.clear();
            i++;
            totalCount++;
        }
        
        if (((uCount != nrResults)) || // fetch any / found less then N
            ((limitNumber >= 0) && (totalCount >= limitNumber))) { // fetch N
            break;
        }
        // ok, we have more to parse in the last result slot, reiterate with it:
        if(uCount == nrResults) {
            valueToSplit = uResults[nrResults - 1];
        }
        else {
            // should not go beyound the last match!
            TRI_ASSERT(false);
            break;
        }
    }
    
    result.close();
    return AqlValue(result);
=======
/// @brief function REGEX_SPLIT
AqlValue Functions::RegexSplit(arangodb::aql::Query* query,
                               transaction::Methods* trx,
                               VPackFunctionParameters const& parameters) {
  static char const* AFN = "REGEX_SPLIT";
  ValidateParameters(parameters, AFN, 2, 4);

  int64_t limitNumber = -1;
  if (parameters.size() == 4) {
    AqlValue aqlLimit = ExtractFunctionParameterValue(parameters, 3);
    if (aqlLimit.isNumber()) {
      limitNumber = aqlLimit.toInt64(trx);
    } else {
      ::registerInvalidArgumentWarning(query, AFN);
      return AqlValue(AqlValueHintNull());
    }

    if (limitNumber < 0) {
      return AqlValue(AqlValueHintNull());
    }
    if (limitNumber == 0) {
      return AqlValue(VPackSlice::emptyArraySlice());
    }
  }

  AqlValueMaterializer materializer(trx);
  AqlValue aqlValueToSplit = ExtractFunctionParameterValue(parameters, 0);

  if (parameters.size() == 1) {
    // pre-documented edge-case: if we only have the first parameter, return it.
    VPackBuilder result;
    result.openArray();
    result.add(aqlValueToSplit.slice());
    result.close();
    return AqlValue(result);
  }

  bool const caseInsensitive = ::getBooleanParameter(trx, parameters, 2, false);

  // build pattern from parameter #1
  transaction::StringBufferLeaser buffer(trx);
  arangodb::basics::VPackStringBufferAdapter adapter(buffer->stringBuffer());

  AqlValue regex = ExtractFunctionParameterValue(parameters, 1);
  ::appendAsString(trx, adapter, regex);
  bool isEmptyExpression = (buffer->length() == 0);

  // the matcher is owned by the query!
  ::RegexMatcher* matcher = query->regexCache()->buildRegexMatcher(
      buffer->c_str(), buffer->length(), caseInsensitive);

  if (matcher == nullptr) {
    ::registerWarning(query, AFN, TRI_ERROR_QUERY_INVALID_REGEX);
    return AqlValue(AqlValueHintNull());
  }

  buffer->clear();
  AqlValue value = ExtractFunctionParameterValue(parameters, 0);
  ::appendAsString(trx, adapter, value);
  UnicodeString valueToSplit(buffer->c_str(), static_cast<int32_t>(buffer->length()));

  VPackBuilder result;
  result.openArray();
  if (!isEmptyExpression && (buffer->length() == 0)) {
    // Edge case: splitting an empty string by non-empty expression produces an empty string again.
    result.add(VPackValue(""));
    result.close();
    return AqlValue(result);
  }

  std::string utf8;
  static const uint16_t nrResults = 16;
  UnicodeString uResults[nrResults];
  int64_t totalCount = 0;
  while (true) {
    UErrorCode errorCode = U_ZERO_ERROR;
    auto uCount = matcher->split(valueToSplit, uResults, nrResults, errorCode);
    uint16_t copyThisTime = uCount;

    if (U_FAILURE(errorCode)) {
      ::registerWarning(query, AFN, TRI_ERROR_QUERY_INVALID_REGEX);
      return AqlValue(AqlValueHintNull());
    }

    if ((copyThisTime > 0) && (copyThisTime > nrResults)) {
      // last hit is the remaining string to be fed into split in a subsequent invocation
      copyThisTime --;
    }

    if ((copyThisTime > 0) && ((copyThisTime == nrResults) || isEmptyExpression)) {
      // ICU will give us a traling empty string we don't care for if we split
      // with empty strings.
      copyThisTime --;
    }

    int64_t i = 0;
    while (i < copyThisTime &&
        (limitNumber < 0 || totalCount < limitNumber)) {
      if ((i == 0) && isEmptyExpression) {
        // ICU will give us an empty string that we don't care for
        // as first value of one match-chunk
        i++;
        continue;
      }
      uResults[i].toUTF8String(utf8);
      result.add(VPackValue(utf8));
      utf8.clear();
      i++;
      totalCount++;
    }

    if (uCount != nrResults || // fetch any / found less then N
        (limitNumber >= 0 && totalCount >= limitNumber)) { // fetch N
      break;
    }
    // ok, we have more to parse in the last result slot, reiterate with it:
    if (uCount == nrResults) {
      valueToSplit = uResults[nrResults - 1];
    } else {
      // should not go beyound the last match!
      TRI_ASSERT(false);
      break;
    }
  }

  result.close();
  return AqlValue(result);
>>>>>>> fddee012
}

/// @brief function REGEX_TEST
AqlValue Functions::RegexTest(arangodb::aql::Query* query,
                              transaction::Methods* trx,
                              VPackFunctionParameters const& parameters) {
  static char const* AFN = "REGEX_TEST";
  ValidateParameters(parameters, AFN, 2, 3);
  bool const caseInsensitive = ::getBooleanParameter(trx, parameters, 2, false);
  transaction::StringBufferLeaser buffer(trx);
  arangodb::basics::VPackStringBufferAdapter adapter(buffer->stringBuffer());

  // build pattern from parameter #1
  AqlValue regex = ExtractFunctionParameterValue(parameters, 1);
  ::appendAsString(trx, adapter, regex);

  // the matcher is owned by the query!
  ::RegexMatcher* matcher = query->regexCache()->buildRegexMatcher(
      buffer->c_str(), buffer->length(), caseInsensitive);

  if (matcher == nullptr) {
    // compiling regular expression failed
    ::registerWarning(query, AFN, TRI_ERROR_QUERY_INVALID_REGEX);
    return AqlValue(AqlValueHintNull());
  }

  // extract value
  buffer->clear();
  AqlValue value = ExtractFunctionParameterValue(parameters, 0);
  ::appendAsString(trx, adapter, value);

  bool error = false;
  bool const result = arangodb::basics::Utf8Helper::DefaultUtf8Helper.matches(
      matcher, buffer->c_str(), buffer->length(), true, error);

  if (error) {
    // compiling regular expression failed
    ::registerWarning(query, AFN, TRI_ERROR_QUERY_INVALID_REGEX);
    return AqlValue(AqlValueHintNull());
  }

  return AqlValue(AqlValueHintBool(result));
}

/// @brief function REGEX_REPLACE
AqlValue Functions::RegexReplace(arangodb::aql::Query* query,
                                 transaction::Methods* trx,
                                 VPackFunctionParameters const& parameters) {
  static char const* AFN = "REGEX_REPLACE";
  ValidateParameters(parameters, AFN, 3, 4);
  bool const caseInsensitive = ::getBooleanParameter(trx, parameters, 3, false);
  transaction::StringBufferLeaser buffer(trx);
  arangodb::basics::VPackStringBufferAdapter adapter(buffer->stringBuffer());

  // build pattern from parameter #1
  AqlValue regex = ExtractFunctionParameterValue(parameters, 1);
  ::appendAsString(trx, adapter, regex);

  // the matcher is owned by the query!
  ::RegexMatcher* matcher = query->regexCache()->buildRegexMatcher(
      buffer->c_str(), buffer->length(), caseInsensitive);

  if (matcher == nullptr) {
    // compiling regular expression failed
    ::registerWarning(query, AFN, TRI_ERROR_QUERY_INVALID_REGEX);
    return AqlValue(AqlValueHintNull());
  }

  // extract value
  buffer->clear();
  AqlValue value = ExtractFunctionParameterValue(parameters, 0);
  ::appendAsString(trx, adapter, value);

  size_t const split = buffer->length();
  AqlValue replace = ExtractFunctionParameterValue(parameters, 2);
  ::appendAsString(trx, adapter, replace);

  bool error = false;
  std::string result = arangodb::basics::Utf8Helper::DefaultUtf8Helper.replace(
      matcher, buffer->c_str(), split, buffer->c_str() + split,
      buffer->length() - split, false, error);

  if (error) {
    // compiling regular expression failed
    ::registerWarning(query, AFN, TRI_ERROR_QUERY_INVALID_REGEX);
    return AqlValue(AqlValueHintNull());
  }

  return AqlValue(result);
}

/// @brief function DATE_NOW
AqlValue Functions::DateNow(arangodb::aql::Query*, transaction::Methods*,
                            VPackFunctionParameters const&) {
  auto millis =
      std::chrono::duration_cast<duration<int64_t, std::milli>>(system_clock::now().time_since_epoch());
  uint64_t dur = millis.count();
  return AqlValue(AqlValueHintUInt(dur));
}

/**
 * @brief Parses 1 or 3-7 input parameters and creates a Date object out of it.
 *        This object can either be a timestamp in milliseconds or an ISO_8601
 * DATE
 *
 * @param query The AQL query
 * @param trx The used transaction
 * @param parameters list of parameters, only 1 or 3-7 are allowed
 * @param asTimestamp If it should return a timestamp (true) or ISO_DATE (false)
 *
 * @return Returns a timestamp if asTimestamp is true, an ISO_DATE otherwise
 */
AqlValue Functions::DateFromParameters(
    arangodb::aql::Query* query, transaction::Methods* trx,
    VPackFunctionParameters const& parameters,
    char const* AFN,
    bool asTimestamp) {
  tp_sys_clock_ms tp;
  duration<int64_t, std::milli> time;

  if (parameters.size() == 1) {
    if (!::parameterToTimePoint(query, trx, parameters, tp, AFN, 0)) {
      return AqlValue(AqlValueHintNull());
    }
    time = tp.time_since_epoch();
  } else {
    if (parameters.size() < 3 || parameters.size() > 7) {
      // YMD is a must
      ::registerInvalidArgumentWarning(query, AFN);
      return AqlValue(AqlValueHintNull());
    }

    for (uint8_t i = 0; i < parameters.size(); i++) {
      AqlValue value = ExtractFunctionParameterValue(parameters, i);

      // All Parameters have to be a number or a string
      if (!value.isNumber() && !value.isString()) {
        ::registerInvalidArgumentWarning(query, AFN);
        return AqlValue(AqlValueHintNull());
      }
    }

    years y{ExtractFunctionParameterValue(parameters, 0).toInt64(trx)};
    months m{ExtractFunctionParameterValue(parameters, 1).toInt64(trx)};
    days d{ExtractFunctionParameterValue(parameters, 2).toInt64(trx)};

    if ( (y < years{0}) || (m < months{0}) || (d < days {0}) ) {
      ::registerWarning(query, AFN, TRI_ERROR_QUERY_INVALID_DATE_VALUE);
      return AqlValue(AqlValueHintNull());
    }
    year_month_day ymd = year{y.count()} / m.count() / d.count();

    // Parse the time
    hours h(0);
    minutes min(0);
    seconds s(0);
    milliseconds ms(0);

    if (parameters.size() >= 4) {
      h = hours((ExtractFunctionParameterValue(parameters, 3).toInt64(trx)));
    }
    if (parameters.size() >= 5) {
      min = minutes((ExtractFunctionParameterValue(parameters, 4).toInt64(trx)));
    }
    if (parameters.size() >= 6) {
      s = seconds((ExtractFunctionParameterValue(parameters, 5).toInt64(trx)));
    }
    if (parameters.size() == 7) {
      ms = milliseconds(
          (ExtractFunctionParameterValue(parameters, 6).toInt64(trx)));
    }

    if ((h < hours{0}) ||
        (min < minutes{0}) ||
        (s < seconds{0}) ||
        (ms < milliseconds{0})) {
      ::registerWarning(query, AFN,
                      TRI_ERROR_QUERY_INVALID_DATE_VALUE);
      return AqlValue(AqlValueHintNull());
    }

    time = sys_days(ymd).time_since_epoch();
    time += h;
    time += min;
    time += s;
    time += ms;
    tp = tp_sys_clock_ms(time);
  }

  if (asTimestamp) {
    return AqlValue(AqlValueHintInt(time.count()));
  }
  return ::timeAqlValue(tp);
}

/// @brief function DATE_ISO8601
AqlValue Functions::DateIso8601(arangodb::aql::Query* query,
                                transaction::Methods* trx,
                                VPackFunctionParameters const& parameters) {
  static char const* AFN = "DATE_ISO8601";
  return DateFromParameters(query, trx, parameters, AFN, false);
}

/// @brief function DATE_TIMESTAMP
AqlValue Functions::DateTimestamp(arangodb::aql::Query* query,
                                  transaction::Methods* trx,
                                  VPackFunctionParameters const& parameters) {
  static char const* AFN = "DATE_TIMESTAMP";
  return DateFromParameters(query, trx, parameters, AFN, true);
}

/// @brief function IS_DATESTRING
AqlValue Functions::IsDatestring(arangodb::aql::Query*, transaction::Methods*,
                                 VPackFunctionParameters const& parameters) {
  AqlValue value = ExtractFunctionParameterValue(parameters, 0);

  bool isValid = false;

  if (value.isString()) {
    tp_sys_clock_ms tp;  // unused
    isValid = basics::parse_dateTime(value.slice().copyString(), tp);
  }

  return AqlValue(AqlValueHintBool(isValid));
}

/// @brief function DATE_DAYOFWEEK
AqlValue Functions::DateDayOfWeek(arangodb::aql::Query* query,
                                  transaction::Methods* trx,
                                  VPackFunctionParameters const& parameters) {
  static char const* AFN = "DATE_DAYOFWEEK";
  tp_sys_clock_ms tp;
  if (!::parameterToTimePoint(query, trx, parameters, tp, AFN, 0)) {
    return AqlValue(AqlValueHintNull());
  }
  weekday wd{floor<days>(tp)};

  // Library has unsigned operator implemented
  return AqlValue(AqlValueHintUInt(static_cast<uint64_t>(unsigned(wd))));
}

/// @brief function DATE_YEAR
AqlValue Functions::DateYear(arangodb::aql::Query* query,
                             transaction::Methods* trx,
                             VPackFunctionParameters const& parameters) {
  static char const* AFN = "DATE_YEAR";
  tp_sys_clock_ms tp;

  if (!::parameterToTimePoint(query, trx, parameters, tp, AFN, 0)) {
    return AqlValue(AqlValueHintNull());
  }
  auto ymd = year_month_day(floor<days>(tp));
  // Not the library has operator (int) implemented...
  int64_t year = static_cast<int64_t>((int)ymd.year());
  return AqlValue(AqlValueHintInt(year));
}

/// @brief function DATE_MONTH
AqlValue Functions::DateMonth(arangodb::aql::Query* query,
                              transaction::Methods* trx,
                              VPackFunctionParameters const& parameters) {
  static char const* AFN = "DATE_MONTH";
  tp_sys_clock_ms tp;

  if (!::parameterToTimePoint(query, trx, parameters, tp, AFN, 0)) {
    return AqlValue(AqlValueHintNull());
  }
  auto ymd = year_month_day(floor<days>(tp));
  // The library has operator (unsigned) implemented
  uint64_t month = static_cast<uint64_t>((unsigned)ymd.month());
  return AqlValue(AqlValueHintUInt(month));
}

/// @brief function DATE_DAY
AqlValue Functions::DateDay(arangodb::aql::Query* query,
                            transaction::Methods* trx,
                            VPackFunctionParameters const& parameters) {
  static char const* AFN = "DATE_DAY";
  tp_sys_clock_ms tp;

  if (!::parameterToTimePoint(query, trx, parameters, tp, AFN, 0)) {
    return AqlValue(AqlValueHintNull());
  }

  auto ymd = year_month_day(floor<days>(tp));
  // The library has operator (unsigned) implemented
  uint64_t day = static_cast<uint64_t>((unsigned)ymd.day());
  return AqlValue(AqlValueHintUInt(day));
}

/// @brief function DATE_HOUR
AqlValue Functions::DateHour(arangodb::aql::Query* query,
                             transaction::Methods* trx,
                             VPackFunctionParameters const& parameters) {
  static char const* AFN = "DATE_HOUR";
  tp_sys_clock_ms tp;

  if (!::parameterToTimePoint(query, trx, parameters, tp, AFN, 0)) {
    return AqlValue(AqlValueHintNull());
  }

  auto day_time = make_time(tp - floor<days>(tp));
  uint64_t hours = day_time.hours().count();
  return AqlValue(AqlValueHintUInt(hours));
}

/// @brief function DATE_MINUTE
AqlValue Functions::DateMinute(arangodb::aql::Query* query,
                               transaction::Methods* trx,
                               VPackFunctionParameters const& parameters) {
  static char const* AFN = "DATE_MINUTE";
  tp_sys_clock_ms tp;

  if (!::parameterToTimePoint(query, trx, parameters, tp, AFN, 0)) {
    return AqlValue(AqlValueHintNull());
  }

  auto day_time = make_time(tp - floor<days>(tp));
  uint64_t minutes = day_time.minutes().count();
  return AqlValue(AqlValueHintUInt(minutes));
}

/// @brief function DATE_SECOND
AqlValue Functions::DateSecond(arangodb::aql::Query* query,
                               transaction::Methods* trx,
                               VPackFunctionParameters const& parameters) {
  static char const* AFN = "DATE_SECOND";
  tp_sys_clock_ms tp;

  if (!::parameterToTimePoint(query, trx, parameters, tp, AFN, 0)) {
    return AqlValue(AqlValueHintNull());
  }

  auto day_time = make_time(tp - floor<days>(tp));
  uint64_t seconds = day_time.seconds().count();
  return AqlValue(AqlValueHintUInt(seconds));
}

/// @brief function DATE_MILLISECOND
AqlValue Functions::DateMillisecond(arangodb::aql::Query* query,
                                    transaction::Methods* trx,
                                    VPackFunctionParameters const& parameters) {
  static char const* AFN = "DATE_MILLISECOND";
  tp_sys_clock_ms tp;

  if (!::parameterToTimePoint(query, trx, parameters, tp, AFN, 0)) {
    return AqlValue(AqlValueHintNull());
  }
  auto day_time = make_time(tp - floor<days>(tp));
  uint64_t millis = day_time.subseconds().count();
  return AqlValue(AqlValueHintUInt(millis));
}

/// @brief function DATE_DAYOFYEAR
AqlValue Functions::DateDayOfYear(arangodb::aql::Query* query,
                                  transaction::Methods* trx,
                                  VPackFunctionParameters const& parameters) {
  static char const* AFN = "DATE_DAYOFYEAR";
  tp_sys_clock_ms tp;

  if (!::parameterToTimePoint(query, trx, parameters, tp, AFN, 0)) {
    return AqlValue(AqlValueHintNull());
  }

  auto ymd = year_month_day(floor<days>(tp));
  auto yyyy = year{ymd.year()};
  // we construct the date with the first day in the year:
  auto firstDayInYear = yyyy / jan / day{0};
  uint64_t daysSinceFirst =
      duration_cast<days>(tp - sys_days(firstDayInYear)).count();

  return AqlValue(AqlValueHintUInt(daysSinceFirst));
}

/// @brief function DATE_ISOWEEK
AqlValue Functions::DateIsoWeek(arangodb::aql::Query* query,
                                transaction::Methods* trx,
                                VPackFunctionParameters const& parameters) {
  static char const* AFN = "DATE_ISOWEEK";
  tp_sys_clock_ms tp;

  if (!::parameterToTimePoint(query, trx, parameters, tp, AFN, 0)) {
    return AqlValue(AqlValueHintNull());
  }

  iso_week::year_weeknum_weekday yww{floor<days>(tp)};
  // The (unsigned) operator is overloaded...
  uint64_t isoWeek = static_cast<uint64_t>((unsigned)(yww.weeknum()));
  return AqlValue(AqlValueHintUInt(isoWeek));
}

/// @brief function DATE_LEAPYEAR
AqlValue Functions::DateLeapYear(arangodb::aql::Query* query,
                                 transaction::Methods* trx,
                                 VPackFunctionParameters const& parameters) {
  static char const* AFN = "DATE_LEAPYEAR";
  tp_sys_clock_ms tp;

  if (!::parameterToTimePoint(query, trx, parameters, tp, AFN, 0)) {
    return AqlValue(AqlValueHintNull());
  }

  year_month_day ymd{floor<days>(tp)};

  return AqlValue(AqlValueHintBool(ymd.year().is_leap()));
}

/// @brief function DATE_QUARTER
AqlValue Functions::DateQuarter(arangodb::aql::Query* query,
                                transaction::Methods* trx,
                                VPackFunctionParameters const& parameters) {
  static char const* AFN = "DATE_QUARTER";
  tp_sys_clock_ms tp;

  if (!::parameterToTimePoint(query, trx, parameters, tp, AFN, 0)) {
    return AqlValue(AqlValueHintNull());
  }

  year_month_day ymd{floor<days>(tp)};
  month m = ymd.month();

  // Library has unsigned operator implemented.
  uint64_t part = static_cast<uint64_t>(ceil(unsigned(m) / 3.0f));
  // We only have 4 quarters ;)
  TRI_ASSERT(part <= 4);
  return AqlValue(AqlValueHintUInt(part));
}

/// @brief function DATE_DAYS_IN_MONTH
AqlValue Functions::DateDaysInMonth(arangodb::aql::Query* query,
                                    transaction::Methods* trx,
                                    VPackFunctionParameters const& parameters) {
  static char const* AFN = "DATE_DAYS_IN_MONTH";
  tp_sys_clock_ms tp;

  if (!::parameterToTimePoint(query, trx, parameters, tp, AFN, 0)) {
    return AqlValue(AqlValueHintNull());
  }

  auto ymd = year_month_day{floor<days>(tp)};
  auto lastMonthDay = ymd.year() / ymd.month() / last;

  // The Library has operator unsigned implemented
  return AqlValue(AqlValueHintUInt(static_cast<uint64_t>(unsigned(lastMonthDay.day()))));
}

/// @brief function DATE_TRUNC
AqlValue Functions::DateTrunc(arangodb::aql::Query* query,
                            transaction::Methods* trx,
                            VPackFunctionParameters const& parameters) {
  static char const* AFN = "DATE_TRUNC";
  using namespace std::chrono;
  using namespace date;

  tp_sys_clock_ms tp;

  if (!::parameterToTimePoint(query, trx, parameters, tp, AFN, 0)) {
    return AqlValue(AqlValueHintNull());
  }

  AqlValue durationType = ExtractFunctionParameterValue(parameters, 1);

  if (!durationType.isString()) { // unit type must be string
    ::registerInvalidArgumentWarning(query, AFN);
    return AqlValue(AqlValueHintNull());
  }

  std::string duration = durationType.slice().copyString();
  std::transform(duration.begin(), duration.end(), duration.begin(), ::tolower);

  year_month_day ymd{floor<days>(tp)};
  auto day_time = make_time(tp - sys_days(ymd));
  milliseconds ms{0};
  if (duration == "y" || duration == "year" || duration == "years") {
    ymd = year{ymd.year()}/jan/day{1};
  } else if (duration == "m" || duration == "month" || duration == "months") {
    ymd = year{ymd.year()}/ymd.month()/day{1};
  } else if (duration == "d" || duration == "day" || duration == "days") {
    ;
    // this would be: ymd = year{ymd.year()}/ymd.month()/ymd.day();
    // However, we already split ymd to the precision of days,
    // and ms to cary the timestamp part, so nothing needs to be done here.
  } else if (duration == "h" || duration == "hour" || duration == "hours") {
    ms = day_time.hours();
  } else if (duration == "i" || duration == "minute" || duration == "minutes") {
    ms = day_time.hours() + day_time.minutes();
  } else if (duration == "s" || duration == "second" || duration == "seconds") {
    ms = day_time.to_duration() - day_time.subseconds();
  } else if (duration == "f" || duration == "millisecond" || duration == "milliseconds") {
    ms = day_time.to_duration();
  } else {
    ::registerWarning(query, AFN, TRI_ERROR_QUERY_INVALID_DATE_VALUE);
    return AqlValue(AqlValueHintNull());
  }
  tp = tp_sys_clock_ms{sys_days(ymd) + ms};

  return AqlValue( format("%FT%TZ", floor<milliseconds>(tp) ));
}

/// @brief function DATE_ADD
AqlValue Functions::DateAdd(arangodb::aql::Query* query,
                            transaction::Methods* trx,
                            VPackFunctionParameters const& parameters) {
  static char const* AFN = "DATE_ADD";
  tp_sys_clock_ms tp;

  if (!::parameterToTimePoint(query, trx, parameters, tp, AFN, 0)) {
    return AqlValue(AqlValueHintNull());
  }

  // size == 3 unit / unit type
  // size == 2 iso duration

  if (parameters.size() == 3) {
    AqlValue durationUnit = ExtractFunctionParameterValue(parameters, 1);
    if (!durationUnit.isNumber()) {  // unit must be number
      ::registerInvalidArgumentWarning(query, AFN);
      return AqlValue(AqlValueHintNull());
    }

    AqlValue durationType = ExtractFunctionParameterValue(parameters, 2);
    if (!durationType.isString()) {  // unit type must be string
      ::registerInvalidArgumentWarning(query, AFN);
      return AqlValue(AqlValueHintNull());
    }

    // Numbers and Strings can both be sliced
    return ::addOrSubtractUnitFromTimestamp(query, tp, durationUnit.slice(),
                                            durationType.slice(), false);
  } else {  // iso duration
    AqlValue isoDuration = ExtractFunctionParameterValue(parameters, 1);
    if (!isoDuration.isString()) {
      ::registerInvalidArgumentWarning(query, AFN);
      return AqlValue(AqlValueHintNull());
    }

    std::string const duration = isoDuration.slice().copyString();
    return ::addOrSubtractIsoDurationFromTimestamp(query, tp, duration, false);
  }
}

/// @brief function DATE_SUBTRACT
AqlValue Functions::DateSubtract(arangodb::aql::Query* query,
                                 transaction::Methods* trx,
                                 VPackFunctionParameters const& parameters) {
  static char const* AFN = "DATE_SUBTRACT";
  tp_sys_clock_ms tp;

  if (!::parameterToTimePoint(query, trx, parameters, tp, AFN, 0)) {
    return AqlValue(AqlValueHintNull());
  }

  // size == 3 unit / unit type
  // size == 2 iso duration

  year_month_day ymd{floor<days>(tp)};
  if (parameters.size() == 3) {
    AqlValue durationUnit = ExtractFunctionParameterValue(parameters, 1);
    if (!durationUnit.isNumber()) {  // unit must be number
      ::registerInvalidArgumentWarning(query, AFN);
      return AqlValue(AqlValueHintNull());
    }

    AqlValue durationType = ExtractFunctionParameterValue(parameters, 2);
    if (!durationType.isString()) {  // unit type must be string
      ::registerInvalidArgumentWarning(query, AFN);
      return AqlValue(AqlValueHintNull());
    }

    // Numbers and Strings can both be sliced
    return ::addOrSubtractUnitFromTimestamp(query, tp, durationUnit.slice(),
                                            durationType.slice(), true);
  } else {  // iso duration
    AqlValue isoDuration = ExtractFunctionParameterValue(parameters, 1);
    if (!isoDuration.isString()) {
      ::registerInvalidArgumentWarning(query, AFN);
      return AqlValue(AqlValueHintNull());
    }

    std::string const duration = isoDuration.slice().copyString();
    return ::addOrSubtractIsoDurationFromTimestamp(query, tp, duration, true);
  }
}

/// @brief function DATE_DIFF
AqlValue Functions::DateDiff(arangodb::aql::Query* query,
                             transaction::Methods* trx,
                             VPackFunctionParameters const& parameters) {
  static char const* AFN = "DATE_DIFF";
  // Extract first date
  tp_sys_clock_ms tp1;
  if (!::parameterToTimePoint(query, trx, parameters, tp1, AFN, 0)) {
    return AqlValue(AqlValueHintNull());
  }

  // Extract second date
  tp_sys_clock_ms tp2;
  if (!::parameterToTimePoint(query, trx, parameters, tp2, AFN, 1)) {
    return AqlValue(AqlValueHintNull());
  }

  double diff = 0.0;
  bool asFloat = false;
  auto diffDuration = tp2 - tp1;

  AqlValue unitValue = ExtractFunctionParameterValue(parameters, 2);
  if (!unitValue.isString()) {
    ::registerInvalidArgumentWarning(query, AFN);
    return AqlValue(AqlValueHintNull());
  }

  DateSelectionModifier flag = ::parseDateModifierFlag(unitValue.slice());

  if (parameters.size() == 4) {
    AqlValue asFloatValue = ExtractFunctionParameterValue(parameters, 3);
    if (!asFloatValue.isBoolean()) {
      ::registerInvalidArgumentWarning(query, AFN);
      return AqlValue(AqlValueHintNull());
    }
    asFloat = asFloatValue.toBoolean();
  }

  switch (flag) {
    case YEAR:
      diff = duration_cast<duration<
          double, std::ratio_multiply<std::ratio<146097, 400>, days::period>>>(
                 diffDuration)
                 .count();
      break;
    case MONTH:
      diff =
          duration_cast<
              duration<double, std::ratio_divide<years::period, std::ratio<12>>>>(
              diffDuration)
              .count();
      break;
    case WEEK:
      diff = duration_cast<
                 duration<double, std::ratio_multiply<std::ratio<7>, days::period>>>(
                 diffDuration)
                 .count();
      break;
    case DAY:
      diff = duration_cast<duration<
          double,
          std::ratio_multiply<std::ratio<24>, std::chrono::hours::period>>>(
                 diffDuration)
                 .count();
      break;
    case HOUR:
      diff =
          duration_cast<duration<double, std::ratio<3600>>>(diffDuration).count();
      break;
    case MINUTE:
      diff =
          duration_cast<duration<double, std::ratio<60>>>(diffDuration).count();
      break;
    case SECOND:
      diff = duration_cast<duration<double>>(diffDuration).count();
      break;
    case MILLI:
      diff = duration_cast<duration<double, std::milli>>(diffDuration).count();
      break;
    case INVALID:
      ::registerWarning(query, AFN, TRI_ERROR_QUERY_INVALID_DATE_VALUE);
      return AqlValue(AqlValueHintNull());
  }

  if (asFloat) {
    return AqlValue(AqlValueHintDouble(diff));
  }
  return AqlValue(AqlValueHintInt(static_cast<int64_t>(std::round(diff))));
}

/// @brief function DATE_COMPARE
AqlValue Functions::DateCompare(arangodb::aql::Query* query,
                                transaction::Methods* trx,
                                VPackFunctionParameters const& parameters) {
  static char const* AFN = "DATE_COMPARE";
  tp_sys_clock_ms tp1;
  if (!::parameterToTimePoint(query, trx, parameters, tp1, AFN, 0)) {
    return AqlValue(AqlValueHintNull());
  }

  tp_sys_clock_ms tp2;
  if (!::parameterToTimePoint(query, trx, parameters, tp2, AFN, 1)) {
    return AqlValue(AqlValueHintNull());
  }

  AqlValue rangeStartValue = ExtractFunctionParameterValue(parameters, 2);

  DateSelectionModifier rangeStart =
      ::parseDateModifierFlag(rangeStartValue.slice());

  if (rangeStart == INVALID) {
    ::registerWarning(query, AFN, TRI_ERROR_QUERY_FUNCTION_ARGUMENT_TYPE_MISMATCH);
    return AqlValue(AqlValueHintNull());
  }

  DateSelectionModifier rangeEnd = rangeStart;
  if (parameters.size() == 4) {
    AqlValue rangeEndValue = ExtractFunctionParameterValue(parameters, 3);
    rangeEnd = ::parseDateModifierFlag(rangeEndValue.slice());

    if (rangeEnd == INVALID) {
      ::registerWarning(query, AFN, TRI_ERROR_QUERY_FUNCTION_ARGUMENT_TYPE_MISMATCH);
      return AqlValue(AqlValueHintNull());
    }
  }
  auto ymd1 = year_month_day{floor<days>(tp1)};
  auto ymd2 = year_month_day{floor<days>(tp2)};
  auto time1 = make_time(tp1 - floor<days>(tp1));
  auto time2 = make_time(tp2 - floor<days>(tp2));

  // This switch has the following feature:
  // It is ordered by the Highest value of
  // the Modifier (YEAR) and flows down to
  // lower values.
  // In each case if the value is significant
  // (above or equal the endRange) we compare it.
  // If this part is not equal we return false.
  // Otherwise we fall down to the next part.
  // As soon as we are below the endRange
  // we bail out.
  // So all Fall throughs here are intentional
  switch (rangeStart) {
    case YEAR:
      // Always check for the year
      if (ymd1.year() != ymd2.year()) {
        return AqlValue(AqlValueHintBool(false));
      }
      // intentionally falls through
    case MONTH:
      if (rangeEnd > MONTH) {
        break;
      }
      if (ymd1.month() != ymd2.month()) {
        return AqlValue(AqlValueHintBool(false));
      }
      // intentionally falls through
    case DAY:
      if (rangeEnd > DAY) {
        break;
      }
      if (ymd1.day() != ymd2.day()) {
        return AqlValue(AqlValueHintBool(false));
      }
      // intentionally falls through
    case HOUR:
      if (rangeEnd > HOUR) {
        break;
      }
      if (time1.hours() != time2.hours()) {
        return AqlValue(AqlValueHintBool(false));
      }
      // intentionally falls through
    case MINUTE:
      if (rangeEnd > MINUTE) {
        break;
      }
      if (time1.minutes() != time2.minutes()) {
        return AqlValue(AqlValueHintBool(false));
      }
      // intentionally falls through
    case SECOND:
      if (rangeEnd > SECOND) {
        break;
      }
      if (time1.seconds() != time2.seconds()) {
        return AqlValue(AqlValueHintBool(false));
      }
      // intentionally falls through
    case MILLI:
      if (rangeEnd > MILLI) {
        break;
      }
      if (time1.subseconds() != time2.subseconds()) {
        return AqlValue(AqlValueHintBool(false));
      }
      break;
    case INVALID:
    case WEEK:
      // Was handled before
      TRI_ASSERT(false);
  }

  // If we get here all significant places are equal
  // Name these two dates as equal
  return AqlValue(AqlValueHintBool(true));
}

/// @brief function PASSTHRU
AqlValue Functions::Passthru(arangodb::aql::Query*,
                             transaction::Methods* trx,
                             VPackFunctionParameters const& parameters) {
  if (parameters.empty()) {
    return AqlValue(AqlValueHintNull());
  }

  return ExtractFunctionParameterValue(parameters, 0).clone();
}

/// @brief function UNSET
AqlValue Functions::Unset(arangodb::aql::Query* query,
                          transaction::Methods* trx,
                          VPackFunctionParameters const& parameters) {
  static char const* AFN = "UNSET";
  ValidateParameters(parameters, AFN, 2);
  AqlValue value = ExtractFunctionParameterValue(parameters, 0);

  if (!value.isObject()) {
    ::registerInvalidArgumentWarning(query, AFN);
    return AqlValue(AqlValueHintNull());
  }

  std::unordered_set<std::string> names;
  ::extractKeys(names, query, trx, parameters, 1, AFN);

  AqlValueMaterializer materializer(trx);
  VPackSlice slice = materializer.slice(value, false);
  transaction::BuilderLeaser builder(trx);
  ::unsetOrKeep(trx, slice, names, true, false, *builder.get());
  return AqlValue(builder.get());
}

/// @brief function UNSET_RECURSIVE
AqlValue Functions::UnsetRecursive(arangodb::aql::Query* query,
                                   transaction::Methods* trx,
                                   VPackFunctionParameters const& parameters) {
  static char const* AFN = "UNSET_RECURSIVE";
  ValidateParameters(parameters, AFN, 2);
  AqlValue value = ExtractFunctionParameterValue(parameters, 0);

  if (!value.isObject()) {
    ::registerInvalidArgumentWarning(query, AFN);
    return AqlValue(AqlValueHintNull());
  }

  std::unordered_set<std::string> names;
  ::extractKeys(names, query, trx, parameters, 1, AFN);

  AqlValueMaterializer materializer(trx);
  VPackSlice slice = materializer.slice(value, false);
  transaction::BuilderLeaser builder(trx);
  ::unsetOrKeep(trx, slice, names, true, true, *builder.get());
  return AqlValue(builder.get());
}

/// @brief function KEEP
AqlValue Functions::Keep(arangodb::aql::Query* query, transaction::Methods* trx,
                         VPackFunctionParameters const& parameters) {
  static char const* AFN = "KEEP";
  ValidateParameters(parameters, AFN, 2);
  AqlValue value = ExtractFunctionParameterValue(parameters, 0);

  if (!value.isObject()) {
    ::registerInvalidArgumentWarning(query, AFN);
    return AqlValue(AqlValueHintNull());
  }

  std::unordered_set<std::string> names;
  ::extractKeys(names, query, trx, parameters, 1, AFN);

  AqlValueMaterializer materializer(trx);
  VPackSlice slice = materializer.slice(value, false);
  transaction::BuilderLeaser builder(trx);
  ::unsetOrKeep(trx, slice, names, false, false, *builder.get());
  return AqlValue(builder.get());
}

/// @brief function TRANSLATE
AqlValue Functions::Translate(arangodb::aql::Query* query,
                              transaction::Methods* trx,
                              VPackFunctionParameters const& parameters) {
  static char const* AFN = "TRANSLATE";
  ValidateParameters(parameters, AFN, 2, 3);
  AqlValue key = ExtractFunctionParameterValue(parameters, 0);
  AqlValue lookupDocument = ExtractFunctionParameterValue(parameters, 1);

  if (!lookupDocument.isObject()) {
    ::registerInvalidArgumentWarning(query, AFN);
    return AqlValue(AqlValueHintNull());
  }

  AqlValueMaterializer materializer(trx);
  VPackSlice slice = materializer.slice(lookupDocument, true);
  TRI_ASSERT(slice.isObject());

  VPackSlice result;
  if (key.isString()) {
    result = slice.get(key.slice().copyString());
  } else {
    transaction::StringBufferLeaser buffer(trx);
    arangodb::basics::VPackStringBufferAdapter adapter(buffer->stringBuffer());
    Functions::Stringify(trx, adapter, key.slice());
    result = slice.get(buffer->toString());
  }

  if (!result.isNone()) {
    return AqlValue(result);
  }

  // attribute not found, now return the default value
  // we must create copy of it however
  AqlValue defaultValue = ExtractFunctionParameterValue(parameters, 2);
  if (defaultValue.isNone()) {
    return key.clone();
  }
  return defaultValue.clone();
}

/// @brief function MERGE
AqlValue Functions::Merge(arangodb::aql::Query* query,
                          transaction::Methods* trx,
                          VPackFunctionParameters const& parameters) {
  return ::mergeParameters(query, trx, parameters, "MERGE", false);
}

/// @brief function MERGE_RECURSIVE
AqlValue Functions::MergeRecursive(arangodb::aql::Query* query,
                                   transaction::Methods* trx,
                                   VPackFunctionParameters const& parameters) {
  return ::mergeParameters(query, trx, parameters, "MERGE_RECURSIVE", true);
}

/// @brief function HAS
AqlValue Functions::Has(arangodb::aql::Query*, transaction::Methods* trx,
                        VPackFunctionParameters const& parameters) {
  size_t const n = parameters.size();
  if (n < 2) {
    // no parameters
    return AqlValue(AqlValueHintBool(false));
  }

  AqlValue value = ExtractFunctionParameterValue(parameters, 0);

  if (!value.isObject()) {
    // not an object
    return AqlValue(AqlValueHintBool(false));
  }

  AqlValue name = ExtractFunctionParameterValue(parameters, 1);
  std::string p;
  if (!name.isString()) {
    transaction::StringBufferLeaser buffer(trx);
    arangodb::basics::VPackStringBufferAdapter adapter(buffer->stringBuffer());
    ::appendAsString(trx, adapter, name);
    p = std::string(buffer->c_str(), buffer->length());
  } else {
    p = name.slice().copyString();
  }

  return AqlValue(AqlValueHintBool(value.hasKey(trx, p)));
}

/// @brief function ATTRIBUTES
AqlValue Functions::Attributes(arangodb::aql::Query* query,
                               transaction::Methods* trx,
                               VPackFunctionParameters const& parameters) {
  size_t const n = parameters.size();

  if (n < 1) {
    // no parameters
    return AqlValue(AqlValueHintNull());
  }

  AqlValue value = ExtractFunctionParameterValue(parameters, 0);
  if (!value.isObject()) {
    // not an object
    ::registerWarning(query, "ATTRIBUTES",
                    TRI_ERROR_QUERY_FUNCTION_ARGUMENT_TYPE_MISMATCH);
    return AqlValue(AqlValueHintNull());
  }

  bool const removeInternal = ::getBooleanParameter(trx, parameters, 1, false);
  bool const doSort = ::getBooleanParameter(trx, parameters, 2, false);

  TRI_ASSERT(value.isObject());
  if (value.length() == 0) {
    return AqlValue(arangodb::velocypack::Slice::emptyArraySlice());
  }

  AqlValueMaterializer materializer(trx);
  VPackSlice slice = materializer.slice(value, false);

  if (doSort) {
    std::set<std::string,
             arangodb::basics::VelocyPackHelper::AttributeSorterUTF8>
        keys;

    VPackCollection::keys(slice, keys);
    VPackBuilder result;
    result.openArray();
    for (auto const& it : keys) {
      TRI_ASSERT(!it.empty());
      if (removeInternal && !it.empty() && it.at(0) == '_') {
        continue;
      }
      result.add(VPackValue(it));
    }
    result.close();

    return AqlValue(result);
  }

  std::unordered_set<std::string> keys;
  VPackCollection::keys(slice, keys);

  VPackBuilder result;
  result.openArray();
  for (auto const& it : keys) {
    if (removeInternal && !it.empty() && it.at(0) == '_') {
      continue;
    }
    result.add(VPackValue(it));
  }
  result.close();
  return AqlValue(result);
}

/// @brief function VALUES
AqlValue Functions::Values(arangodb::aql::Query* query,
                           transaction::Methods* trx,
                           VPackFunctionParameters const& parameters) {
  size_t const n = parameters.size();

  if (n < 1) {
    // no parameters
    return AqlValue(AqlValueHintNull());
  }

  AqlValue value = ExtractFunctionParameterValue(parameters, 0);
  if (!value.isObject()) {
    // not an object
    ::registerWarning(query, "VALUES",
                    TRI_ERROR_QUERY_FUNCTION_ARGUMENT_TYPE_MISMATCH);
    return AqlValue(AqlValueHintNull());
  }

  bool const removeInternal = ::getBooleanParameter(trx, parameters, 1, false);

  TRI_ASSERT(value.isObject());
  if (value.length() == 0) {
    return AqlValue(arangodb::velocypack::Slice::emptyArraySlice());
  }

  AqlValueMaterializer materializer(trx);
  VPackSlice slice = materializer.slice(value, false);
  transaction::BuilderLeaser builder(trx);
  builder->openArray();
  for (auto const& entry : VPackObjectIterator(slice, true)) {
    if (!entry.key.isString()) {
      // somehow invalid
      continue;
    }
    if (removeInternal) {
      VPackValueLength l;
      char const* p = entry.key.getString(l);
      if (l > 0 && *p == '_') {
        // skip attribute
        continue;
      }
    }
    if (entry.value.isCustom()) {
      builder->add(VPackValue(trx->extractIdString(slice)));
    } else {
      builder->add(entry.value);
    }
  }
  builder->close();

  return AqlValue(builder.get());
}

/// @brief function MIN
AqlValue Functions::Min(arangodb::aql::Query* query, transaction::Methods* trx,
                        VPackFunctionParameters const& parameters) {
  AqlValue value = ExtractFunctionParameterValue(parameters, 0);

  if (!value.isArray()) {
    // not an array
    ::registerWarning(query, "MIN", TRI_ERROR_QUERY_ARRAY_EXPECTED);
    return AqlValue(AqlValueHintNull());
  }

  AqlValueMaterializer materializer(trx);
  VPackSlice slice = materializer.slice(value, false);

  VPackSlice minValue;
  auto options = trx->transactionContextPtr()->getVPackOptions();
  for (auto const& it : VPackArrayIterator(slice)) {
    if (it.isNull()) {
      continue;
    }
    if (minValue.isNone() ||
        arangodb::basics::VelocyPackHelper::compare(it, minValue, true,
                                                    options) < 0) {
      minValue = it;
    }
  }
  if (minValue.isNone()) {
    return AqlValue(AqlValueHintNull());
  }
  return AqlValue(minValue);
}

/// @brief function MAX
AqlValue Functions::Max(arangodb::aql::Query* query, transaction::Methods* trx,
                        VPackFunctionParameters const& parameters) {
  AqlValue value = ExtractFunctionParameterValue(parameters, 0);

  if (!value.isArray()) {
    // not an array
    ::registerWarning(query, "MAX", TRI_ERROR_QUERY_ARRAY_EXPECTED);
    return AqlValue(AqlValueHintNull());
  }

  AqlValueMaterializer materializer(trx);
  VPackSlice slice = materializer.slice(value, false);
  VPackSlice maxValue;
  auto options = trx->transactionContextPtr()->getVPackOptions();
  for (auto const& it : VPackArrayIterator(slice)) {
    if (maxValue.isNone() ||
        arangodb::basics::VelocyPackHelper::compare(it, maxValue, true,
                                                    options) > 0) {
      maxValue = it;
    }
  }
  if (maxValue.isNone()) {
    return AqlValue(AqlValueHintNull());
  }
  return AqlValue(maxValue);
}

/// @brief function SUM
AqlValue Functions::Sum(arangodb::aql::Query* query, transaction::Methods* trx,
                        VPackFunctionParameters const& parameters) {
  AqlValue value = ExtractFunctionParameterValue(parameters, 0);

  if (!value.isArray()) {
    // not an array
    ::registerWarning(query, "SUM", TRI_ERROR_QUERY_ARRAY_EXPECTED);
    return AqlValue(AqlValueHintNull());
  }

  AqlValueMaterializer materializer(trx);
  VPackSlice slice = materializer.slice(value, false);
  double sum = 0.0;
  for (auto const& it : VPackArrayIterator(slice)) {
    if (it.isNull()) {
      continue;
    }
    if (!it.isNumber()) {
      return AqlValue(AqlValueHintNull());
    }
    double const number = it.getNumericValue<double>();

    if (!std::isnan(number) && number != HUGE_VAL && number != -HUGE_VAL) {
      sum += number;
    }
  }

  return ::numberValue(trx, sum, false);
}

/// @brief function AVERAGE
AqlValue Functions::Average(arangodb::aql::Query* query,
                            transaction::Methods* trx,
                            VPackFunctionParameters const& parameters) {
  static char const* AFN = "AVERAGE";
  AqlValue value = ExtractFunctionParameterValue(parameters, 0);

  if (!value.isArray()) {
    // not an array
    ::registerWarning(query, AFN, TRI_ERROR_QUERY_ARRAY_EXPECTED);
    return AqlValue(AqlValueHintNull());
  }

  AqlValueMaterializer materializer(trx);
  VPackSlice slice = materializer.slice(value, false);

  double sum = 0.0;
  size_t count = 0;
  for (auto const& v : VPackArrayIterator(slice)) {
    if (v.isNull()) {
      continue;
    }
    if (!v.isNumber()) {
      ::registerWarning(query, AFN, TRI_ERROR_QUERY_ARRAY_EXPECTED);
      return AqlValue(AqlValueHintNull());
    }

    // got a numeric value
    double const number = v.getNumericValue<double>();

    if (!std::isnan(number) && number != HUGE_VAL && number != -HUGE_VAL) {
      sum += number;
      ++count;
    }
  }

  if (count > 0 && !std::isnan(sum) && sum != HUGE_VAL && sum != -HUGE_VAL) {
    return ::numberValue(trx, sum / static_cast<size_t>(count), false);
  }

  return AqlValue(AqlValueHintNull());
}

/// @brief function SLEEP
AqlValue Functions::Sleep(arangodb::aql::Query* query,
                          transaction::Methods* trx,
                          VPackFunctionParameters const& parameters) {
  AqlValue value = ExtractFunctionParameterValue(parameters, 0);

  if (!value.isNumber() || value.toDouble(trx) < 0) {
    ::registerWarning(query, "SLEEP",
                    TRI_ERROR_QUERY_FUNCTION_ARGUMENT_TYPE_MISMATCH);
    return AqlValue(AqlValueHintNull());
  }

  double const until = TRI_microtime() + value.toDouble(trx);

  while (TRI_microtime() < until) {
    std::this_thread::sleep_for(std::chrono::microseconds(30000));

    if (query->killed()) {
      THROW_ARANGO_EXCEPTION(TRI_ERROR_QUERY_KILLED);
    } else if (application_features::ApplicationServer::isStopping()) {
      THROW_ARANGO_EXCEPTION(TRI_ERROR_SHUTTING_DOWN);
    }
  }
  return AqlValue(AqlValueHintNull());
}

/// @brief function COLLECTIONS
AqlValue Functions::Collections(arangodb::aql::Query* query,
                                transaction::Methods* trx,
                                VPackFunctionParameters const& parameters) {
  transaction::BuilderLeaser builder(trx);
  builder->openArray();

  auto& vocbase = query->vocbase();
  std::vector<LogicalCollection*> colls;

  // clean memory
  std::function<void()> cleanup;

  // if we are a coordinator, we need to fetch the collection info from the
  // agency
  if (ServerState::instance()->isCoordinator()) {
    cleanup = [&colls]() {
      for (auto& it : colls) {
        if (it != nullptr) {
          delete it;
        }
      }
    };

    colls = GetCollectionsCluster(&vocbase);
  } else {
    colls = vocbase.collections(false);
    cleanup = []() {};
  }

  // make sure memory is cleaned up
  TRI_DEFER(cleanup());

  std::sort(colls.begin(), colls.end(),
            [](LogicalCollection* lhs, LogicalCollection* rhs) -> bool {
              return basics::StringUtils::tolower(lhs->name()) <
                     basics::StringUtils::tolower(rhs->name());
            });

  size_t const n = colls.size();

  for (size_t i = 0; i < n; ++i) {
    LogicalCollection* coll = colls[i];

    if (ExecContext::CURRENT != nullptr &&
        !ExecContext::CURRENT->canUseCollection(vocbase.name(), coll->name(), auth::Level::RO)) {
      continue;
    }

    builder->openObject();
    builder->add("_id", VPackValue(std::to_string(coll->id())));
    builder->add("name", VPackValue(coll->name()));
    builder->close();
  }

  builder->close();

  return AqlValue(builder.get());
}

/// @brief function RANDOM_TOKEN
AqlValue Functions::RandomToken(arangodb::aql::Query*,
                                transaction::Methods* trx,
                                VPackFunctionParameters const& parameters) {
  AqlValue value = ExtractFunctionParameterValue(parameters, 0);

  int64_t const length = value.toInt64(trx);
  if (length <= 0 || length > 65536) {
    THROW_ARANGO_EXCEPTION_PARAMS(
        TRI_ERROR_QUERY_FUNCTION_ARGUMENT_TYPE_MISMATCH, "RANDOM_TOKEN");
  }

  UniformCharacter JSNumGenerator(
      "abcdefghijklmnopqrstuvwxyzABCDEFGHIJKLMNOPQRSTUVWXYZ0123456789");
  return AqlValue(JSNumGenerator.random(static_cast<size_t>(length)));
}

/// @brief function MD5
AqlValue Functions::Md5(arangodb::aql::Query*, transaction::Methods* trx,
                        VPackFunctionParameters const& parameters) {
  AqlValue value = ExtractFunctionParameterValue(parameters, 0);
  transaction::StringBufferLeaser buffer(trx);
  arangodb::basics::VPackStringBufferAdapter adapter(buffer->stringBuffer());

  ::appendAsString(trx, adapter, value);

  // create md5
  char hash[17];
  char* p = &hash[0];
  size_t length;

  arangodb::rest::SslInterface::sslMD5(buffer->c_str(), buffer->length(), p,
                                       length);

  // as hex
  char hex[33];
  p = &hex[0];

  arangodb::rest::SslInterface::sslHEX(hash, 16, p, length);

  return AqlValue(&hex[0], 32);
}

/// @brief function SHA1
AqlValue Functions::Sha1(arangodb::aql::Query*, transaction::Methods* trx,
                         VPackFunctionParameters const& parameters) {
  AqlValue value = ExtractFunctionParameterValue(parameters, 0);
  transaction::StringBufferLeaser buffer(trx);
  arangodb::basics::VPackStringBufferAdapter adapter(buffer->stringBuffer());

  ::appendAsString(trx, adapter, value);

  // create sha1
  char hash[21];
  char* p = &hash[0];
  size_t length;

  arangodb::rest::SslInterface::sslSHA1(buffer->c_str(), buffer->length(), p,
                                        length);

  // as hex
  char hex[41];
  p = &hex[0];

  arangodb::rest::SslInterface::sslHEX(hash, 20, p, length);

  return AqlValue(&hex[0], 40);
}

/// @brief function SHA512
AqlValue Functions::Sha512(arangodb::aql::Query*,
                           transaction::Methods* trx,
                           VPackFunctionParameters const& parameters) {
  AqlValue value = ExtractFunctionParameterValue(parameters, 0);
  transaction::StringBufferLeaser buffer(trx);
  arangodb::basics::VPackStringBufferAdapter adapter(buffer->stringBuffer());

  ::appendAsString(trx, adapter, value);

  // create sha512
  char hash[65];
  char* p = &hash[0];
  size_t length;

  arangodb::rest::SslInterface::sslSHA512(buffer->c_str(), buffer->length(), p,
                                          length);

  // as hex
  char hex[129];
  p = &hex[0];

  arangodb::rest::SslInterface::sslHEX(hash, 64, p, length);

  return AqlValue(&hex[0], 128);
}

/// @brief function HASH
AqlValue Functions::Hash(arangodb::aql::Query*, transaction::Methods* trx,
                         VPackFunctionParameters const& parameters) {
  AqlValue value = ExtractFunctionParameterValue(parameters, 0);

  // throw away the top bytes so the hash value can safely be used
  // without precision loss when storing in JavaScript etc.
  uint64_t hash = value.hash(trx) & 0x0007ffffffffffffULL;

  return AqlValue(AqlValueHintUInt(hash));
}

/// @brief function IS_KEY
AqlValue Functions::IsKey(arangodb::aql::Query*,
                          transaction::Methods* trx,
                          VPackFunctionParameters const& parameters) {
  AqlValue value = ExtractFunctionParameterValue(parameters, 0);
  if (!value.isString()) {
    // not a string, so no valid key
    return AqlValue(AqlValueHintBool(false));
  }

  VPackValueLength l;
  char const* p = value.slice().getString(l);
  return AqlValue(AqlValueHintBool(KeyGenerator::validateKey(p, l)));
}

/// @brief function COUNT_DISTINCT
AqlValue Functions::CountDistinct(arangodb::aql::Query* query,
                                  transaction::Methods* trx,
                                  VPackFunctionParameters const& parameters) {
  static char const* AFN = "COUNT_DISTINCT";
  ValidateParameters(parameters, AFN, 1, 1);

  AqlValue value = ExtractFunctionParameterValue(parameters, 0);

  if (!value.isArray()) {
    // not an array
    ::registerWarning(query, AFN, TRI_ERROR_QUERY_ARRAY_EXPECTED);
    return AqlValue(AqlValueHintNull());
  }

  AqlValueMaterializer materializer(trx);
  VPackSlice slice = materializer.slice(value, false);

  auto options = trx->transactionContextPtr()->getVPackOptions();
  std::unordered_set<VPackSlice, arangodb::basics::VelocyPackHelper::VPackHash,
                     arangodb::basics::VelocyPackHelper::VPackEqual>
      values(512, arangodb::basics::VelocyPackHelper::VPackHash(),
             arangodb::basics::VelocyPackHelper::VPackEqual(options));

  for (VPackSlice s : VPackArrayIterator(slice)) {
    if (!s.isNone()) {
      values.emplace(s.resolveExternal());
    }
  }

  return AqlValue(AqlValueHintUInt(values.size()));
}

/// @brief function UNIQUE
AqlValue Functions::Unique(arangodb::aql::Query* query,
                           transaction::Methods* trx,
                           VPackFunctionParameters const& parameters) {
  static char const* AFN = "UNIQUE";
  ValidateParameters(parameters, AFN, 1, 1);

  AqlValue value = ExtractFunctionParameterValue(parameters, 0);

  if (!value.isArray()) {
    // not an array
    ::registerWarning(query, AFN, TRI_ERROR_QUERY_ARRAY_EXPECTED);
    return AqlValue(AqlValueHintNull());
  }

  AqlValueMaterializer materializer(trx);
  VPackSlice slice = materializer.slice(value, false);

  auto options = trx->transactionContextPtr()->getVPackOptions();
  std::unordered_set<VPackSlice, arangodb::basics::VelocyPackHelper::VPackHash,
                     arangodb::basics::VelocyPackHelper::VPackEqual>
      values(512, arangodb::basics::VelocyPackHelper::VPackHash(),
             arangodb::basics::VelocyPackHelper::VPackEqual(options));

  for (VPackSlice s : VPackArrayIterator(slice)) {
    if (!s.isNone()) {
      values.emplace(s.resolveExternal());
    }
  }

  transaction::BuilderLeaser builder(trx);
  builder->openArray();
  for (auto const& it : values) {
    builder->add(it);
  }
  builder->close();
  return AqlValue(builder.get());
}

/// @brief function SORTED_UNIQUE
AqlValue Functions::SortedUnique(arangodb::aql::Query* query,
                                 transaction::Methods* trx,
                                 VPackFunctionParameters const& parameters) {
  static char const* AFN = "SORTED_UNIQUE";
  ValidateParameters(parameters, AFN, 1, 1);
  AqlValue value = ExtractFunctionParameterValue(parameters, 0);

  if (!value.isArray()) {
    // not an array
    ::registerWarning(query, AFN, TRI_ERROR_QUERY_ARRAY_EXPECTED);
    return AqlValue(AqlValueHintNull());
  }

  AqlValueMaterializer materializer(trx);
  VPackSlice slice = materializer.slice(value, false);

  arangodb::basics::VelocyPackHelper::VPackLess<true> less(
      trx->transactionContext()->getVPackOptions(), &slice, &slice);
  std::set<VPackSlice, arangodb::basics::VelocyPackHelper::VPackLess<true>>
      values(less);
  for (auto const& it : VPackArrayIterator(slice)) {
    if (!it.isNone()) {
      values.insert(it);
    }
  }

  transaction::BuilderLeaser builder(trx);
  builder->openArray();
  for (auto const& it : values) {
    builder->add(it);
  }
  builder->close();
  return AqlValue(builder.get());
}

/// @brief function SORTED
AqlValue Functions::Sorted(arangodb::aql::Query* query,
                           transaction::Methods* trx,
                           VPackFunctionParameters const& parameters) {
  static char const* AFN = "SORTED";
  ValidateParameters(parameters, AFN, 1, 1);
  AqlValue value = ExtractFunctionParameterValue(parameters, 0);

  if (!value.isArray()) {
    // not an array
    ::registerWarning(query, AFN, TRI_ERROR_QUERY_ARRAY_EXPECTED);
    return AqlValue(AqlValueHintNull());
  }

  AqlValueMaterializer materializer(trx);
  VPackSlice slice = materializer.slice(value, false);

  arangodb::basics::VelocyPackHelper::VPackLess<true> less(
      trx->transactionContext()->getVPackOptions(), &slice, &slice);
  std::map<VPackSlice, size_t,
           arangodb::basics::VelocyPackHelper::VPackLess<true>>
      values(less);
  for (auto const& it : VPackArrayIterator(slice)) {
    if (!it.isNone()) {
      auto f = values.emplace(it, 1);
      if (!f.second) {
        ++(*f.first).second;
      }
    }
  }

  transaction::BuilderLeaser builder(trx);
  builder->openArray();
  for (auto const& it : values) {
    for (size_t i = 0; i < it.second; ++i) {
      builder->add(it.first);
    }
  }
  builder->close();
  return AqlValue(builder.get());
}

/// @brief function UNION
AqlValue Functions::Union(arangodb::aql::Query* query,
                          transaction::Methods* trx,
                          VPackFunctionParameters const& parameters) {
  static char const* AFN = "UNION";
  ValidateParameters(parameters, AFN, 2);

  transaction::BuilderLeaser builder(trx);
  builder->openArray();
  size_t const n = parameters.size();
  for (size_t i = 0; i < n; ++i) {
    AqlValue value = ExtractFunctionParameterValue(parameters, i);

    if (!value.isArray()) {
      // not an array
      ::registerInvalidArgumentWarning(query, AFN);
      return AqlValue(AqlValueHintNull());
    }

    TRI_IF_FAILURE("AqlFunctions::OutOfMemory1") {
      THROW_ARANGO_EXCEPTION(TRI_ERROR_DEBUG);
    }

    AqlValueMaterializer materializer(trx);
    VPackSlice slice = materializer.slice(value, false);

    // this passes ownership for the JSON contens into result
    for (auto const& it : VPackArrayIterator(slice)) {
      builder->add(it);
      TRI_IF_FAILURE("AqlFunctions::OutOfMemory2") {
        THROW_ARANGO_EXCEPTION(TRI_ERROR_DEBUG);
      }
    }
  }
  builder->close();
  TRI_IF_FAILURE("AqlFunctions::OutOfMemory3") {
    THROW_ARANGO_EXCEPTION(TRI_ERROR_DEBUG);
  }

  return AqlValue(builder.get());
}

/// @brief function UNION_DISTINCT
AqlValue Functions::UnionDistinct(arangodb::aql::Query* query,
                                  transaction::Methods* trx,
                                  VPackFunctionParameters const& parameters) {
  static char const* AFN = "UNION_DISTINCT";
  ValidateParameters(parameters, AFN, 2);
  size_t const n = parameters.size();

  auto options = trx->transactionContextPtr()->getVPackOptions();
  std::unordered_set<VPackSlice, arangodb::basics::VelocyPackHelper::VPackHash,
                     arangodb::basics::VelocyPackHelper::VPackEqual>
      values(512, arangodb::basics::VelocyPackHelper::VPackHash(),
             arangodb::basics::VelocyPackHelper::VPackEqual(options));

  std::vector<AqlValueMaterializer> materializers;
  materializers.reserve(n);
  for (size_t i = 0; i < n; ++i) {
    AqlValue value = ExtractFunctionParameterValue(parameters, i);

    if (!value.isArray()) {
      // not an array
      ::registerInvalidArgumentWarning(query, AFN);
      return AqlValue(AqlValueHintNull());
    }

    materializers.emplace_back(trx);
    VPackSlice slice = materializers.back().slice(value, false);

    for (VPackSlice v : VPackArrayIterator(slice)) {
      v = v.resolveExternal();
      if (values.find(v) == values.end()) {
        TRI_IF_FAILURE("AqlFunctions::OutOfMemory1") {
          THROW_ARANGO_EXCEPTION(TRI_ERROR_DEBUG);
        }

        values.emplace(v);
      }
    }
  }

  TRI_IF_FAILURE("AqlFunctions::OutOfMemory2") {
    THROW_ARANGO_EXCEPTION(TRI_ERROR_DEBUG);
  }

  transaction::BuilderLeaser builder(trx);
  builder->openArray();
  for (auto const& it : values) {
    builder->add(it);
  }
  builder->close();

  TRI_IF_FAILURE("AqlFunctions::OutOfMemory3") {
    THROW_ARANGO_EXCEPTION(TRI_ERROR_DEBUG);
  }

  return AqlValue(builder.get());
}

/// @brief function INTERSECTION
AqlValue Functions::Intersection(arangodb::aql::Query* query,
                                 transaction::Methods* trx,
                                 VPackFunctionParameters const& parameters) {
  static char const* AFN = "INTERSECTION";
  ValidateParameters(parameters, AFN, 2);

  auto options = trx->transactionContextPtr()->getVPackOptions();
  std::unordered_map<VPackSlice, size_t,
                     arangodb::basics::VelocyPackHelper::VPackHash,
                     arangodb::basics::VelocyPackHelper::VPackEqual>
      values(512, arangodb::basics::VelocyPackHelper::VPackHash(),
             arangodb::basics::VelocyPackHelper::VPackEqual(options));

  size_t const n = parameters.size();
  std::vector<AqlValueMaterializer> materializers;
  materializers.reserve(n);
  for (size_t i = 0; i < n; ++i) {
    AqlValue value = ExtractFunctionParameterValue(parameters, i);

    if (!value.isArray()) {
      // not an array
      ::registerWarning(query, AFN, TRI_ERROR_QUERY_ARRAY_EXPECTED);
      return AqlValue(AqlValueHintNull());
    }

    materializers.emplace_back(trx);
    VPackSlice slice = materializers.back().slice(value, false);

    for (auto const& it : VPackArrayIterator(slice)) {
      if (i == 0) {
        // round one

        TRI_IF_FAILURE("AqlFunctions::OutOfMemory1") {
          THROW_ARANGO_EXCEPTION(TRI_ERROR_DEBUG);
        }

        values.emplace(it, 1);
      } else {
        // check if we have seen the same element before
        auto found = values.find(it);
        if (found != values.end()) {
          // already seen
          if ((*found).second < i) {
            (*found).second = 0;
          } else {
            (*found).second = i + 1;
          }
        }
      }
    }
  }

  TRI_IF_FAILURE("AqlFunctions::OutOfMemory2") {
    THROW_ARANGO_EXCEPTION(TRI_ERROR_DEBUG);
  }

  transaction::BuilderLeaser builder(trx);
  builder->openArray();
  for (auto const& it : values) {
    if (it.second == n) {
      builder->add(it.first);
    }
  }
  builder->close();

  TRI_IF_FAILURE("AqlFunctions::OutOfMemory3") {
    THROW_ARANGO_EXCEPTION(TRI_ERROR_DEBUG);
  }
  return AqlValue(builder.get());
}

/// @brief function OUTERSECTION
AqlValue Functions::Outersection(arangodb::aql::Query* query,
                                 transaction::Methods* trx,
                                 VPackFunctionParameters const& parameters) {
  static char const* AFN = "OUTERSECTION";
  ValidateParameters(parameters, AFN, 2);

  auto options = trx->transactionContextPtr()->getVPackOptions();
  std::unordered_map<VPackSlice, size_t,
                     arangodb::basics::VelocyPackHelper::VPackHash,
                     arangodb::basics::VelocyPackHelper::VPackEqual>
      values(512, arangodb::basics::VelocyPackHelper::VPackHash(),
             arangodb::basics::VelocyPackHelper::VPackEqual(options));

  size_t const n = parameters.size();
  std::vector<AqlValueMaterializer> materializers;
  materializers.reserve(n);
  for (size_t i = 0; i < n; ++i) {
    AqlValue value = ExtractFunctionParameterValue(parameters, i);

    if (!value.isArray()) {
      // not an array
      ::registerWarning(query, AFN, TRI_ERROR_QUERY_ARRAY_EXPECTED);
      return AqlValue(AqlValueHintNull());
    }

    materializers.emplace_back(trx);
    VPackSlice slice = materializers.back().slice(value, false);

    for (auto const& it : VPackArrayIterator(slice)) {
      // check if we have seen the same element before
      auto found = values.find(it);
      if (found != values.end()) {
        // already seen
        TRI_ASSERT((*found).second > 0);
        ++(found->second);
      } else {
        values.emplace(it, 1);
      }
    }
  }

  TRI_IF_FAILURE("AqlFunctions::OutOfMemory2") {
    THROW_ARANGO_EXCEPTION(TRI_ERROR_DEBUG);
  }

  transaction::BuilderLeaser builder(trx);
  builder->openArray();
  for (auto const& it : values) {
    if (it.second == 1) {
      builder->add(it.first);
    }
  }
  builder->close();

  TRI_IF_FAILURE("AqlFunctions::OutOfMemory3") {
    THROW_ARANGO_EXCEPTION(TRI_ERROR_DEBUG);
  }
  return AqlValue(builder.get());
}

/// @brief function DISTANCE
AqlValue Functions::Distance(arangodb::aql::Query* query,
                             transaction::Methods* trx,
                             VPackFunctionParameters const& parameters) {
  static char const* AFN = "DISTANCE";
  ValidateParameters(parameters, AFN, 4, 4);

  AqlValue lat1 = ExtractFunctionParameterValue(parameters, 0);
  AqlValue lon1 = ExtractFunctionParameterValue(parameters, 1);
  AqlValue lat2 = ExtractFunctionParameterValue(parameters, 2);
  AqlValue lon2 = ExtractFunctionParameterValue(parameters, 3);

  // non-numeric input...
  if (!lat1.isNumber() || !lon1.isNumber() || !lat2.isNumber() ||
      !lon2.isNumber()) {
    ::registerWarning(query, AFN, TRI_ERROR_QUERY_FUNCTION_ARGUMENT_TYPE_MISMATCH);
    return AqlValue(AqlValueHintNull());
  }

  bool failed;
  bool error = false;
  double lat1Value = lat1.toDouble(trx, failed);
  error |= failed;
  double lon1Value = lon1.toDouble(trx, failed);
  error |= failed;
  double lat2Value = lat2.toDouble(trx, failed);
  error |= failed;
  double lon2Value = lon2.toDouble(trx, failed);
  error |= failed;

  if (error) {
    ::registerWarning(query, AFN, TRI_ERROR_QUERY_FUNCTION_ARGUMENT_TYPE_MISMATCH);
    return AqlValue(AqlValueHintNull());
  }

  auto toRadians = [](double degrees) -> double {
    return degrees * (std::acos(-1.0) / 180.0);
  };

  double p1 = toRadians(lat1Value);
  double p2 = toRadians(lat2Value);
  double d1 = toRadians(lat2Value - lat1Value);
  double d2 = toRadians(lon2Value - lon1Value);

  double a =
      std::sin(d1 / 2.0) * std::sin(d1 / 2.0) +
      std::cos(p1) * std::cos(p2) * std::sin(d2 / 2.0) * std::sin(d2 / 2.0);

  double c = 2.0 * std::atan2(std::sqrt(a), std::sqrt(1.0 - a));
  double const EARTHRADIAN = 6371000.0;  // metres

  return ::numberValue(trx, EARTHRADIAN * c, true);
}


/// @brief function GEO_DISTANCE
AqlValue Functions::GeoDistance(arangodb::aql::Query* query,
                             transaction::Methods* trx,
                             VPackFunctionParameters const& parameters) {
  ValidateParameters(parameters, "GEO_DISTANCE", 2, 2);

  AqlValue loc1 = ExtractFunctionParameterValue(parameters, 0);
  AqlValue loc2 = ExtractFunctionParameterValue(parameters, 1);

  Result res(TRI_ERROR_BAD_PARAMETER, "Requires coordinate pair or GeoJSON");
  AqlValueMaterializer mat1(trx);
  geo::ShapeContainer shape1, shape2;
  if (loc1.isArray() && loc1.length() >= 2) {
    res = shape1.parseCoordinates(mat1.slice(loc1, true), /*geoJson*/true);
  } else if (loc1.isObject()) {
    res = geo::geojson::parseRegion(mat1.slice(loc1, true), shape1);
  }
  if (res.fail()) {
    ::registerWarning(query, "GEO_DISTANCE", res);
    return AqlValue(AqlValueHintNull());
  }

  AqlValueMaterializer mat2(trx);
  res.reset(TRI_ERROR_BAD_PARAMETER, "Requires coordinate pair or GeoJSON");
  if (loc2.isArray() && loc2.length() >= 2) {
    res = shape2.parseCoordinates(mat2.slice(loc2, true), /*geoJson*/true);
  } else if (loc2.isObject()) {
    res = geo::geojson::parseRegion(mat2.slice(loc2, true), shape2);
  }
  if (res.fail()) {
    ::registerWarning(query, "GEO_DISTANCE", res);
    return AqlValue(AqlValueHintNull());
  }

  return ::numberValue(trx, shape1.distanceFrom(shape2.centroid()), true);
}

static AqlValue GeoContainsIntersect(arangodb::aql::Query* query,
                                     transaction::Methods* trx,
                                     VPackFunctionParameters const& parameters,
                                     char const* func, bool contains) {
  Functions::ValidateParameters(parameters, func, 2, 2);
  AqlValue p1 = Functions::ExtractFunctionParameterValue(parameters, 0);
  AqlValue p2 = Functions::ExtractFunctionParameterValue(parameters, 1);

  if (!p1.isObject()) {
    ::registerWarning(query, func, Result(
      TRI_ERROR_QUERY_FUNCTION_ARGUMENT_TYPE_MISMATCH, "Expecting GeoJSON object"));
    return AqlValue(AqlValueHintNull());
  }

  AqlValueMaterializer mat1(trx);
  geo::ShapeContainer outer, inner;
  Result res = geo::geojson::parseRegion(mat1.slice(p1, true), outer);
  if (res.fail()) {
    ::registerWarning(query, func, res);
    return AqlValue(AqlValueHintNull());
  }
  if (contains && !outer.isAreaType()) {
    ::registerWarning(query, func, Result(TRI_ERROR_QUERY_FUNCTION_ARGUMENT_TYPE_MISMATCH,
                    "Only Polygon and MultiPolygon types are valid as first argument"));
    return AqlValue(AqlValueHintNull());
  }

  AqlValueMaterializer mat2(trx);
  res.reset(TRI_ERROR_BAD_PARAMETER, "Second arg requires coordinate pair or GeoJSON");
  if (p2.isArray() && p2.length() >= 2) {
    res = inner.parseCoordinates(mat2.slice(p2, true), /*geoJson*/true);
  } else if (p2.isObject()) {
    res = geo::geojson::parseRegion(mat2.slice(p2, true), inner);
  }
  if (res.fail()) {
    ::registerWarning(query, func, res);
    return AqlValue(AqlValueHintNull());
  }

  bool result = contains ? outer.contains(&inner) : outer.intersects(&inner);
  return AqlValue(AqlValueHintBool(result));
}

/// @brief function GEO_CONTAINS
AqlValue Functions::GeoContains(arangodb::aql::Query* query,
                                transaction::Methods* trx,
                                VPackFunctionParameters const& parameters) {
  return GeoContainsIntersect(query, trx, parameters, "GEO_CONTAINS", true);
}

/// @brief function GEO_INTERSECTS
AqlValue Functions::GeoIntersects(arangodb::aql::Query* query,
                                  transaction::Methods* trx,
                                  VPackFunctionParameters const& parameters) {
  return GeoContainsIntersect(query, trx, parameters, "GEO_INTERSECTS", false);
}

/// @brief function GEO_EQUALS
AqlValue Functions::GeoEquals(arangodb::aql::Query* query,
                             transaction::Methods* trx,
                             VPackFunctionParameters const& parameters) {
  ValidateParameters(parameters, "GEO_EQUALS", 2, 2);

  AqlValue p1 = Functions::ExtractFunctionParameterValue(parameters, 0);
  AqlValue p2 = Functions::ExtractFunctionParameterValue(parameters, 1);

  if (!p1.isObject() || !p2.isObject()) {
    ::registerWarning(query, "GEO_EQUALS", Result(
      TRI_ERROR_QUERY_FUNCTION_ARGUMENT_TYPE_MISMATCH, "Expecting GeoJSON object"));
    return AqlValue(AqlValueHintNull());
  }

  AqlValueMaterializer mat1(trx);
  AqlValueMaterializer mat2(trx);

  geo::ShapeContainer first, second;
  Result res1 = geo::geojson::parseRegion(mat1.slice(p1, true), first);
  Result res2 = geo::geojson::parseRegion(mat2.slice(p2, true), second);

  if (res1.fail()) {
    ::registerWarning(query, "GEO_EQUALS", res1);
    return AqlValue(AqlValueHintNull());
  }
  if (res2.fail()) {
    ::registerWarning(query, "GEO_EQUALS", res2);
    return AqlValue(AqlValueHintNull());
  }

  bool result = first.equals(&second);
  return AqlValue(AqlValueHintBool(result));
}


/// @brief function IS_IN_POLYGON
AqlValue Functions::IsInPolygon(arangodb::aql::Query* query,
                                transaction::Methods* trx,
                                VPackFunctionParameters const& parameters) {
  ValidateParameters(parameters, "IS_IN_POLYGON", 2, 3);

  AqlValue coords = ExtractFunctionParameterValue(parameters, 0);
  AqlValue p2 = ExtractFunctionParameterValue(parameters, 1);
  AqlValue p3 = ExtractFunctionParameterValue(parameters, 2);

  if (!coords.isArray()) {
    ::registerWarning(query, "IS_IN_POLYGON", TRI_ERROR_QUERY_ARRAY_EXPECTED);
    return AqlValue(AqlValueHintNull());
  }

  double latitude, longitude;
  bool geoJson = false;
  if (p2.isArray()) {
    if (p2.length() < 2) {
      ::registerInvalidArgumentWarning(query, "IS_IN_POLYGON");
      return AqlValue(AqlValueHintNull());
    }
    AqlValueMaterializer materializer(trx);
    VPackSlice arr = materializer.slice(p2, false);
    geoJson = p3.isBoolean() && p3.toBoolean();
    // if geoJson, map [lon, lat] -> lat, lon
    VPackSlice lat = geoJson ? arr[1] : arr[0];
    VPackSlice lon = geoJson ? arr[0] : arr[1];
    if (!lat.isNumber() || !lon.isNumber()) {
      ::registerInvalidArgumentWarning(query, "IS_IN_POLYGON");
      return AqlValue(AqlValueHintNull());
    }
    latitude = lat.getNumber<double>();
    longitude = lon.getNumber<double>();
  } else if (p2.isNumber() && p3.isNumber()) {
    bool failed1 = false, failed2 = false;
    latitude = p2.toDouble(trx, failed1);
    longitude = p3.toDouble(trx, failed2);
    if (failed1 || failed2) {
      ::registerInvalidArgumentWarning(query, "IS_IN_POLYGON");
      return AqlValue(AqlValueHintNull());
    }
  } else {
    ::registerInvalidArgumentWarning(query, "IS_IN_POLYGON");
    return AqlValue(AqlValueHintNull());
  }

  S2Loop loop;
  loop.set_s2debug_override(S2Debug::DISABLE);
  Result res = geo::geojson::parseLoop(coords.slice(), geoJson, loop);
  if (res.fail() || !loop.IsValid()) {
    ::registerWarning(query, "IS_IN_POLYGON", res);
    return AqlValue(AqlValueHintNull());
  }

  S2LatLng latLng = S2LatLng::FromDegrees(latitude, longitude);
  return AqlValue(AqlValueHintBool(loop.Contains(latLng.ToPoint())));
}

/// @brief geo constructors

/// @brief function GEO_POINT
AqlValue Functions::GeoPoint(arangodb::aql::Query* query,
                             transaction::Methods* trx,
                             VPackFunctionParameters const& parameters) {
  ValidateParameters(parameters, "GEO_POINT", 2, 2);

  size_t const n = parameters.size();

  if (n < 2) {
    // no parameters
    return AqlValue(AqlValueHintNull());
  }

  AqlValue lon1 = ExtractFunctionParameterValue(parameters, 0);
  AqlValue lat1 = ExtractFunctionParameterValue(parameters, 1);

  // non-numeric input
  if (!lat1.isNumber() || !lon1.isNumber()) {
    ::registerWarning(query, "GEO_POINT",
                    TRI_ERROR_QUERY_FUNCTION_ARGUMENT_TYPE_MISMATCH);
    return AqlValue(arangodb::velocypack::Slice::nullSlice());
  }

  bool failed;
  bool error = false;
  double lon1Value = lon1.toDouble(trx, failed);
  error |= failed;
  double lat1Value = lat1.toDouble(trx, failed);
  error |= failed;

  if (error) {
    ::registerWarning(query, "GEO_POINT",
                      TRI_ERROR_QUERY_FUNCTION_ARGUMENT_TYPE_MISMATCH);
    return AqlValue(arangodb::velocypack::Slice::nullSlice());
  }

  VPackBuilder b;

  b.add(VPackValue(VPackValueType::Object));
  b.add("type", VPackValue("Point"));
  b.add("coordinates", VPackValue(VPackValueType::Array));
  b.add(VPackValue(lon1Value));
  b.add(VPackValue(lat1Value));
  b.close();
  b.close();

  return AqlValue(b);
}

/// @brief function GEO_MULTIPOINT
AqlValue Functions::GeoMultiPoint(arangodb::aql::Query* query,
                                  transaction::Methods* trx,
                                  VPackFunctionParameters const& parameters) {

  ValidateParameters(parameters, "GEO_MULTIPOINT", 1, 1);

  size_t const n = parameters.size();

  if (n < 1) {
    // no parameters
    return AqlValue(AqlValueHintNull());
  }

  AqlValue geoArray = ExtractFunctionParameterValue(parameters, 0);

  if (!geoArray.isArray()) {
    ::registerWarning(query, "GEO_MULTIPOINT",
                    TRI_ERROR_QUERY_ARRAY_EXPECTED);
    return AqlValue(arangodb::velocypack::Slice::nullSlice());
  }
  if (geoArray.length() < 2) {
    ::registerWarning(query, "GEO_MULTIPOINT", Result(
          TRI_ERROR_QUERY_FUNCTION_ARGUMENT_TYPE_MISMATCH,
          "a MultiPoint needs at least two positions"));
    return AqlValue(arangodb::velocypack::Slice::nullSlice());
  }

  VPackBuilder b;

  b.add(VPackValue(VPackValueType::Object));
  b.add("type", VPackValue("MultiPoint"));
  b.add("coordinates", VPackValue(VPackValueType::Array));

  AqlValueMaterializer materializer(trx);
  VPackSlice s = materializer.slice(geoArray, false);
  for (auto const& v : VPackArrayIterator(s)) {
    if (v.isArray()) {
      b.openArray();
      for (auto const& coord : VPackArrayIterator(v)) {
        if (coord.isNumber()) {
          b.add(VPackValue(coord.getNumber<double>()));
        } else {
          ::registerWarning(query, "GEO_MULTIPOINT", Result(
                TRI_ERROR_QUERY_FUNCTION_ARGUMENT_TYPE_MISMATCH,
                "not a numeric value"));
          return AqlValue(arangodb::velocypack::Slice::nullSlice());
        }
      }
      b.close();
    } else {
      ::registerWarning(query, "GEO_MULTIPOINT", Result(
            TRI_ERROR_QUERY_FUNCTION_ARGUMENT_TYPE_MISMATCH,
            "not an array containing positions"));
      return AqlValue(arangodb::velocypack::Slice::nullSlice());
    }
  }

  b.close();
  b.close();

  return AqlValue(b);
}

/// @brief function GEO_POLYGON
AqlValue Functions::GeoPolygon(arangodb::aql::Query* query,
                               transaction::Methods* trx,
                               VPackFunctionParameters const& parameters) {
  ValidateParameters(parameters, "GEO_POLYGON", 1, 1);

  size_t const n = parameters.size();

  if (n < 1) {
    // no parameters
    return AqlValue(AqlValueHintNull());
  }

  AqlValue geoArray = ExtractFunctionParameterValue(parameters, 0);

  if (!geoArray.isArray()) {
    ::registerWarning(query, "GEO_POLYGON",
                      TRI_ERROR_QUERY_ARRAY_EXPECTED);
    return AqlValue(arangodb::velocypack::Slice::nullSlice());
  }

  VPackBuilder b;
  b.openObject();
  b.add("type", VPackValue("Polygon"));
  b.add("coordinates", VPackValue(VPackValueType::Array));

  AqlValueMaterializer materializer(trx);
  VPackSlice s = materializer.slice(geoArray, false);

  // check if nested or not
  bool unnested = false;
  for (auto const& v : VPackArrayIterator(s)) {
    if (v.isArray() && v.length() == 2) {
      unnested = true;
    }
  }
  if (unnested) {
    b.openArray();
  }

  for (auto const& v : VPackArrayIterator(s)) {
    if (v.isArray() && v.length() > 2) {
      b.openArray();
      for (auto const& coord : VPackArrayIterator(v)) {
        if (coord.isNumber()) {
          b.add(VPackValue(coord.getNumber<double>()));
        } else if (coord.isArray()) {
          if (coord.length() < 2) {
            ::registerWarning(query, "GEO_POLYGON", Result(
                  TRI_ERROR_QUERY_FUNCTION_ARGUMENT_TYPE_MISMATCH,
                  "a Position needs at least two numeric values"));
            return AqlValue(arangodb::velocypack::Slice::nullSlice());
          } else {
            b.openArray();
            for (auto const& innercord : VPackArrayIterator(coord)) {
              if (innercord.isNumber()) {
                b.add(VPackValue(innercord.getNumber<double>()));
              } else if (innercord.isArray()) {
                if (innercord.at(0).isNumber() && innercord.at(1).isNumber()) {
                  b.openArray();
                  b.add(VPackValue(innercord.at(0).getNumber<double>()));
                  b.add(VPackValue(innercord.at(1).getNumber<double>()));
                  b.close();
                } else {
                  ::registerWarning(query, "GEO_POLYGON", Result(
                        TRI_ERROR_QUERY_FUNCTION_ARGUMENT_TYPE_MISMATCH,
                        "not a number"));
                  return AqlValue(arangodb::velocypack::Slice::nullSlice());
                }
              } else {
                ::registerWarning(query, "GEO_POLYGON", Result(
                      TRI_ERROR_QUERY_FUNCTION_ARGUMENT_TYPE_MISMATCH,
                      "not an array describing a position"));
                return AqlValue(arangodb::velocypack::Slice::nullSlice());
              }
            }
            b.close();
          }
        } else {
          ::registerWarning(query, "GEO_POLYGON", Result(
                TRI_ERROR_QUERY_FUNCTION_ARGUMENT_TYPE_MISMATCH,
                "not an array containing positions"));
          return AqlValue(arangodb::velocypack::Slice::nullSlice());
        }
      }
      b.close();
    } else if (v.isArray() && v.length() == 2) {
        if (s.length() > 2) {
        b.openArray();
        for (auto const& innercord : VPackArrayIterator(v)) {
          if (innercord.isNumber()) {
            b.add(VPackValue(innercord.getNumber<double>()));
          } else if (innercord.isArray()) {
            if (innercord.at(0).isNumber() && innercord.at(1).isNumber()) {
              b.openArray();
              b.add(VPackValue(innercord.at(0).getNumber<double>()));
              b.add(VPackValue(innercord.at(1).getNumber<double>()));
              b.close();
            } else {
              ::registerWarning(query, "GEO_POLYGON", Result(
                    TRI_ERROR_QUERY_FUNCTION_ARGUMENT_TYPE_MISMATCH,
                    "not a number"));
              return AqlValue(arangodb::velocypack::Slice::nullSlice());
            }
          } else {
            ::registerWarning(query, "GEO_POLYGON", Result(
                  TRI_ERROR_QUERY_FUNCTION_ARGUMENT_TYPE_MISMATCH,
                  "not a numeric value"));
            return AqlValue(arangodb::velocypack::Slice::nullSlice());
          }
        }
        b.close();
      } else {
        ::registerWarning(query, "GEO_POLYGON", Result(
              TRI_ERROR_QUERY_FUNCTION_ARGUMENT_TYPE_MISMATCH,
              "a Polygon needs at least three positions"));
        return AqlValue(arangodb::velocypack::Slice::nullSlice());
      }
    } else {
      ::registerWarning(query, "GEO_POLYGON", Result(
            TRI_ERROR_QUERY_FUNCTION_ARGUMENT_TYPE_MISMATCH,
            "not an array containing positions"));
      return AqlValue(arangodb::velocypack::Slice::nullSlice());
    }
  }

  b.close();
  b.close();

  if (unnested) {
    b.close();
  }

  return AqlValue(b);
}

/// @brief function GEO_LINESTRING
AqlValue Functions::GeoLinestring(arangodb::aql::Query* query,
                                  transaction::Methods* trx,
                                  VPackFunctionParameters const& parameters) {
  ValidateParameters(parameters, "GEO_LINESTRING", 1, 1);

  size_t const n = parameters.size();

  if (n < 1) {
    // no parameters
    return AqlValue(AqlValueHintNull());
  }

  AqlValue geoArray = ExtractFunctionParameterValue(parameters, 0);

  if (!geoArray.isArray()) {
    ::registerWarning(query, "GEO_LINESTRING",
                    TRI_ERROR_QUERY_ARRAY_EXPECTED);
    return AqlValue(arangodb::velocypack::Slice::nullSlice());
  }
  if (geoArray.length() < 2) {
    ::registerWarning(query, "GEO_LINESTRING", Result(
          TRI_ERROR_QUERY_FUNCTION_ARGUMENT_TYPE_MISMATCH,
          "a LineString needs at least two positions"));
    return AqlValue(arangodb::velocypack::Slice::nullSlice());
  }

  VPackBuilder b;

  b.add(VPackValue(VPackValueType::Object));
  b.add("type", VPackValue("LineString"));
  b.add("coordinates", VPackValue(VPackValueType::Array));

  AqlValueMaterializer materializer(trx);
  VPackSlice s = materializer.slice(geoArray, false);
  for (auto const& v : VPackArrayIterator(s)) {
    if (v.isArray()) {
      b.openArray();
      for (auto const& coord : VPackArrayIterator(v)) {
        if (coord.isNumber()) {
          b.add(VPackValue(coord.getNumber<double>()));
        } else {
          ::registerWarning(query, "GEO_LINESTRING", Result(
                TRI_ERROR_QUERY_FUNCTION_ARGUMENT_TYPE_MISMATCH,
                "not a numeric value"));
          return AqlValue(arangodb::velocypack::Slice::nullSlice());
        }
      }
      b.close();
    } else {
      ::registerWarning(query, "GEO_LINESTRING", Result(
            TRI_ERROR_QUERY_FUNCTION_ARGUMENT_TYPE_MISMATCH,
            "not an array containing positions"));
      return AqlValue(arangodb::velocypack::Slice::nullSlice());
    }
  }

  b.close();
  b.close();

  return AqlValue(b);
}

/// @brief function GEO_MULTILINESTRING
AqlValue Functions::GeoMultiLinestring(arangodb::aql::Query* query,
                                       transaction::Methods* trx,
                                       VPackFunctionParameters const& parameters) {
  ValidateParameters(parameters, "GEO_MULTILINESTRING", 1, 1);

  size_t const n = parameters.size();

  if (n < 1) {
    // no parameters
    return AqlValue(AqlValueHintNull());
  }

  AqlValue geoArray = ExtractFunctionParameterValue(parameters, 0);

  if (!geoArray.isArray()) {
    ::registerWarning(query, "GEO_MULTILINESTRING",
                    TRI_ERROR_QUERY_ARRAY_EXPECTED);
    return AqlValue(arangodb::velocypack::Slice::nullSlice());
  }
  if (geoArray.length() < 1) {
    ::registerWarning(query, "GEO_MULTILINESTRING", Result(
          TRI_ERROR_QUERY_FUNCTION_ARGUMENT_TYPE_MISMATCH,
          "a MultiLineString needs at least one array of linestrings"));
    return AqlValue(arangodb::velocypack::Slice::nullSlice());
  }

  VPackBuilder b;

  b.add(VPackValue(VPackValueType::Object));
  b.add("type", VPackValue("MultiLineString"));
  b.add("coordinates", VPackValue(VPackValueType::Array));

  AqlValueMaterializer materializer(trx);
  VPackSlice s = materializer.slice(geoArray, false);
  for (auto const& v : VPackArrayIterator(s)) {
    if (v.isArray()) {
      if (v.length() > 1) {
        b.openArray();
        for (auto const& inner : VPackArrayIterator(v)) {
          if (inner.isArray()) {
            b.openArray();
            for (auto const& coord : VPackArrayIterator(inner)) {
              if (coord.isNumber()) {
                b.add(VPackValue(coord.getNumber<double>()));
              } else {
                ::registerWarning(query, "GEO_MULTILINESTRING", Result(
                      TRI_ERROR_QUERY_FUNCTION_ARGUMENT_TYPE_MISMATCH,
                      "not a numeric value"));
                return AqlValue(arangodb::velocypack::Slice::nullSlice());
              }
            }
            b.close();
          } else {
            ::registerWarning(query, "GEO_MULTILINESTRING", Result(
                  TRI_ERROR_QUERY_FUNCTION_ARGUMENT_TYPE_MISMATCH,
                  "not an array containing positions"));
            return AqlValue(arangodb::velocypack::Slice::nullSlice());
          }
        }
        b.close();
      } else {
        ::registerWarning(query, "GEO_MULTILINESTRING", Result(
              TRI_ERROR_QUERY_FUNCTION_ARGUMENT_TYPE_MISMATCH,
              "not an array containing linestrings"));
        return AqlValue(arangodb::velocypack::Slice::nullSlice());
      }
    } else {
      ::registerWarning(query, "GEO_MULTILINESTRING", Result(
            TRI_ERROR_QUERY_FUNCTION_ARGUMENT_TYPE_MISMATCH,
            "not an array containing positions"));
      return AqlValue(arangodb::velocypack::Slice::nullSlice());
    }
  }

  b.close();
  b.close();

  return AqlValue(b);
}

/// @brief function FLATTEN
AqlValue Functions::Flatten(arangodb::aql::Query* query,
                            transaction::Methods* trx,
                            VPackFunctionParameters const& parameters) {
  static char const* AFN = "FLATTEN";
  ValidateParameters(parameters, AFN, 1, 2);

  AqlValue list = ExtractFunctionParameterValue(parameters, 0);
  if (!list.isArray()) {
    ::registerWarning(query, AFN, TRI_ERROR_QUERY_ARRAY_EXPECTED);
    return AqlValue(AqlValueHintNull());
  }

  size_t maxDepth = 1;
  if (parameters.size() == 2) {
    AqlValue maxDepthValue = ExtractFunctionParameterValue(parameters, 1);
    bool failed;
    double tmpMaxDepth = maxDepthValue.toDouble(trx, failed);
    if (failed || tmpMaxDepth < 1) {
      maxDepth = 1;
    } else {
      maxDepth = static_cast<size_t>(tmpMaxDepth);
    }
  }

  AqlValueMaterializer materializer(trx);
  VPackSlice listSlice = materializer.slice(list, false);

  transaction::BuilderLeaser builder(trx);
  builder->openArray();
  ::flattenList(listSlice, maxDepth, 0, *builder.get());
  builder->close();
  return AqlValue(builder.get());
}

/// @brief function ZIP
AqlValue Functions::Zip(arangodb::aql::Query* query, transaction::Methods* trx,
                        VPackFunctionParameters const& parameters) {
  static char const* AFN = "ZIP";
  ValidateParameters(parameters, AFN, 2, 2);

  AqlValue keys = ExtractFunctionParameterValue(parameters, 0);
  AqlValue values = ExtractFunctionParameterValue(parameters, 1);

  if (!keys.isArray() || !values.isArray() ||
      keys.length() != values.length()) {
    ::registerWarning(query, AFN,
                      TRI_ERROR_QUERY_FUNCTION_ARGUMENT_TYPE_MISMATCH);
    return AqlValue(AqlValueHintNull());
  }

  AqlValueMaterializer keyMaterializer(trx);
  VPackSlice keysSlice = keyMaterializer.slice(keys, false);

  AqlValueMaterializer valueMaterializer(trx);
  VPackSlice valuesSlice = valueMaterializer.slice(values, false);

  transaction::BuilderLeaser builder(trx);
  builder->openObject();

  // Buffer will temporarily hold the keys
  std::unordered_set<std::string> keysSeen;
  transaction::StringBufferLeaser buffer(trx);
  arangodb::basics::VPackStringBufferAdapter adapter(buffer->stringBuffer());

  VPackArrayIterator keysIt(keysSlice);
  VPackArrayIterator valuesIt(valuesSlice);

  TRI_ASSERT(keysIt.size() == valuesIt.size());

  while (keysIt.valid()) {
    TRI_ASSERT(valuesIt.valid());

    // stringify key
    buffer->reset();
    Stringify(trx, adapter, keysIt.value());

    if (keysSeen.emplace(buffer->c_str(), buffer->length()).second) {
      // non-duplicate key
      builder->add(buffer->c_str(), buffer->length(), valuesIt.value());
    }

    keysIt.next();
    valuesIt.next();
  }

  builder->close();

  return AqlValue(builder.get());
}

/// @brief function JSON_STRINGIFY
AqlValue Functions::JsonStringify(arangodb::aql::Query*,
                                  transaction::Methods* trx,
                                  VPackFunctionParameters const& parameters) {
  ValidateParameters(parameters, "JSON_STRINGIFY", 1, 1);

  AqlValue value = ExtractFunctionParameterValue(parameters, 0);
  AqlValueMaterializer materializer(trx);
  VPackSlice slice = materializer.slice(value, false);

  transaction::StringBufferLeaser buffer(trx);
  arangodb::basics::VPackStringBufferAdapter adapter(buffer->stringBuffer());

  VPackDumper dumper(&adapter, trx->transactionContextPtr()->getVPackOptions());
  dumper.dump(slice);

  return AqlValue(buffer->begin(), buffer->length());
}

/// @brief function JSON_PARSE
AqlValue Functions::JsonParse(arangodb::aql::Query* query,
                              transaction::Methods* trx,
                              VPackFunctionParameters const& parameters) {
  static char const* AFN = "JSON_PARSE";
  ValidateParameters(parameters, AFN, 1, 1);

  AqlValue value = ExtractFunctionParameterValue(parameters, 0);
  AqlValueMaterializer materializer(trx);
  VPackSlice slice = materializer.slice(value, false);

  if (!slice.isString()) {
    ::registerWarning(query, AFN, TRI_ERROR_QUERY_FUNCTION_ARGUMENT_TYPE_MISMATCH);
    return AqlValue(AqlValueHintNull());
  }

  VPackValueLength l;
  char const* p = slice.getString(l);

  try {
    std::shared_ptr<VPackBuilder> builder = VPackParser::fromJson(p, l);
    return AqlValue(*builder);
  } catch (...) {
    ::registerWarning(query, AFN, TRI_ERROR_QUERY_FUNCTION_ARGUMENT_TYPE_MISMATCH);
    return AqlValue(AqlValueHintNull());
  }
}

/// @brief function PARSE_IDENTIFIER
AqlValue Functions::ParseIdentifier(arangodb::aql::Query* query,
                                    transaction::Methods* trx,
                                    VPackFunctionParameters const& parameters) {
  static char const* AFN = "PARSE_IDENTIFIER";
  ValidateParameters(parameters, AFN, 1, 1);

  AqlValue value = ExtractFunctionParameterValue(parameters, 0);
  std::string identifier;
  if (value.isObject() && value.hasKey(trx, StaticStrings::IdString)) {
    bool localMustDestroy;
    AqlValue valueStr =
        value.get(trx, StaticStrings::IdString, localMustDestroy, false);
    AqlValueGuard guard(valueStr, localMustDestroy);

    if (valueStr.isString()) {
      identifier = valueStr.slice().copyString();
    }
  } else if (value.isString()) {
    identifier = value.slice().copyString();
  }

  if (identifier.empty()) {
    ::registerWarning(query, AFN, TRI_ERROR_QUERY_FUNCTION_ARGUMENT_TYPE_MISMATCH);
    return AqlValue(AqlValueHintNull());
  }

  std::vector<std::string> parts =
      arangodb::basics::StringUtils::split(identifier, "/");

  if (parts.size() != 2) {
    ::registerWarning(query, AFN, TRI_ERROR_QUERY_FUNCTION_ARGUMENT_TYPE_MISMATCH);
    return AqlValue(AqlValueHintNull());
  }

  transaction::BuilderLeaser builder(trx);
  builder->openObject();
  builder->add("collection", VPackValue(parts[0]));
  builder->add("key", VPackValue(parts[1]));
  builder->close();
  return AqlValue(builder.get());
}

/// @brief function Slice
AqlValue Functions::Slice(arangodb::aql::Query* query,
                          transaction::Methods* trx,
                          VPackFunctionParameters const& parameters) {
  static char const* AFN = "SLICE";
  ValidateParameters(parameters, AFN, 2, 3);

  AqlValue baseArray = ExtractFunctionParameterValue(parameters, 0);

  if (!baseArray.isArray()) {
    ::registerWarning(query, AFN, TRI_ERROR_QUERY_FUNCTION_ARGUMENT_TYPE_MISMATCH);
    return AqlValue(AqlValueHintNull());
  }

  // determine lower bound
  AqlValue fromValue = ExtractFunctionParameterValue(parameters, 1);
  int64_t from = fromValue.toInt64(trx);
  if (from < 0) {
    from = baseArray.length() + from;
    if (from < 0) {
      from = 0;
    }
  }

  // determine upper bound
  AqlValue toValue = ExtractFunctionParameterValue(parameters, 2);
  int64_t to;
  if (toValue.isNull(true)) {
    to = baseArray.length();
  } else {
    to = toValue.toInt64(trx);
    if (to >= 0) {
      to += from;
    } else {
      // negative to value
      to = baseArray.length() + to;
      if (to < 0) {
        to = 0;
      }
    }
  }

  AqlValueMaterializer materializer(trx);
  VPackSlice arraySlice = materializer.slice(baseArray, false);

  transaction::BuilderLeaser builder(trx);
  builder->openArray();

  int64_t pos = 0;
  VPackArrayIterator it(arraySlice);
  while (it.valid()) {
    if (pos >= from && pos < to) {
      builder->add(it.value());
    }
    ++pos;
    if (pos >= to) {
      // done
      break;
    }
    it.next();
  }

  builder->close();
  return AqlValue(builder.get());
}

/// @brief function Minus
AqlValue Functions::Minus(arangodb::aql::Query* query,
                          transaction::Methods* trx,
                          VPackFunctionParameters const& parameters) {
  static char const* AFN = "MINUS";
  ValidateParameters(parameters, AFN, 2);

  AqlValue baseArray = ExtractFunctionParameterValue(parameters, 0);

  if (!baseArray.isArray()) {
    ::registerWarning(query, AFN, TRI_ERROR_QUERY_FUNCTION_ARGUMENT_TYPE_MISMATCH);
    return AqlValue(AqlValueHintNull());
  }

  auto options = trx->transactionContextPtr()->getVPackOptions();
  std::unordered_map<VPackSlice, size_t,
                     arangodb::basics::VelocyPackHelper::VPackHash,
                     arangodb::basics::VelocyPackHelper::VPackEqual>
      contains(512, arangodb::basics::VelocyPackHelper::VPackHash(),
               arangodb::basics::VelocyPackHelper::VPackEqual(options));

  // Fill the original map
  AqlValueMaterializer materializer(trx);
  VPackSlice arraySlice = materializer.slice(baseArray, false);

  VPackArrayIterator it(arraySlice);
  while (it.valid()) {
    contains.emplace(it.value(), it.index());
    it.next();
  }

  // Iterate through all following parameters and delete found elements from the
  // map
  for (size_t k = 1; k < parameters.size(); ++k) {
    AqlValue next = ExtractFunctionParameterValue(parameters, k);
    if (!next.isArray()) {
      ::registerWarning(query, AFN, TRI_ERROR_QUERY_FUNCTION_ARGUMENT_TYPE_MISMATCH);
      return AqlValue(AqlValueHintNull());
    }

    AqlValueMaterializer materializer(trx);
    VPackSlice arraySlice = materializer.slice(next, false);

    for (auto const& search : VPackArrayIterator(arraySlice)) {
      auto find = contains.find(search);

      if (find != contains.end()) {
        contains.erase(find);
      }
    }
  }

  // We omit the normalize part from js, cannot occur here
  transaction::BuilderLeaser builder(trx);
  builder->openArray();
  for (auto const& it : contains) {
    builder->add(it.first);
  }
  builder->close();
  return AqlValue(builder.get());
}

/// @brief function Document
AqlValue Functions::Document(arangodb::aql::Query* query,
                             transaction::Methods* trx,
                             VPackFunctionParameters const& parameters) {
  static char const* AFN = "DOCUMENT";
  ValidateParameters(parameters, AFN, 1, 2);

  if (parameters.size() == 1) {
    AqlValue id = ExtractFunctionParameterValue(parameters, 0);
    transaction::BuilderLeaser builder(trx);
    if (id.isString()) {
      std::string identifier(id.slice().copyString());
      std::string colName;
      ::getDocumentByIdentifier(trx, colName, identifier, true, *builder.get());
      if (builder->isEmpty()) {
        // not found
        return AqlValue(AqlValueHintNull());
      }
      return AqlValue(builder.get());
    }
    if (id.isArray()) {
      AqlValueMaterializer materializer(trx);
      VPackSlice idSlice = materializer.slice(id, false);
      builder->openArray();
      for (auto const& next : VPackArrayIterator(idSlice)) {
        if (next.isString()) {
          std::string identifier = next.copyString();
          std::string colName;
          ::getDocumentByIdentifier(trx, colName, identifier, true,
                                    *builder.get());
        }
      }
      builder->close();
      return AqlValue(builder.get());
    }
    return AqlValue(AqlValueHintNull());
  }

  AqlValue collectionValue = ExtractFunctionParameterValue(parameters, 0);
  if (!collectionValue.isString()) {
    ::registerWarning(query, AFN, TRI_ERROR_QUERY_FUNCTION_ARGUMENT_TYPE_MISMATCH);
    return AqlValue(AqlValueHintNull());
  }
  std::string collectionName(collectionValue.slice().copyString());

  AqlValue id = ExtractFunctionParameterValue(parameters, 1);
  if (id.isString()) {
    transaction::BuilderLeaser builder(trx);
    std::string identifier(id.slice().copyString());
    ::getDocumentByIdentifier(trx, collectionName, identifier, true,
                              *builder.get());
    if (builder->isEmpty()) {
      return AqlValue(AqlValueHintNull());
    }
    return AqlValue(builder.get());
  }

  if (id.isArray()) {
    transaction::BuilderLeaser builder(trx);
    builder->openArray();

    AqlValueMaterializer materializer(trx);
    VPackSlice idSlice = materializer.slice(id, false);
    for (auto const& next : VPackArrayIterator(idSlice)) {
      if (next.isString()) {
        std::string identifier(next.copyString());
        ::getDocumentByIdentifier(trx, collectionName, identifier, true,
                                  *builder.get());
      }
    }

    builder->close();
    return AqlValue(builder.get());
  }

  // Id has invalid format
  return AqlValue(AqlValueHintNull());
}

/// @brief function MATCHES
AqlValue Functions::Matches(arangodb::aql::Query* query,
                            transaction::Methods* trx,
                            VPackFunctionParameters const& parameters) {
  static char const* AFN = "MATCHES";
  ValidateParameters(parameters, AFN, 2, 3);

  AqlValue docToFind = ExtractFunctionParameterValue(parameters, 0);

  if (!docToFind.isObject()) {
    return AqlValue(AqlValueHintBool(false));
  }

  AqlValue exampleDocs = ExtractFunctionParameterValue(parameters, 1);

  bool retIdx = false;
  if (parameters.size() == 3) {
    retIdx = ExtractFunctionParameterValue(parameters, 2).toBoolean();
  }

  AqlValueMaterializer materializer(trx);
  VPackSlice docSlice = materializer.slice(docToFind, false);

  transaction::BuilderLeaser builder(trx);
  VPackSlice examples = materializer.slice(exampleDocs, false);

  if (!examples.isArray()) {
    builder->openArray();
    builder->add(examples);
    builder->close();
    examples = builder->slice();
  }

  auto options = trx->transactionContextPtr()->getVPackOptions();

  bool foundMatch;
  int32_t idx = -1;

  for (auto const& example : VPackArrayIterator(examples)) {
    idx++;

    if (!example.isObject()) {
      ::registerWarning(query, AFN, TRI_ERROR_QUERY_FUNCTION_ARGUMENT_TYPE_MISMATCH);
      continue;
    }

    foundMatch = true;

    for (auto const& it : VPackObjectIterator(example, true)) {
      std::string key = it.key.copyString();

      if (it.value.isNull() && !docSlice.hasKey(key)) {
        continue;
      }

      if (!docSlice.hasKey(key) ||
          // compare inner content
          basics::VelocyPackHelper::compare(docSlice.get(key), it.value, false,
                                            options, &docSlice,
                                            &example) != 0) {
        foundMatch = false;
        break;
      }
    }

    if (foundMatch) {
      if (retIdx) {
        return AqlValue(AqlValueHintInt(idx));
      } else {
        return AqlValue(AqlValueHintBool(true));
      }
    }
  }

  if (retIdx) {
    return AqlValue(AqlValueHintInt(-1));
  }

  return AqlValue(AqlValueHintBool(false));
}

/// @brief function ROUND
AqlValue Functions::Round(arangodb::aql::Query*,
                          transaction::Methods* trx,
                          VPackFunctionParameters const& parameters) {
  ValidateParameters(parameters, "ROUND", 1, 1);

  AqlValue value = ExtractFunctionParameterValue(parameters, 0);

  double input = value.toDouble(trx);

  // Rounds down for < x.4999 and up for > x.50000
  return ::numberValue(trx, std::floor(input + 0.5), true);
}

/// @brief function ABS
AqlValue Functions::Abs(arangodb::aql::Query*, transaction::Methods* trx,
                        VPackFunctionParameters const& parameters) {
  ValidateParameters(parameters, "ABS", 1, 1);

  AqlValue value = ExtractFunctionParameterValue(parameters, 0);

  double input = value.toDouble(trx);
  return ::numberValue(trx, std::abs(input), true);
}

/// @brief function CEIL
AqlValue Functions::Ceil(arangodb::aql::Query*, transaction::Methods* trx,
                         VPackFunctionParameters const& parameters) {
  ValidateParameters(parameters, "CEIL", 1, 1);

  AqlValue value = ExtractFunctionParameterValue(parameters, 0);

  double input = value.toDouble(trx);
  return ::numberValue(trx, std::ceil(input), true);
}

/// @brief function FLOOR
AqlValue Functions::Floor(arangodb::aql::Query*,
                          transaction::Methods* trx,
                          VPackFunctionParameters const& parameters) {
  ValidateParameters(parameters, "FLOOR", 1, 1);

  AqlValue value = ExtractFunctionParameterValue(parameters, 0);

  double input = value.toDouble(trx);
  return ::numberValue(trx, std::floor(input), true);
}

/// @brief function SQRT
AqlValue Functions::Sqrt(arangodb::aql::Query*, transaction::Methods* trx,
                         VPackFunctionParameters const& parameters) {
  ValidateParameters(parameters, "SQRT", 1, 1);

  AqlValue value = ExtractFunctionParameterValue(parameters, 0);

  double input = value.toDouble(trx);
  return ::numberValue(trx, std::sqrt(input), true);
}

/// @brief function POW
AqlValue Functions::Pow(arangodb::aql::Query*, transaction::Methods* trx,
                        VPackFunctionParameters const& parameters) {
  ValidateParameters(parameters, "POW", 2, 2);

  AqlValue baseValue = ExtractFunctionParameterValue(parameters, 0);
  AqlValue expValue = ExtractFunctionParameterValue(parameters, 1);

  double base = baseValue.toDouble(trx);
  double exp = expValue.toDouble(trx);

  return ::numberValue(trx, std::pow(base, exp), true);
}

/// @brief function LOG
AqlValue Functions::Log(arangodb::aql::Query*, transaction::Methods* trx,
                        VPackFunctionParameters const& parameters) {
  ValidateParameters(parameters, "LOG", 1, 1);

  AqlValue value = ExtractFunctionParameterValue(parameters, 0);

  double input = value.toDouble(trx);
  return ::numberValue(trx, std::log(input), true);
}

/// @brief function LOG2
AqlValue Functions::Log2(arangodb::aql::Query*, transaction::Methods* trx,
                         VPackFunctionParameters const& parameters) {
  ValidateParameters(parameters, "LOG2", 1, 1);

  AqlValue value = ExtractFunctionParameterValue(parameters, 0);

  double input = value.toDouble(trx);
  return ::numberValue(trx, std::log2(input), true);
}

/// @brief function LOG10
AqlValue Functions::Log10(arangodb::aql::Query*,
                          transaction::Methods* trx,
                          VPackFunctionParameters const& parameters) {
  ValidateParameters(parameters, "LOG10", 1, 1);

  AqlValue value = ExtractFunctionParameterValue(parameters, 0);

  double input = value.toDouble(trx);
  return ::numberValue(trx, std::log10(input), true);
}

/// @brief function EXP
AqlValue Functions::Exp(arangodb::aql::Query*, transaction::Methods* trx,
                        VPackFunctionParameters const& parameters) {
  ValidateParameters(parameters, "EXP", 1, 1);

  AqlValue value = ExtractFunctionParameterValue(parameters, 0);

  double input = value.toDouble(trx);
  return ::numberValue(trx, std::exp(input), true);
}

/// @brief function EXP2
AqlValue Functions::Exp2(arangodb::aql::Query*, transaction::Methods* trx,
                         VPackFunctionParameters const& parameters) {
  ValidateParameters(parameters, "EXP2", 1, 1);

  AqlValue value = ExtractFunctionParameterValue(parameters, 0);

  double input = value.toDouble(trx);
  return ::numberValue(trx, std::exp2(input), true);
}

/// @brief function SIN
AqlValue Functions::Sin(arangodb::aql::Query*, transaction::Methods* trx,
                        VPackFunctionParameters const& parameters) {
  ValidateParameters(parameters, "SIN", 1, 1);

  AqlValue value = ExtractFunctionParameterValue(parameters, 0);

  double input = value.toDouble(trx);
  return ::numberValue(trx, std::sin(input), true);
}

/// @brief function COS
AqlValue Functions::Cos(arangodb::aql::Query*, transaction::Methods* trx,
                        VPackFunctionParameters const& parameters) {
  ValidateParameters(parameters, "COS", 1, 1);

  AqlValue value = ExtractFunctionParameterValue(parameters, 0);

  double input = value.toDouble(trx);
  return ::numberValue(trx, std::cos(input), true);
}

/// @brief function TAN
AqlValue Functions::Tan(arangodb::aql::Query*, transaction::Methods* trx,
                        VPackFunctionParameters const& parameters) {
  ValidateParameters(parameters, "TAN", 1, 1);

  AqlValue value = ExtractFunctionParameterValue(parameters, 0);

  double input = value.toDouble(trx);
  return ::numberValue(trx, std::tan(input), true);
}

/// @brief function ASIN
AqlValue Functions::Asin(arangodb::aql::Query*, transaction::Methods* trx,
                         VPackFunctionParameters const& parameters) {
  ValidateParameters(parameters, "ASIN", 1, 1);

  AqlValue value = ExtractFunctionParameterValue(parameters, 0);

  double input = value.toDouble(trx);
  return ::numberValue(trx, std::asin(input), true);
}

/// @brief function ACOS
AqlValue Functions::Acos(arangodb::aql::Query*, transaction::Methods* trx,
                         VPackFunctionParameters const& parameters) {
  ValidateParameters(parameters, "ACOS", 1, 1);

  AqlValue value = ExtractFunctionParameterValue(parameters, 0);

  double input = value.toDouble(trx);
  return ::numberValue(trx, std::acos(input), true);
}

/// @brief function ATAN
AqlValue Functions::Atan(arangodb::aql::Query*, transaction::Methods* trx,
                         VPackFunctionParameters const& parameters) {
  ValidateParameters(parameters, "ATAN", 1, 1);

  AqlValue value = ExtractFunctionParameterValue(parameters, 0);

  double input = value.toDouble(trx);
  return ::numberValue(trx, std::atan(input), true);
}

/// @brief function ATAN2
AqlValue Functions::Atan2(arangodb::aql::Query*,
                          transaction::Methods* trx,
                          VPackFunctionParameters const& parameters) {
  ValidateParameters(parameters, "ATAN2", 2, 2);

  AqlValue value1 = ExtractFunctionParameterValue(parameters, 0);
  AqlValue value2 = ExtractFunctionParameterValue(parameters, 1);

  double input1 = value1.toDouble(trx);
  double input2 = value2.toDouble(trx);
  return ::numberValue(trx, std::atan2(input1, input2), true);
}

/// @brief function RADIANS
AqlValue Functions::Radians(arangodb::aql::Query*,
                            transaction::Methods* trx,
                            VPackFunctionParameters const& parameters) {
  ValidateParameters(parameters, "RADIANS", 1, 1);

  AqlValue value = ExtractFunctionParameterValue(parameters, 0);

  double degrees = value.toDouble(trx);
  // acos(-1) == PI
  return ::numberValue(trx, degrees * (std::acos(-1.0) / 180.0), true);
}

/// @brief function DEGREES
AqlValue Functions::Degrees(arangodb::aql::Query*,
                            transaction::Methods* trx,
                            VPackFunctionParameters const& parameters) {
  ValidateParameters(parameters, "DEGREES", 1, 1);

  AqlValue value = ExtractFunctionParameterValue(parameters, 0);

  double radians = value.toDouble(trx);
  // acos(-1) == PI
  return ::numberValue(trx, radians * (180.0 / std::acos(-1.0)), true);
}

/// @brief function PI
AqlValue Functions::Pi(arangodb::aql::Query*, transaction::Methods* trx,
                       VPackFunctionParameters const& parameters) {
  ValidateParameters(parameters, "PI", 0, 0);

  // acos(-1) == PI
  return ::numberValue(trx, std::acos(-1.0), true);
}

/// @brief function RAND
AqlValue Functions::Rand(arangodb::aql::Query*, transaction::Methods* trx,
                         VPackFunctionParameters const& parameters) {
  ValidateParameters(parameters, "RAND", 0, 0);

  // This random functionality is not too good yet...
  return ::numberValue(trx, static_cast<double>(std::rand()) / RAND_MAX, true);
}

/// @brief function FIRST_DOCUMENT
AqlValue Functions::FirstDocument(arangodb::aql::Query*,
                                  transaction::Methods* trx,
                                  VPackFunctionParameters const& parameters) {
  size_t const n = parameters.size();
  for (size_t i = 0; i < n; ++i) {
    AqlValue a = ExtractFunctionParameterValue(parameters, i);
    if (a.isObject()) {
      return a.clone();
    }
  }

  return AqlValue(AqlValueHintNull());
}

/// @brief function FIRST_LIST
AqlValue Functions::FirstList(arangodb::aql::Query*,
                              transaction::Methods* trx,
                              VPackFunctionParameters const& parameters) {
  size_t const n = parameters.size();
  for (size_t i = 0; i < n; ++i) {
    AqlValue a = ExtractFunctionParameterValue(parameters, i);
    if (a.isArray()) {
      return a.clone();
    }
  }

  return AqlValue(AqlValueHintNull());
}

/// @brief function PUSH
AqlValue Functions::Push(arangodb::aql::Query* query, transaction::Methods* trx,
                         VPackFunctionParameters const& parameters) {
  static char const* AFN = "PUSH";
  ValidateParameters(parameters, AFN, 2, 3);

  AqlValue list = ExtractFunctionParameterValue(parameters, 0);
  AqlValue toPush = ExtractFunctionParameterValue(parameters, 1);

  AqlValueMaterializer toPushMaterializer(trx);
  VPackSlice p = toPushMaterializer.slice(toPush, false);

  if (list.isNull(true)) {
    transaction::BuilderLeaser builder(trx);
    builder->openArray();
    builder->add(p);
    builder->close();
    return AqlValue(builder.get());
  }

  if (!list.isArray()) {
    ::registerInvalidArgumentWarning(query, AFN);
    return AqlValue(AqlValueHintNull());
  }

  transaction::BuilderLeaser builder(trx);
  builder->openArray();
  AqlValueMaterializer materializer(trx);
  VPackSlice l = materializer.slice(list, false);

  for (auto const& it : VPackArrayIterator(l)) {
    builder->add(it);
  }
  if (parameters.size() == 3) {
    auto options = trx->transactionContextPtr()->getVPackOptions();
    AqlValue unique = ExtractFunctionParameterValue(parameters, 2);
    if (!unique.toBoolean() || !::listContainsElement(options, l, p)) {
      builder->add(p);
    }
  } else {
    builder->add(p);
  }
  builder->close();
  return AqlValue(builder.get());
}

/// @brief function POP
AqlValue Functions::Pop(arangodb::aql::Query* query, transaction::Methods* trx,
                        VPackFunctionParameters const& parameters) {
  static char const* AFN = "POP";
  ValidateParameters(parameters, AFN, 1, 1);
  AqlValue list = ExtractFunctionParameterValue(parameters, 0);

  if (list.isNull(true)) {
    return AqlValue(AqlValueHintNull());
  }

  if (!list.isArray()) {
    ::registerWarning(query, AFN, TRI_ERROR_QUERY_FUNCTION_ARGUMENT_TYPE_MISMATCH);
    return AqlValue(AqlValueHintNull());
  }

  AqlValueMaterializer materializer(trx);
  VPackSlice slice = materializer.slice(list, false);

  transaction::BuilderLeaser builder(trx);
  builder->openArray();
  auto iterator = VPackArrayIterator(slice);
  while (iterator.valid() && !iterator.isLast()) {
    builder->add(iterator.value());
    iterator.next();
  }
  builder->close();
  return AqlValue(builder.get());
}

/// @brief function APPEND
AqlValue Functions::Append(arangodb::aql::Query* query,
                           transaction::Methods* trx,
                           VPackFunctionParameters const& parameters) {
  static char const* AFN = "APPEND";
  ValidateParameters(parameters, AFN, 2, 3);
  AqlValue list = ExtractFunctionParameterValue(parameters, 0);
  AqlValue toAppend = ExtractFunctionParameterValue(parameters, 1);

  if (toAppend.isNull(true)) {
    return list.clone();
  }

  AqlValueMaterializer toAppendMaterializer(trx);
  VPackSlice t = toAppendMaterializer.slice(toAppend, false);

  if (t.isArray() && t.length() == 0) {
    return list.clone();
  }

  bool unique = false;
  if (parameters.size() == 3) {
    AqlValue a = ExtractFunctionParameterValue(parameters, 2);
    unique = a.toBoolean();
  }

  AqlValueMaterializer materializer(trx);
  VPackSlice l = materializer.slice(list, false);

  if (l.isNull()) {
    return toAppend.clone();
  }

  if (!l.isArray()) {
    ::registerInvalidArgumentWarning(query, AFN);
    return AqlValue(AqlValueHintNull());
  }

  std::unordered_set<VPackSlice> added;

  transaction::BuilderLeaser builder(trx);
  builder->openArray();

  for (auto const& it : VPackArrayIterator(l)) {
    if (unique) {
      if (added.find(it) == added.end()) {
        builder->add(it);
        added.emplace(it);
      }
    } else {
      builder->add(it);
    }
  }

  AqlValueMaterializer materializer2(trx);
  VPackSlice slice = materializer2.slice(toAppend, false);

  if (!slice.isArray()) {
    if (!unique || added.find(slice) == added.end()) {
      builder->add(slice);
    }
  } else {
    for (auto const& it : VPackArrayIterator(slice)) {
      if (unique) {
        if (added.find(it) == added.end()) {
          builder->add(it);
          added.emplace(it);
        }
      } else {
        builder->add(it);
      }
    }
  }
  builder->close();
  return AqlValue(builder.get());
}

/// @brief function UNSHIFT
AqlValue Functions::Unshift(arangodb::aql::Query* query,
                            transaction::Methods* trx,
                            VPackFunctionParameters const& parameters) {
  static char const* AFN = "UNSHIFT";
  ValidateParameters(parameters, AFN, 2, 3);
  AqlValue list = ExtractFunctionParameterValue(parameters, 0);

  if (!list.isNull(true) && !list.isArray()) {
    ::registerInvalidArgumentWarning(query, AFN);
    return AqlValue(AqlValueHintNull());
  }

  AqlValue toAppend = ExtractFunctionParameterValue(parameters, 1);
  bool unique = false;
  if (parameters.size() == 3) {
    AqlValue a = ExtractFunctionParameterValue(parameters, 2);
    unique = a.toBoolean();
  }

  auto options = trx->transactionContextPtr()->getVPackOptions();
  size_t unused;
  if (unique && list.isArray() &&
      ::listContainsElement(trx, options, list, toAppend, unused)) {
    // Short circuit, nothing to do return list
    return list.clone();
  }

  AqlValueMaterializer materializer(trx);
  VPackSlice a = materializer.slice(toAppend, false);

  transaction::BuilderLeaser builder(trx);
  builder->openArray();
  builder->add(a);

  if (list.isArray()) {
    AqlValueMaterializer materializer(trx);
    VPackSlice v = materializer.slice(list, false);
    for (auto const& it : VPackArrayIterator(v)) {
      builder->add(it);
    }
  }
  builder->close();
  return AqlValue(builder.get());
}

/// @brief function SHIFT
AqlValue Functions::Shift(arangodb::aql::Query* query,
                          transaction::Methods* trx,
                          VPackFunctionParameters const& parameters) {
  static char const* AFN = "SHIFT";
  ValidateParameters(parameters, AFN, 1, 1);

  AqlValue list = ExtractFunctionParameterValue(parameters, 0);
  if (list.isNull(true)) {
    return AqlValue(AqlValueHintNull());
  }

  if (!list.isArray()) {
    ::registerInvalidArgumentWarning(query, AFN);
    return AqlValue(AqlValueHintNull());
  }

  transaction::BuilderLeaser builder(trx);
  builder->openArray();

  if (list.length() > 0) {
    AqlValueMaterializer materializer(trx);
    VPackSlice l = materializer.slice(list, false);

    auto iterator = VPackArrayIterator(l);
    // This jumps over the first element
    iterator.next();
    while (iterator.valid()) {
      builder->add(iterator.value());
      iterator.next();
    }
  }
  builder->close();

  return AqlValue(builder.get());
}

/// @brief function REMOVE_VALUE
AqlValue Functions::RemoveValue(arangodb::aql::Query* query,
                                transaction::Methods* trx,
                                VPackFunctionParameters const& parameters) {
  static char const* AFN = "REMOVE_VALUE";
  ValidateParameters(parameters, AFN, 2, 3);

  AqlValue list = ExtractFunctionParameterValue(parameters, 0);

  if (list.isNull(true)) {
    return AqlValue(arangodb::velocypack::Slice::emptyArraySlice());
  }

  if (!list.isArray()) {
    ::registerInvalidArgumentWarning(query, AFN);
    return AqlValue(AqlValueHintNull());
  }

  auto options = trx->transactionContextPtr()->getVPackOptions();

  transaction::BuilderLeaser builder(trx);
  builder->openArray();
  bool useLimit = false;
  int64_t limit = list.length();

  if (parameters.size() == 3) {
    AqlValue limitValue = ExtractFunctionParameterValue(parameters, 2);
    if (!limitValue.isNull(true)) {
      limit = limitValue.toInt64(trx);
      useLimit = true;
    }
  }

  AqlValue toRemove = ExtractFunctionParameterValue(parameters, 1);
  AqlValueMaterializer toRemoveMaterializer(trx);
  VPackSlice r = toRemoveMaterializer.slice(toRemove, false);

  AqlValueMaterializer materializer(trx);
  VPackSlice v = materializer.slice(list, false);

  for (auto const& it : VPackArrayIterator(v)) {
    if (useLimit && limit == 0) {
      // Just copy
      builder->add(it);
      continue;
    }
    if (arangodb::basics::VelocyPackHelper::compare(r, it, false, options) ==
        0) {
      --limit;
      continue;
    }
    builder->add(it);
  }
  builder->close();
  return AqlValue(builder.get());
}

/// @brief function REMOVE_VALUES
AqlValue Functions::RemoveValues(arangodb::aql::Query* query,
                                 transaction::Methods* trx,
                                 VPackFunctionParameters const& parameters) {
  static char const* AFN = "REMOVE_VALUES";
  ValidateParameters(parameters, AFN, 2, 2);

  AqlValue list = ExtractFunctionParameterValue(parameters, 0);
  AqlValue values = ExtractFunctionParameterValue(parameters, 1);

  if (values.isNull(true)) {
    return list.clone();
  }

  if (list.isNull(true)) {
    return AqlValue(arangodb::velocypack::Slice::emptyArraySlice());
  }

  if (!list.isArray() || !values.isArray()) {
    ::registerInvalidArgumentWarning(query, AFN);
    return AqlValue(AqlValueHintNull());
  }

  auto options = trx->transactionContextPtr()->getVPackOptions();
  AqlValueMaterializer valuesMaterializer(trx);
  VPackSlice v = valuesMaterializer.slice(values, false);

  AqlValueMaterializer listMaterializer(trx);
  VPackSlice l = listMaterializer.slice(list, false);

  transaction::BuilderLeaser builder(trx);
  builder->openArray();
  for (auto const& it : VPackArrayIterator(l)) {
    if (!::listContainsElement(options, v, it)) {
      builder->add(it);
    }
  }
  builder->close();
  return AqlValue(builder.get());
}

/// @brief function REMOVE_NTH
AqlValue Functions::RemoveNth(arangodb::aql::Query* query,
                              transaction::Methods* trx,
                              VPackFunctionParameters const& parameters) {
  static char const* AFN = "REMOVE_NTH";
  ValidateParameters(parameters, AFN, 2, 2);

  AqlValue list = ExtractFunctionParameterValue(parameters, 0);

  if (list.isNull(true)) {
    return AqlValue(arangodb::velocypack::Slice::emptyArraySlice());
  }

  if (!list.isArray()) {
    ::registerInvalidArgumentWarning(query, AFN);
    return AqlValue(AqlValueHintNull());
  }

  double const count = static_cast<double>(list.length());
  AqlValue position = ExtractFunctionParameterValue(parameters, 1);
  double p = position.toDouble(trx);
  if (p >= count || p < -count) {
    // out of bounds
    return list.clone();
  }

  if (p < 0) {
    p += count;
  }

  AqlValueMaterializer materializer(trx);
  VPackSlice v = materializer.slice(list, false);

  transaction::BuilderLeaser builder(trx);
  size_t target = static_cast<size_t>(p);
  size_t cur = 0;
  builder->openArray();
  for (auto const& it : VPackArrayIterator(v)) {
    if (cur != target) {
      builder->add(it);
    }
    cur++;
  }
  builder->close();
  return AqlValue(builder.get());
}

/// @brief function NOT_NULL
AqlValue Functions::NotNull(arangodb::aql::Query*,
                            transaction::Methods* trx,
                            VPackFunctionParameters const& parameters) {
  size_t const n = parameters.size();
  for (size_t i = 0; i < n; ++i) {
    AqlValue element = ExtractFunctionParameterValue(parameters, i);
    if (!element.isNull(true)) {
      return element.clone();
    }
  }
  return AqlValue(AqlValueHintNull());
}

/// @brief function CURRENT_DATABASE
AqlValue Functions::CurrentDatabase(arangodb::aql::Query* query,
                                    transaction::Methods* trx,
                                    VPackFunctionParameters const& parameters) {
  ValidateParameters(parameters, "CURRENT_DATABASE", 0, 0);

  return AqlValue(query->vocbase().name());
}

/// @brief function CURRENT_USER
AqlValue Functions::CurrentUser(
    arangodb::aql::Query*, transaction::Methods* trx,
    VPackFunctionParameters const& parameters) {

  if (ExecContext::CURRENT == nullptr) {
    return AqlValue(AqlValueHintNull());
  }

  std::string const& username = ExecContext::CURRENT->user();

  if (username.empty()) {
    return AqlValue(AqlValueHintNull());
  }

  return AqlValue(username);
}

/// @brief function COLLECTION_COUNT
AqlValue Functions::CollectionCount(arangodb::aql::Query*,
                                    transaction::Methods* trx,
                                    VPackFunctionParameters const& parameters) {
  static char const* AFN = "COLLECTION_COUNT";
  ValidateParameters(parameters, AFN, 1, 1);

  AqlValue element = ExtractFunctionParameterValue(parameters, 0);
  if (!element.isString()) {
    THROW_ARANGO_EXCEPTION_PARAMS(
        TRI_ERROR_QUERY_FUNCTION_ARGUMENT_TYPE_MISMATCH, AFN);
  }

  TRI_ASSERT(ServerState::instance()->isSingleServerOrCoordinator());
  std::string const collectionName = element.slice().copyString();
  OperationResult res = trx->count(collectionName, false);
  if (res.fail()) {
    THROW_ARANGO_EXCEPTION(res.result);
  }

  return AqlValue(res.slice());
}

/// @brief function VARIANCE_SAMPLE
AqlValue Functions::VarianceSample(arangodb::aql::Query* query,
                                   transaction::Methods* trx,
                                   VPackFunctionParameters const& parameters) {
  static char const* AFN = "VARIANCE_SAMPLE";
  ValidateParameters(parameters, AFN, 1, 1);

  AqlValue list = ExtractFunctionParameterValue(parameters, 0);

  if (!list.isArray()) {
    ::registerWarning(query, AFN, TRI_ERROR_QUERY_ARRAY_EXPECTED);
    return AqlValue(AqlValueHintNull());
  }

  double value = 0.0;
  size_t count = 0;

  if (!::variance(trx, list, value, count)) {
    ::registerWarning(query, AFN, TRI_ERROR_QUERY_INVALID_ARITHMETIC_VALUE);
    return AqlValue(AqlValueHintNull());
  }

  if (count < 2) {
    return AqlValue(AqlValueHintNull());
  }

  return ::numberValue(trx, value / (count - 1), true);
}

/// @brief function VARIANCE_POPULATION
AqlValue Functions::VariancePopulation(
    arangodb::aql::Query* query, transaction::Methods* trx,
    VPackFunctionParameters const& parameters) {
  static char const* AFN = "VARIANCE_POPULATION";
  ValidateParameters(parameters, AFN, 1, 1);

  AqlValue list = ExtractFunctionParameterValue(parameters, 0);

  if (!list.isArray()) {
    ::registerWarning(query, AFN, TRI_ERROR_QUERY_ARRAY_EXPECTED);
    return AqlValue(AqlValueHintNull());
  }

  double value = 0.0;
  size_t count = 0;

  if (!::variance(trx, list, value, count)) {
    ::registerWarning(query, AFN, TRI_ERROR_QUERY_INVALID_ARITHMETIC_VALUE);
    return AqlValue(AqlValueHintNull());
  }

  if (count < 1) {
    return AqlValue(AqlValueHintNull());
  }

  return ::numberValue(trx, value / count, true);
}

/// @brief function STDDEV_SAMPLE
AqlValue Functions::StdDevSample(arangodb::aql::Query* query,
                                 transaction::Methods* trx,
                                 VPackFunctionParameters const& parameters) {
  static char const* AFN = "STDDEV_SAMPLE";
  ValidateParameters(parameters, AFN, 1, 1);

  AqlValue list = ExtractFunctionParameterValue(parameters, 0);

  if (!list.isArray()) {
    ::registerWarning(query, AFN, TRI_ERROR_QUERY_ARRAY_EXPECTED);
    return AqlValue(AqlValueHintNull());
  }

  double value = 0.0;
  size_t count = 0;

  if (!::variance(trx, list, value, count)) {
    ::registerWarning(query, AFN, TRI_ERROR_QUERY_INVALID_ARITHMETIC_VALUE);
    return AqlValue(AqlValueHintNull());
  }

  if (count < 2) {
    return AqlValue(AqlValueHintNull());
  }

  return ::numberValue(trx, std::sqrt(value / (count - 1)), true);
}

/// @brief function STDDEV_POPULATION
AqlValue Functions::StdDevPopulation(
    arangodb::aql::Query* query, transaction::Methods* trx,
    VPackFunctionParameters const& parameters) {
  static char const* AFN = "STDDEV_POPULATION";
  ValidateParameters(parameters, AFN, 1, 1);

  AqlValue list = ExtractFunctionParameterValue(parameters, 0);

  if (!list.isArray()) {
    ::registerWarning(query, AFN, TRI_ERROR_QUERY_ARRAY_EXPECTED);
    return AqlValue(AqlValueHintNull());
  }

  double value = 0.0;
  size_t count = 0;

  if (!::variance(trx, list, value, count)) {
    ::registerWarning(query, AFN, TRI_ERROR_QUERY_INVALID_ARITHMETIC_VALUE);
    return AqlValue(AqlValueHintNull());
  }

  if (count < 1) {
    return AqlValue(AqlValueHintNull());
  }

  return ::numberValue(trx, std::sqrt(value / count), true);
}

/// @brief function MEDIAN
AqlValue Functions::Median(arangodb::aql::Query* query,
                           transaction::Methods* trx,
                           VPackFunctionParameters const& parameters) {
  static char const* AFN = "MEDIAN";
  ValidateParameters(parameters, AFN, 1, 1);

  AqlValue list = ExtractFunctionParameterValue(parameters, 0);

  if (!list.isArray()) {
    ::registerWarning(query, AFN, TRI_ERROR_QUERY_ARRAY_EXPECTED);
    return AqlValue(AqlValueHintNull());
  }

  std::vector<double> values;
  if (!::sortNumberList(trx, list, values)) {
    ::registerWarning(query, AFN, TRI_ERROR_QUERY_INVALID_ARITHMETIC_VALUE);
    return AqlValue(AqlValueHintNull());
  }

  if (values.empty()) {
    return AqlValue(AqlValueHintNull());
  }
  size_t const l = values.size();
  size_t midpoint = l / 2;

  if (l % 2 == 0) {
    return ::numberValue(trx, (values[midpoint - 1] + values[midpoint]) / 2,
                       true);
  }
  return ::numberValue(trx, values[midpoint], true);
}

/// @brief function PERCENTILE
AqlValue Functions::Percentile(arangodb::aql::Query* query,
                               transaction::Methods* trx,
                               VPackFunctionParameters const& parameters) {
  static char const* AFN = "PERCENTILE";
  ValidateParameters(parameters, AFN, 2, 3);

  AqlValue list = ExtractFunctionParameterValue(parameters, 0);

  if (!list.isArray()) {
    ::registerWarning(query, AFN, TRI_ERROR_QUERY_ARRAY_EXPECTED);
    return AqlValue(AqlValueHintNull());
  }

  AqlValue border = ExtractFunctionParameterValue(parameters, 1);

  if (!border.isNumber()) {
    ::registerWarning(query, AFN, TRI_ERROR_QUERY_FUNCTION_ARGUMENT_TYPE_MISMATCH);
    return AqlValue(AqlValueHintNull());
  }

  bool unused = false;
  double p = border.toDouble(trx, unused);
  if (p <= 0.0 || p > 100.0) {
    ::registerWarning(query, AFN, TRI_ERROR_QUERY_FUNCTION_ARGUMENT_TYPE_MISMATCH);
    return AqlValue(AqlValueHintNull());
  }

  bool useInterpolation = false;

  if (parameters.size() == 3) {
    AqlValue methodValue = ExtractFunctionParameterValue(parameters, 2);
    if (!methodValue.isString()) {
      ::registerWarning(query, AFN, TRI_ERROR_QUERY_FUNCTION_ARGUMENT_TYPE_MISMATCH);
      return AqlValue(AqlValueHintNull());
    }
    std::string method = methodValue.slice().copyString();
    if (method == "interpolation") {
      useInterpolation = true;
    } else if (method == "rank") {
      useInterpolation = false;
    } else {
      ::registerWarning(query, AFN, TRI_ERROR_QUERY_FUNCTION_ARGUMENT_TYPE_MISMATCH);
      return AqlValue(AqlValueHintNull());
    }
  }

  std::vector<double> values;
  if (!::sortNumberList(trx, list, values)) {
    ::registerWarning(query, AFN, TRI_ERROR_QUERY_INVALID_ARITHMETIC_VALUE);
    return AqlValue(AqlValueHintNull());
  }

  if (values.empty()) {
    return AqlValue(AqlValueHintNull());
  }

  size_t l = values.size();
  if (l == 1) {
    return ::numberValue(trx, values[0], true);
  }

  TRI_ASSERT(l > 1);

  if (useInterpolation) {
    double const idx = p * (l + 1) / 100.0;
    double const pos = floor(idx);

    if (pos >= l) {
      return ::numberValue(trx, values[l - 1], true);
    }
    if (pos <= 0) {
      return AqlValue(AqlValueHintNull());
    }

    double const delta = idx - pos;
    return ::numberValue(trx, delta * (values[static_cast<size_t>(pos)] -
                                     values[static_cast<size_t>(pos) - 1]) +
                                values[static_cast<size_t>(pos) - 1],
                       true);
  }

  double const idx = p * l / 100.0;
  double const pos = ceil(idx);
  if (pos >= l) {
    return ::numberValue(trx, values[l - 1], true);
  }
  if (pos <= 0) {
    return AqlValue(AqlValueHintNull());
  }

  return ::numberValue(trx, values[static_cast<size_t>(pos) - 1], true);
}

/// @brief function RANGE
AqlValue Functions::Range(arangodb::aql::Query* query,
                          transaction::Methods* trx,
                          VPackFunctionParameters const& parameters) {
  static char const* AFN = "RANGE";
  ValidateParameters(parameters, AFN, 2, 3);

  AqlValue left = ExtractFunctionParameterValue(parameters, 0);
  AqlValue right = ExtractFunctionParameterValue(parameters, 1);

  double from = left.toDouble(trx);
  double to = right.toDouble(trx);

  if (parameters.size() < 3) {
    return AqlValue(left.toInt64(trx), right.toInt64(trx));
  }

  AqlValue stepValue = ExtractFunctionParameterValue(parameters, 2);
  if (stepValue.isNull(true)) {
    // no step specified. return a real range object
    return AqlValue(left.toInt64(trx), right.toInt64(trx));
  }

  double step = stepValue.toDouble(trx);

  if (step == 0.0 || (from < to && step < 0.0) || (from > to && step > 0.0)) {
    ::registerWarning(query, AFN, TRI_ERROR_QUERY_FUNCTION_ARGUMENT_TYPE_MISMATCH);
    return AqlValue(AqlValueHintNull());
  }

  transaction::BuilderLeaser builder(trx);
  builder->openArray();
  if (step < 0.0 && to <= from) {
    for (; from >= to; from += step) {
      builder->add(VPackValue(from));
    }
  } else {
    for (; from <= to; from += step) {
      builder->add(VPackValue(from));
    }
  }
  builder->close();
  return AqlValue(builder.get());
}

/// @brief function POSITION
AqlValue Functions::Position(arangodb::aql::Query* query,
                             transaction::Methods* trx,
                             VPackFunctionParameters const& parameters) {
  static char const* AFN = "POSITION";
  ValidateParameters(parameters, AFN, 2, 3);

  AqlValue list = ExtractFunctionParameterValue(parameters, 0);

  if (!list.isArray()) {
    ::registerWarning(query, AFN, TRI_ERROR_QUERY_ARRAY_EXPECTED);
    return AqlValue(AqlValueHintNull());
  }

  bool returnIndex = false;
  if (parameters.size() == 3) {
    AqlValue a = ExtractFunctionParameterValue(parameters, 2);
    returnIndex = a.toBoolean();
  }

  if (list.length() > 0) {
    AqlValue searchValue = ExtractFunctionParameterValue(parameters, 1);
    auto options = trx->transactionContextPtr()->getVPackOptions();

    size_t index;
    if (::listContainsElement(trx, options, list, searchValue, index)) {
      if (!returnIndex) {
        // return true
        return AqlValue(arangodb::velocypack::Slice::trueSlice());
      }
      // return position
      transaction::BuilderLeaser builder(trx);
      builder->add(VPackValue(index));
      return AqlValue(builder.get());
    }
  }

  // not found
  if (!returnIndex) {
    // return false
    return AqlValue(arangodb::velocypack::Slice::falseSlice());
  }

  // return -1
  transaction::BuilderLeaser builder(trx);
  builder->add(VPackValue(-1));
  return AqlValue(builder.get());
}

AqlValue Functions::CallApplyBackend(arangodb::aql::Query* query,
                                     transaction::Methods* trx,
                                     VPackFunctionParameters const& parameters,
                                     char const* AFN,
                                     AqlValue const& invokeFN,
                                     VPackFunctionParameters const& invokeParams) {
  std::string ucInvokeFN;
  transaction::StringBufferLeaser buffer(trx);
  arangodb::basics::VPackStringBufferAdapter adapter(buffer->stringBuffer());

  ::appendAsString(trx, adapter, invokeFN);

  UnicodeString unicodeStr(buffer->c_str(),
                           static_cast<int32_t>(buffer->length()));
  unicodeStr.toUpper(nullptr);
  unicodeStr.toUTF8String(ucInvokeFN);

  arangodb::aql::Function const* func = nullptr;
  if (ucInvokeFN.find("::") == std::string::npos) {
    func = AqlFunctionFeature::getFunctionByName(ucInvokeFN);
    if (func->implementation != nullptr) {
      return func->implementation(query, trx, invokeParams);
    }
  }

  {
    ISOLATE;
    TRI_V8_CURRENT_GLOBALS_AND_SCOPE;
    query->prepareV8Context();

    auto old = v8g->_query;
    v8g->_query = query;
    TRI_DEFER(v8g->_query = old);

    std::string jsName;
    int const n = static_cast<int>(invokeParams.size());
    int const callArgs = (func == nullptr ? 3 : n);
    auto args = std::make_unique<v8::Handle<v8::Value>[]>(callArgs);

    if (func == nullptr) {
      // a call to a user-defined function
      jsName = "FCALL_USER";

      // function name
      args[0] = TRI_V8_STD_STRING(isolate, ucInvokeFN);
      // call parameters
      v8::Handle<v8::Array> params = v8::Array::New(isolate, static_cast<int>(n));

      for (int i = 0; i < n; ++i) {
        params->Set(static_cast<uint32_t>(i), invokeParams[i].toV8(isolate, trx));
      }
      args[1] = params;
      args[2] = TRI_V8_ASCII_STRING(isolate, AFN);
    } else {
      // a call to a built-in V8 function
      jsName = "AQL_" + func->name;
      for (int i = 0; i < n; ++i) {
        args[i] = invokeParams[i].toV8(isolate, trx);
      }
    }

    bool dummy;
    return Expression::invokeV8Function(query, trx, jsName, ucInvokeFN, AFN, false, callArgs, args.get(), dummy);
  }
}

/// @brief function CALL
AqlValue Functions::Call(arangodb::aql::Query* query,
                         transaction::Methods* trx,
                         VPackFunctionParameters const& parameters) {
  static char const* AFN = "CALL";
  ValidateParameters(parameters, AFN, 1);

  AqlValue invokeFN = ExtractFunctionParameterValue(parameters, 0);
  if (!invokeFN.isString()) {
    ::registerError(query, AFN, TRI_ERROR_QUERY_FUNCTION_ARGUMENT_TYPE_MISMATCH);
    return AqlValue(AqlValueHintNull());
  }

  SmallVector<AqlValue>::allocator_type::arena_type arena;
  VPackFunctionParameters invokeParams{arena};
  if (parameters.size() >= 2) {
    // we have a list of parameters, need to copy them over except the functionname:
    invokeParams.reserve(parameters.size() -1);

    for (uint64_t i = 1; i < parameters.size(); i++) {
      invokeParams.push_back(ExtractFunctionParameterValue(parameters, i));
    }
  }

  return CallApplyBackend(query, trx, parameters, AFN, invokeFN, invokeParams);
}

/// @brief function APPLY
AqlValue Functions::Apply(
    arangodb::aql::Query* query, transaction::Methods* trx,
    VPackFunctionParameters const& parameters) {
  static char const* AFN = "APPLY";
  ValidateParameters(parameters, AFN, 1, 2);

  AqlValue invokeFN = ExtractFunctionParameterValue(parameters, 0);
  if (!invokeFN.isString()) {
    ::registerError(query, AFN, TRI_ERROR_QUERY_FUNCTION_ARGUMENT_TYPE_MISMATCH);
    return AqlValue(AqlValueHintNull());
  }

  SmallVector<AqlValue>::allocator_type::arena_type arena;
  VPackFunctionParameters invokeParams{arena};
  AqlValue rawParamArray;
  std::vector<bool> mustFree;

  auto guard = scopeGuard([&mustFree, &invokeParams]() {
    for (size_t i = 0; i < mustFree.size(); ++i) {
      if (mustFree[i]) {
        invokeParams[i].destroy();
      }
    }
  });

  if (parameters.size() == 2) {
    // We have a parameter that should be an array, whichs content we need to make
    // the sub functions parameters.
    rawParamArray = ExtractFunctionParameterValue(parameters, 1);

    if (!rawParamArray.isArray()) {
      ::registerWarning(query, AFN, TRI_ERROR_QUERY_FUNCTION_ARGUMENT_TYPE_MISMATCH);
      return AqlValue(AqlValueHintNull());
    }
    uint64_t len = rawParamArray.length();
    invokeParams.reserve(len);
    mustFree.reserve(len);
    for (uint64_t i = 0; i < len; i++) {
      bool f;
      invokeParams.push_back(rawParamArray.at(trx, i, f, false));
      mustFree.push_back(f);
    }
  }

  return CallApplyBackend(query, trx, parameters, AFN, invokeFN, invokeParams);
}

/// @brief function IS_SAME_COLLECTION
AqlValue Functions::IsSameCollection(
    arangodb::aql::Query* query, transaction::Methods* trx,
    VPackFunctionParameters const& parameters) {
  static char const* AFN = "IS_SAME_COLLECTION";
  ValidateParameters(parameters, AFN, 2, 2);

  std::string const first = ::extractCollectionName(trx, parameters, 0);
  std::string const second = ::extractCollectionName(trx, parameters, 1);

  if (!first.empty() && !second.empty()) {
    return AqlValue(AqlValueHintBool(first == second));
  }

  ::registerWarning(query, AFN, TRI_ERROR_QUERY_FUNCTION_ARGUMENT_TYPE_MISMATCH);
  return AqlValue(AqlValueHintNull());
}

AqlValue Functions::PregelResult(arangodb::aql::Query* query,
                                 transaction::Methods* trx,
                                 VPackFunctionParameters const& parameters) {
  static char const* AFN = "PREGEL_RESULT";
  ValidateParameters(parameters, AFN, 1, 1);

  AqlValue arg1 = ExtractFunctionParameterValue(parameters, 0);
  if (!arg1.isNumber()) {
    THROW_ARANGO_EXCEPTION_PARAMS(TRI_ERROR_QUERY_FUNCTION_ARGUMENT_TYPE_MISMATCH, AFN);
  }

  uint64_t execNr = arg1.toInt64(trx);
  pregel::PregelFeature* feature = pregel::PregelFeature::instance();
  if (!feature) {
    ::registerWarning(query, AFN, TRI_ERROR_FAILED);
    return AqlValue(arangodb::velocypack::Slice::emptyArraySlice());
  }
    
  auto buffer = std::make_unique<VPackBuffer<uint8_t>>();
  VPackBuilder builder(*buffer);
  if (ServerState::instance()->isCoordinator()) {
    std::shared_ptr<pregel::Conductor> c = feature->conductor(execNr);
    if (!c) {
      ::registerWarning(query, AFN, TRI_ERROR_HTTP_NOT_FOUND);
      return AqlValue(arangodb::velocypack::Slice::emptyArraySlice());
    }
    c->collectAQLResults(builder);
    
  } else {
    std::shared_ptr<pregel::IWorker> worker = feature->worker(execNr);
    if (!worker) {
      ::registerWarning(query, AFN, TRI_ERROR_HTTP_NOT_FOUND);
      return AqlValue(arangodb::velocypack::Slice::emptyArraySlice());
    }
    worker->aqlResult(builder);
  }
  
  if (builder.isEmpty()) {
    return AqlValue(arangodb::velocypack::Slice::emptyArraySlice());
  }
  TRI_ASSERT(builder.slice().isArray());
  
  // move the buffer into
  bool shouldDelete = true;
  AqlValue val(buffer.get(), shouldDelete);
  if (!shouldDelete) {
    buffer.release();
  }
  return val;
}

AqlValue Functions::Assert(arangodb::aql::Query* query,
                           transaction::Methods* trx,
                           VPackFunctionParameters const& parameters) {
  static char const* AFN = "ASSERT";
  ValidateParameters(parameters, AFN, 2, 2);
  auto const expr = ExtractFunctionParameterValue(parameters, 0);
  auto const message = ExtractFunctionParameterValue(parameters, 1);

  if (!message.isString()) {
    ::registerInvalidArgumentWarning(query, AFN);
    return AqlValue(AqlValueHintNull());
  }
  if (!expr.toBoolean()) {
    std::string msg = message.slice().copyString();
    query->registerError(TRI_ERROR_QUERY_USER_ASSERT, msg.data());
  }
  return AqlValue(AqlValueHintBool(true));
}

AqlValue Functions::Warn(arangodb::aql::Query* query, transaction::Methods* trx,
                         VPackFunctionParameters const& parameters) {
  static char const* AFN = "WARN";
  ValidateParameters(parameters, AFN, 2, 2);
  auto const expr = ExtractFunctionParameterValue(parameters, 0);
  auto const message = ExtractFunctionParameterValue(parameters, 1);

  if (!message.isString()) {
    ::registerInvalidArgumentWarning(query, AFN);
    return AqlValue(AqlValueHintNull());
  }

  if (!expr.toBoolean()) {
    std::string msg = message.slice().copyString();
    query->registerWarning(TRI_ERROR_QUERY_USER_WARN, msg.data());
    return AqlValue(AqlValueHintBool(false));
  }
  return AqlValue(AqlValueHintBool(true));
}

AqlValue Functions::Fail(arangodb::aql::Query*, transaction::Methods* trx,
                         VPackFunctionParameters const& parameters) {
  static char const* AFN = "FAIL";
  ValidateParameters(parameters, AFN, 0, 1);
  if (parameters.size() == 0) {
    THROW_ARANGO_EXCEPTION_PARAMS(TRI_ERROR_QUERY_FAIL_CALLED, "");
  }

  AqlValue value = ExtractFunctionParameterValue(parameters, 0);

  if (!value.isString()) {
    THROW_ARANGO_EXCEPTION_PARAMS(TRI_ERROR_QUERY_FAIL_CALLED, "");
  }

  AqlValueMaterializer materializer(trx);
  VPackSlice str = materializer.slice(value, false);
  THROW_ARANGO_EXCEPTION_MESSAGE(TRI_ERROR_QUERY_FAIL_CALLED, str.copyString());
}

/// @brief function DATE_FORMAT
AqlValue Functions::DateFormat(arangodb::aql::Query* query,
                               transaction::Methods* trx,
                               VPackFunctionParameters const& params) {
  static char const* AFN = "DATE_FORMAT";
  tp_sys_clock_ms tp;
  ValidateParameters(params, AFN, 2, 2);

  if (!::parameterToTimePoint(query, trx, params, tp, AFN, 0)) {
    return AqlValue(AqlValueHintNull());
  }

  AqlValue aqlFormatString = ExtractFunctionParameterValue(params, 1);
  if (!aqlFormatString.isString()) {
    ::registerInvalidArgumentWarning(query, AFN);
    return AqlValue(AqlValueHintNull());
  }

  std::string const formatString = aqlFormatString.slice().copyString();
  return AqlValue(::executeDateFormatRegex(formatString, tp));
}

AqlValue Functions::NotImplemented(arangodb::aql::Query* query, transaction::Methods*,
                                   VPackFunctionParameters const& params){
  ::registerError(query, "UNKNOWN", TRI_ERROR_NOT_IMPLEMENTED);
  return AqlValue(AqlValueHintNull());
}<|MERGE_RESOLUTION|>--- conflicted
+++ resolved
@@ -2854,7 +2854,6 @@
   return AqlValue(result);
 }
 
-<<<<<<< HEAD
 /// @brief function REGEX_MATCHES
 AqlValue Functions::RegexMatches(arangodb::aql::Query* query,
                                 transaction::Methods* trx,
@@ -2908,7 +2907,8 @@
     }
     
     UErrorCode status = U_ZERO_ERROR;
-    
+   
+    matcher->reset(valueToMatch); 
     bool find = matcher->find();
     if (find) {
         for (int i = 0; i < matcher->groupCount(); i++) {
@@ -2931,137 +2931,6 @@
     return AqlValue(result);
 }
 
-
-/// @brief function REGEX_SPLIT
-AqlValue Functions::RegexSplit(arangodb::aql::Query* query,
-                               transaction::Methods* trx,
-                               VPackFunctionParameters const& parameters) {
-    static char const* AFN = "REGEX_SPLIT";
-    ValidateParameters(parameters, AFN, 2, 4);
-    
-    
-    int64_t limitNumber = -1;
-    if (parameters.size() == 4) {
-        AqlValue aqlLimit = ExtractFunctionParameterValue(parameters, 3);
-        if (aqlLimit.isNumber()) {
-            limitNumber = aqlLimit.toInt64(trx);
-        } else {
-            ::registerInvalidArgumentWarning(query, AFN);
-            return AqlValue(AqlValueHintNull());
-        }
-        
-        if (limitNumber < 0) {
-            return AqlValue(AqlValueHintNull());
-        }
-        if (limitNumber == 0) {
-            return AqlValue(VPackSlice::emptyArraySlice());
-        }
-    }
-    
-    AqlValueMaterializer materializer(trx);
-    AqlValue aqlValueToSplit = ExtractFunctionParameterValue(parameters, 0);
-    
-    if (parameters.size() == 1) {
-        // pre-documented edge-case: if we only have the first parameter, return it.
-        VPackBuilder result;
-        result.openArray();
-        result.add(aqlValueToSplit.slice());
-        result.close();
-        return AqlValue(result);
-    }
-    
-    bool const caseInsensitive = ::getBooleanParameter(trx, parameters, 2, false);
-
-    // build pattern from parameter #1
-    transaction::StringBufferLeaser buffer(trx);
-    arangodb::basics::VPackStringBufferAdapter adapter(buffer->stringBuffer());
-
-    AqlValue regex = ExtractFunctionParameterValue(parameters, 1);
-    ::appendAsString(trx, adapter, regex);
-    bool isEmptyExpression = (buffer->length() == 0);
-
-    // the matcher is owned by the query!
-    ::RegexMatcher* matcher = query->regexCache()->buildRegexMatcher(
-      buffer->c_str(), buffer->length(), caseInsensitive);
-    
-    if (matcher == nullptr) {
-        ::registerWarning(query, AFN, TRI_ERROR_QUERY_INVALID_REGEX);
-        return AqlValue(AqlValueHintNull());
-    }
-    
-    buffer->clear();
-    AqlValue value = ExtractFunctionParameterValue(parameters, 0);
-    ::appendAsString(trx, adapter, value);
-    UnicodeString valueToSplit(buffer->c_str(), static_cast<int32_t>(buffer->length()));
-    
-    VPackBuilder result;
-    result.openArray();
-    if (!isEmptyExpression && (buffer->length() == 0)) {
-        // Edge case: splitting an empty string by non-empty expression produces an empty string again.
-        result.add(VPackValue(""));
-        result.close();
-        return AqlValue(result);
-    }
-    
-    std::string utf8;
-    static const uint16_t nrResults = 16;
-    UnicodeString uResults[nrResults];
-    int64_t totalCount = 0;
-    while (true) {
-        UErrorCode errorCode = U_ZERO_ERROR;
-        auto uCount = matcher->split(valueToSplit, uResults, nrResults, errorCode);
-        uint16_t copyThisTime = uCount;
-        
-        if (U_FAILURE(errorCode)) {
-            ::registerWarning(query, AFN, TRI_ERROR_QUERY_INVALID_REGEX);
-            return AqlValue(AqlValueHintNull());
-        }
-        
-        if ((copyThisTime > 0) && (copyThisTime > nrResults)) {
-            // last hit is the remaining string to be fed into split in a subsequent invocation
-            copyThisTime --;
-        }
-        
-        if ((copyThisTime > 0) && ((copyThisTime == nrResults) || isEmptyExpression)) {
-            // ICU will give us a traling empty string we don't care for if we split
-            // with empty strings.
-            copyThisTime --;
-        }
-        
-        int64_t i = 0;
-        while ((i < copyThisTime) &&
-               ((limitNumber < 0 ) || (totalCount < limitNumber))) {
-            if ((i == 0) && isEmptyExpression) {
-                // ICU will give us an empty string that we don't care for
-                // as first value of one match-chunk
-                i++;
-                continue;
-            }
-            uResults[i].toUTF8String(utf8);
-            result.add(VPackValue(utf8));
-            utf8.clear();
-            i++;
-            totalCount++;
-        }
-        
-        if (((uCount != nrResults)) || // fetch any / found less then N
-            ((limitNumber >= 0) && (totalCount >= limitNumber))) { // fetch N
-            break;
-        }
-        // ok, we have more to parse in the last result slot, reiterate with it:
-        if(uCount == nrResults) {
-            valueToSplit = uResults[nrResults - 1];
-        }
-        else {
-            // should not go beyound the last match!
-            TRI_ASSERT(false);
-            break;
-        }
-    }
-    
-    result.close();
-    return AqlValue(result);
-=======
 /// @brief function REGEX_SPLIT
 AqlValue Functions::RegexSplit(arangodb::aql::Query* query,
                                transaction::Methods* trx,
@@ -3189,7 +3058,6 @@
 
   result.close();
   return AqlValue(result);
->>>>>>> fddee012
 }
 
 /// @brief function REGEX_TEST
