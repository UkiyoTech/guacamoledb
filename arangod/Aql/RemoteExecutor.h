////////////////////////////////////////////////////////////////////////////////
/// DISCLAIMER
///
/// Copyright 2019 ArangoDB GmbH, Cologne, Germany
///
/// Licensed under the Apache License, Version 2.0 (the "License");
/// you may not use this file except in compliance with the License.
/// You may obtain a copy of the License at
///
///     http://www.apache.org/licenses/LICENSE-2.0
///
/// Unless required by applicable law or agreed to in writing, software
/// distributed under the License is distributed on an "AS IS" BASIS,
/// WITHOUT WARRANTIES OR CONDITIONS OF ANY KIND, either express or implied.
/// See the License for the specific language governing permissions and
/// limitations under the License.
///
/// Copyright holder is ArangoDB GmbH, Cologne, Germany
///
/// @author Tobias Gödderz
////////////////////////////////////////////////////////////////////////////////

#ifndef ARANGOD_AQL_REMOTE_EXECUTOR_H
#define ARANGOD_AQL_REMOTE_EXECUTOR_H

#include "Aql/ClusterNodes.h"
#include "Aql/ExecutorInfos.h"
#include "Aql/ExecutionBlockImpl.h"

#include <mutex>

#include <fuerte/message.h>
#include <fuerte/types.h>

namespace arangodb {
namespace aql {

// The RemoteBlock is actually implemented by specializing ExecutionBlockImpl,
// so this class only exists to identify the specialization.
class RemoteExecutor final {};

/**
 * @brief See ExecutionBlockImpl.h for documentation.
 */
template <>
class ExecutionBlockImpl<RemoteExecutor> : public ExecutionBlock {
 public:
  // TODO Even if it's not strictly necessary here, for consistency's sake the
  // non-standard arguments (server, ownName and queryId) should probably be
  // moved into some RemoteExecutorInfos class.
  ExecutionBlockImpl(ExecutionEngine* engine, RemoteNode const* node,
                     ExecutorInfos&& infos, std::string const& server,
                     std::string const& ownName, std::string const& queryId);

  ~ExecutionBlockImpl() override = default;

  std::pair<ExecutionState, SharedAqlItemBlockPtr> getSome(size_t atMost) override;

  std::pair<ExecutionState, size_t> skipSome(size_t atMost) override;

  std::pair<ExecutionState, Result> initializeCursor(InputAqlItemRow const& input) override;

  std::pair<ExecutionState, Result> shutdown(int errorCode) override;

#ifdef ARANGODB_ENABLE_MAINTAINER_MODE
  // only for asserts:
 public:
  std::string const& server() const { return _server; }
  std::string const& ownName() const { return _ownName; }
  std::string const& queryId() const { return _queryId; }
#endif

 private:
  std::pair<ExecutionState, SharedAqlItemBlockPtr> getSomeWithoutTrace(size_t atMost);

  std::pair<ExecutionState, size_t> skipSomeWithoutTrace(size_t atMost);

  ExecutorInfos const& infos() const { return _infos; }

  Query const& getQuery() const { return _query; }

  /// @brief internal method to send a request. Will register a callback to be
  /// reactivated
  arangodb::Result sendAsyncRequest(fuerte::RestVerb type, std::string const& urlPart,
<<<<<<< HEAD
                                    velocypack::Buffer<uint8_t> body);
=======
                                    velocypack::Buffer<uint8_t>&& body);
>>>>>>> a2d6f783
  
  // _communicationMutex *must* be locked for this!
  unsigned generateRequestTicket();

 private:
  ExecutorInfos _infos;

  Query const& _query;

  /// @brief our server, can be like "shard:S1000" or like "server:Claus"
  std::string const _server;

  /// @brief our own identity, in case of the coordinator this is empty,
  /// in case of the DBservers, this is the shard ID as a string
  std::string const _ownName;

  /// @brief the ID of the query on the server as a string
  std::string const _queryId;

  /// @brief whether or not this block will forward initialize,
  /// initializeCursor or shutDown requests
  bool const _isResponsibleForInitializeCursor;
  
  std::mutex _communicationMutex;

  /// @brief the last unprocessed result. Make sure to reset it
  ///        after it is processed.
  std::unique_ptr<fuerte::Response> _lastResponse;

  /// @brief the last remote response Result object, may contain an error.
  arangodb::Result _lastError;
  
  unsigned _lastTicket;  /// used to check for canceled requests
  
  std::atomic<bool> _requestInFlight;
  
  bool _hasTriggeredShutdown;
<<<<<<< HEAD

  bool _didReceiveShutdownRequest;
=======
  
  bool _didSendShutdownRequest = false;
>>>>>>> a2d6f783

  void traceGetSomeRequest(velocypack::Slice slice, size_t atMost);
  void traceSkipSomeRequest(velocypack::Slice slice, size_t atMost);
  void traceInitializeCursorRequest(velocypack::Slice slice);
  void traceShutdownRequest(velocypack::Slice slice, int errorCode);
  void traceRequest(const char* rpc, velocypack::Slice slice, std::string const& args);
};

}  // namespace aql
}  // namespace arangodb

#endif  // ARANGOD_AQL_REMOTE_EXECUTOR_H<|MERGE_RESOLUTION|>--- conflicted
+++ resolved
@@ -82,11 +82,7 @@
   /// @brief internal method to send a request. Will register a callback to be
   /// reactivated
   arangodb::Result sendAsyncRequest(fuerte::RestVerb type, std::string const& urlPart,
-<<<<<<< HEAD
-                                    velocypack::Buffer<uint8_t> body);
-=======
                                     velocypack::Buffer<uint8_t>&& body);
->>>>>>> a2d6f783
   
   // _communicationMutex *must* be locked for this!
   unsigned generateRequestTicket();
@@ -124,13 +120,8 @@
   std::atomic<bool> _requestInFlight;
   
   bool _hasTriggeredShutdown;
-<<<<<<< HEAD
 
   bool _didReceiveShutdownRequest;
-=======
-  
-  bool _didSendShutdownRequest = false;
->>>>>>> a2d6f783
 
   void traceGetSomeRequest(velocypack::Slice slice, size_t atMost);
   void traceSkipSomeRequest(velocypack::Slice slice, size_t atMost);
