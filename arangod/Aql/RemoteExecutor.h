--- conflicted
+++ resolved
@@ -90,7 +90,6 @@
   unsigned generateRequestTicket();
 
  private:
-  
   enum class ReqState {
     None,
     SendingGetSome,
@@ -100,7 +99,7 @@
     SendingShutdown,
     GotShutdown
   };
-  
+
   ExecutorInfos _infos;
 
   Query const& _query;
@@ -118,7 +117,7 @@
   /// @brief whether or not this block will forward initialize,
   /// initializeCursor or shutDown requests
   bool const _isResponsibleForInitializeCursor;
-  
+
   std::mutex _communicationMutex;
 
   /// @brief the last unprocessed result. Make sure to reset it
@@ -127,25 +126,14 @@
 
   /// @brief the last remote response Result object, may contain an error.
   arangodb::Result _lastError;
-<<<<<<< HEAD
-
-  std::mutex _communicationMutex;
 
   unsigned _lastTicket;  /// used to check for canceled requests
 
+  bool _requestInFlight;
+
   bool _hasTriggeredShutdown;
 
-  bool _didSendShutdownRequest = false;
-=======
-  
-  unsigned _lastTicket;  /// used to check for canceled requests
-  
-  bool _requestInFlight;
-  
-  bool _hasTriggeredShutdown;
-
-//  bool _didReceiveShutdownRequest;
->>>>>>> ebf3296e
+  //  bool _didReceiveShutdownRequest;
 
   void traceGetSomeRequest(velocypack::Slice slice, size_t atMost);
   void traceSkipSomeRequest(velocypack::Slice slice, size_t atMost);
