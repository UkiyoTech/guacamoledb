////////////////////////////////////////////////////////////////////////////////
/// DISCLAIMER
///
/// Copyright 2014-2016 ArangoDB GmbH, Cologne, Germany
/// Copyright 2004-2014 triAGENS GmbH, Cologne, Germany
///
/// Licensed under the Apache License, Version 2.0 (the "License");
/// you may not use this file except in compliance with the License.
/// You may obtain a copy of the License at
///
///     http://www.apache.org/licenses/LICENSE-2.0
///
/// Unless required by applicable law or agreed to in writing, software
/// distributed under the License is distributed on an "AS IS" BASIS,
/// WITHOUT WARRANTIES OR CONDITIONS OF ANY KIND, either express or implied.
/// See the License for the specific language governing permissions and
/// limitations under the License.
///
/// Copyright holder is ArangoDB GmbH, Cologne, Germany
///
/// @author Jan Steemann
////////////////////////////////////////////////////////////////////////////////

#include <Graph/TraverserOptions.h>
#include <velocypack/Iterator.h>
#include <velocypack/velocypack-aliases.h>

#include "ExecutionPlan.h"

#include "ApplicationFeatures/ApplicationServer.h"
#include "Aql/Aggregator.h"
#include "Aql/Ast.h"
#include "Aql/AstNode.h"
#include "Aql/CollectNode.h"
#include "Aql/CollectOptions.h"
#include "Aql/Collection.h"
#include "Aql/ExecutionNode.h"
#include "Aql/Expression.h"
#include "Aql/Function.h"
#include "Aql/IResearchViewNode.h"
#include "Aql/IndexHint.h"
#include "Aql/KShortestPathsNode.h"
#include "Aql/ModificationNodes.h"
#include "Aql/NodeFinder.h"
#include "Aql/OptimizerRulesFeature.h"
#include "Aql/Query.h"
#include "Aql/RegisterPlan.h"
#include "Aql/ShortestPathNode.h"
#include "Aql/SortNode.h"
#include "Aql/TraversalNode.h"
#include "Aql/VarUsageFinder.h"
#include "Aql/Variable.h"
#include "Aql/WalkerWorker.h"
#include "Basics/Exceptions.h"
#include "Basics/StaticStrings.h"
#include "Basics/VelocyPackHelper.h"
#include "Cluster/ClusterFeature.h"
#include "Containers/SmallVector.h"
#include "Graph/ShortestPathOptions.h"
#include "Graph/TraverserOptions.h"
#include "Logger/LoggerStream.h"
#include "Utils/OperationOptions.h"
#include "VocBase/AccessMode.h"

using namespace arangodb;
using namespace arangodb::aql;
using namespace arangodb::basics;

namespace {

#ifdef ARANGODB_ENABLE_MAINTAINER_MODE
/// @brief validate the counters of the plan
struct NodeCounter final : public WalkerWorker<ExecutionNode> {
  std::array<uint32_t, ExecutionNode::MAX_NODE_TYPE_VALUE> counts;
  std::unordered_set<ExecutionNode const*> seen;

  NodeCounter() : counts{} {}

  bool enterSubquery(ExecutionNode*, ExecutionNode*) override final {
    return true;
  }

  void after(ExecutionNode* en) override final {
    if (seen.find(en) == seen.end()) {
      // There is a chance that we ahve the same node twice
      // if we have multiple streams leading to it (e.g. Distribute)
      counts[en->getType()]++;
      seen.emplace(en);
    }
  }

  bool done(ExecutionNode* en) override final {
    if (en->getType() == ExecutionNode::MUTEX &&
        seen.find(en) != seen.end()) {
      return true;
    }
    if (!arangodb::ServerState::instance()->isDBServer() ||
        (en->getType() != ExecutionNode::REMOTE && en->getType() != ExecutionNode::SCATTER &&
         en->getType() != ExecutionNode::DISTRIBUTE)) {
      return WalkerWorker<ExecutionNode>::done(en);
    }
    return false;
  }
};
#endif

uint64_t checkTraversalDepthValue(AstNode const* node) {
  if (!node->isNumericValue()) {
    THROW_ARANGO_EXCEPTION_MESSAGE(TRI_ERROR_QUERY_PARSE,
                                   "invalid traversal depth");
  }
  double v = node->getDoubleValue();
  if (v > static_cast<double>(INT64_MAX)) {
    // we cannot safely represent this value in an int64_t.
    // which is already far bigger than we will ever traverse, so
    // we can safely abort here and not care about uint64_t.
    THROW_ARANGO_EXCEPTION_MESSAGE(TRI_ERROR_QUERY_PARSE,
                                   "invalid traversal depth");
  }

  double intpart;
  if (modf(v, &intpart) != 0.0 || v < 0.0) {
    THROW_ARANGO_EXCEPTION_MESSAGE(TRI_ERROR_QUERY_PARSE,
                                   "invalid traversal depth");
  }
  return static_cast<uint64_t>(v);
}

void parseGraphCollectionRestriction(std::vector<std::string>& collections,
                                     AstNode const* src) {
  if (src->isStringValue()) {
    collections.emplace_back(src->getString());
  } else if (src->type == NODE_TYPE_ARRAY) {
    size_t const n = src->numMembers();
    collections.reserve(n);
    for (size_t i = 0; i < n; ++i) {
      AstNode const* c = src->getMemberUnchecked(i);
      if (!c->isStringValue()) {
        THROW_ARANGO_EXCEPTION_MESSAGE(
            TRI_ERROR_BAD_PARAMETER,
            "collection restrictions option must be either a string or an "
            "array of collection names");
      }
      collections.emplace_back(c->getStringValue(), c->getStringLength());
    }
  } else {
    THROW_ARANGO_EXCEPTION_MESSAGE(
        TRI_ERROR_BAD_PARAMETER,
        "collection restrictions option must be either a string or an array of "
        "collection names");
  }
}

std::unique_ptr<graph::BaseOptions> createTraversalOptions(Ast* ast,
                                                           AstNode const* direction,
                                                           AstNode const* optionsNode) {
  aql::QueryContext& query = ast->query();
  auto options = std::make_unique<traverser::TraverserOptions>(query);

  TRI_ASSERT(direction != nullptr);
  TRI_ASSERT(direction->type == NODE_TYPE_DIRECTION);
  TRI_ASSERT(direction->numMembers() == 2);
  auto steps = direction->getMember(1);

  bool invalidDepth = false;

  if (steps->isNumericValue()) {
    // Check if a double value is integer
    options->minDepth = checkTraversalDepthValue(steps);
    options->maxDepth = options->minDepth;
  } else if (steps->type == NODE_TYPE_RANGE) {
    // Range depth
    options->minDepth = checkTraversalDepthValue(steps->getMember(0));
    options->maxDepth = checkTraversalDepthValue(steps->getMember(1));

    if (options->maxDepth < options->minDepth) {
      invalidDepth = true;
    }
  } else {
    invalidDepth = true;
  }

  if (invalidDepth) {
    THROW_ARANGO_EXCEPTION_MESSAGE(TRI_ERROR_QUERY_PARSE,
                                   "invalid traversal depth");
  }

  // WTF this is the 10th place the deals with parsing of options
  // how do you even maintain that?
  if (optionsNode != nullptr && optionsNode->type == NODE_TYPE_OBJECT) {
    size_t n = optionsNode->numMembers();
    bool hasBFS = false;

    for (size_t i = 0; i < n; ++i) {
      auto member = optionsNode->getMemberUnchecked(i);

      if (member != nullptr && member->type == NODE_TYPE_OBJECT_ELEMENT) {
        auto const name = member->getStringRef();
        auto value = member->getMember(0);
        TRI_ASSERT(value->isConstant());

        if (name == "bfs") {
          options->mode = value->isTrue()
                              ? arangodb::traverser::TraverserOptions::Mode::BFS
                              : arangodb::traverser::TraverserOptions::Mode::DFS;
          hasBFS = true;
        } else if (name == "uniqueVertices" && value->isStringValue()) {
          if (value->stringEqualsCaseInsensitive(StaticStrings::GraphQueryPath)) {
            options->uniqueVertices =
                arangodb::traverser::TraverserOptions::UniquenessLevel::PATH;
          } else if (value->stringEqualsCaseInsensitive(StaticStrings::GraphQueryGlobal)) {
            options->uniqueVertices =
                arangodb::traverser::TraverserOptions::UniquenessLevel::GLOBAL;
          }
        } else if (name == "uniqueEdges" && value->isStringValue()) {
          // path is the default
          if (value->stringEqualsCaseInsensitive(StaticStrings::GraphQueryNone)) {
            options->uniqueEdges =
                arangodb::traverser::TraverserOptions::UniquenessLevel::NONE;
          } else if (value->stringEqualsCaseInsensitive(StaticStrings::GraphQueryGlobal)) {
            THROW_ARANGO_EXCEPTION_MESSAGE(
                TRI_ERROR_BAD_PARAMETER,
                "uniqueEdges: 'global' is not supported, "
                "due to otherwise unpredictable results. Use 'path' "
                "or 'none' instead");
          }
        } else if (name == "edgeCollections") {
          parseGraphCollectionRestriction(options->edgeCollections, value);
        } else if (name == "vertexCollections") {
          parseGraphCollectionRestriction(options->vertexCollections, value);
<<<<<<< HEAD
        } else if (name == "mode" && !hasBFS) {
          // dfs is the default
          if (value->stringEqualsCaseInsensitive("bfs")) {
            options->mode = traverser::TraverserOptions::Mode::BFS;
          } else if (value->stringEqualsCaseInsensitive("weighted")) {
            options->mode = traverser::TraverserOptions::Mode::WEIGHTED;
          } else if (value->stringEqualsCaseInsensitive("dfs")) {
            options->mode = traverser::TraverserOptions::Mode::DFS;
          } else {
            THROW_ARANGO_EXCEPTION_MESSAGE(TRI_ERROR_BAD_PARAMETER,
                                           "mode: unknown mode");
          }
        } else if (name == "defaultWeight" && value->isNumericValue()) {
          options->defaultWeight = value->getDoubleValue();
        } else if (name == "weightAttribute" && value->isStringValue()) {
          options->weightAttribute = value->getString();
=======
        } else if (name == "parallelism") {
          if (ast->canApplyParallelism()) {
            // parallelism is only used when there is no usage of V8 in the
            // query and if the query is not a modification query.
            options->setParallelism(Ast::validatedParallelism(value));
          }
>>>>>>> 9365e977
        }
      }
    }
  }

  if (options->uniqueVertices == arangodb::traverser::TraverserOptions::UniquenessLevel::GLOBAL &&
      !(options->isUniqueGlobalVerticesAllowed())) {
    THROW_ARANGO_EXCEPTION_MESSAGE(TRI_ERROR_BAD_PARAMETER,
                                   "uniqueVertices: 'global' is only "
                                   "supported, with bfs: true due to "
                                   "otherwise unpredictable results.");
  }

  return options;
}

std::unique_ptr<graph::BaseOptions> createShortestPathOptions(arangodb::aql::QueryContext& query,
                                                              AstNode const* node) {
  auto options = std::make_unique<graph::ShortestPathOptions>(query);

  if (node != nullptr && node->type == NODE_TYPE_OBJECT) {
    size_t n = node->numMembers();

    for (size_t i = 0; i < n; ++i) {
      auto member = node->getMemberUnchecked(i);

      if (member != nullptr && member->type == NODE_TYPE_OBJECT_ELEMENT) {
        auto const name = member->getStringRef();
        auto value = member->getMember(0);

        TRI_ASSERT(value->isConstant());

        if (name == "weightAttribute" && value->isStringValue()) {
          options->weightAttribute =
              std::string(value->getStringValue(), value->getStringLength());
        } else if (name == "defaultWeight" && value->isNumericValue()) {
          options->defaultWeight = value->getDoubleValue();
        }
      }
    }
  }

  return options;
}

std::unique_ptr<Expression> createPruneExpression(ExecutionPlan* plan, Ast* ast,
                                                  AstNode* node) {
  if (node->type == NODE_TYPE_NOP) {
    return nullptr;
  }
  return std::make_unique<Expression>(ast, node);
}

}  // namespace

/// @brief create the plan
ExecutionPlan::ExecutionPlan(Ast* ast)
    : _ids(),
      _root(nullptr),
      _planValid(true),
      _varUsageComputed(false),
      _nestingLevel(0),
      _nextId(0),
      _ast(ast),
      _lastLimitNode(nullptr),
      _subqueries(),
      _typeCounts{} {}

/// @brief destroy the plan, frees all assigned nodes
ExecutionPlan::~ExecutionPlan() {
#ifdef ARANGODB_ENABLE_MAINTAINER_MODE
  // On coordinator there are temporary nodes injected into the Plan, that are NOT part
  // of the full execution tree. This is in order to reuse a lot of the nodes
  // for each DBServer instead of having all nodes copy everything once again.
  if (_root != nullptr && _planValid && !arangodb::ServerState::instance()->isCoordinator()) {
    try {
      // count the actual number of nodes in the plan
      ::NodeCounter counter;
      _root->walk(counter);

      // and compare it to the number of nodes we have in our counters array
      size_t j = 0;
      for (auto const& it : _typeCounts) {
        TRI_ASSERT(counter.counts[j] == it);
        ++j;
      }
    } catch (...) {
      // should not happen...
    }
  }
#endif

#ifndef ARANGODB_USE_GOOGLE_TESTS
#ifdef ARANGODB_ENABLE_MAINTAINER_MODE
  // we are in the destructor here already. decreasing the memory usage counters
  // will only provide a benefit (in terms of assertions) if we are in
  // maintainer mode, so we can save all these operations in non-maintainer mode
  _ast->query().resourceMonitor().decreaseMemoryUsage(_ids.size() * sizeof(ExecutionNode));
#endif
#endif
  
  for (auto& x : _ids) {
    delete x.second;
  }
}

/// @brief create an execution plan from an AST
std::unique_ptr<ExecutionPlan> ExecutionPlan::instantiateFromAst(Ast* ast) {
  TRI_ASSERT(ast != nullptr);

  auto root = ast->root();
  TRI_ASSERT(root != nullptr);
  TRI_ASSERT(root->type == NODE_TYPE_ROOT);

  auto plan = std::make_unique<ExecutionPlan>(ast);

  plan->_root = plan->fromNode(root);

  // set fullCount flag for last LIMIT node on main level
  if (plan->_lastLimitNode != nullptr && ast->query().queryOptions().fullCount) {
    ExecutionNode::castTo<LimitNode*>(plan->_lastLimitNode)->setFullCount();
  }

  // set count flag for final RETURN node
  if (plan->_root->getType() == ExecutionNode::RETURN) {
    ExecutionNode::castTo<ReturnNode*>(plan->_root)->setCount();
  }

  plan->findVarUsage();

  return plan;
}

/// @brief whether or not the plan contains at least one node of this type
bool ExecutionPlan::contains(ExecutionNode::NodeType type) const {
  TRI_ASSERT(_varUsageComputed);
  return _typeCounts[type] > 0;
}

/// @brief increase the node counter for the type
void ExecutionPlan::increaseCounter(ExecutionNode::NodeType type) noexcept {
  ++_typeCounts[type];
}

/// @brief process the list of collections in a VelocyPack
void ExecutionPlan::getCollectionsFromVelocyPack(aql::Collections& colls, VPackSlice const slice) {
  VPackSlice collectionsSlice = slice;
  if (slice.isObject()) {
    collectionsSlice = slice.get("collections");
  }
  
  if (!collectionsSlice.isArray()) {
   THROW_ARANGO_EXCEPTION_MESSAGE(
       TRI_ERROR_INTERNAL,
       "json node \"collections\" not found or not an array");
  }

  for (auto const& collection : VPackArrayIterator(collectionsSlice)) {
    colls.add(basics::VelocyPackHelper::checkAndGetStringValue(collection, "name"),
        AccessMode::fromString(arangodb::basics::VelocyPackHelper::checkAndGetStringValue(collection,
                                                                                          "type")
                                   .c_str()));
  }
}

/// @brief create an execution plan from VelocyPack
std::unique_ptr<ExecutionPlan> ExecutionPlan::instantiateFromVelocyPack(Ast* ast, VPackSlice const slice) {
  TRI_ASSERT(ast != nullptr);

  auto plan = std::make_unique<ExecutionPlan>(ast);
  plan->_root = plan->fromSlice(slice);
  plan->setVarUsageComputed();

  return plan;
}

/// @brief clone an existing execution plan
ExecutionPlan* ExecutionPlan::clone(Ast* ast) {
  auto plan = std::make_unique<ExecutionPlan>(ast);
  plan->_nextId = _nextId;
  plan->_root = _root->clone(plan.get(), true, false);
  plan->_appliedRules = _appliedRules;
  plan->_disabledRules = _disabledRules;
  plan->_nestingLevel = _nestingLevel;

  return plan.release();
}

/// @brief clone an existing execution plan
ExecutionPlan* ExecutionPlan::clone() { return clone(_ast); }

/// @brief export to VelocyPack
std::shared_ptr<VPackBuilder> ExecutionPlan::toVelocyPack(Ast* ast, bool verbose) const {
  VPackOptions options;
  options.checkAttributeUniqueness = false;
  options.buildUnindexedArrays = true;
  auto builder = std::make_shared<VPackBuilder>(&options);

  toVelocyPack(*builder, ast, verbose);
  return builder;
}

/// @brief export to VelocyPack
void ExecutionPlan::toVelocyPack(VPackBuilder& builder, Ast* ast, bool verbose) const {
  unsigned flags = ExecutionNode::SERIALIZE_ESTIMATES;
  if (verbose) {
    flags |= ExecutionNode::SERIALIZE_PARENTS | ExecutionNode::SERIALIZE_DETAILS |
             ExecutionNode::SERIALIZE_FUNCTIONS;
  }
  // keeps top level of built object open
  _root->toVelocyPack(builder, flags, true);

  TRI_ASSERT(!builder.isClosed());

  // set up rules
  builder.add(VPackValue("rules"));
  builder.openArray();
  for (auto const& ruleName : OptimizerRulesFeature::translateRules(_appliedRules)) {
    builder.add(VPackValuePair(ruleName.data(), ruleName.size(), VPackValueType::String));
  }
  builder.close();

  // set up collections
  builder.add(VPackValue("collections"));
  ast->query().collections().toVelocyPack(builder);

  // set up variables
  builder.add(VPackValue("variables"));
  ast->variables()->toVelocyPack(builder);

  CostEstimate estimate = _root->getCost();
  // simon: who is reading this ?
  builder.add("estimatedCost", VPackValue(estimate.estimatedCost));
  builder.add("estimatedNrItems", VPackValue(estimate.estimatedNrItems));
  builder.add("isModificationQuery", VPackValue(ast->containsModificationNode()));

  builder.close();
}

void ExecutionPlan::addAppliedRule(int level) {
  if (_appliedRules.empty() || _appliedRules.back() != level) {
    _appliedRules.emplace_back(level);
  }
}

bool ExecutionPlan::hasAppliedRule(int level) const {
  return std::any_of(_appliedRules.begin(), _appliedRules.end(),
                     [level](int l) { return l == level; });
}

void ExecutionPlan::enableRule(int rule) { _disabledRules.erase(rule); }

void ExecutionPlan::disableRule(int rule) { _disabledRules.emplace(rule); }

bool ExecutionPlan::isDisabledRule(int rule) const {
  return (_disabledRules.find(rule) != _disabledRules.end());
}

ExecutionNodeId ExecutionPlan::nextId() {
  _nextId = ExecutionNodeId{_nextId.id() + 1};
  return _nextId;
}

/// @brief get a node by its id
ExecutionNode* ExecutionPlan::getNodeById(ExecutionNodeId id) const {
  auto it = _ids.find(id);

  if (it != _ids.end()) {
    // node found
    return (*it).second;
  }

  std::string msg = std::string("node [") + std::to_string(id.id()) +
                    std::string("] wasn't found");
  // node unknown
  THROW_ARANGO_EXCEPTION_MESSAGE(TRI_ERROR_INTERNAL, msg);
}

std::unordered_map<ExecutionNodeId, ExecutionNode*> const& ExecutionPlan::getNodesById() const {
  return _ids;
}

/// @brief creates a calculation node for an arbitrary expression
ExecutionNode* ExecutionPlan::createCalculation(Variable* out, AstNode const* expression,
                                                ExecutionNode* previous) {
  TRI_ASSERT(out != nullptr);

  bool const isDistinct = (expression->type == NODE_TYPE_DISTINCT);

  if (isDistinct) {
    TRI_ASSERT(expression->numMembers() == 1);
    expression = expression->getMember(0);
  }

  bool containsCollection = false;
  // replace occurrences of collection names used as function call arguments
  // (that are of type NODE_TYPE_COLLECTION) with their string equivalents
  // for example, this will turn `WITHIN(collection, ...)` into
  // `WITHIN("collection", ...)`
  auto visitor = [this, &containsCollection](AstNode* node) {
    if (node->type == NODE_TYPE_FCALL) {
      auto func = static_cast<Function*>(node->getData());

      // check function arguments
      auto args = node->getMember(0);
      size_t const n = args->numMembers();

      for (size_t i = 0; i < n; ++i) {
        auto member = args->getMemberUnchecked(i);
        auto conversion = func->getArgumentConversion(i);

        if (member->type == NODE_TYPE_COLLECTION &&
            (conversion == Function::Conversion::Required ||
             conversion == Function::Conversion::Optional)) {
          // collection attribute: no need to check for member simplicity
          args->changeMember(i, _ast->createNodeValueString(member->getStringValue(),
                                                            member->getStringLength()));
        } else if (member->type == NODE_TYPE_VIEW) {
          // using views as function call parameters is not supported
          THROW_ARANGO_EXCEPTION_MESSAGE(
              TRI_ERROR_NOT_IMPLEMENTED,
              "views cannot be used as arguments for function calls");
        }
      }
    } else if (node->type == NODE_TYPE_COLLECTION) {
      containsCollection = true;
    }

    return node;
  };

  // replace NODE_TYPE_COLLECTION function call arguments in the expression
  auto node = Ast::traverseAndModify(const_cast<AstNode*>(expression), visitor);

  // cppcheck-suppress knownConditionTrueFalse
  if (containsCollection) {
    // we found at least one occurence of NODE_TYPE_COLLECTION
    // now replace them with proper (FOR doc IN collection RETURN doc)
    // subqueries
    auto visitor = [this, &previous](AstNode* node) {
      if (node->type == NODE_TYPE_COLLECTION) {
        // create an on-the-fly subquery for a full collection access
        AstNode* rootNode = _ast->createNodeSubquery();

        // FOR part
        Variable* v = _ast->variables()->createTemporaryVariable();
        AstNode* forNode = _ast->createNodeFor(v, node, nullptr);
        // RETURN part
        AstNode* returnNode = _ast->createNodeReturn(_ast->createNodeReference(v));

        // add both nodes to subquery
        rootNode->addMember(forNode);
        rootNode->addMember(returnNode);

        // produce the proper ExecutionNodes from the subquery AST
        auto subquery = fromNode(rootNode);
        if (subquery == nullptr) {
          THROW_ARANGO_EXCEPTION(TRI_ERROR_OUT_OF_MEMORY);
        }

        // and register a reference to the subquery result in the expression
        v = _ast->variables()->createTemporaryVariable();
        auto en = registerNode(new SubqueryNode(this, nextId(), subquery, v));
        _subqueries[v->id] = en;
        en->addDependency(previous);
        previous = en;
        return _ast->createNodeReference(v);
      }

      return node;
    };

    // replace remaining NODE_TYPE_COLLECTION occurrences in the expression
    node = Ast::traverseAndModify(node, visitor);
  }

  if (!isDistinct && node->type == NODE_TYPE_REFERENCE) {
    // further optimize if we are only left with a reference to a subquery
    auto subquery = getSubqueryFromExpression(node);

    if (subquery != nullptr) {
      // optimization: if the LET a = ... references a variable created by a
      // subquery,
      // change the output variable of the (anonymous) subquery to be the
      // outvariable of
      // the LET. and don't create the LET

      subquery->replaceOutVariable(out);
      return subquery;
    }
  }

  // generate a temporary calculation node
  auto expr = std::make_unique<Expression>(_ast, node);
  CalculationNode* en = new CalculationNode(this, nextId(), std::move(expr), out);

  registerNode(reinterpret_cast<ExecutionNode*>(en));

  if (previous != nullptr) {
    en->addDependency(previous);
  }

  if (!isDistinct) {
    return en;
  }

  // DISTINCT expression is implemented by creating an anonymous COLLECT node
  auto collectNode = createAnonymousCollect(en);

  TRI_ASSERT(en != nullptr);
  collectNode->addDependency(en);

  return collectNode;
}

/// @brief get the subquery node from an expression
/// this will return a nullptr if the expression does not refer to a subquery
SubqueryNode* ExecutionPlan::getSubqueryFromExpression(AstNode const* expression) const {
  TRI_ASSERT(expression != nullptr);

  if (expression->type != NODE_TYPE_REFERENCE) {
    return nullptr;
  }

  auto referencedVariable = static_cast<Variable const*>(expression->getData());

  TRI_ASSERT(referencedVariable != nullptr);

  if (referencedVariable->isUserDefined()) {
    return nullptr;
  }

  auto it = _subqueries.find(referencedVariable->id);

  if (it == _subqueries.end()) {
    return nullptr;
  }

  return ExecutionNode::castTo<SubqueryNode*>((*it).second);
}

/// @brief get the output variable from a node
Variable const* ExecutionPlan::getOutVariable(ExecutionNode const* node) const {
  if (node->getType() == ExecutionNode::CALCULATION) {
    // CalculationNode has an outVariable() method
    return ExecutionNode::castTo<CalculationNode const*>(node)->outVariable();
  }

  if (node->getType() == ExecutionNode::COLLECT) {
    // CollectNode has an outVariale() method, but we cannot use it.
    // for CollectNode, outVariable() will return the variable filled by INTO,
    // but INTO is an optional feature
    // so this will return the first result variable of the COLLECT
    // this part of the code should only be called for anonymous COLLECT nodes,
    // which only have one result variable
    auto en = ExecutionNode::castTo<CollectNode const*>(node);
    auto const& vars = en->groupVariables();

    TRI_ASSERT(vars.size() == 1);
    auto v = vars[0].first;
    TRI_ASSERT(v != nullptr);
    return v;
  }

  if (node->getType() == ExecutionNode::SUBQUERY) {
    return ExecutionNode::castTo<SubqueryNode const*>(node)->outVariable();
  }

  THROW_ARANGO_EXCEPTION_MESSAGE(TRI_ERROR_INTERNAL,
                                 std::string("invalid node type '") + node->getTypeString() +
                                     "' in getOutVariable");
}

/// @brief creates an anonymous COLLECT node (for a DISTINCT)
CollectNode* ExecutionPlan::createAnonymousCollect(CalculationNode const* previous) {
  // generate an out variable for the COLLECT
  auto out = _ast->variables()->createTemporaryVariable();
  TRI_ASSERT(out != nullptr);

  std::vector<std::pair<Variable const*, Variable const*>> const groupVariables{
      std::make_pair(out, previous->outVariable())};
  std::vector<std::pair<Variable const*, std::pair<Variable const*, std::string>>> const aggregateVariables{};

  auto en = new CollectNode(this, nextId(), CollectOptions(), groupVariables, aggregateVariables,
                            nullptr, nullptr, std::vector<Variable const*>(),
                            _ast->variables()->variables(false), false, true);

  registerNode(en);
  en->aggregationMethod(CollectOptions::CollectMethod::DISTINCT);
  en->specialized();

  return en;
}

bool ExecutionPlan::hasExclusiveAccessOption(AstNode const* node) {
  // parse the modification options we got
  if (node == nullptr || node->type != NODE_TYPE_OBJECT) {
    return false;
  }

  size_t n = node->numMembers();

  for (size_t i = 0; i < n; ++i) {
    auto member = node->getMember(i);

    if (member != nullptr && member->type == NODE_TYPE_OBJECT_ELEMENT) {
      auto const name = member->getStringRef();

      if (name == "exclusive") {
        auto value = member->getMember(0);
        TRI_ASSERT(value->isConstant());
        return value->isTrue();
      }
    }
  }

  return false;
}

/// @brief create modification options from an AST node
ModificationOptions ExecutionPlan::parseModificationOptions(AstNode const* node) {
  ModificationOptions options;

  // parse the modification options we got
  if (node != nullptr && node->type == NODE_TYPE_OBJECT) {
    size_t n = node->numMembers();

    for (size_t i = 0; i < n; ++i) {
      auto member = node->getMemberUnchecked(i);

      if (member != nullptr && member->type == NODE_TYPE_OBJECT_ELEMENT) {
        auto const name = member->getStringRef();
        auto value = member->getMember(0);

        TRI_ASSERT(value->isConstant());

        if (name == StaticStrings::WaitForSyncString) {
          options.waitForSync = value->isTrue();
        } else if (name == StaticStrings::SkipDocumentValidation) {
          options.validate = !value->isTrue();
        } else if (name == StaticStrings::KeepNullString) {
          options.keepNull = value->isTrue();
        } else if (name == StaticStrings::MergeObjectsString) {
          options.mergeObjects = value->isTrue();
        } else if (name == StaticStrings::Overwrite && value->isTrue()) {
          // legacy: overwrite is set, superseded by overwriteMode
          // default behavior if only "overwrite" is specified
          if (!options.isOverwriteModeSet()) {
            options.overwriteMode = OperationOptions::OverwriteMode::Replace;
          }
        } else if (name == StaticStrings::OverwriteMode && value->isStringValue()) {
          auto overwriteMode =
              OperationOptions::determineOverwriteMode(value->getStringRef());

          if (overwriteMode != OperationOptions::OverwriteMode::Unknown) {
            options.overwriteMode = overwriteMode;
          }
        } else if (name == StaticStrings::IgnoreRevsString) {
          options.ignoreRevs = value->isTrue();
        } else if (name == "exclusive") {
          options.exclusive = value->isTrue();
        } else if (name == "ignoreErrors") {
          options.ignoreErrors = value->isTrue();
        }
      }
    }
  }

  return options;
}

/// @brief create modification options from an AST node
ModificationOptions ExecutionPlan::createModificationOptions(AstNode const* node) {
  ModificationOptions options = parseModificationOptions(node);

  // this means a data-modification query must first read the entire input data
  // before starting with the modifications
  // this is safe in all cases
  // the flag can be set to false later to execute read and write operations in
  // lockstep
  options.readCompleteInput = true;

  if (!_ast->functionsMayAccessDocuments()) {
    // no functions in the query can access document data...
    bool isReadWrite = false;

    if (_ast->containsTraversal()) {
      // its unclear which collections the traversal will access
      isReadWrite = true;
    } else {
      _ast->query().collections().visit([&isReadWrite](std::string const&, aql::Collection* collection) {
        if (collection->isReadWrite()) {
          // stop iterating
          isReadWrite = true;
          return false;
        }
        return true;
      });
    }

    if (!isReadWrite) {
      // no collection is used in both read and write mode
      // this means the query's write operation can use read & write in lockstep
      options.readCompleteInput = false;
    }
  }

  return options;
}

/// @brief create COLLECT options from an AST node
CollectOptions ExecutionPlan::createCollectOptions(AstNode const* node) {
  CollectOptions options;

  // parse the modification options we got
  if (node != nullptr && node->type == NODE_TYPE_OBJECT) {
    size_t n = node->numMembers();

    for (size_t i = 0; i < n; ++i) {
      auto member = node->getMember(i);

      if (member != nullptr && member->type == NODE_TYPE_OBJECT_ELEMENT) {
        auto const name = member->getStringRef();
        if (name == "method") {
          auto value = member->getMember(0);
          if (value->isStringValue()) {
            options.method = CollectOptions::methodFromString(value->getString());
          }
        }
      }
    }
  }

  return options;
}

/// @brief register a node with the plan
ExecutionNode* ExecutionPlan::registerNode(std::unique_ptr<ExecutionNode> node) {
  TRI_ASSERT(node != nullptr);
  TRI_ASSERT(node->plan() == this);
  TRI_ASSERT(node->id() > ExecutionNodeId{0});
  TRI_ASSERT(_ids.find(node->id()) == _ids.end());
  
  // may throw
  _ast->query().resourceMonitor().increaseMemoryUsage(sizeof(ExecutionNode));
  
  auto emplaced = _ids.try_emplace(node->id(), node.get()).second;  // take ownership
  TRI_ASSERT(emplaced);
  return node.release();
}

/// @brief register a node with the plan, will delete node if addition fails
ExecutionNode* ExecutionPlan::registerNode(ExecutionNode* node) {
  TRI_ASSERT(node != nullptr);
  TRI_ASSERT(node->plan() == this);
  TRI_ASSERT(node->id() > ExecutionNodeId{0});
  TRI_ASSERT(_ids.find(node->id()) == _ids.end());

  try {
    // may throw
    _ast->query().resourceMonitor().increaseMemoryUsage(sizeof(ExecutionNode));
    
    auto [it, emplaced] = _ids.try_emplace(node->id(), node);
    if (!emplaced) {
      THROW_ARANGO_EXCEPTION_MESSAGE(TRI_ERROR_INTERNAL,
                                     "unable to register node in plan");
    }
    TRI_ASSERT(it != _ids.end());
  } catch (...) {
    delete node;
    throw;
  }

  return node;
}

SubqueryNode* ExecutionPlan::registerSubquery(SubqueryNode* node) {
  node = ExecutionNode::castTo<SubqueryNode*>(registerNode(node));
  _subqueries[node->outVariable()->id] = node;
  return node;
}

/// @brief creates a anonymous calculation node for an arbitrary expression
ExecutionNode* ExecutionPlan::createTemporaryCalculation(AstNode const* expression,
                                                         ExecutionNode* previous) {
  // generate a temporary variable
  auto out = _ast->variables()->createTemporaryVariable();
  TRI_ASSERT(out != nullptr);

  return createCalculation(out, expression, previous);
}

/// @brief adds "previous" as dependency to "plan", returns "plan"
ExecutionNode* ExecutionPlan::addDependency(ExecutionNode* previous, ExecutionNode* plan) {
  TRI_ASSERT(previous != nullptr);
  TRI_ASSERT(plan != nullptr);

  try {
    plan->addDependency(previous);
    return plan;
  } catch (...) {
    // prevent memleak
    delete plan;
    throw;
  }
}

/// @brief create an execution plan element from an AST FOR (non-view) node
ExecutionNode* ExecutionPlan::fromNodeFor(ExecutionNode* previous, AstNode const* node) {
  TRI_ASSERT(node != nullptr && node->type == NODE_TYPE_FOR);
  TRI_ASSERT(node->numMembers() == 3);

  auto variable = node->getMember(0);
  auto expression = node->getMember(1);
  auto options = node->getMember(2);
  IndexHint hint(options);

  // fetch 1st operand (out variable name)
  TRI_ASSERT(variable->type == NODE_TYPE_VARIABLE);
  auto v = static_cast<Variable*>(variable->getData());
  TRI_ASSERT(v != nullptr);

  ExecutionNode* en = nullptr;

  // peek at second operand
  if (expression->type == NODE_TYPE_COLLECTION) {
    // second operand is a collection
    std::string const collectionName = expression->getString();
    auto& collections = _ast->query().collections();
    auto collection = collections.get(collectionName);

    if (collection == nullptr) {
      THROW_ARANGO_EXCEPTION_MESSAGE(TRI_ERROR_INTERNAL,
                                     "no collection for EnumerateCollection");
    }
    en = registerNode(new EnumerateCollectionNode(this, nextId(), collection, v, false, hint));
  } else if (expression->type == NODE_TYPE_VIEW) {
    // second operand is a view
    std::string const viewName = expression->getString();
    auto& vocbase = _ast->query().vocbase();

    std::shared_ptr<LogicalView> view;

    if (ServerState::instance()->isSingleServer()) {
      view = vocbase.lookupView(viewName);
    } else {
      // need cluster wide view
      TRI_ASSERT(vocbase.server().hasFeature<ClusterFeature>());
      view = vocbase.server().getFeature<ClusterFeature>().clusterInfo().getView(
          vocbase.name(), viewName);
    }

    if (!view) {
      THROW_ARANGO_EXCEPTION_MESSAGE(TRI_ERROR_INTERNAL,
                                     "no view for EnumerateView");
    }

    auto* options = node->getMemberUnchecked(2);
    if (options->type == NODE_TYPE_NOP) {
      options = nullptr;
    }

    en = registerNode(new iresearch::IResearchViewNode(*this, nextId(), vocbase, view,
                                                       *v, nullptr, options, {}));
  } else if (expression->type == NODE_TYPE_REFERENCE) {
    // second operand is already a variable
    auto inVariable = static_cast<Variable*>(expression->getData());
    TRI_ASSERT(inVariable != nullptr);
    en = registerNode(new EnumerateListNode(this, nextId(), inVariable, v));
  } else {
    // second operand is some misc. expression
    auto calc = createTemporaryCalculation(expression, previous);
    en = registerNode(new EnumerateListNode(this, nextId(), getOutVariable(calc), v));
    previous = calc;
  }

  TRI_ASSERT(en != nullptr);

  return addDependency(previous, en);
}

/// @brief create an execution plan element from an AST FOR (view) node
ExecutionNode* ExecutionPlan::fromNodeForView(ExecutionNode* previous, AstNode const* node) {
  TRI_ASSERT(node != nullptr && node->type == NODE_TYPE_FOR_VIEW);
  TRI_ASSERT(node->numMembers() == 4);

  auto const* variable = node->getMember(0);
  TRI_ASSERT(variable);
  auto const* expression = node->getMember(1);
  TRI_ASSERT(expression);

  // fetch 1st operand (out variable name)
  TRI_ASSERT(variable->type == NODE_TYPE_VARIABLE);
  auto v = static_cast<Variable*>(variable->getData());
  TRI_ASSERT(v);

  ExecutionNode* en = nullptr;

  // peek at second operand
  if (expression->type != NODE_TYPE_VIEW) {
    // called for a non-view...
    if (expression->type == NODE_TYPE_COLLECTION) {
      std::string const name = expression->getString();

      THROW_ARANGO_EXCEPTION_MESSAGE(TRI_ERROR_ARANGO_DATA_SOURCE_NOT_FOUND,
                                     std::string(TRI_errno_string(TRI_ERROR_ARANGO_DATA_SOURCE_NOT_FOUND)) +
                                         ": " + name);
    } else {
      THROW_ARANGO_EXCEPTION_MESSAGE(TRI_ERROR_INTERNAL,
                                     "SEARCH condition used on non-view");
    }
  }

  TRI_ASSERT(expression->type == NODE_TYPE_VIEW);

  std::string const viewName = expression->getString();
  auto& vocbase = _ast->query().vocbase();

  std::shared_ptr<LogicalView> view;

  if (ServerState::instance()->isSingleServer()) {
    view = vocbase.lookupView(viewName);
  } else {
    // need cluster wide view
    TRI_ASSERT(vocbase.server().hasFeature<ClusterFeature>());
    view = vocbase.server().getFeature<ClusterFeature>().clusterInfo().getView(
        vocbase.name(), viewName);
  }

  if (!view) {
    THROW_ARANGO_EXCEPTION_MESSAGE(TRI_ERROR_ARANGO_DATA_SOURCE_NOT_FOUND,
                                   "no view for EnumerateView");
  }

  auto* search = node->getMember(2);
  TRI_ASSERT(search);
  TRI_ASSERT(search->type == NODE_TYPE_FILTER);
  TRI_ASSERT(search->numMembers() == 1);

  auto* options = node->getMemberUnchecked(3);
  TRI_ASSERT(options);

  if (options->type == NODE_TYPE_NOP) {
    options = nullptr;
  }

  en = registerNode(new iresearch::IResearchViewNode(*this, nextId(), vocbase, view, *v,
                                                     search->getMember(0), options, {}));

  TRI_ASSERT(en != nullptr);

  return addDependency(previous, en);
}

/// @brief create an execution plan element from an AST FOR TRAVERSAL node
ExecutionNode* ExecutionPlan::fromNodeTraversal(ExecutionNode* previous, AstNode const* node) {
  TRI_ASSERT(node != nullptr && node->type == NODE_TYPE_TRAVERSAL);
  TRI_ASSERT(node->numMembers() >= 6);
  TRI_ASSERT(node->numMembers() <= 8);

  // the first 5 members are used by traversal internally.
  // The members 6-8, where 5 and 6 are optional, are used
  // as out variables.
  AstNode const* direction = node->getMember(0);
  AstNode const* start = node->getMember(1);
  AstNode const* graph = node->getMember(2);

  if (start->type == NODE_TYPE_OBJECT && start->isConstant()) {
    size_t n = start->numMembers();
    for (size_t i = 0; i < n; ++i) {
      auto member = start->getMember(i);
      if (member->type == NODE_TYPE_OBJECT_ELEMENT &&
          member->getString() == StaticStrings::IdString) {
        start = member->getMember(0);
        break;
      }
    }
  }

  if (start->type != NODE_TYPE_REFERENCE && start->type != NODE_TYPE_VALUE) {
    // operand is some misc expression
    auto calc = createTemporaryCalculation(start, previous);
    start = _ast->createNodeReference(getOutVariable(calc));
    previous = calc;
  }

  // Prune Expression
  std::unique_ptr<Expression> pruneExpression =
      createPruneExpression(this, _ast, node->getMember(3));

  auto options =
      createTraversalOptions(getAst(), direction, node->getMember(4));
  
  TRI_ASSERT(direction->type == NODE_TYPE_DIRECTION);
  TRI_ASSERT(direction->numMembers() == 2);
  direction = direction->getMember(0);
  TRI_ASSERT(direction->isIntValue());

  // First create the node
  auto travNode =
      new TraversalNode(this, nextId(), &(_ast->query().vocbase()), direction, start,
                        graph, std::move(pruneExpression), std::move(options));

  auto variable = node->getMember(5);
  TRI_ASSERT(variable->type == NODE_TYPE_VARIABLE);
  auto v = static_cast<Variable*>(variable->getData());
  TRI_ASSERT(v != nullptr);
  travNode->setVertexOutput(v);

  if (node->numMembers() > 6) {
    // return the edge as well
    variable = node->getMember(6);
    TRI_ASSERT(variable->type == NODE_TYPE_VARIABLE);
    v = static_cast<Variable*>(variable->getData());
    TRI_ASSERT(v != nullptr);
    travNode->setEdgeOutput(v);
    if (node->numMembers() > 7) {
      // return the path as well
      variable = node->getMember(7);
      TRI_ASSERT(variable->type == NODE_TYPE_VARIABLE);
      v = static_cast<Variable*>(variable->getData());
      TRI_ASSERT(v != nullptr);
      travNode->setPathOutput(v);
    }
  }

  ExecutionNode* en = registerNode(travNode);
  TRI_ASSERT(en != nullptr);
  return addDependency(previous, en);
}

AstNode const* ExecutionPlan::parseTraversalVertexNode(ExecutionNode*& previous,
                                                       AstNode const* vertex) {
  if (vertex->type == NODE_TYPE_OBJECT && vertex->isConstant()) {
    size_t n = vertex->numMembers();
    for (size_t i = 0; i < n; ++i) {
      auto member = vertex->getMember(i);
      if (member->type == NODE_TYPE_OBJECT_ELEMENT &&
          member->getString() == StaticStrings::IdString) {
        vertex = member->getMember(0);
        break;
      }
    }
  }

  if (vertex->type != NODE_TYPE_REFERENCE && vertex->type != NODE_TYPE_VALUE) {
    // operand is some misc expression
    auto calc = createTemporaryCalculation(vertex, previous);
    vertex = _ast->createNodeReference(getOutVariable(calc));
    // update previous so the caller has an updated value
    previous = calc;
  }

  return vertex;
}

/// @brief create an execution plan element from an AST for SHORTEST_PATH node
ExecutionNode* ExecutionPlan::fromNodeShortestPath(ExecutionNode* previous,
                                                   AstNode const* node) {
  TRI_ASSERT(node != nullptr && node->type == NODE_TYPE_SHORTEST_PATH);
  TRI_ASSERT(node->numMembers() >= 6);
  TRI_ASSERT(node->numMembers() <= 7);

  // the first 4 members are used by shortest_path internally.
  // The members 5-6, where 6 is optional, are used
  // as out variables.
  AstNode const* direction = node->getMember(0);
  TRI_ASSERT(direction->isIntValue());
  AstNode const* start = parseTraversalVertexNode(previous, node->getMember(1));
  AstNode const* target = parseTraversalVertexNode(previous, node->getMember(2));
  AstNode const* graph = node->getMember(3);

  auto options = createShortestPathOptions(_ast->query(), node->getMember(4));

  // First create the node
  auto spNode = new ShortestPathNode(this, nextId(), &(_ast->query().vocbase()), direction,
                                     start, target, graph, std::move(options));

  auto variable = node->getMember(5);
  TRI_ASSERT(variable->type == NODE_TYPE_VARIABLE);
  auto v = static_cast<Variable*>(variable->getData());
  TRI_ASSERT(v != nullptr);
  spNode->setVertexOutput(v);

  if (node->numMembers() > 6) {
    // return the edge as well
    variable = node->getMember(6);
    TRI_ASSERT(variable->type == NODE_TYPE_VARIABLE);
    v = static_cast<Variable*>(variable->getData());
    TRI_ASSERT(v != nullptr);
    spNode->setEdgeOutput(v);
  }

  ExecutionNode* en = registerNode(spNode);
  TRI_ASSERT(en != nullptr);
  return addDependency(previous, en);
}

/// @brief create an execution plan element from an AST for SHORTEST_PATH node
ExecutionNode* ExecutionPlan::fromNodeKShortestPaths(ExecutionNode* previous,
                                                     AstNode const* node) {
  TRI_ASSERT(node != nullptr && node->type == NODE_TYPE_K_SHORTEST_PATHS);
  TRI_ASSERT(node->numMembers() >= 6);
  TRI_ASSERT(node->numMembers() <= 7);

  // the first 4 members are used by shortest_path internally.
  // The members 5-6, where 6 is optional, are used
  // as out variables.
  AstNode const* direction = node->getMember(0);
  TRI_ASSERT(direction->isIntValue());
  AstNode const* start = parseTraversalVertexNode(previous, node->getMember(1));
  AstNode const* target = parseTraversalVertexNode(previous, node->getMember(2));
  AstNode const* graph = node->getMember(3);

  // FIXME: here goes the parameters with k etc
  auto options = createShortestPathOptions(getAst()->query(), node->getMember(4));

  // First create the node
  auto spNode = new KShortestPathsNode(this, nextId(), &(_ast->query().vocbase()), direction,
                                       start, target, graph, std::move(options));

  auto variable = node->getMember(5);
  TRI_ASSERT(variable->type == NODE_TYPE_VARIABLE);
  auto v = static_cast<Variable*>(variable->getData());
  TRI_ASSERT(v != nullptr);
  spNode->setPathOutput(v);

  ExecutionNode* en = registerNode(spNode);
  TRI_ASSERT(en != nullptr);
  return addDependency(previous, en);
}

/// @brief create an execution plan element from an AST FILTER node
ExecutionNode* ExecutionPlan::fromNodeFilter(ExecutionNode* previous, AstNode const* node) {
  TRI_ASSERT(node != nullptr);
  TRI_ASSERT(node->type == NODE_TYPE_FILTER);
  TRI_ASSERT(node->numMembers() == 1);

  auto expression = node->getMember(0);

  ExecutionNode* en = nullptr;

  if (expression->type == NODE_TYPE_REFERENCE) {
    // operand is already a variable
    auto v = static_cast<Variable*>(expression->getData());
    TRI_ASSERT(v != nullptr);
    en = registerNode(new FilterNode(this, nextId(), v));
  } else {
    // operand is some misc expression
    if (expression->isTrue()) {
      // filter expression is known to be always true, so
      // remove the filter entirely
      return previous;
    }

    // note: if isTrue() is false above, it is not necessarily the case that
    // isFalse() is true next. The reason is that isTrue() and isFalse() only
    // return true in case of absolulete certainty. this requires expressions
    // to be based on query compile-time values only, but it will not work
    // for expressions that need to be evaluated at query runtime
    if (expression->isFalse()) {
      // filter expression is known to be always false, so
      // replace the FILTER with a NoResultsNode
      en = registerNode(new NoResultsNode(this, nextId()));
    } else {
      auto calc = createTemporaryCalculation(expression, previous);
      en = registerNode(new FilterNode(this, nextId(), getOutVariable(calc)));
      previous = calc;
    }
  }

  return addDependency(previous, en);
}

/// @brief create an execution plan element from an AST LET node
/// this also includes handling of subqueries (as subqueries can only occur
/// inside LET nodes)
ExecutionNode* ExecutionPlan::fromNodeLet(ExecutionNode* previous, AstNode const* node) {
  TRI_ASSERT(node != nullptr && node->type == NODE_TYPE_LET);
  TRI_ASSERT(node->numMembers() >= 2);

  AstNode const* variable = node->getMember(0);
  AstNode const* expression = node->getMember(1);

  auto v = static_cast<Variable*>(variable->getData());

  ExecutionNode* en = nullptr;

  if (expression->type == NODE_TYPE_SUBQUERY) {
    // operand is a subquery...
    ++_nestingLevel;
    auto subquery = fromNode(expression);
    --_nestingLevel;

    if (subquery == nullptr) {
      THROW_ARANGO_EXCEPTION(TRI_ERROR_OUT_OF_MEMORY);
    }

    en = registerNode(new SubqueryNode(this, nextId(), subquery, v));
    _subqueries[ExecutionNode::castTo<SubqueryNode*>(en)->outVariable()->id] = en;
  } else {
    // check if the LET is a reference to a subquery
    auto subquery = getSubqueryFromExpression(expression);

    if (subquery != nullptr) {
      // optimization: if the LET a = ... references a variable created by a
      // subquery,
      // change the output variable of the (anonymous) subquery to be the
      // outvariable of
      // the LET. and don't create the LET

      subquery->replaceOutVariable(v);
      // We do not create a new node here, just return the last dependency.
      // Note that we *do not* want to return `subquery`, as we might leave a
      // dangling branch of ExecutionNodes from it.
      return previous;
    }
    // otherwise fall-through to normal behavior

    // operand is some misc expression, potentially including references to
    // other variables
    return createCalculation(v, expression, previous);
  }

  return addDependency(previous, en);
}

/// @brief create an execution plan element from an AST SORT node
ExecutionNode* ExecutionPlan::fromNodeSort(ExecutionNode* previous, AstNode const* node) {
  TRI_ASSERT(node != nullptr && node->type == NODE_TYPE_SORT);
  TRI_ASSERT(node->numMembers() == 1);

  auto list = node->getMember(0);
  TRI_ASSERT(list->type == NODE_TYPE_ARRAY);

  SortElementVector elements;

  size_t const n = list->numMembers();
  elements.reserve(n);

  for (size_t i = 0; i < n; ++i) {
    auto element = list->getMember(i);
    TRI_ASSERT(element != nullptr);
    TRI_ASSERT(element->type == NODE_TYPE_SORT_ELEMENT);
    TRI_ASSERT(element->numMembers() == 2);

    auto expression = element->getMember(0);
    auto ascending = element->getMember(1);

    // get sort order
    bool isAscending;
    bool handled = false;
    if (ascending->type == NODE_TYPE_VALUE) {
      if (ascending->value.type == VALUE_TYPE_STRING) {
        // special treatment for string values ASC/DESC
        if (ascending->stringEqualsCaseInsensitive(StaticStrings::QuerySortASC)) {
          isAscending = true;
          handled = true;
        } else if (ascending->stringEqualsCaseInsensitive(StaticStrings::QuerySortDESC)) {
          isAscending = false;
          handled = true;
        }
      }
    }

    if (!handled) {
      // if no sort order is set, ensure we have one
      AstNode const* ascendingNode = ascending->castToBool(_ast);
      if (ascendingNode->type == NODE_TYPE_VALUE && ascendingNode->value.type == VALUE_TYPE_BOOL) {
        isAscending = ascendingNode->value.value._bool;
      } else {
        // must have an order
        isAscending = true;
      }
    }

    if (expression->type == NODE_TYPE_REFERENCE) {
      // sort operand is a variable
      auto v = static_cast<Variable*>(expression->getData());
      TRI_ASSERT(v != nullptr);
      elements.emplace_back(v, isAscending);
    } else {
      // sort operand is some misc expression
      auto calc = createTemporaryCalculation(expression, previous);
      elements.emplace_back(getOutVariable(calc), isAscending);
      previous = calc;
    }
  }

  if (elements.empty()) {
    // no sort criterion remained - this can only happen if all sort
    // criteria were constants
    return previous;
  }

  // at least one sort criterion remained
  auto en = registerNode(new SortNode(this, nextId(), elements, false));

  return addDependency(previous, en);
}

/// @brief create an execution plan element from an AST COLLECT node
ExecutionNode* ExecutionPlan::fromNodeCollect(ExecutionNode* previous, AstNode const* node) {
  TRI_ASSERT(node != nullptr && node->type == NODE_TYPE_COLLECT);
  TRI_ASSERT(node->numMembers() == 6);

  auto options = createCollectOptions(node->getMember(0));

  auto groups = node->getMember(1);
  size_t const numVars = groups->numMembers();

  std::vector<std::pair<Variable const*, Variable const*>> groupVariables;
  groupVariables.reserve(numVars);

  for (size_t i = 0; i < numVars; ++i) {
    auto assigner = groups->getMember(i);

    if (assigner == nullptr) {
      continue;
    }

    TRI_ASSERT(assigner->type == NODE_TYPE_ASSIGN);
    auto out = assigner->getMember(0);
    TRI_ASSERT(out != nullptr);
    auto v = static_cast<Variable*>(out->getData());
    TRI_ASSERT(v != nullptr);

    auto expression = assigner->getMember(1);

    if (expression->type == NODE_TYPE_REFERENCE) {
      // operand is a variable
      auto e = static_cast<Variable*>(expression->getData());
      groupVariables.emplace_back(std::make_pair(v, e));
    } else {
      // operand is some misc expression
      auto calc = createTemporaryCalculation(expression, previous);
      previous = calc;
      groupVariables.emplace_back(std::make_pair(v, getOutVariable(calc)));
    }
  }

  // aggregate variables
  std::vector<std::pair<Variable const*, std::pair<Variable const*, std::string>>> aggregateVariables;
  {
    auto list = node->getMember(2);
    TRI_ASSERT(list->type == NODE_TYPE_AGGREGATIONS);
    list = list->getMember(0);
    TRI_ASSERT(list->type == NODE_TYPE_ARRAY);
    size_t const numVars = list->numMembers();

    aggregateVariables.reserve(numVars);
    for (size_t i = 0; i < numVars; ++i) {
      auto assigner = list->getMember(i);

      if (assigner == nullptr) {
        continue;
      }

      TRI_ASSERT(assigner->type == NODE_TYPE_ASSIGN);
      auto out = assigner->getMember(0);
      TRI_ASSERT(out != nullptr);
      auto v = static_cast<Variable*>(out->getData());
      TRI_ASSERT(v != nullptr);

      auto expression = assigner->getMember(1);

      // operand is always a function call
      TRI_ASSERT(expression->type == NODE_TYPE_FCALL);

      // build aggregator
      auto func = static_cast<Function*>(expression->getData());
      TRI_ASSERT(func != nullptr);

      // function should have one argument (an array with the parameters)
      TRI_ASSERT(expression->numMembers() == 1);

      auto args = expression->getMember(0);
      // the number of arguments should also be one (note: this has been
      // validated before)
      TRI_ASSERT(args->type == NODE_TYPE_ARRAY);
      TRI_ASSERT(args->numMembers() == 1);

      auto arg = args->getMember(0);

      if (arg->type == NODE_TYPE_REFERENCE) {
        // operand is a variable
        auto e = static_cast<Variable*>(arg->getData());
        aggregateVariables.emplace_back(
            std::make_pair(v, std::make_pair(e, Aggregator::translateAlias(func->name))));
      } else {
        auto calc = createTemporaryCalculation(arg, previous);
        previous = calc;

        aggregateVariables.emplace_back(
            std::make_pair(v, std::make_pair(getOutVariable(calc),
                                             Aggregator::translateAlias(func->name))));
      }
    }
  }

  // handle out variable
  Variable const* outVariable = nullptr;
  auto const into = node->getMember(3);

  if (into->type != NODE_TYPE_NOP) {
    outVariable = static_cast<Variable const*>(into->getData());
  }

  Variable const* expressionVariable = nullptr;
  auto const expression = node->getMember(4);

  if (expression->type != NODE_TYPE_NOP) {
    if (expression->type == NODE_TYPE_REFERENCE) {
      // expression is already a variable
      auto variable = static_cast<Variable const*>(expression->getData());
      TRI_ASSERT(variable != nullptr);
      expressionVariable = variable;
    } else {
      // expression is some misc expression
      auto calc = createTemporaryCalculation(expression, previous);
      previous = calc;
      expressionVariable = getOutVariable(calc);
    }
  }

  std::vector<Variable const*> keepVariables;
  auto const keep = node->getMember(5);

  if (keep->type != NODE_TYPE_NOP) {
    // variables to keep
    TRI_ASSERT(keep->type == NODE_TYPE_ARRAY);
    size_t const keepVarsSize = keep->numMembers();
    keepVariables.reserve(keepVarsSize);

    for (size_t i = 0; i < keepVarsSize; ++i) {
      auto ref = keep->getMember(i);
      TRI_ASSERT(ref->type == NODE_TYPE_REFERENCE);
      keepVariables.emplace_back(static_cast<Variable const*>(ref->getData()));
    }
  } else if (into->type != NODE_TYPE_NOP && expression->type == NODE_TYPE_NOP) {
    // `COLLECT ... INTO var ...` with neither an explicit expression
    // (INTO var = <expr>), nor an explicit `KEEP`.
    // In this case, we look for all previously defined user-defined variables
    // , which are in our scope, and which aren't top-level variables in the
    // (sub)query the COLLECT resides in.
    CollectNode::calculateAccessibleUserVariables(*previous, keepVariables);
  }

  auto collectNode =
      new CollectNode(this, nextId(), options, groupVariables, aggregateVariables,
                      expressionVariable, outVariable, keepVariables,
                      _ast->variables()->variables(false), false, false);

  auto en = registerNode(collectNode);

  return addDependency(previous, en);
}

/// @brief create an execution plan element from an AST COLLECT node, COUNT
/// note that also a sort plan node will be added in front of the collect plan
/// node
ExecutionNode* ExecutionPlan::fromNodeCollectCount(ExecutionNode* previous,
                                                   AstNode const* node) {
  TRI_ASSERT(node != nullptr && node->type == NODE_TYPE_COLLECT_COUNT);
  TRI_ASSERT(node->numMembers() == 3);

  auto options = createCollectOptions(node->getMember(0));

  auto list = node->getMember(1);
  size_t const numVars = list->numMembers();

  std::vector<std::pair<Variable const*, Variable const*>> groupVariables;
  groupVariables.reserve(numVars);
  for (size_t i = 0; i < numVars; ++i) {
    auto assigner = list->getMember(i);

    if (assigner == nullptr) {
      continue;
    }

    TRI_ASSERT(assigner->type == NODE_TYPE_ASSIGN);
    auto out = assigner->getMember(0);
    TRI_ASSERT(out != nullptr);
    auto v = static_cast<Variable*>(out->getData());
    TRI_ASSERT(v != nullptr);

    auto expression = assigner->getMember(1);

    if (expression->type == NODE_TYPE_REFERENCE) {
      // operand is a variable
      auto e = static_cast<Variable*>(expression->getData());
      groupVariables.emplace_back(std::make_pair(v, e));
    } else {
      // operand is some misc expression
      auto calc = createTemporaryCalculation(expression, previous);
      previous = calc;
      groupVariables.emplace_back(std::make_pair(v, getOutVariable(calc)));
    }
  }

  // output variable
  auto v = node->getMember(2);
  // handle out variable
  Variable* outVariable = static_cast<Variable*>(v->getData());

  TRI_ASSERT(outVariable != nullptr);

  std::vector<std::pair<Variable const*, std::pair<Variable const*, std::string>>> const aggregateVariables{};

  auto collectNode =
      new CollectNode(this, nextId(), options, groupVariables, aggregateVariables,
                      nullptr, outVariable, std::vector<Variable const*>(),
                      _ast->variables()->variables(false), true, false);
  auto en = registerNode(collectNode);

  return addDependency(previous, en);
}

/// @brief create an execution plan element from an AST LIMIT node
ExecutionNode* ExecutionPlan::fromNodeLimit(ExecutionNode* previous, AstNode const* node) {
  TRI_ASSERT(node != nullptr && node->type == NODE_TYPE_LIMIT);
  TRI_ASSERT(node->numMembers() == 2);

  auto offset = node->getMember(0);
  auto count = node->getMember(1);

  if (offset->type != NODE_TYPE_VALUE || count->type != NODE_TYPE_VALUE) {
    THROW_ARANGO_EXCEPTION_MESSAGE(
        TRI_ERROR_QUERY_NUMBER_OUT_OF_RANGE,
        "LIMIT offset/count values must be constant numeric values");
  }

  TRI_ASSERT(offset->type == NODE_TYPE_VALUE);
  TRI_ASSERT(count->type == NODE_TYPE_VALUE);

  int64_t offsetValue = 0;
  if (offset->value.type != VALUE_TYPE_NULL) {
    if ((offset->value.type != VALUE_TYPE_INT && offset->value.type != VALUE_TYPE_DOUBLE) ||
        offset->getIntValue() < 0) {
      THROW_ARANGO_EXCEPTION_MESSAGE(
          TRI_ERROR_QUERY_NUMBER_OUT_OF_RANGE,
          "LIMIT offset value is not a number or out of range");
    }
    offsetValue = offset->getIntValue();
  }

  int64_t countValue =
      128 * 1024 * 1024;  // arbitrary default value for an "unbounded" limit value
  if (count->value.type != VALUE_TYPE_NULL) {
    if ((count->value.type != VALUE_TYPE_INT && count->value.type != VALUE_TYPE_DOUBLE) ||
        count->getIntValue() < 0) {
      THROW_ARANGO_EXCEPTION_MESSAGE(
          TRI_ERROR_QUERY_NUMBER_OUT_OF_RANGE,
          "LIMIT count value is not a number or out of range");
    }
    countValue = count->getIntValue();
  }

  auto en = registerNode(new LimitNode(this, nextId(), static_cast<size_t>(offsetValue),
                                       static_cast<size_t>(countValue)));

  if (_nestingLevel == 0) {
    _lastLimitNode = en;
  }

  return addDependency(previous, en);
}

/// @brief create an execution plan element from an AST RETURN node
ExecutionNode* ExecutionPlan::fromNodeReturn(ExecutionNode* previous, AstNode const* node) {
  TRI_ASSERT(node != nullptr && node->type == NODE_TYPE_RETURN);
  TRI_ASSERT(node->numMembers() == 1);

  auto expression = node->getMember(0);

  ExecutionNode* en = nullptr;

  if (expression->type == NODE_TYPE_REFERENCE) {
    // operand is already a variable
    auto v = static_cast<Variable*>(expression->getData());
    TRI_ASSERT(v != nullptr);
    en = registerNode(new ReturnNode(this, nextId(), v));
  } else {
    // operand is some misc expression
    auto calc = createTemporaryCalculation(expression, previous);
    en = registerNode(new ReturnNode(this, nextId(), getOutVariable(calc)));
    previous = calc;
  }

  return addDependency(previous, en);
}

/// @brief create an execution plan element from an AST REMOVE node
ExecutionNode* ExecutionPlan::fromNodeRemove(ExecutionNode* previous, AstNode const* node) {
  TRI_ASSERT(node != nullptr && node->type == NODE_TYPE_REMOVE);
  TRI_ASSERT(node->numMembers() == 4);

  auto options = createModificationOptions(node->getMember(0));
  std::string const collectionName = node->getMember(1)->getString();
  auto const& collections = _ast->query().collections();
  auto* collection = collections.get(collectionName);

  if (collection == nullptr) {
    THROW_ARANGO_EXCEPTION_MESSAGE(TRI_ERROR_INTERNAL,
                                   "no collection for RemoveNode");
  }
  if (options.exclusive) {
    collection->setExclusiveAccess();
  }

  auto expression = node->getMember(2);
  ExecutionNode* en = nullptr;
  auto returnVarNode = node->getMember(3);
  Variable const* outVariableOld = static_cast<Variable*>(returnVarNode->getData());

  if (expression->type == NODE_TYPE_REFERENCE) {
    // operand is already a variable
    auto v = static_cast<Variable*>(expression->getData());

    TRI_ASSERT(v != nullptr);
    en = registerNode(new RemoveNode(this, nextId(), collection, options, v, outVariableOld));
  } else {
    // operand is some misc expression
    auto calc = createTemporaryCalculation(expression, previous);

    en = registerNode(new RemoveNode(this, nextId(), collection, options,
                                     getOutVariable(calc), outVariableOld));
    previous = calc;
  }

  return addDependency(previous, en);
}

/// @brief create an execution plan element from an AST INSERT node
ExecutionNode* ExecutionPlan::fromNodeInsert(ExecutionNode* previous, AstNode const* node) {
  TRI_ASSERT(node != nullptr && node->type == NODE_TYPE_INSERT);
  TRI_ASSERT(node->numMembers() > 3);
  TRI_ASSERT(node->numMembers() < 6);

  auto options = createModificationOptions(node->getMember(0));
  std::string const collectionName = node->getMember(1)->getString();
  auto const& collections = _ast->query().collections();
  auto* collection = collections.get(collectionName);

  if (collection == nullptr) {
    THROW_ARANGO_EXCEPTION_MESSAGE(TRI_ERROR_INTERNAL,
                                   "no collection for InsertNode");
  }
  if (options.exclusive) {
    collection->setExclusiveAccess();
  }

  auto expression = node->getMember(2);
  auto returnVarNode = node->getMember(3);
  Variable const* outVariableNew = static_cast<Variable*>(returnVarNode->getData());

  Variable const* outVariableOld = nullptr;
  if (node->numMembers() == 5) {
    returnVarNode = node->getMember(4);
    outVariableOld = static_cast<Variable*>(returnVarNode->getData());
  }

  ExecutionNode* en = nullptr;

  if (expression->type == NODE_TYPE_REFERENCE) {
    // operand is already a variable
    auto v = static_cast<Variable*>(expression->getData());

    TRI_ASSERT(v != nullptr);
    en = registerNode(new InsertNode(this, nextId(), collection, options, v,
                                     outVariableOld, outVariableNew));
  } else {
    // operand is some misc expression
    auto calc = createTemporaryCalculation(expression, previous);

    en = registerNode(new InsertNode(this, nextId(), collection, options,
                                     getOutVariable(calc), outVariableOld, outVariableNew));
    previous = calc;
  }

  return addDependency(previous, en);
}

/// @brief create an execution plan element from an AST UPDATE node
ExecutionNode* ExecutionPlan::fromNodeUpdate(ExecutionNode* previous, AstNode const* node) {
  TRI_ASSERT(node != nullptr && node->type == NODE_TYPE_UPDATE);
  TRI_ASSERT(node->numMembers() == 6);

  auto options = createModificationOptions(node->getMember(0));
  std::string const collectionName = node->getMember(1)->getString();
  auto const& collections = _ast->query().collections();
  auto* collection = collections.get(collectionName);

  if (collection == nullptr) {
    THROW_ARANGO_EXCEPTION_MESSAGE(TRI_ERROR_INTERNAL,
                                   "no collection for UpdateNode");
  }
  if (options.exclusive) {
    collection->setExclusiveAccess();
  }

  auto docExpression = node->getMember(2);
  auto keyExpression = node->getMember(3);
  Variable const* keyVariable = nullptr;
  ExecutionNode* en = nullptr;

  Variable const* outVariableOld = static_cast<Variable*>(node->getMember(4)->getData());
  Variable const* outVariableNew = static_cast<Variable*>(node->getMember(5)->getData());

  if (keyExpression->type == NODE_TYPE_NOP) {
    keyExpression = nullptr;
  }

  if (keyExpression != nullptr) {
    if (keyExpression->type == NODE_TYPE_REFERENCE) {
      // key operand is already a variable
      auto v = static_cast<Variable*>(keyExpression->getData());
      TRI_ASSERT(v != nullptr);
      keyVariable = v;
    } else {
      // key operand is some misc expression
      auto calc = createTemporaryCalculation(keyExpression, previous);
      previous = calc;
      keyVariable = getOutVariable(calc);
    }
  }

  if (docExpression->type == NODE_TYPE_REFERENCE) {
    // document operand is already a variable
    auto v = static_cast<Variable*>(docExpression->getData());

    TRI_ASSERT(v != nullptr);
    en = registerNode(new UpdateNode(this, nextId(), collection, options, v,
                                     keyVariable, outVariableOld, outVariableNew));
  } else {
    // document operand is some misc expression
    auto calc = createTemporaryCalculation(docExpression, previous);

    en = registerNode(new UpdateNode(this, nextId(), collection, options,
                                     getOutVariable(calc), keyVariable,
                                     outVariableOld, outVariableNew));
    previous = calc;
  }

  return addDependency(previous, en);
}

/// @brief create an execution plan element from an AST REPLACE node
ExecutionNode* ExecutionPlan::fromNodeReplace(ExecutionNode* previous, AstNode const* node) {
  TRI_ASSERT(node != nullptr && node->type == NODE_TYPE_REPLACE);
  TRI_ASSERT(node->numMembers() == 6);

  auto options = createModificationOptions(node->getMember(0));
  std::string const collectionName = node->getMember(1)->getString();
  auto const& collections = _ast->query().collections();
  auto* collection = collections.get(collectionName);

  if (collection == nullptr) {
    THROW_ARANGO_EXCEPTION_MESSAGE(TRI_ERROR_INTERNAL,
                                   "no collection for ReplaceNode");
  }
  if (options.exclusive) {
    collection->setExclusiveAccess();
  }

  auto docExpression = node->getMember(2);
  auto keyExpression = node->getMember(3);
  Variable const* keyVariable = nullptr;
  ExecutionNode* en = nullptr;

  Variable const* outVariableOld = static_cast<Variable*>(node->getMember(4)->getData());
  Variable const* outVariableNew = static_cast<Variable*>(node->getMember(5)->getData());

  if (keyExpression->type == NODE_TYPE_NOP) {
    keyExpression = nullptr;
  }

  if (keyExpression != nullptr) {
    if (keyExpression->type == NODE_TYPE_REFERENCE) {
      // key operand is already a variable
      auto v = static_cast<Variable*>(keyExpression->getData());
      TRI_ASSERT(v != nullptr);
      keyVariable = v;
    } else {
      // key operand is some misc expression
      auto calc = createTemporaryCalculation(keyExpression, previous);
      previous = calc;
      keyVariable = getOutVariable(calc);
    }
  }

  if (docExpression->type == NODE_TYPE_REFERENCE) {
    // operand is already a variable
    auto v = static_cast<Variable*>(docExpression->getData());

    TRI_ASSERT(v != nullptr);
    en = registerNode(new ReplaceNode(this, nextId(), collection, options, v,
                                      keyVariable, outVariableOld, outVariableNew));
  } else {
    // operand is some misc expression
    auto calc = createTemporaryCalculation(docExpression, previous);

    en = registerNode(new ReplaceNode(this, nextId(), collection, options,
                                      getOutVariable(calc), keyVariable,
                                      outVariableOld, outVariableNew));
    previous = calc;
  }

  return addDependency(previous, en);
}

/// @brief create an execution plan element from an AST UPSERT node
ExecutionNode* ExecutionPlan::fromNodeUpsert(ExecutionNode* previous, AstNode const* node) {
  TRI_ASSERT(node != nullptr && node->type == NODE_TYPE_UPSERT);
  TRI_ASSERT(node->numMembers() == 7);

  auto options = createModificationOptions(node->getMember(0));
  std::string const collectionName = node->getMember(1)->getString();
  auto const& collections = _ast->query().collections();
  auto* collection = collections.get(collectionName);

  if (collection == nullptr) {
    THROW_ARANGO_EXCEPTION_MESSAGE(TRI_ERROR_INTERNAL,
                                   "no collection for UpsertNode");
  }
  if (options.exclusive) {
    collection->setExclusiveAccess();
  }

  auto docExpression = node->getMember(2);
  auto insertExpression = node->getMember(3);
  auto updateExpression = node->getMember(4);
  Variable const* outVariableNew = static_cast<Variable*>(node->getMember(6)->getData());

  TRI_ASSERT(docExpression->type == NODE_TYPE_REFERENCE);
  // doc operand is already a variable
  auto docVariable = static_cast<Variable*>(docExpression->getData());
  TRI_ASSERT(docVariable != nullptr);

  Variable const* insertVar;
  if (insertExpression->type == NODE_TYPE_REFERENCE) {
    // insert operand is already a variable
    insertVar = static_cast<Variable*>(insertExpression->getData());
  } else {
    auto calc = createTemporaryCalculation(insertExpression, previous);
    previous = calc;
    insertVar = getOutVariable(calc);
  }
  TRI_ASSERT(insertVar != nullptr);

  Variable const* updateVar;
  if (updateExpression->type == NODE_TYPE_REFERENCE) {
    // insert operand is already a variable
    updateVar = static_cast<Variable*>(updateExpression->getData());
  } else {
    auto calc = createTemporaryCalculation(updateExpression, previous);
    previous = calc;
    updateVar = getOutVariable(calc);
  }
  TRI_ASSERT(updateVar != nullptr);

  bool isReplace = (node->getIntValue(true) == static_cast<int64_t>(NODE_TYPE_REPLACE));
  ExecutionNode* en =
      registerNode(new UpsertNode(this, nextId(), collection, options, docVariable,
                                  insertVar, updateVar, outVariableNew, isReplace));

  return addDependency(previous, en);
}

/// @brief create an execution plan from an abstract syntax tree node
ExecutionNode* ExecutionPlan::fromNode(AstNode const* node) {
  TRI_ASSERT(node != nullptr);

  ExecutionNode* en = registerNode(new SingletonNode(this, nextId()));

  size_t const n = node->numMembers();

  for (size_t i = 0; i < n; ++i) {
    auto member = node->getMemberUnchecked(i);

    if (member == nullptr || member->type == NODE_TYPE_NOP) {
      continue;
    }

    switch (member->type) {
      case NODE_TYPE_WITH: {
        // the using declaration...
        break;
      }

      case NODE_TYPE_FOR: {
        en = fromNodeFor(en, member);
        break;
      }

      case NODE_TYPE_FOR_VIEW: {
        en = fromNodeForView(en, member);
        break;
      }

      case NODE_TYPE_TRAVERSAL: {
        en = fromNodeTraversal(en, member);
        break;
      }

      case NODE_TYPE_SHORTEST_PATH: {
        en = fromNodeShortestPath(en, member);
        break;
      }

      case NODE_TYPE_K_SHORTEST_PATHS: {
        en = fromNodeKShortestPaths(en, member);
        break;
      }
      case NODE_TYPE_FILTER: {
        en = fromNodeFilter(en, member);
        break;
      }

      case NODE_TYPE_LET: {
        en = fromNodeLet(en, member);
        break;
      }
      
      case NODE_TYPE_SORT: {
        en = fromNodeSort(en, member);
        break;
      }

      case NODE_TYPE_COLLECT: {
        en = fromNodeCollect(en, member);
        break;
      }

      case NODE_TYPE_COLLECT_COUNT: {
        en = fromNodeCollectCount(en, member);
        break;
      }

      case NODE_TYPE_LIMIT: {
        en = fromNodeLimit(en, member);
        break;
      }

      case NODE_TYPE_RETURN: {
        en = fromNodeReturn(en, member);
        break;
      }

      case NODE_TYPE_REMOVE: {
        en = fromNodeRemove(en, member);
        break;
      }

      case NODE_TYPE_INSERT: {
        en = fromNodeInsert(en, member);
        break;
      }

      case NODE_TYPE_UPDATE: {
        en = fromNodeUpdate(en, member);
        break;
      }

      case NODE_TYPE_REPLACE: {
        en = fromNodeReplace(en, member);
        break;
      }

      case NODE_TYPE_UPSERT: {
        en = fromNodeUpsert(en, member);
        break;
      }

      default: {
        // node type not implemented
        en = nullptr;
        break;
      }
    }

    if (en == nullptr) {
      THROW_ARANGO_EXCEPTION_MESSAGE(TRI_ERROR_INTERNAL, "type not handled");
    }
  }

  return en;
}

/// @brief find nodes of a certain type
void ExecutionPlan::findNodesOfType(::arangodb::containers::SmallVector<ExecutionNode*>& result,
                                    ExecutionNode::NodeType type, bool enterSubqueries) {
  // consult our nodes-of-type counters array
  if (contains(type)) {
    // node type present in plan
    NodeFinder<ExecutionNode::NodeType> finder(type, result, enterSubqueries);
    root()->walk(finder);
  }
}

/// @brief find nodes of certain types
void ExecutionPlan::findNodesOfType(::arangodb::containers::SmallVector<ExecutionNode*>& result,
                                    std::vector<ExecutionNode::NodeType> const& types,
                                    bool enterSubqueries) {
  // check if any of the node types is actually present in the plan
  for (auto const& type : types) {
    if (contains(type)) {
      // found a node type that is in the plan
      NodeFinder<std::vector<ExecutionNode::NodeType>> finder(types, result, enterSubqueries);
      root()->walk(finder);
      // abort, because we were looking for all nodes at the same time
      return;
    }
  }
}

/// @brief find nodes of certain types
void ExecutionPlan::findUniqueNodesOfType(::arangodb::containers::SmallVector<ExecutionNode*>& result,
                                          std::vector<ExecutionNode::NodeType> const& types,
                                          bool enterSubqueries) {
  // check if any of the node types is actually present in the plan
  for (auto const& type : types) {
    if (contains(type)) {
      // found a node type that is in the plan
      UniqueNodeFinder<std::vector<ExecutionNode::NodeType>> finder(types, result, enterSubqueries);
      root()->walk(finder);
      // abort, because we were looking for all nodes at the same time
      return;
    }
  }
}

/// @brief find all end nodes in a plan
void ExecutionPlan::findEndNodes(::arangodb::containers::SmallVector<ExecutionNode*>& result,
                                 bool enterSubqueries) const {
  EndNodeFinder finder(result, enterSubqueries);
  root()->walk(finder);
}

/// @brief determine and set _varsUsedLater in all nodes
/// as a side effect, count the different types of nodes in the plan
void ExecutionPlan::findVarUsage() {
  if (varUsageComputed()) {
    return;
  }

  // reset all counters
  for (auto& counter : _typeCounts) {
    counter = 0;
  }

  _varSetBy.clear();
  ::VarUsageFinder finder(&_varSetBy);
  root()->walk(finder);

  setVarUsageComputed();
}

/// @brief determine if the above are already set
bool ExecutionPlan::varUsageComputed() const { return _varUsageComputed; }

/// @brief unlinkNodes, note that this does not delete the removed
/// nodes and that one cannot remove the root node of the plan.
void ExecutionPlan::unlinkNodes(std::unordered_set<ExecutionNode*> const& toRemove) {
  for (auto& node : toRemove) {
    unlinkNode(node);
  }
}

void ExecutionPlan::unlinkNodes(::arangodb::containers::HashSet<ExecutionNode*> const& toRemove) {
  for (auto& node : toRemove) {
    unlinkNode(node);
  }
}

/// @brief unlinkNode, note that this does not delete the removed
/// node and that one cannot remove the root node of the plan.
void ExecutionPlan::unlinkNode(ExecutionNode* node, bool allowUnlinkingRoot) {
  auto parents = node->getParents();

  if (parents.empty()) {
    if (!allowUnlinkingRoot) {
      THROW_ARANGO_EXCEPTION_MESSAGE(TRI_ERROR_INTERNAL,
                                     "Cannot unlink root node of plan");
    }
    // adjust root node. the caller needs to make sure that a new root node gets
    // inserted
    if (node == _root) {
      _root = nullptr;
    }
  }

  auto dep = node->getDependencies();  // Intentionally copy the vector!
#ifdef ARANGODB_ENABLE_FAILURE_TESTS
  for (auto const& it : dep) {
    TRI_ASSERT(it != nullptr);
  }
#endif

  for (auto* p : parents) {
    p->removeDependency(node);

    for (auto* x : dep) {
      TRI_ASSERT(x != nullptr);
      p->addDependency(x);
    }
  }

  for (auto* x : dep) {
    TRI_ASSERT(x != nullptr);
    node->removeDependency(x);
  }

  clearVarUsageComputed();
}

/// @brief replaceNode, note that <newNode> must be registered with the plan
/// before this method is called, also this does not delete the old
/// node and that one cannot replace the root node of the plan.
void ExecutionPlan::replaceNode(ExecutionNode* oldNode, ExecutionNode* newNode) {
  TRI_ASSERT(oldNode->id() != newNode->id());
  TRI_ASSERT(newNode->getDependencies().empty());
  TRI_ASSERT(oldNode != _root);
  TRI_ASSERT(newNode != nullptr);

  // Intentional copy
  std::vector<ExecutionNode*> deps = oldNode->getDependencies();

  for (auto* x : deps) {
    TRI_ASSERT(x != nullptr);
    newNode->addDependency(x);
    oldNode->removeDependency(x);
  }

  // Intentional copy
  auto oldNodeParents = oldNode->getParents();

  for (auto* oldNodeParent : oldNodeParents) {
    if (!oldNodeParent->replaceDependency(oldNode, newNode)) {
      THROW_ARANGO_EXCEPTION_MESSAGE(
          TRI_ERROR_INTERNAL, "Could not replace dependencies of an old node");
    }
  }
  clearVarUsageComputed();
}

/// @brief insert <newNode> as a new (the first!) dependency of
/// <oldNode> and make the former first dependency of <oldNode> a
/// dependency of <newNode> (and no longer a direct dependency of
/// <oldNode>).
/// <newNode> must be registered with the plan before this method is called.
void ExecutionPlan::insertDependency(ExecutionNode* oldNode, ExecutionNode* newNode) {
  TRI_ASSERT(newNode != nullptr);
  TRI_ASSERT(oldNode->id() != newNode->id());
  TRI_ASSERT(newNode->getDependencies().empty());
  TRI_ASSERT(oldNode->getDependencies().size() == 1);

  auto oldDeps = oldNode->getDependencies();  // Intentional copy
  TRI_ASSERT(!oldDeps.empty());

  if (!oldNode->replaceDependency(oldDeps[0], newNode)) {
    THROW_ARANGO_EXCEPTION_MESSAGE(
        TRI_ERROR_INTERNAL, "Could not replace dependencies of an old node");
  }

  newNode->removeDependencies();
  TRI_ASSERT(oldDeps[0] != nullptr);
  newNode->addDependency(oldDeps[0]);
  clearVarUsageComputed();
}

/// @brief insert note directly after previous
/// will remove previous as a dependency from its parents and
/// add newNode as a dependency. <newNode> must be registered with the plan
void ExecutionPlan::insertAfter(ExecutionNode* previous, ExecutionNode* newNode) {
  TRI_ASSERT(newNode != nullptr);
  TRI_ASSERT(previous->id() != newNode->id());
  TRI_ASSERT(newNode->getDependencies().empty());

  std::vector<ExecutionNode*> parents = previous->getParents();  // Intentional copy
  for (ExecutionNode* parent : parents) {
    if (!parent->replaceDependency(previous, newNode)) {
      THROW_ARANGO_EXCEPTION_MESSAGE(
          TRI_ERROR_INTERNAL, "Could not replace dependencies of an old node");
    }
  }
  newNode->addDependency(previous);
}

/// @brief insert node directly before current
void ExecutionPlan::insertBefore(ExecutionNode* current, ExecutionNode* newNode) {
  TRI_ASSERT(newNode != nullptr);
  TRI_ASSERT(current->id() != newNode->id());
  TRI_ASSERT(newNode->getDependencies().empty());
  TRI_ASSERT(!newNode->hasParent());

  for (auto* dep : current->getDependencies()) {
    newNode->addDependency(dep);
  }
  current->removeDependencies();
  current->addDependency(newNode);
}

/// @brief create a plan from VPack
ExecutionNode* ExecutionPlan::fromSlice(VPackSlice const& slice) {
  if (!slice.isObject()) {
    THROW_ARANGO_EXCEPTION_MESSAGE(TRI_ERROR_INTERNAL,
                                   "plan slice is not an object");
  }

  VPackSlice nodes = slice.get("nodes");
  if (!nodes.isArray()) {
    THROW_ARANGO_EXCEPTION_MESSAGE(TRI_ERROR_INTERNAL,
                                   "plan \"nodes\" attribute is not an array");
  }

  ExecutionNode* ret = nullptr;

  // first, re-create all nodes from the Slice, using the node ids
  // no dependency links will be set up in this step
  for (VPackSlice it : VPackArrayIterator(nodes)) {
    if (!it.isObject()) {
      THROW_ARANGO_EXCEPTION_MESSAGE(TRI_ERROR_INTERNAL,
                                     "node entry in plan is not an object");
    }

    ret = ExecutionNode::fromVPackFactory(this, it);
    // We need to adjust nextId here, otherwise we cannot add new nodes to this
    // plan anymore
    if (_nextId <= ret->id()) {
      _nextId = ExecutionNodeId{ret->id().id() + 1};
    }
    registerNode(ret);

    // we have to count all nodes by their type here, because our caller
    // will set the _varUsageComputed flag to true manually, bypassing the
    // regular counting!
    increaseCounter(ret->getType());

    TRI_ASSERT(ret != nullptr);

    if (ret->getType() == arangodb::aql::ExecutionNode::SUBQUERY) {
      // found a subquery node. now do magick here
      VPackSlice subquery = it.get("subquery");
      // create the subquery nodes from the "subquery" sub-node
      auto subqueryNode = fromSlice(subquery);

      // register the just created subquery
      ExecutionNode::castTo<SubqueryNode*>(ret)->setSubquery(subqueryNode, false);
    }
  }

  // all nodes have been created. now add the dependencies
  for (VPackSlice it : VPackArrayIterator(nodes)) {
    // read the node's own id
    auto thisId =
        ExecutionNodeId{it.get("id").getNumericValue<ExecutionNodeId::BaseType>()};
    auto thisNode = getNodeById(thisId);

    // now re-link the dependencies
    VPackSlice dependencies = it.get("dependencies");
    if (dependencies.isArray()) {
      for (auto const& it2 : VPackArrayIterator(dependencies)) {
        if (it2.isNumber()) {
          auto depId =
              ExecutionNodeId{it2.getNumericValue<ExecutionNodeId::BaseType>()};
          thisNode->addDependency(getNodeById(depId));
        }
      }
    }
  }

  return ret;
}

/// @brief returns true if a plan is so simple that optimizations would
/// probably cost more than simply executing the plan
bool ExecutionPlan::isDeadSimple() const {
  auto current = _root;

  while (current != nullptr) {
    auto const nodeType = current->getType();

    if (nodeType == ExecutionNode::SUBQUERY || nodeType == ExecutionNode::ENUMERATE_COLLECTION ||
        nodeType == ExecutionNode::ENUMERATE_LIST ||
        nodeType == ExecutionNode::TRAVERSAL || nodeType == ExecutionNode::SHORTEST_PATH ||
        nodeType == ExecutionNode::K_SHORTEST_PATHS || nodeType == ExecutionNode::INDEX) {
      // these node types are not simple
      return false;
    }

    current = current->getFirstDependency();
  }

  return true;
}

bool ExecutionPlan::fullCount() const noexcept {
  LimitNode* lastLimitNode = _lastLimitNode == nullptr
                                 ? nullptr
                                 : ExecutionNode::castTo<LimitNode*>(_lastLimitNode);
  return lastLimitNode != nullptr && lastLimitNode->fullCount();
}
  
/// @brief find all variables that are populated with data from collections
void ExecutionPlan::findCollectionAccessVariables() {
  _ast->variables()->visit([this](Variable* variable) {
    ExecutionNode* node = this->getVarSetBy(variable->id);
    if (node != nullptr) {
      if (node->getType() == ExecutionNode::ENUMERATE_COLLECTION ||
          node->getType() == ExecutionNode::INDEX ||
          node->getType() == ExecutionNode::INSERT ||
          node->getType() == ExecutionNode::UPDATE ||
          node->getType() == ExecutionNode::REPLACE ||
          node->getType() == ExecutionNode::REMOVE) {
        // TODO: maybe add more node types here, e.g. arangosearch nodes
        // also check if it makes sense to do this if the node uses
        // projections
        variable->isDataFromCollection = true;
      }
    }
  });
}

void ExecutionPlan::prepareTraversalOptions() {
  ::arangodb::containers::SmallVector<ExecutionNode*>::allocator_type::arena_type a;
  ::arangodb::containers::SmallVector<ExecutionNode*> nodes{a};
  findNodesOfType(nodes,
                  {arangodb::aql::ExecutionNode::TRAVERSAL,
                   arangodb::aql::ExecutionNode::SHORTEST_PATH,
                   arangodb::aql::ExecutionNode::K_SHORTEST_PATHS},
                  true);
  for (auto& node : nodes) {
    switch (node->getType()) {
      case ExecutionNode::TRAVERSAL:
      case ExecutionNode::SHORTEST_PATH:
      case ExecutionNode::K_SHORTEST_PATHS: {
        auto* graphNode = ExecutionNode::castTo<GraphNode*>(node);
        graphNode->prepareOptions();
      } break;
      default:
        TRI_ASSERT(false);
        THROW_ARANGO_EXCEPTION(TRI_ERROR_INTERNAL_AQL);
    }
  }
}

#ifdef ARANGODB_ENABLE_MAINTAINER_MODE
#include <iostream>

/// @brief show an overview over the plan
struct Shower final : public WalkerWorker<ExecutionNode> {
  int indent;

  Shower() : indent(0) {}

  ~Shower() override = default;

  bool enterSubquery(ExecutionNode*, ExecutionNode*) final {
    indent++;
    return true;
  }

  void leaveSubquery(ExecutionNode*, ExecutionNode*) final { indent--; }

  bool before(ExecutionNode* en) final { return false; }

  void after(ExecutionNode* en) final {
    if (en->getType() == ExecutionNode::SUBQUERY_END) {
      --indent;
    }

    LoggerStream logLn{};
    logLn << LogLevel::INFO << Logger::AQL;

    for (int i = 0; i < 2 * indent; i++) {
      logLn << ' ';
    }
    logNode(logLn, *en);

    if (en->getType() == ExecutionNode::SUBQUERY_START) {
      ++indent;
    }
  }

  static LoggerStream& logNode(LoggerStream& log, ExecutionNode const& node) {
    return log << "[" << node.id() << "]" << detailedNodeType(node);
  }

  static std::string detailedNodeType(ExecutionNode const& node) {
    switch (node.getType()) {
      case ExecutionNode::TRAVERSAL:
      case ExecutionNode::SHORTEST_PATH:
      case ExecutionNode::K_SHORTEST_PATHS: {
        auto const& graphNode = *ExecutionNode::castTo<GraphNode const*>(&node);
        auto type = std::string{node.getTypeString()};
        if (graphNode.isUsedAsSatellite()) {
          type += " used as satellite";
        }
        return type;
      }
      case ExecutionNode::INDEX:
      case ExecutionNode::ENUMERATE_COLLECTION:
      case ExecutionNode::UPDATE:
      case ExecutionNode::INSERT:
      case ExecutionNode::REMOVE:
      case ExecutionNode::REPLACE:
      case ExecutionNode::UPSERT: {
        auto const& colAccess =
            *ExecutionNode::castTo<CollectionAccessingNode const*>(&node);
        auto type = std::string{node.getTypeString()};
        type += " (";
        type += colAccess.collection()->name();
        type += ")";
        if (colAccess.isUsedAsSatellite()) {
          type += " used as satellite";
        }
        return type;
      }
      default:
        return {node.getTypeString()};
    }
  }
};

/// @brief show an overview over the plan
void ExecutionPlan::show() const {
  Shower shower;
  _root->walk(shower);
}

#endif<|MERGE_RESOLUTION|>--- conflicted
+++ resolved
@@ -228,7 +228,6 @@
           parseGraphCollectionRestriction(options->edgeCollections, value);
         } else if (name == "vertexCollections") {
           parseGraphCollectionRestriction(options->vertexCollections, value);
-<<<<<<< HEAD
         } else if (name == "mode" && !hasBFS) {
           // dfs is the default
           if (value->stringEqualsCaseInsensitive("bfs")) {
@@ -245,14 +244,12 @@
           options->defaultWeight = value->getDoubleValue();
         } else if (name == "weightAttribute" && value->isStringValue()) {
           options->weightAttribute = value->getString();
-=======
         } else if (name == "parallelism") {
           if (ast->canApplyParallelism()) {
             // parallelism is only used when there is no usage of V8 in the
             // query and if the query is not a modification query.
             options->setParallelism(Ast::validatedParallelism(value));
           }
->>>>>>> 9365e977
         }
       }
     }
