////////////////////////////////////////////////////////////////////////////////
/// DISCLAIMER
///
/// Copyright 2018 ArangoDB GmbH, Cologne, Germany
///
/// Licensed under the Apache License, Version 2.0 (the "License");
/// you may not use this file except in compliance with the License.
/// You may obtain a copy of the License at
///
///     http://www.apache.org/licenses/LICENSE-2.0
///
/// Unless required by applicable law or agreed to in writing, software
/// distributed under the License is distributed on an "AS IS" BASIS,
/// WITHOUT WARRANTIES OR CONDITIONS OF ANY KIND, either express or implied.
/// See the License for the specific language governing permissions and
/// limitations under the License.
///
/// Copyright holder is ArangoDB GmbH, Cologne, Germany
///
/// @author Tobias Goedderz
/// @author Michael Hackstein
/// @author Heiko Kernbach
/// @author Jan Christoph Uhde
////////////////////////////////////////////////////////////////////////////////

#ifndef ARANGOD_AQL_EXECUTION_BLOCK_IMPL_H
#define ARANGOD_AQL_EXECUTION_BLOCK_IMPL_H 1

#include "Aql/ConstFetcher.h"
#include "Aql/DependencyProxy.h"
#include "Aql/ExecutionBlock.h"

#include <functional>
#include <memory>
#include <queue>

namespace arangodb {
namespace aql {

class AqlItemBlock;
class ExecutionEngine;
class ExecutionNode;
class InputAqlItemRow;
class OutputAqlItemRow;
class Query;

/**
 * @brief This is the implementation class of AqlExecutionBlocks.
 *        It is responsible to create AqlItemRows for subsequent
 *        Blocks, also it will fetch new AqlItemRows from preceeding
 *        Blocks whenever it is necessary.
 *        For performance reasons this will all be done in batches
 *        of 1000 Rows each.
 *
 * @tparam Executor A class that needs to have the following signature:
 *         Executor {
 *           using Fetcher = xxxFetcher;
 *           using Infos = xxxExecutorInfos;
 *           using Stats = xxxStats;
 *           static const struct {
 *             // Whether input rows stay in the same order.
 *             const bool preservesOrder;
 *
 *             // Whether input blocks can be reused as output blocks. This
 *             // can be true if:
 *             // - There will be exactly one output row per input row.
 *             // - produceRows() for row i will be called after fetchRow() of
 *             //   row i.
 *             // - The order of rows is preserved. i.e. preservesOrder
 *             // - The register planning must reserve the output register(s),
 *             //   if any, already in the input blocks.
 *             //   (This one is not really a property of the Executor, but it
 *             //   still must be true).
 *             // - It must use the SingleRowFetcher. This is not really a
 *             //   necessity, but it should always already be possible due to
 *             //   the properties above.
 *             const bool allowsBlockPassthrough;
 *
 *           } properties;
 *           Executor(Fetcher&, Infos&);
 *           std::pair<ExecutionState, Stats> produceRows(OutputAqlItemRow& output);
 *         }
 *         The Executor is the implementation of one AQLNode.
 *         It may produce zero, one, or multiple outputRows at a time. The
 *         OutputAqlItemRow imposes a restriction (e.g. atMost) on how many.
 *         Currently, this is just the size of the block (because this is always
 *         restricted by atMost anyway). Later this may be replaced by a
 *         separate limit. It can fetch as many rows from above as it likes.
 *         It can only follow the xxxFetcher interface to get AqlItemRows from
 *         Upstream.
 */
template <class Executor>
class ExecutionBlockImpl final : public ExecutionBlock {
  using Fetcher = typename Executor::Fetcher;
  using ExecutorStats = typename Executor::Stats;
  using Infos = typename Executor::Infos;
  using DependencyProxy =
      typename aql::DependencyProxy<Executor::Properties::allowsBlockPassthrough>;

  static_assert(
      Executor::Properties::allowsBlockPassthrough == BlockPassthrough::Disable ||
          Executor::Properties::preservesOrder,
      "allowsBlockPassthrough must imply preservesOrder, but does not!");

 private:
  enum InternalState { FETCH_DATA, FETCH_SHADOWROWS, DONE };

 public:
  /**
   * @brief Construct a new ExecutionBlock
   *        This API is subject to change, we want to make it as independent of
   *        AQL / Query interna as possible.
   *
   * @param engine The AqlExecutionEngine holding the query and everything
   *               required for the execution.
   * @param node The Node used to create this ExecutionBlock
   */
  ExecutionBlockImpl(ExecutionEngine* engine, ExecutionNode const* node,
                     typename Executor::Infos&&);

  ~ExecutionBlockImpl() override;

  /**
   * @brief Produce atMost many output rows, or less.
   *        May return waiting if I/O has to be performed
   *        so we can release this thread.
   *        Is required to return DONE if it is guaranteed
   *        that this block does not produce more rows,
   *        Returns HASMORE if the DONE guarantee cannot be given.
   *        HASMORE does not give strict guarantee, it maybe that
   *        HASMORE is returned but no more rows can be produced.
   *
   * @param atMost Upper bound of AqlItemRows to be returned.
   *               Target is to get as close to this upper bound
   *               as possible.
   *
   * @return A pair with the following properties:
   *         ExecutionState:
   *           WAITING => IO going on, immediately return to caller.
   *           DONE => No more to expect from Upstream, if you are done with
   *                   this row return DONE to caller.
   *           HASMORE => There is potentially more from above, call again if
   *                      you need more input.
   *         AqlItemBlock:
   *           A matrix of result rows.
   *           Guaranteed to be non nullptr in the HASMORE case, maybe a nullptr
   *           in DONE. Is a nullptr in WAITING.
   */
  std::pair<ExecutionState, SharedAqlItemBlockPtr> getSome(size_t atMost) override;

  /**
   * @brief Like get some, but lines are skipped and not returned.
   *        This can use optimizations to not actually create the data.
   *
   * @param atMost Upper bound of AqlItemRows to be skipped.
   *               Target is to get as close to this upper bound
   *               as possible.
   * @param subqueryDepth We skip atMost many rows only on the given
   * subqueryDepth A depth of 0 means this Executor is part of the subquery we
   * skip in A higher depth means we skip in an out subquery.
   *
   * @return A pair with the following properties:
   *         ExecutionState:
   *           WAITING => IO going on, immediatly return to caller.
   *           DONE => No more to expect from Upstream, if you are done with
   *                   this row return DONE to caller.
   *           HASMORE => There is potentially more from above, call again if
   *                   you need more input. size_t: Number of rows effectively
   *                   skipped. On WAITING this is always 0. On any other state
   *                   this is between 0 and atMost.
   */
  std::pair<ExecutionState, size_t> skipSome(size_t atMost, size_t subqueryDepth) override;

  std::pair<ExecutionState, Result> initializeCursor(InputAqlItemRow const& input) override;

  Infos const& infos() const;

  /// @brief shutdown, will be called exactly once for the whole query
  /// Special implementation for all Executors that need to implement Shutdown
  /// Most do not, we might be able to move their shutdown logic to a more
  /// central place.
  std::pair<ExecutionState, Result> shutdown(int) override;

 private:
  /**
   * @brief Inner getSome() part, without the tracing calls.
   */
  std::pair<ExecutionState, SharedAqlItemBlockPtr> getSomeWithoutTrace(size_t atMost);

  /**
   * @brief Inner getSome() part, without the tracing calls.
   */
  std::pair<ExecutionState, size_t> skipSomeOnceWithoutTrace(size_t atMost);

  /**
   * @brief Allocates a new AqlItemBlock and returns it, with the specified
   *        number of rows (nrItems) and columns (nrRegs).
   *        In case the Executor supports pass-through of blocks (i.e. reuse the
   *        input blocks as output blocks), it returns such an input block. In
   *        this case, the number of columns must still match - this has to be
   *        guaranteed by register planning.
   *        The state will be HASMORE if and only if it returns an actual block,
   *        which it always will in the non-pass-through case (modulo
   *        exceptions). If it is WAITING or DONE, the returned block is always
   *        a nullptr. This happens only if upstream is WAITING, or
   *        respectively, if it is DONE and did not return a new block.
   */
  std::pair<ExecutionState, SharedAqlItemBlockPtr> requestWrappedBlock(size_t nrItems,
                                                                       RegisterId nrRegs);

  std::unique_ptr<OutputAqlItemRow> createOutputRow(SharedAqlItemBlockPtr& newBlock) const;

  Query const& getQuery() const;

  Executor& executor();

  /// @brief request an AqlItemBlock from the memory manager
  SharedAqlItemBlockPtr requestBlock(size_t nrItems, RegisterCount nrRegs);

  /// @brief reset all internal states after processing a shadow row.
  ///        This indicates that a new subquery is started and all executors
  ///        that have returned DONE before need to fetch the next input rows
  void resetAfterShadowRow();

 private:
  /**
   * @brief Used to allow the row Fetcher to access selected methods of this
   *        ExecutionBlock object.
   */
  DependencyProxy _dependencyProxy;

  /**
   * @brief Fetcher used by the Executor. Calls this->fetchBlock() and handles
   *        memory management of AqlItemBlocks as needed by Executor.
   */
  Fetcher _rowFetcher;

  /**
   * @brief This is the working party of this implementation
   *        the template class needs to implement the logic
   *        to produce a single row from the upstream information.
   */
  Infos _infos;

  Executor _executor;

  std::unique_ptr<OutputAqlItemRow> _outputItemRow;

  Query const& _query;

<<<<<<< HEAD
  InternalState _state;
=======
  size_t _skipped{};
>>>>>>> 4e86de00
};

}  // namespace aql
}  // namespace arangodb
#endif<|MERGE_RESOLUTION|>--- conflicted
+++ resolved
@@ -188,9 +188,9 @@
   std::pair<ExecutionState, SharedAqlItemBlockPtr> getSomeWithoutTrace(size_t atMost);
 
   /**
-   * @brief Inner getSome() part, without the tracing calls.
-   */
-  std::pair<ExecutionState, size_t> skipSomeOnceWithoutTrace(size_t atMost);
+   * @brief Inner skipSome() part, without the tracing calls.
+   */
+  std::pair<ExecutionState, size_t> skipSomeOnceWithoutTrace(size_t atMost, size_t subqueryDepth);
 
   /**
    * @brief Allocates a new AqlItemBlock and returns it, with the specified
@@ -248,11 +248,9 @@
 
   Query const& _query;
 
-<<<<<<< HEAD
   InternalState _state;
-=======
+
   size_t _skipped{};
->>>>>>> 4e86de00
 };
 
 }  // namespace aql
