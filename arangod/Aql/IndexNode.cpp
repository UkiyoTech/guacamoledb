////////////////////////////////////////////////////////////////////////////////
/// DISCLAIMER
///
/// Copyright 2014-2016 ArangoDB GmbH, Cologne, Germany
/// Copyright 2004-2014 triAGENS GmbH, Cologne, Germany
///
/// Licensed under the Apache License, Version 2.0 (the "License");
/// you may not use this file except in compliance with the License.
/// You may obtain a copy of the License at
///
///     http://www.apache.org/licenses/LICENSE-2.0
///
/// Unless required by applicable law or agreed to in writing, software
/// distributed under the License is distributed on an "AS IS" BASIS,
/// WITHOUT WARRANTIES OR CONDITIONS OF ANY KIND, either express or implied.
/// See the License for the specific language governing permissions and
/// limitations under the License.
///
/// Copyright holder is ArangoDB GmbH, Cologne, Germany
///
/// @author Michael Hackstein
////////////////////////////////////////////////////////////////////////////////

#include "IndexNode.h"

#include "Aql/Ast.h"
#include "Aql/Collection.h"
#include "Aql/Condition.h"
#include "Aql/ExecutionBlockImpl.h"
#include "Aql/ExecutionEngine.h"
#include "Aql/ExecutionNode.h"
#include "Aql/ExecutionNodeId.h"
#include "Aql/ExecutionPlan.h"
#include "Aql/Expression.h"
#include "Aql/IndexExecutor.h"
#include "Aql/Query.h"
#include "Aql/RegisterPlan.h"
#include "Aql/SingleRowFetcher.h"
#include "Basics/AttributeNameParser.h"
#include "Basics/StringUtils.h"
#include "Basics/VelocyPackHelper.h"
#include "Indexes/Index.h"
#include "StorageEngine/EngineSelectorFeature.h"
#include "StorageEngine/StorageEngine.h"
#include "Transaction/Methods.h"

#include <velocypack/Iterator.h>
#include <velocypack/velocypack-aliases.h>

using namespace arangodb;
using namespace arangodb::aql;

/// @brief constructor
IndexNode::IndexNode(ExecutionPlan* plan, ExecutionNodeId id,
                     Collection const* collection, Variable const* outVariable,
                     std::vector<transaction::Methods::IndexHandle> const& indexes,
                     std::unique_ptr<Condition> condition, IndexIteratorOptions const& opts)
    : ExecutionNode(plan, id),
      DocumentProducingNode(outVariable),
      CollectionAccessingNode(collection),
      _indexes(indexes),
      _condition(std::move(condition)),
      _needsGatherNodeSort(false),
      _options(opts),
      _outNonMaterializedDocId(nullptr) {
  TRI_ASSERT(_condition != nullptr);

  initIndexCoversProjections();
}

/// @brief constructor for IndexNode
IndexNode::IndexNode(ExecutionPlan* plan, arangodb::velocypack::Slice const& base)
    : ExecutionNode(plan, base),
      DocumentProducingNode(plan, base),
      CollectionAccessingNode(plan, base),
      _indexes(),
      _needsGatherNodeSort(
          basics::VelocyPackHelper::getBooleanValue(base, "needsGatherNodeSort", false)),
      _options(),
      _outNonMaterializedDocId(
          aql::Variable::varFromVPack(plan->getAst(), base, "outNmDocId", true)) {
  _options.sorted = basics::VelocyPackHelper::getBooleanValue(base, "sorted", true);
  _options.ascending =
      basics::VelocyPackHelper::getBooleanValue(base, "ascending", false);
  _options.evaluateFCalls =
      basics::VelocyPackHelper::getBooleanValue(base, "evalFCalls", true);
  _options.limit = basics::VelocyPackHelper::getNumericValue(base, "limit", 0);

  if (_options.sorted && base.isObject() && base.get("reverse").isBool()) {
    // legacy
    _options.sorted = true;
    _options.ascending = !(base.get("reverse").getBool());
  }

  VPackSlice indexes = base.get("indexes");

  if (!indexes.isArray()) {
    THROW_ARANGO_EXCEPTION_MESSAGE(TRI_ERROR_BAD_PARAMETER,
                                   "\"indexes\" attribute should be an array");
  }

  _indexes.reserve(indexes.length());

  auto trx = plan->getAst()->query()->trx();
  for (VPackSlice it : VPackArrayIterator(indexes)) {
    std::string iid = it.get("id").copyString();
    _indexes.emplace_back(trx->getIndexByIdentifier(collection()->name(), iid));
  }

  VPackSlice condition = base.get("condition");
  if (!condition.isObject()) {
    THROW_ARANGO_EXCEPTION_MESSAGE(
        TRI_ERROR_BAD_PARAMETER, "\"condition\" attribute should be an object");
  }

  _condition = Condition::fromVPack(plan, condition);

  TRI_ASSERT(_condition != nullptr);

  initIndexCoversProjections();

  if (_outNonMaterializedDocId != nullptr) {
    auto const* vars = plan->getAst()->variables();
    TRI_ASSERT(vars);

    auto const indexIdSlice = base.get("indexIdOfVars");
    if (!indexIdSlice.isNumber<IndexId::BaseType>()) {
      THROW_ARANGO_EXCEPTION_FORMAT(TRI_ERROR_BAD_PARAMETER,
                                    "\"indexIdOfVars\" %s should be a number",
                                    indexIdSlice.toString().c_str());
    }

    _outNonMaterializedIndVars.first =
        IndexId(indexIdSlice.getNumber<IndexId::BaseType>());

    auto const indexValuesVarsSlice = base.get("indexValuesVars");
    if (!indexValuesVarsSlice.isArray()) {
      THROW_ARANGO_EXCEPTION_MESSAGE(
          TRI_ERROR_BAD_PARAMETER,
          "\"indexValuesVars\" attribute should be an array");
    }
    _outNonMaterializedIndVars.second.reserve(indexValuesVarsSlice.length());
    for (auto const indVar : velocypack::ArrayIterator(indexValuesVarsSlice)) {
      auto const fieldNumberSlice = indVar.get("fieldNumber");
      if (!fieldNumberSlice.isNumber<size_t>()) {
        THROW_ARANGO_EXCEPTION_FORMAT(
            TRI_ERROR_BAD_PARAMETER,
            "\"indexValuesVars[*].fieldNumber\" %s should be a number",
            fieldNumberSlice.toString().c_str());
      }
      auto const fieldNumber = fieldNumberSlice.getNumber<size_t>();

      auto const varIdSlice = indVar.get("id");
      if (!varIdSlice.isNumber<aql::VariableId>()) {
        THROW_ARANGO_EXCEPTION_FORMAT(
            TRI_ERROR_BAD_PARAMETER,
            "\"indexValuesVars[*].id\" variable id %s should be a number",
            varIdSlice.toString().c_str());
      }

      auto const varId = varIdSlice.getNumber<aql::VariableId>();
      auto const* var = vars->getVariable(varId);

      if (!var) {
        THROW_ARANGO_EXCEPTION_FORMAT(
            TRI_ERROR_BAD_PARAMETER,
            "\"indexValuesVars[*].id\" unable to find variable by id %d", varId);
      }
      _outNonMaterializedIndVars.second.try_emplace(var, fieldNumber);
    }
  }
}

/// @brief called to build up the matching positions of the index values for
/// the projection attributes (if any)
void IndexNode::initIndexCoversProjections() {
  _coveringIndexAttributePositions.clear();

  if (_indexes.empty()) {
    // no indexes used
    return;
  }

  // cannot apply the optimization if we use more than one different index
  auto const& idx = _indexes[0];
  for (size_t i = 1; i < _indexes.size(); ++i) {
    if (_indexes[i] != idx) {
      // different index used => optimization not possible
      return;
    }
  }

  // note that we made sure that if we have multiple index instances, they
  // are actually all of the same index

  if (!idx->hasCoveringIterator()) {
    // index does not have a covering index iterator
    return;
  }

  // check if we can use covering indexes
  auto const& fields = idx->coveredFields();

  if (fields.size() < projections().size()) {
    // we will not be able to satisfy all requested projections with this index
    return;
  }

  std::vector<size_t> coveringAttributePositions;
  // test if the index fields are the same fields as used in the projection
  std::string result;
  for (auto const& it : projections()) {
    bool found = false;
    for (size_t j = 0; j < fields.size(); ++j) {
      result.clear();
      TRI_AttributeNamesToString(fields[j], result, false);
      if (result == it) {
        found = true;
        coveringAttributePositions.emplace_back(j);
        break;
      }
    }
    if (!found) {
      return;
    }
  }

  _coveringIndexAttributePositions = std::move(coveringAttributePositions);
  _options.forceProjection = true;
}

void IndexNode::planNodeRegisters(RegisterPlan& registerPlan) const {
  if (isLateMaterialized()) {
    registerPlan.registerVariable(_outNonMaterializedDocId->id);
    // plan registers for index references
    for (auto const& fieldVar : _outNonMaterializedIndVars.second) {
      registerPlan.registerVariable(fieldVar.first->id);
    }
  } else {
    registerPlan.registerVariable(_outVariable->id);
  }
}

/// @brief toVelocyPack, for IndexNode
void IndexNode::toVelocyPackHelper(VPackBuilder& builder, unsigned flags,
                                   std::unordered_set<ExecutionNode const*>& seen) const {
  // call base class method
  ExecutionNode::toVelocyPackHelperGeneric(builder, flags, seen);

  // add outvariable and projections
  DocumentProducingNode::toVelocyPack(builder, flags);

  // add collection information
  CollectionAccessingNode::toVelocyPack(builder, flags);

  // Now put info about vocbase and cid in there
  builder.add("needsGatherNodeSort", VPackValue(_needsGatherNodeSort));
  builder.add("indexCoversProjections",
              VPackValue(!_coveringIndexAttributePositions.empty()));

  builder.add(VPackValue("indexes"));
  {
    VPackArrayBuilder guard(&builder);
    for (auto const& index : _indexes) {
      index->toVelocyPack(builder, Index::makeFlags(Index::Serialize::Estimates));
    }
  }
  builder.add(VPackValue("condition"));
  _condition->toVelocyPack(builder, flags);
  // IndexIteratorOptions
  builder.add("sorted", VPackValue(_options.sorted));
  builder.add("ascending", VPackValue(_options.ascending));
  builder.add("reverse", VPackValue(!_options.ascending));  // legacy
  builder.add("evalFCalls", VPackValue(_options.evaluateFCalls));
  builder.add("limit", VPackValue(_options.limit));

  if (isLateMaterialized()) {
    builder.add(VPackValue("outNmDocId"));
    _outNonMaterializedDocId->toVelocyPack(builder);

    builder.add("indexIdOfVars", VPackValue(_outNonMaterializedIndVars.first.id()));
    // container _indexes contains a few items
    auto indIt = std::find_if(_indexes.cbegin(), _indexes.cend(), [this](auto const& index) {
      return index->id() == _outNonMaterializedIndVars.first;
    });
    TRI_ASSERT(indIt != _indexes.cend());
    auto const& fields = (*indIt)->fields();
    VPackArrayBuilder arrayScope(&builder, "indexValuesVars");
    for (auto const& fieldVar : _outNonMaterializedIndVars.second) {
      VPackObjectBuilder objectScope(&builder);
      builder.add("fieldNumber", VPackValue(fieldVar.second));
      builder.add("id", VPackValue(fieldVar.first->id));
      builder.add("name", VPackValue(fieldVar.first->name));  // for explainer.js
      std::string fieldName;
      TRI_ASSERT(fieldVar.second < fields.size());
      basics::TRI_AttributeNamesToString(fields[fieldVar.second], fieldName, true);
      builder.add("field", VPackValue(fieldName));  // for explainer.js
    }
  }

  // And close it:
  builder.close();
}

/// @brief adds a UNIQUE() to a dynamic IN condition
arangodb::aql::AstNode* IndexNode::makeUnique(arangodb::aql::AstNode* node,
                                              transaction::Methods* trx) const {
  if (node->type != arangodb::aql::NODE_TYPE_ARRAY || node->numMembers() >= 2) {
    // an non-array or an array with more than 1 member
    auto ast = _plan->getAst();
    auto array = _plan->getAst()->createNodeArray();
    array->addMember(node);

    TRI_ASSERT(trx != nullptr);

    // Here it does not matter which index we choose for the isSorted/isSparse
    // check, we need them all sorted here.

    auto idx = _indexes.at(0);
    if (!idx) {
      THROW_ARANGO_EXCEPTION_MESSAGE(TRI_ERROR_BAD_PARAMETER,
                                     "The index id cannot be empty.");
    }

    if (idx->sparse() || idx->isSorted()) {
      // the index is sorted. we need to use SORTED_UNIQUE to get the
      // result back in index order
      return ast->createNodeFunctionCall(TRI_CHAR_LENGTH_PAIR("SORTED_UNIQUE"), array);
    }
    // a regular UNIQUE will do
    return ast->createNodeFunctionCall(TRI_CHAR_LENGTH_PAIR("UNIQUE"), array);
  }

  // presumably an array with no or a single member
  return node;
}

void IndexNode::initializeOnce(bool& hasV8Expression, std::vector<Variable const*>& inVars,
                               std::vector<RegisterId>& inRegs,
                               std::vector<std::unique_ptr<NonConstExpression>>& nonConstExpressions,
                               transaction::Methods* trxPtr) const {
  // instantiate expressions:
  auto instantiateExpression = [&](AstNode* a, std::vector<size_t>&& idxs) -> void {
    // all new AstNodes are registered with the Ast in the Query
    auto e = std::make_unique<Expression>(_plan, _plan->getAst(), a);

    TRI_IF_FAILURE("IndexBlock::initialize") {
      THROW_ARANGO_EXCEPTION(TRI_ERROR_DEBUG);
    }

    hasV8Expression |= e->willUseV8();

    ::arangodb::containers::HashSet<Variable const*> innerVars;
    e->variables(innerVars);

    nonConstExpressions.emplace_back(
        std::make_unique<NonConstExpression>(std::move(e), std::move(idxs)));

    for (auto const& v : innerVars) {
      inVars.emplace_back(v);
      auto it = getRegisterPlan()->varInfo.find(v->id);
      TRI_ASSERT(it != getRegisterPlan()->varInfo.cend());
      TRI_ASSERT(it->second.registerId < RegisterPlan::MaxRegisterId);
      inRegs.emplace_back(it->second.registerId);
    }
  };

  if (_condition->root() != nullptr) {
    auto outVariable = _outVariable;
    std::function<bool(AstNode const*)> hasOutVariableAccess = [&](AstNode const* node) -> bool {
      if (node->isAttributeAccessForVariable(outVariable, true)) {
        return true;
      }

      bool accessedInSubtree = false;
      for (size_t i = 0; i < node->numMembers() && !accessedInSubtree; i++) {
        accessedInSubtree = hasOutVariableAccess(node->getMemberUnchecked(i));
      }

      return accessedInSubtree;
    };

    auto instFCallArgExpressions = [&](AstNode* fcall, std::vector<size_t>&& indexPath) {
      TRI_ASSERT(1 == fcall->numMembers());
      indexPath.emplace_back(0);  // for the arguments array
      AstNode* array = fcall->getMemberUnchecked(0);
      for (size_t k = 0; k < array->numMembers(); k++) {
        AstNode* child = array->getMemberUnchecked(k);
        if (!child->isConstant() && !hasOutVariableAccess(child)) {
          std::vector<size_t> idx = indexPath;
          idx.emplace_back(k);
          instantiateExpression(child, std::move(idx));

          TRI_IF_FAILURE("IndexBlock::initializeExpressions") {
            THROW_ARANGO_EXCEPTION(TRI_ERROR_DEBUG);
          }
        }
      }
    };

    // conditions can be of the form (a [<|<=|>|=>] b) && ...
    // in case of a geo spatial index a might take the form
    // of a GEO_* function. We might need to evaluate fcall arguments
    for (size_t i = 0; i < _condition->root()->numMembers(); ++i) {
      auto andCond = _condition->root()->getMemberUnchecked(i);
      for (size_t j = 0; j < andCond->numMembers(); ++j) {
        auto leaf = andCond->getMemberUnchecked(j);

        // FCALL at this level is most likely a geo index
        if (leaf->type == NODE_TYPE_FCALL) {
          instFCallArgExpressions(leaf, {i, j});
          continue;
        } else if (leaf->numMembers() != 2) {
          continue;
        }

        // We only support binary conditions
        TRI_ASSERT(leaf->numMembers() == 2);
        AstNode* lhs = leaf->getMember(0);
        AstNode* rhs = leaf->getMember(1);

        if (lhs->isAttributeAccessForVariable(outVariable, false)) {
          // Index is responsible for the left side, check if right side
          // has to be evaluated
          if (!rhs->isConstant()) {
            if (leaf->type == NODE_TYPE_OPERATOR_BINARY_IN) {
              rhs = makeUnique(rhs, trxPtr);
            }
            instantiateExpression(rhs, {i, j, 1});
            TRI_IF_FAILURE("IndexBlock::initializeExpressions") {
              THROW_ARANGO_EXCEPTION(TRI_ERROR_DEBUG);
            }
          }
        } else {
          // Index is responsible for the right side, check if left side
          // has to be evaluated

          if (lhs->type == NODE_TYPE_FCALL && !options().evaluateFCalls) {
            // most likely a geo index condition
            instFCallArgExpressions(lhs, {i, j, 0});
          } else if (!lhs->isConstant()) {
            instantiateExpression(lhs, {i, j, 0});
            TRI_IF_FAILURE("IndexBlock::initializeExpressions") {
              THROW_ARANGO_EXCEPTION(TRI_ERROR_DEBUG);
            }
          }
        }
      }
    }
  }
}

/// @brief creates corresponding ExecutionBlock
std::unique_ptr<ExecutionBlock> IndexNode::createBlock(
    ExecutionEngine& engine, std::unordered_map<ExecutionNode*, ExecutionBlock*> const&) const {
  ExecutionNode const* previousNode = getFirstDependency();
  TRI_ASSERT(previousNode != nullptr);

  if (!engine.waitForSatellites(collection())) {
    double maxWait = engine.getQuery()->queryOptions().satelliteSyncWait;
    THROW_ARANGO_EXCEPTION_MESSAGE(TRI_ERROR_CLUSTER_AQL_COLLECTION_OUT_OF_SYNC,
                                   "collection " + collection()->name() +
                                       " did not come into sync in time (" +
                                       std::to_string(maxWait) + ")");
  }

  transaction::Methods* trxPtr = _plan->getAst()->query()->trx();

  bool hasV8Expression = false;
  /// @brief _inVars, a vector containing for each expression above
  /// a vector of Variable*, used to execute the expression
  std::vector<Variable const*> inVars;

  /// @brief _inRegs, a vector containing for each expression above
  /// a vector of RegisterId, used to execute the expression
  std::vector<RegisterId> inRegs;

  /// @brief _nonConstExpressions, list of all non const expressions, mapped
  /// by their _condition node path indexes
  std::vector<std::unique_ptr<NonConstExpression>> nonConstExpressions;
  initializeOnce(hasV8Expression, inVars, inRegs, nonConstExpressions, trxPtr);

  auto const outVariable = isLateMaterialized() ? _outNonMaterializedDocId : _outVariable;
  auto const outRegister = variableToRegisterId(outVariable);
  auto numIndVarsRegisters =
      static_cast<aql::RegisterCount>(_outNonMaterializedIndVars.second.size());
  TRI_ASSERT(0 == numIndVarsRegisters || isLateMaterialized());

  // We could be asked to produce only document id for later materialization or full document body at once
  aql::RegisterCount numDocumentRegs = 1;

  // if late materialized
  // We have one additional output register for each index variable which is used later, before
  // the output register for document id
  // These must of course fit in the available registers.
  // There may be unused registers reserved for later blocks.
  std::shared_ptr<std::unordered_set<aql::RegisterId>> writableOutputRegisters =
      aql::make_shared_unordered_set();
  writableOutputRegisters->reserve(numDocumentRegs + numIndVarsRegisters);
  writableOutputRegisters->emplace(outRegister);

  auto const& varInfos = getRegisterPlan()->varInfo;
  IndexValuesRegisters outNonMaterializedIndRegs;
  outNonMaterializedIndRegs.first = _outNonMaterializedIndVars.first;
  outNonMaterializedIndRegs.second.reserve(_outNonMaterializedIndVars.second.size());
  std::transform(_outNonMaterializedIndVars.second.cbegin(),
                 _outNonMaterializedIndVars.second.cend(),
                 std::inserter(outNonMaterializedIndRegs.second,
                               outNonMaterializedIndRegs.second.end()),
                 [&](auto const& indVar) {
                   auto it = varInfos.find(indVar.first->id);
                   TRI_ASSERT(it != varInfos.cend());
                   RegisterId regId = it->second.registerId;

                   writableOutputRegisters->emplace(regId);
                   return std::make_pair(indVar.second, regId);
                 });

<<<<<<< HEAD
  TRI_ASSERT(writableOutputRegisters->size() == numDocumentRegs + numIndVarsRegisters);

  IndexExecutorInfos infos(std::move(writableOutputRegisters),
                           getRegisterPlan()->nrRegs[previousNode->getDepth()],
                           outRegister, getRegisterPlan()->nrRegs[getDepth()],
                           getRegsToClear(), calcRegsToKeep(), &engine,
                           this->collection(), _outVariable, isProduceResult(),
                           this->_filter.get(), this->projections(),
                           this->coveringIndexAttributePositions(),
                           std::move(nonConstExpressions), std::move(inVars),
                           std::move(inRegs), hasV8Expression, _condition->root(),
                           this->getIndexes(), _plan->getAst(), this->options(),
                           _outNonMaterializedIndVars,
                           std::move(outNonMaterializedIndRegs));
=======
  auto registerInfos = createRegisterInfos({}, writableOutputRegisters);

  auto executorInfos =
      IndexExecutorInfos(firstOutputRegister, &engine, this->collection(),
                         _outVariable, isProduceResult(), this->_filter.get(),
                         this->projections(), this->coveringIndexAttributePositions(),
                         std::move(nonConstExpressions), std::move(inVars),
                         std::move(inRegs), hasV8Expression, _condition->root(),
                         this->getIndexes(), _plan->getAst(), this->options(),
                         _outNonMaterializedIndVars, std::move(outNonMaterializedIndRegs));
>>>>>>> bb9f53eb

  return std::make_unique<ExecutionBlockImpl<IndexExecutor>>(&engine, this,
                                                             std::move(registerInfos),
                                                             std::move(executorInfos));
}

ExecutionNode* IndexNode::clone(ExecutionPlan* plan, bool withDependencies,
                                bool withProperties) const {
  auto outVariable = _outVariable;
  auto outNonMaterializedDocId = _outNonMaterializedDocId;
  IndexValuesVars outNonMaterializedIndVars;

  if (withProperties) {
    outVariable = plan->getAst()->variables()->createVariable(outVariable);
    if (outNonMaterializedDocId != nullptr) {
      outNonMaterializedDocId =
          plan->getAst()->variables()->createVariable(outNonMaterializedDocId);
    }
    outNonMaterializedIndVars.first = _outNonMaterializedIndVars.first;
    outNonMaterializedIndVars.second.reserve(_outNonMaterializedIndVars.second.size());
    for (auto& indVar : _outNonMaterializedIndVars.second) {
      outNonMaterializedIndVars.second.try_emplace(
          plan->getAst()->variables()->createVariable(indVar.first), indVar.second);
    }
  } else {
    outNonMaterializedIndVars = _outNonMaterializedIndVars;
  }

  auto c =
      std::make_unique<IndexNode>(plan, _id, collection(), outVariable, _indexes,
                                  std::unique_ptr<Condition>(_condition->clone()), _options);

  c->projections(_projections);
  c->needsGatherNodeSort(_needsGatherNodeSort);
  c->initIndexCoversProjections();
  c->_outNonMaterializedDocId = outNonMaterializedDocId;
  c->_outNonMaterializedIndVars = std::move(outNonMaterializedIndVars);
  CollectionAccessingNode::cloneInto(*c);
  DocumentProducingNode::cloneInto(plan, *c);
  return cloneHelper(std::move(c), withDependencies, withProperties);
}

/// @brief destroy the IndexNode
IndexNode::~IndexNode() = default;

/// @brief the cost of an index node is a multiple of the cost of
/// its unique dependency
CostEstimate IndexNode::estimateCost() const {
  CostEstimate estimate = _dependencies.at(0)->getCost();
  size_t incoming = estimate.estimatedNrItems;

  transaction::Methods* trx = _plan->getAst()->query()->trx();
  // estimate for the number of documents in the collection. may be outdated...
  size_t const itemsInCollection = collection()->count(trx);
  size_t totalItems = 0;
  double totalCost = 0.0;

  auto root = _condition->root();

  for (size_t i = 0; i < _indexes.size(); ++i) {
    Index::FilterCosts costs = Index::FilterCosts::defaultCosts(itemsInCollection);

    if (root != nullptr && root->numMembers() > i) {
      arangodb::aql::AstNode const* condition = root->getMember(i);
      costs = _indexes[i]->supportsFilterCondition(std::vector<std::shared_ptr<Index>>(),
                                                   condition, _outVariable,
                                                   itemsInCollection);
    }

    totalItems += costs.estimatedItems;
    totalCost += costs.estimatedCosts;
  }

  estimate.estimatedNrItems *= totalItems;
  estimate.estimatedCost += incoming * totalCost;
  return estimate;
}

/// @brief getVariablesUsedHere, modifying the set in-place
void IndexNode::getVariablesUsedHere(::arangodb::containers::HashSet<Variable const*>& vars) const {
  Ast::getReferencedVariables(_condition->root(), vars);

  vars.erase(_outVariable);
}
ExecutionNode::NodeType IndexNode::getType() const { return INDEX; }

Condition* IndexNode::condition() const { return _condition.get(); }

IndexIteratorOptions IndexNode::options() const { return _options; }

void IndexNode::setAscending(bool value) { _options.ascending = value; }

bool IndexNode::needsGatherNodeSort() const { return _needsGatherNodeSort; }

void IndexNode::needsGatherNodeSort(bool value) {
  _needsGatherNodeSort = value;
}

std::vector<Variable const*> IndexNode::getVariablesSetHere() const {
  if (!isLateMaterialized()) {
    return std::vector<Variable const*>{_outVariable};
  }

  std::vector<arangodb::aql::Variable const*> vars;
  vars.reserve(1 + _outNonMaterializedIndVars.second.size());
  vars.emplace_back(_outNonMaterializedDocId);
  std::transform(_outNonMaterializedIndVars.second.cbegin(),
                 _outNonMaterializedIndVars.second.cend(), std::back_inserter(vars),
                 [](auto const& indVar) { return indVar.first; });

  return vars;
}

std::vector<transaction::Methods::IndexHandle> const& IndexNode::getIndexes() const {
  return _indexes;
}

void IndexNode::setLateMaterialized(aql::Variable const* docIdVariable, IndexId commonIndexId,
                                    IndexVarsInfo const& indexVariables) {
  _outNonMaterializedDocId = docIdVariable;
  _outNonMaterializedIndVars.first = commonIndexId;
  _outNonMaterializedIndVars.second.clear();
  _outNonMaterializedIndVars.second.reserve(indexVariables.size());
  for (auto& indVars : indexVariables) {
    _outNonMaterializedIndVars.second.try_emplace(indVars.second.var,
                                                  indVars.second.indexFieldNum);
  }
}

VariableIdSet IndexNode::getOutputVariables() const {
  VariableIdSet vars;
  if (isLateMaterialized()) {
    TRI_ASSERT(_outNonMaterializedDocId != nullptr);
    vars.insert(_outNonMaterializedDocId->id);
    // plan registers for index references
    for (auto const& fieldVar : _outNonMaterializedIndVars.second) {
      TRI_ASSERT(fieldVar.first != nullptr);
      vars.insert(fieldVar.first->id);
    }
  } else {
    TRI_ASSERT(_outVariable != nullptr);
    vars.insert(_outVariable->id);
  }

  return vars;
}

NonConstExpression::NonConstExpression(std::unique_ptr<Expression> exp,
                                       std::vector<size_t>&& idxPath)
    : expression(std::move(exp)), indexPath(std::move(idxPath)) {}<|MERGE_RESOLUTION|>--- conflicted
+++ resolved
@@ -516,33 +516,18 @@
                    return std::make_pair(indVar.second, regId);
                  });
 
-<<<<<<< HEAD
   TRI_ASSERT(writableOutputRegisters->size() == numDocumentRegs + numIndVarsRegisters);
 
-  IndexExecutorInfos infos(std::move(writableOutputRegisters),
-                           getRegisterPlan()->nrRegs[previousNode->getDepth()],
-                           outRegister, getRegisterPlan()->nrRegs[getDepth()],
-                           getRegsToClear(), calcRegsToKeep(), &engine,
-                           this->collection(), _outVariable, isProduceResult(),
-                           this->_filter.get(), this->projections(),
-                           this->coveringIndexAttributePositions(),
-                           std::move(nonConstExpressions), std::move(inVars),
-                           std::move(inRegs), hasV8Expression, _condition->root(),
-                           this->getIndexes(), _plan->getAst(), this->options(),
-                           _outNonMaterializedIndVars,
-                           std::move(outNonMaterializedIndRegs));
-=======
   auto registerInfos = createRegisterInfos({}, writableOutputRegisters);
 
   auto executorInfos =
-      IndexExecutorInfos(firstOutputRegister, &engine, this->collection(),
-                         _outVariable, isProduceResult(), this->_filter.get(),
-                         this->projections(), this->coveringIndexAttributePositions(),
+      IndexExecutorInfos(outRegister, &engine, this->collection(), _outVariable,
+                         isProduceResult(), this->_filter.get(), this->projections(),
+                         this->coveringIndexAttributePositions(),
                          std::move(nonConstExpressions), std::move(inVars),
                          std::move(inRegs), hasV8Expression, _condition->root(),
                          this->getIndexes(), _plan->getAst(), this->options(),
                          _outNonMaterializedIndVars, std::move(outNonMaterializedIndRegs));
->>>>>>> bb9f53eb
 
   return std::make_unique<ExecutionBlockImpl<IndexExecutor>>(&engine, this,
                                                              std::move(registerInfos),
