--- conflicted
+++ resolved
@@ -23,17 +23,14 @@
 #include "DatabaseFeature.h"
 
 #include "ApplicationFeatures/ApplicationServer.h"
+#include "Agency/v8-agency.h"
 #include "Aql/QueryCache.h"
 #include "Aql/QueryRegistry.h"
+#include "Basics/ArangoGlobalContext.h"
 #include "Basics/FileUtils.h"
 #include "Basics/MutexLocker.h"
 #include "Basics/StringUtils.h"
-<<<<<<< HEAD
 #include "Basics/files.h"
-=======
-#include "Basics/ArangoGlobalContext.h"
-#include "Agency/v8-agency.h"
->>>>>>> c53428ce
 #include "Cluster/ServerState.h"
 #include "Cluster/v8-cluster.h"
 #include "GeneralServer/GeneralServerFeature.h"
@@ -82,7 +79,7 @@
   auto databaseFeature = ApplicationServer::getFeature<DatabaseFeature>("Database");
   auto dealer = ApplicationServer::getFeature<V8DealerFeature>("V8Dealer");
   int cleanupCycles = 0;
-  
+
   StorageEngine* engine = EngineSelectorFeature::ENGINE;
 
   while (true) {
@@ -145,7 +142,7 @@
         // delete persistent indexes for this database
         RocksDBFeature::dropDatabase(database->id());
 #endif
-  
+
         LOG(TRACE) << "physically removing database directory '"
                     << engine->databasePath(database) << "' of database '" << database->name()
                     << "'";
@@ -181,7 +178,7 @@
         break;
       }
 
-      usleep(waitTime()); 
+      usleep(waitTime());
 
       // The following is only necessary after a wait:
       auto queryRegistry = QueryRegistryFeature::QUERY_REGISTRY;
@@ -292,7 +289,7 @@
                << TRI_JOURNAL_MINIMAL_SIZE;
     FATAL_ERROR_EXIT();
   }
-  
+
   // sanity check
   if (_checkVersion && _upgrade) {
     LOG(FATAL) << "cannot specify both '--database.check-version' and "
@@ -336,19 +333,19 @@
 
   // start database manager thread
   _databaseManager.reset(new DatabaseManagerThread);
-    
+
   if (!_databaseManager->start()) {
     LOG(FATAL) << "could not start database manager thread";
     FATAL_ERROR_EXIT();
   }
-  
+
   // TODO: handle _upgrade and _checkVersion here
 
   // activate deadlock detection in case we're not running in cluster mode
   if (!arangodb::ServerState::instance()->isRunningInCluster()) {
     enableDeadlockDetection();
   }
-  
+
   // update all v8 contexts
   updateContexts();
 }
@@ -371,13 +368,13 @@
       usleep(5000);
     }
   }
- 
-  try {   
+
+  try {
     closeDroppedDatabases();
   } catch (...) {
     // we're in the shutdown... simply ignore any errors produced here
   }
-  
+
   _databaseManager.reset();
 
   try {
@@ -490,7 +487,7 @@
   if (!TRI_vocbase_t::IsAllowedName(false, name)) {
     return TRI_ERROR_ARANGO_DATABASE_NAME_INVALID;
   }
-    
+
   if (id == 0) {
     id = TRI_NewTickServer();
   }
@@ -524,7 +521,7 @@
     // create database in storage engine
     StorageEngine* engine = EngineSelectorFeature::ENGINE;
     // createDatabase must return a valid database or throw
-    vocbase.reset(engine->createDatabase(id, builder.slice())); 
+    vocbase.reset(engine->createDatabase(id, builder.slice()));
     TRI_ASSERT(vocbase != nullptr);
 
     try {
@@ -534,8 +531,8 @@
                  << vocbase->name() << "' failed: " << ex.what();
       FATAL_ERROR_EXIT();
     }
-    
-    // enable deadlock detection 
+
+    // enable deadlock detection
     vocbase->_deadlockDetector.enabled(!arangodb::ServerState::instance()->isRunningInCluster());
 
     // create application directories
@@ -667,7 +664,7 @@
         id = vocbase->id();
         // mark as deleted
         TRI_ASSERT(vocbase->type() == TRI_VOCBASE_TYPE_NORMAL);
-    
+
         if (!vocbase->markAsDropped()) {
           // deleted by someone else?
           return TRI_ERROR_ARANGO_DATABASE_NOT_FOUND;
@@ -694,7 +691,7 @@
     arangodb::aql::QueryCache::instance()->invalidate(vocbase);
 
     res = engine->prepareDropDatabase(vocbase);
-      
+
     if (res == TRI_ERROR_NO_ERROR) {
       if (writeMarker) {
         // TODO: what shall happen in case writeDropMarker() fails?
@@ -702,7 +699,7 @@
       }
     }
   }
-  
+
   if (res == TRI_ERROR_NO_ERROR && waitForDeletion) {
     engine->waitUntilDeletion(id, true);
   }
@@ -732,7 +729,7 @@
   // and call the regular drop function
   return dropDatabase(name, writeMarker, waitForDeletion, removeAppsDirectory);
 }
-  
+
 std::vector<TRI_voc_tick_t> DatabaseFeature::getDatabaseIdsCoordinator(bool includeSystem) {
   std::vector<TRI_voc_tick_t> ids;
   {
@@ -754,7 +751,7 @@
 
 std::vector<TRI_voc_tick_t> DatabaseFeature::getDatabaseIds(bool includeSystem) {
   std::vector<TRI_voc_tick_t> ids;
-  
+
   {
     auto unuser(_databasesProtector.use());
     auto theLists = _databasesLists.load();
@@ -851,7 +848,7 @@
 TRI_vocbase_t* DatabaseFeature::useDatabaseCoordinator(std::string const& name) {
   auto unuser(_databasesProtector.use());
   auto theLists = _databasesLists.load();
-  
+
   auto it = theLists->_coordinatorDatabases.find(name);
 
   if (it != theLists->_coordinatorDatabases.end()) {
@@ -859,7 +856,7 @@
     vocbase->use();
     return vocbase;
   }
-  
+
   return nullptr;
 }
 
@@ -881,7 +878,7 @@
 TRI_vocbase_t* DatabaseFeature::useDatabase(TRI_voc_tick_t id) {
   auto unuser(_databasesProtector.use());
   auto theLists = _databasesLists.load();
-  
+
   for (auto& p : theLists->_databases) {
     TRI_vocbase_t* vocbase = p.second;
 
@@ -906,7 +903,7 @@
     TRI_vocbase_t* vocbase = it->second;
     return vocbase;
   }
-  
+
   return nullptr;
 }
 
@@ -1018,7 +1015,7 @@
                                                     std::string const& type) {
   int res = TRI_ERROR_NO_ERROR;
   std::string path = arangodb::basics::FileUtils::buildFilename(appPath, type);
-  
+
   if (!TRI_IsDirectory(path.c_str())) {
     std::string errorMessage;
     long systemError;
@@ -1072,7 +1069,7 @@
                 << "' for database '" << name << "': " << errorMessage;
     }
   }
-  
+
   return res;
 }
 
@@ -1080,7 +1077,7 @@
 int DatabaseFeature::iterateDatabases(VPackSlice const& databases) {
   V8DealerFeature* dealer = ApplicationServer::getFeature<V8DealerFeature>("V8Dealer");
   std::string const appPath = dealer->appPath();
-  
+
   StorageEngine* engine = EngineSelectorFeature::ENGINE;
 
   int res = TRI_ERROR_NO_ERROR;
@@ -1094,7 +1091,7 @@
 
   for (auto const& it : VPackArrayIterator(databases)) {
     TRI_ASSERT(it.isObject());
-    
+
     VPackSlice deleted = it.get("deleted");
     if (deleted.isBoolean() && deleted.getBoolean()) {
       // ignore deleted databases here
@@ -1116,7 +1113,7 @@
     TRI_vocbase_t* vocbase = engine->openDatabase(it, _upgrade);
     // we found a valid database
     TRI_ASSERT(vocbase != nullptr);
-    
+
     try {
       vocbase->addReplicationApplier(TRI_CreateReplicationApplier(vocbase));
     } catch (std::exception const& ex) {
@@ -1137,7 +1134,7 @@
   _databasesLists = newLists;
   _databasesProtector.scan();
   delete oldLists;
-    
+
   return res;
 }
 
@@ -1185,7 +1182,7 @@
 
   delete oldList;  // Note that this does not delete the TRI_vocbase_t pointers!
 }
-  
+
 void DatabaseFeature::verifyAppPaths() {
   // create shared application directory js/apps
   V8DealerFeature* dealer = ApplicationServer::getFeature<V8DealerFeature>("V8Dealer");
@@ -1205,7 +1202,7 @@
       THROW_ARANGO_EXCEPTION(res);
     }
   }
-  
+
   // create subdirectory js/apps/_db if not yet present
   int res = createBaseApplicationDirectory(appPath, "_db");
 
