////////////////////////////////////////////////////////////////////////////////
/// DISCLAIMER
///
/// Copyright 2016 ArangoDB GmbH, Cologne, Germany
///
/// Licensed under the Apache License, Version 2.0 (the "License");
/// you may not use this file except in compliance with the License.
/// You may obtain a copy of the License at
///
///     http://www.apache.org/licenses/LICENSE-2.0
///
/// Unless required by applicable law or agreed to in writing, software
/// distributed under the License is distributed on an "AS IS" BASIS,
/// WITHOUT WARRANTIES OR CONDITIONS OF ANY KIND, either express or implied.
/// See the License for the specific language governing permissions and
/// limitations under the License.
///
/// Copyright holder is ArangoDB GmbH, Cologne, Germany
///
/// @author Dr. Frank Celler
/// @author Jan Christoph Uhde
////////////////////////////////////////////////////////////////////////////////

#include "DatabaseFeature.h"

#include "Agency/v8-agency.h"
#include "ApplicationFeatures/ApplicationServer.h"
#include "Aql/PlanCache.h"
#include "Aql/QueryCache.h"
#include "Aql/QueryList.h"
#include "Aql/QueryRegistry.h"
#include "Basics/ArangoGlobalContext.h"
#include "Basics/FileUtils.h"
#include "Basics/MutexLocker.h"
#include "Basics/NumberUtils.h"
#include "Basics/StringUtils.h"
#include "Basics/WriteLocker.h"
#include "Basics/files.h"
#include "Cluster/ServerState.h"
#include "Cluster/TraverserEngineRegistry.h"
#include "Cluster/v8-cluster.h"
#include "GeneralServer/AuthenticationFeature.h"
#include "Logger/Logger.h"
#include "ProgramOptions/ProgramOptions.h"
#include "ProgramOptions/Section.h"
#include "Replication/ReplicationFeature.h"
#include "RestServer/DatabaseFeature.h"
#include "RestServer/DatabasePathFeature.h"
#include "RestServer/QueryRegistryFeature.h"
#include "RestServer/TraverserEngineRegistryFeature.h"
#include "StorageEngine/EngineSelectorFeature.h"
#include "StorageEngine/StorageEngine.h"
#include "Utils/CollectionKeysRepository.h"
#include "Utils/CollectionNameResolver.h"
#include "Utils/CursorRepository.h"
#include "Utils/Events.h"
#include "V8Server/V8DealerFeature.h"
#include "V8Server/v8-query.h"
#include "V8Server/v8-vocbase.h"
#include "VocBase/KeyGenerator.h"
#include "VocBase/LogicalCollection.h"
#include "VocBase/ticks.h"
#include "VocBase/vocbase.h"

#include <velocypack/velocypack-aliases.h>

using namespace arangodb;
using namespace arangodb::application_features;
using namespace arangodb::basics;
using namespace arangodb::options;

#ifdef ARANGODB_ENABLE_MAINTAINER_MODE
  // i am here for debugging only.
TRI_vocbase_t* DatabaseFeature::CURRENT_VOCBASE = nullptr;
#endif

DatabaseFeature* DatabaseFeature::DATABASE = nullptr;

/// @brief database manager thread main loop
/// the purpose of this thread is to physically remove directories of databases
/// that have been dropped
DatabaseManagerThread::DatabaseManagerThread() : Thread("DatabaseManager") {}

DatabaseManagerThread::~DatabaseManagerThread() { shutdown(); }

void DatabaseManagerThread::run() {
  auto databaseFeature =
      ApplicationServer::getFeature<DatabaseFeature>("Database");
  auto dealer = ApplicationServer::getFeature<V8DealerFeature>("V8Dealer");
  int cleanupCycles = 0;

  StorageEngine* engine = EngineSelectorFeature::ENGINE;

  while (true) {
    try {
      // check if we have to drop some database
      TRI_vocbase_t* database = nullptr;

      {
        auto unuser(databaseFeature->_databasesProtector.use());
        auto theLists = databaseFeature->_databasesLists.load();

        for (TRI_vocbase_t* vocbase : theLists->_droppedDatabases) {
          if (!vocbase->isDangling()) {
            continue;
          }

          // found a database to delete
          database = vocbase;
          break;
        }
      }

      if (database != nullptr) {
        // found a database to delete, now remove it from the struct
        {
          MUTEX_LOCKER(mutexLocker, databaseFeature->_databasesMutex);

          // Build the new value:
          auto oldLists = databaseFeature->_databasesLists.load();
          decltype(oldLists) newLists = nullptr;
          try {
            newLists = new DatabasesLists();
            newLists->_databases = oldLists->_databases;
            for (TRI_vocbase_t* vocbase : oldLists->_droppedDatabases) {
              if (vocbase != database) {
                newLists->_droppedDatabases.insert(vocbase);
              }
            }
          } catch (...) {
            delete newLists;
            continue;  // try again later
          }

          // Replace the old by the new:
          databaseFeature->_databasesLists = newLists;
          databaseFeature->_databasesProtector.scan();
          delete oldLists;

          // From now on no other thread can possibly see the old
          // TRI_vocbase_t*,
          // note that there is only one DatabaseManager thread, so it is
          // not possible that another thread has seen this very database
          // and tries to free it at the same time!
        }

        if (database->type() != TRI_VOCBASE_TYPE_COORDINATOR) {
          // regular database
          // ---------------------------

          TRI_ASSERT(!database->isSystem());

          // remove apps directory for database
          auto appPath = dealer->appPath();

          if (database->isOwnAppsDirectory() && !appPath.empty()) {
            std::string path = arangodb::basics::FileUtils::buildFilename(
                arangodb::basics::FileUtils::buildFilename(appPath, "_db"),
                database->name());

            if (TRI_IsDirectory(path.c_str())) {
              LOG_TOPIC("041b1", TRACE, arangodb::Logger::FIXME)
                  << "removing app directory '" << path << "' of database '"
                  << database->name() << "'";

              TRI_RemoveDirectory(path.c_str());
            }
          }
  
          auto queryRegistry = QueryRegistryFeature::registry();
          if (queryRegistry != nullptr) {
            // destroy all items in the QueryRegistry for this database
            queryRegistry->destroy(database->name());
          }

          try {
            Result res = engine->dropDatabase(*database);
            if (res.fail()) {
              LOG_TOPIC("fb244", ERR, Logger::FIXME)
                << "dropping database '" << database->name() << "' failed: " << res.errorMessage();
            }
          } catch (std::exception const& ex) {
            LOG_TOPIC("d30a2", ERR, Logger::FIXME) << "dropping database '" << database->name()
                                          << "' failed: " << ex.what();
          } catch (...) {
            LOG_TOPIC("0a30c", ERR, Logger::FIXME)
                << "dropping database '" << database->name() << "' failed";
          }
        }

        delete database;

        // directly start next iteration
      } else {  // if (database != nullptr)
        // perfom some cleanup tasks
        if (isStopping()) {
          // done
          break;
        }

        arangodb::basics::sleep_for(std::chrono::microseconds(waitTime()));

        // The following is only necessary after a wait:
        auto queryRegistry = QueryRegistryFeature::registry();
        if (queryRegistry != nullptr) {
          queryRegistry->expireQueries();
        }

        auto engineRegistry = TraverserEngineRegistryFeature::registry();
        if (engineRegistry != nullptr) {
          engineRegistry->expireEngines();
        }

        // perform cursor cleanup here
        if (++cleanupCycles >= 10) {
          cleanupCycles = 0;

          auto unuser(databaseFeature->_databasesProtector.use());
          auto theLists = databaseFeature->_databasesLists.load();

          bool force = isStopping();
          for (auto& p : theLists->_databases) {
            TRI_vocbase_t* vocbase = p.second;
            TRI_ASSERT(vocbase != nullptr);

            try {
              vocbase->cursorRepository()->garbageCollect(force);
            } catch (...) {
            }
            double const now = []() {
              using namespace std::chrono;
              return duration<double>(steady_clock::now().time_since_epoch()).count();
            }();
            vocbase->replicationClients().garbageCollect(now);
          }
        }
      }

    } catch (...) {
    }

    // next iteration
  }
}

DatabaseFeature::DatabaseFeature(application_features::ApplicationServer& server)
    : ApplicationFeature(server, "Database"),
      _maximalJournalSize(TRI_JOURNAL_DEFAULT_SIZE),
      _defaultWaitForSync(false),
      _forceSyncProperties(true),
      _ignoreDatafileErrors(false),
      _throwCollectionNotLoadedError(false),
      _databasesLists(new DatabasesLists()),
      _isInitiallyEmpty(false),
      _checkVersion(false),
      _upgrade(false) {
  setOptional(false);
  startsAfter("BasicsPhase");

  startsAfter("Authentication");
  startsAfter("CacheManager");
  startsAfter("EngineSelector");
  startsAfter("InitDatabase");
  startsAfter("StorageEngine");

  DATABASE = nullptr;
}

DatabaseFeature::~DatabaseFeature() {
  // clean up
  auto p = _databasesLists.load();
  delete p;

  DATABASE = nullptr;
}

void DatabaseFeature::collectOptions(std::shared_ptr<ProgramOptions> options) {
  options->addSection("database", "Configure the database");

  options->addOption("--database.maximal-journal-size",
                     "default maximal journal size, can be overwritten when "
                     "creating a collection",
                     new UInt64Parameter(&_maximalJournalSize));

  options->addOption("--database.wait-for-sync",
                     "default wait-for-sync behavior, can be overwritten "
                     "when creating a collection",
                     new BooleanParameter(&_defaultWaitForSync),
                     arangodb::options::makeFlags(arangodb::options::Flags::Hidden));

  options->addOption("--database.force-sync-properties",
                     "force syncing of collection properties to disk, "
                     "will use waitForSync value of collection when "
                     "turned off",
                     new BooleanParameter(&_forceSyncProperties),
                     arangodb::options::makeFlags(arangodb::options::Flags::Hidden));

  options->addOption("--database.ignore-datafile-errors",
                     "load collections even if datafiles may contain errors",
                     new BooleanParameter(&_ignoreDatafileErrors),
                     arangodb::options::makeFlags(arangodb::options::Flags::Hidden));

  options->addOption(
      "--database.throw-collection-not-loaded-error",
      "throw an error when accessing a collection that is still loading",
      new AtomicBooleanParameter(&_throwCollectionNotLoadedError),
      arangodb::options::makeFlags(arangodb::options::Flags::Hidden));

  // the following option was removed in 3.2
  // index-creation is now automatically parallelized via the Boost ASIO thread
  // pool
  options->addObsoleteOption(
      "--database.index-threads",
      "threads to start for parallel background index creation", true);

  // the following hidden option was removed in 3.4
  options->addObsoleteOption(
      "--database.check-30-revisions",
      "check for revision values from ArangoDB 3.0 databases", true);

  // the following options were removed in 3.2
  options->addObsoleteOption(
      "--database.revision-cache-chunk-size",
      "chunk size (in bytes) for the document revisions cache", true);
  options->addObsoleteOption(
      "--database.revision-cache-target-size",
      "total target size (in bytes) for the document revisions cache", true);
}

void DatabaseFeature::validateOptions(std::shared_ptr<ProgramOptions> options) {
  if (_maximalJournalSize < TRI_JOURNAL_MINIMAL_SIZE) {
    LOG_TOPIC("04874", FATAL, arangodb::Logger::FIXME)
        << "invalid value for '--database.maximal-journal-size'. "
           "expected at least "
        << TRI_JOURNAL_MINIMAL_SIZE;
    FATAL_ERROR_EXIT();
  }

  // sanity check
  if (_checkVersion && _upgrade) {
    LOG_TOPIC("a25b0", FATAL, arangodb::Logger::FIXME)
        << "cannot specify both '--database.check-version' and "
           "'--database.auto-upgrade'";
    FATAL_ERROR_EXIT();
  }
}

void DatabaseFeature::start() {
  // set singleton
  DATABASE = this;

  verifyAppPaths();

  // scan all databases
  VPackBuilder builder;
  StorageEngine* engine = EngineSelectorFeature::ENGINE;
  engine->getDatabases(builder);

  TRI_ASSERT(builder.slice().isArray());

  int res = iterateDatabases(builder.slice());

  if (res != TRI_ERROR_NO_ERROR) {
    LOG_TOPIC("0c49d", FATAL, arangodb::Logger::FIXME)
        << "could not iterate over all databases: " << TRI_errno_string(res);
    FATAL_ERROR_EXIT();
  }

  if (!lookupDatabase(TRI_VOC_SYSTEM_DATABASE)) {
    LOG_TOPIC("97e7c", FATAL, arangodb::Logger::FIXME)
        << "No _system database found in database directory. Cannot start!";
    FATAL_ERROR_EXIT();
  }

  // start database manager thread
  _databaseManager.reset(new DatabaseManagerThread);

  if (!_databaseManager->start()) {
    LOG_TOPIC("7eb06", FATAL, arangodb::Logger::FIXME)
        << "could not start database manager thread";
    FATAL_ERROR_EXIT();
  }

  // activate deadlock detection in case we're not running in cluster mode
  if (!arangodb::ServerState::instance()->isRunningInCluster()) {
    enableDeadlockDetection();
  }

  // update all v8 contexts
  updateContexts();
}

// signal to all databases that active cursors can be wiped
// this speeds up the actual shutdown because no waiting is necessary
// until the cursors happen to free their underlying transactions
void DatabaseFeature::beginShutdown() {
  auto unuser(_databasesProtector.use());
  auto theLists = _databasesLists.load();

  for (auto& p : theLists->_databases) {
    TRI_vocbase_t* vocbase = p.second;
    // iterate over all databases
    TRI_ASSERT(vocbase != nullptr);

    // throw away all open cursors in order to speed up shutdown
    vocbase->cursorRepository()->garbageCollect(true);
  }
}

void DatabaseFeature::stop() {
#ifdef ARANGODB_ENABLE_MAINTAINER_MODE
  // i am here for debugging only.
  static TRI_vocbase_t* currentVocbase = nullptr;
#endif

  stopAppliers();

  // turn off query cache and flush it
  arangodb::aql::QueryCacheProperties p;
  p.mode = arangodb::aql::QueryCacheMode::CACHE_ALWAYS_OFF;
  p.maxResultsCount = 0;
  p.maxResultsSize = 0;
  p.includeSystem = false;
  p.showBindVars = false;
  
  arangodb::aql::QueryCache::instance()->properties(p);
  arangodb::aql::QueryCache::instance()->invalidate();
  
  StorageEngine* engine = EngineSelectorFeature::ENGINE;
  engine->cleanupReplicationContexts();

  auto unuser(_databasesProtector.use());
  auto theLists = _databasesLists.load();

#ifdef ARANGODB_ENABLE_MAINTAINER_MODE
  auto queryRegistry = QueryRegistryFeature::registry();
  if (queryRegistry != nullptr) {
    TRI_ASSERT(queryRegistry->numberRegisteredQueries() == 0);
  }
#endif
  
  for (auto& p : theLists->_databases) {
    TRI_vocbase_t* vocbase = p.second;
    
    // iterate over all databases
    TRI_ASSERT(vocbase != nullptr);
    if (vocbase->type() != TRI_VOCBASE_TYPE_NORMAL) {
      continue;
    }

#ifdef ARANGODB_ENABLE_MAINTAINER_MODE
    // i am here for debugging only.
    currentVocbase = vocbase;
    CURRENT_VOCBASE = vocbase;
    static size_t currentCursorCount = currentVocbase->cursorRepository()->count();
    static size_t currentKeysCount = currentVocbase->collectionKeys()->count();
    static size_t currentQueriesCount = currentVocbase->queryList()->count();
    
    LOG_TOPIC("840a4", DEBUG, Logger::FIXME) 
        << "shutting down database " << currentVocbase->name() << ": " << (void*) currentVocbase
        << ", cursors: " << currentCursorCount
        << ", keys: " << currentKeysCount
        << ", queries: " << currentQueriesCount;
#endif
    vocbase->stop();

    vocbase->processCollections(
        [](LogicalCollection* collection) {
          // no one else must modify the collection's status while we are in
          // here
          collection->executeWhileStatusWriteLocked(
              [collection]() { collection->close(); });
        },
        true);
   
#ifdef ARANGODB_ENABLE_MAINTAINER_MODE
    // i am here for debugging only. 
    LOG_TOPIC("4b2b7", DEBUG, Logger::FIXME) 
        << "shutting down database " << currentVocbase->name() << ": " << (void*) currentVocbase << " successful";
#endif
  }
  
  // flush again so we are sure no query is left in the cache here
  arangodb::aql::QueryCache::instance()->invalidate();
}

void DatabaseFeature::unprepare() {
  // delete the database manager thread
  if (_databaseManager != nullptr) {
    _databaseManager->beginShutdown();

    while (_databaseManager->isRunning()) {
<<<<<<< HEAD
      arangodb::basics::sleep_for(std::chrono::milliseconds(5));
=======
      std::this_thread::sleep_for(std::chrono::milliseconds(5));
>>>>>>> c922c5f1
    }
  }

  try {
    closeDroppedDatabases();
  } catch (...) {
    // we're in the shutdown... simply ignore any errors produced here
  }

  _databaseManager.reset();

#ifdef ARANGODB_USE_GOOGLE_TESTS
  // This is to avoid heap use after free errors in the iresearch tests, because
  // the destruction a callback uses a database.
  // I don't know if this is save to do, thus I enclosed it in ARANGODB_USE_GOOGLE_TESTS
  // to prevent accidentally breaking anything. However,
  // TODO Find out if this is okay and may be merged (maybe without the #ifdef),
  // or if this has to be done differently in the tests instead. The errors may
  // also go away when some new PR is merged, so maybe this can just be removed
  // in the future.
  _pendingRecoveryCallbacks.clear();
#endif

  try {
    // closeOpenDatabases() can throw, but we're in a dtor
    closeOpenDatabases();
  } catch (...) {
  }

  // clear singleton
  DATABASE = nullptr;
}

/// @brief will be called when the recovery phase has run
/// this will call the engine-specific recoveryDone() procedures
/// and will execute engine-unspecific operations (such as starting
/// the replication appliers) for all databases
void DatabaseFeature::recoveryDone() {
  StorageEngine* engine = EngineSelectorFeature::ENGINE;

  TRI_ASSERT(engine && !engine->inRecovery());

  // '_pendingRecoveryCallbacks' will not change because
  // !StorageEngine.inRecovery()
  for (auto& entry : _pendingRecoveryCallbacks) {
    auto result = entry();

    if (!result.ok()) {
      LOG_TOPIC("772a7", ERR, arangodb::Logger::FIXME)
          << "recovery failure due to error from callback, error '"
          << TRI_errno_string(result.errorNumber())
          << "' message: " << result.errorMessage();

      THROW_ARANGO_EXCEPTION(result);
    }
  }

  _pendingRecoveryCallbacks.clear();

  auto unuser(_databasesProtector.use());
  auto theLists = _databasesLists.load();

  for (auto& p : theLists->_databases) {
    TRI_vocbase_t* vocbase = p.second;
    // iterate over all databases
    TRI_ASSERT(vocbase != nullptr);
    if (vocbase->type() != TRI_VOCBASE_TYPE_NORMAL) {
      continue;
    }

    // execute the engine-specific callbacks on successful recovery
    engine->recoveryDone(*vocbase);

    if (vocbase->replicationApplier()) {
      ReplicationFeature* replicationFeature = static_cast<ReplicationFeature*>(
          ApplicationServer::lookupFeature("Replication"));

      if (replicationFeature != nullptr) {
        replicationFeature->startApplier(vocbase);
      }
    }
  }
}

Result DatabaseFeature::registerPostRecoveryCallback(std::function<Result()>&& callback) {
  StorageEngine* engine = EngineSelectorFeature::ENGINE;

  if (!engine || !engine->inRecovery()) {
    return callback();  // if no engine then can't be in recovery
  }

  // do not need a lock since single-thread access during recovery
  _pendingRecoveryCallbacks.emplace_back(std::move(callback));

  return Result();
}

/// @brief create a new database
int DatabaseFeature::createDatabase(TRI_voc_tick_t id, std::string const& name,
                                    TRI_vocbase_t*& result) {
  result = nullptr;

  if (!TRI_vocbase_t::IsAllowedName(false, arangodb::velocypack::StringRef(name))) {
    events::CreateDatabase(name, TRI_ERROR_ARANGO_DATABASE_NAME_INVALID);
    return TRI_ERROR_ARANGO_DATABASE_NAME_INVALID;
  }

  if (id == 0) {
    TRI_ASSERT(!ServerState::instance()->isCoordinator());
    id = TRI_NewTickServer();
  }

  std::unique_ptr<TRI_vocbase_t> vocbase;
  VPackBuilder builder;

  // create database in storage engine
  StorageEngine* engine = EngineSelectorFeature::ENGINE;
  TRI_ASSERT(engine != nullptr);
        
  // the create lock makes sure no one else is creating a database while we're
  // inside this function
  MUTEX_LOCKER(mutexLocker, _databaseCreateLock);
  {
    {
      auto unuser(_databasesProtector.use());
      auto theLists = _databasesLists.load();

      auto it = theLists->_databases.find(name);
      if (it != theLists->_databases.end()) {
        // name already in use
        events::CreateDatabase(name, TRI_ERROR_ARANGO_DUPLICATE_NAME);
        return TRI_ERROR_ARANGO_DUPLICATE_NAME;
      }
    }

    builder.openObject();
    builder.add("database", VPackValue(id));
    builder.add("id", VPackValue(std::to_string(id)));
    builder.add("name", VPackValue(name));
    builder.close();

    // createDatabase must return a valid database or throw
    int status = TRI_ERROR_NO_ERROR;
    vocbase = engine->createDatabase(id, builder.slice(), status);
    TRI_ASSERT(status == TRI_ERROR_NO_ERROR);
    TRI_ASSERT(vocbase != nullptr);

    if (vocbase->type() == TRI_VOCBASE_TYPE_NORMAL) {
      try {
        vocbase->addReplicationApplier();
      } catch (basics::Exception const& ex) {
        LOG_TOPIC("e7444", ERR, arangodb::Logger::FIXME)
            << "initializing replication applier for database '"
            << vocbase->name() << "' failed: " << ex.what();
        events::CreateDatabase(name, ex.code());
        return ex.code();
      } catch (std::exception const& ex) {
        LOG_TOPIC("56c41", ERR, arangodb::Logger::FIXME)
            << "initializing replication applier for database '"
            << vocbase->name() << "' failed: " << ex.what();
        events::CreateDatabase(name, TRI_ERROR_INTERNAL);
        return TRI_ERROR_INTERNAL;
      }

      // enable deadlock detection
      vocbase->_deadlockDetector.enabled(!ServerState::instance()->isRunningInCluster());

      // FIXME why do we not n this
      // create application directories
      V8DealerFeature* dealer =
          ApplicationServer::getFeature<V8DealerFeature>("V8Dealer");
      auto appPath = dealer->appPath();

      // create app directory for database if it does not exist
      int res = createApplicationDirectory(name, appPath);

      if (res != TRI_ERROR_NO_ERROR) {
        events::CreateDatabase(name, res);
        THROW_ARANGO_EXCEPTION(res);
      }
    }

    if (!engine->inRecovery()) {
      // starts compactor etc.
      engine->recoveryDone(*vocbase);

      if (vocbase->type() == TRI_VOCBASE_TYPE_NORMAL) {
        ReplicationFeature* replicationFeature = static_cast<ReplicationFeature*>(
            ApplicationServer::lookupFeature("Replication"));
        if (replicationFeature != nullptr) {
          replicationFeature->startApplier(vocbase.get());
        }
      }

      // increase reference counter
      bool result = vocbase->use();
      TRI_ASSERT(result);
    }

    {
      MUTEX_LOCKER(mutexLocker, _databasesMutex);
      auto oldLists = _databasesLists.load();
      decltype(oldLists) newLists = nullptr;
      try {
        newLists = new DatabasesLists(*oldLists);
        newLists->_databases.insert(std::make_pair(name, vocbase.get()));
      } catch (...) {
        LOG_TOPIC("34825", ERR, arangodb::Logger::FIXME)
            << "Out of memory for putting new database into list!";
        // This is bad, but at least we do not crash!
      }
      if (newLists != nullptr) {
        _databasesLists = newLists;
        _databasesProtector.scan();
        delete oldLists;
      }
    }
  }  // release _databaseCreateLock

  // write marker into log
  int res = TRI_ERROR_NO_ERROR;

  if (!engine->inRecovery()) {
    res = engine->writeCreateDatabaseMarker(id, builder.slice());
  }

  result = vocbase.release();
  events::CreateDatabase(name, res);

  if (DatabaseFeature::DATABASE != nullptr &&
      DatabaseFeature::DATABASE->versionTracker() != nullptr) {
    DatabaseFeature::DATABASE->versionTracker()->track("create database");
  }

  return res;
}

/// @brief drop database
int DatabaseFeature::dropDatabase(std::string const& name, bool waitForDeletion,
                                  bool removeAppsDirectory) {
  if (name == TRI_VOC_SYSTEM_DATABASE) {
    // prevent deletion of system database
    events::DropDatabase(name, TRI_ERROR_FORBIDDEN);
    return TRI_ERROR_FORBIDDEN;
  }

  StorageEngine* engine = EngineSelectorFeature::ENGINE;
  TRI_voc_tick_t id = 0;
  int res = TRI_ERROR_NO_ERROR;
  {
    MUTEX_LOCKER(mutexLocker, _databasesMutex);

    auto oldLists = _databasesLists.load();
    decltype(oldLists) newLists = nullptr;
    TRI_vocbase_t* vocbase = nullptr;
    try {
      newLists = new DatabasesLists(*oldLists);

      auto it = newLists->_databases.find(name);

      if (it == newLists->_databases.end()) {
        // not found
        delete newLists;
        events::DropDatabase(name, TRI_ERROR_ARANGO_DATABASE_NOT_FOUND);
        return TRI_ERROR_ARANGO_DATABASE_NOT_FOUND;
      }

      vocbase = it->second;
      id = vocbase->id();
      // mark as deleted

      // call LogicalDataSource::drop() to allow instances to clean up internal
      // state (e.g. for LogicalView implementations)
      TRI_vocbase_t::dataSourceVisitor visitor =
          [&res, &vocbase](arangodb::LogicalDataSource& dataSource) -> bool {
        // skip LogicalCollection since their internal state is always in the
        // StorageEngine (optimization)
        if (arangodb::LogicalCollection::category() == dataSource.category()) {
          return true;
        }

        auto result = dataSource.drop();

        if (!result.ok()) {
          res = result.errorNumber();
          LOG_TOPIC("c44cb", FATAL, arangodb::Logger::FIXME)
              << "failed to drop DataSource '" << dataSource.name()
              << "' while dropping database '" << vocbase->name()
              << "': " << result.errorNumber() << " " << result.errorMessage();
        }

        return true;  // try next DataSource
      };

      vocbase->visitDataSources(visitor, true);  // aquire a write lock to avoid potential deadlocks

      if (TRI_ERROR_NO_ERROR != res) {
        events::DropDatabase(name, res);
        return res;
      }

      newLists->_databases.erase(it);
      newLists->_droppedDatabases.insert(vocbase);
    } catch (...) {
      delete newLists;
      events::DropDatabase(name, TRI_ERROR_OUT_OF_MEMORY);
      return TRI_ERROR_OUT_OF_MEMORY;
    }

    TRI_ASSERT(vocbase != nullptr);
    TRI_ASSERT(id != 0);

    _databasesLists = newLists;
    _databasesProtector.scan();
    delete oldLists;

    TRI_ASSERT(!vocbase->isSystem());
    bool result = vocbase->markAsDropped();
    TRI_ASSERT(result);

    vocbase->setIsOwnAppsDirectory(removeAppsDirectory);

    // invalidate all entries for the database
#if USE_PLAN_CACHE
    arangodb::aql::PlanCache::instance()->invalidate(vocbase);
#endif
    arangodb::aql::QueryCache::instance()->invalidate(vocbase);

    engine->prepareDropDatabase(*vocbase, !engine->inRecovery(), res);
  }
  // must not use the database after here, as it may now be
  // deleted by the DatabaseManagerThread!

  if (res == TRI_ERROR_NO_ERROR && waitForDeletion) {
    engine->waitUntilDeletion(id, true, res);
  }

  events::DropDatabase(name, res);

  if (DatabaseFeature::DATABASE != nullptr &&
      DatabaseFeature::DATABASE->versionTracker() != nullptr) {
    DatabaseFeature::DATABASE->versionTracker()->track("drop database");
  }

  return res;
}

/// @brief drops an existing database
int DatabaseFeature::dropDatabase(TRI_voc_tick_t id, bool waitForDeletion,
                                  bool removeAppsDirectory) {
  std::string name;

  // find database by name
  {
    auto unuser(_databasesProtector.use());
    auto theLists = _databasesLists.load();

    for (auto& p : theLists->_databases) {
      TRI_vocbase_t* vocbase = p.second;

      if (vocbase->id() == id) {
        name = vocbase->name();
        break;
      }
    }
  }

  if (name.empty()) {
    events::DropDatabase(name, TRI_ERROR_ARANGO_DATABASE_NOT_FOUND);
    return TRI_ERROR_ARANGO_DATABASE_NOT_FOUND;
  }
  // and call the regular drop function
  return dropDatabase(name, waitForDeletion, removeAppsDirectory);
}

std::vector<TRI_voc_tick_t> DatabaseFeature::getDatabaseIds(bool includeSystem) {
  std::vector<TRI_voc_tick_t> ids;

  {
    auto unuser(_databasesProtector.use());
    auto theLists = _databasesLists.load();

    for (auto& p : theLists->_databases) {
      TRI_vocbase_t* vocbase = p.second;
      TRI_ASSERT(vocbase != nullptr);
      if (vocbase->isDropped()) {
        continue;
      }
      if (includeSystem || vocbase->name() != TRI_VOC_SYSTEM_DATABASE) {
        ids.emplace_back(vocbase->id());
      }
    }
  }

  return ids;
}

/// @brief return the list of all database names
std::vector<std::string> DatabaseFeature::getDatabaseNames() {
  std::vector<std::string> names;

  {
    auto unuser(_databasesProtector.use());
    auto theLists = _databasesLists.load();

    for (auto& p : theLists->_databases) {
      TRI_vocbase_t* vocbase = p.second;
      TRI_ASSERT(vocbase != nullptr);
      if (vocbase->isDropped()) {
        continue;
      }
      names.emplace_back(vocbase->name());
    }
  }

  std::sort(names.begin(), names.end(), [](std::string const& l, std::string const& r) -> bool {
    return l < r;
  });

  return names;
}

/// @brief return the list of all database names for a user
std::vector<std::string> DatabaseFeature::getDatabaseNamesForUser(std::string const& username) {
  std::vector<std::string> names;

  AuthenticationFeature* af = AuthenticationFeature::instance();
  {
    auto unuser(_databasesProtector.use());
    auto theLists = _databasesLists.load();

    for (auto& p : theLists->_databases) {
      TRI_vocbase_t* vocbase = p.second;
      TRI_ASSERT(vocbase != nullptr);
      if (vocbase->isDropped()) {
        continue;
      }

      if (af->isActive() && af->userManager() != nullptr) {
        auto level = af->userManager()->databaseAuthLevel(username, vocbase->name());
        if (level == auth::Level::NONE) {  // hide dbs without access
          continue;
        }
      }

      names.emplace_back(vocbase->name());
    }
  }

  std::sort(names.begin(), names.end(), [](std::string const& l, std::string const& r) -> bool {
    return l < r;
  });

  return names;
}

/// @brief return the list of all database names
void DatabaseFeature::inventory(VPackBuilder& result, TRI_voc_tick_t maxTick,
                                std::function<bool(arangodb::LogicalCollection const*)> const& nameFilter) {
  result.openObject();
  {
    auto unuser(_databasesProtector.use());
    auto theLists = _databasesLists.load();

    for (auto& p : theLists->_databases) {
      TRI_vocbase_t* vocbase = p.second;
      TRI_ASSERT(vocbase != nullptr);
      if (vocbase->isDropped()) {
        continue;
      }

      result.add(vocbase->name(), VPackValue(VPackValueType::Object));
      result.add("id", VPackValue(std::to_string(vocbase->id())));
      result.add("name", VPackValue(vocbase->name()));
      vocbase->inventory(result, maxTick, nameFilter);
      result.close();
    }
  }
  result.close();
}

TRI_vocbase_t* DatabaseFeature::useDatabase(std::string const& name) {
  auto unuser(_databasesProtector.use());
  auto theLists = _databasesLists.load();

  auto it = theLists->_databases.find(name);

  if (it != theLists->_databases.end()) {
    TRI_vocbase_t* vocbase = it->second;
    if (vocbase->use()) {
      return vocbase;
    }
  }

  return nullptr;
}

TRI_vocbase_t* DatabaseFeature::useDatabase(TRI_voc_tick_t id) {
  auto unuser(_databasesProtector.use());
  auto theLists = _databasesLists.load();

  for (auto& p : theLists->_databases) {
    TRI_vocbase_t* vocbase = p.second;

    if (vocbase->id() == id) {
      if (vocbase->use()) {
        return vocbase;
      }
      break;
    }
  }

  return nullptr;
}

/// @brief lookup a database by its name, not increasing its reference count
TRI_vocbase_t* DatabaseFeature::lookupDatabase(std::string const& name) {
  if (name.empty()) {
    return nullptr;
  }

  auto unuser(_databasesProtector.use());
  auto theLists = _databasesLists.load();

  // database names with a number in front are invalid names
  if (name[0] >= '0' && name[0] <= '9') {
    TRI_voc_tick_t id =
        NumberUtils::atoi_zero<TRI_voc_tick_t>(name.data(), name.data() + name.size());
    for (auto& p : theLists->_databases) {
      TRI_vocbase_t* vocbase = p.second;
      if (vocbase->id() == id) {
        return vocbase;
      }
    }
  } else {
    for (auto& p : theLists->_databases) {
      TRI_vocbase_t* vocbase = p.second;
      if (name == vocbase->name()) {
        return vocbase;
      }
    }
  }

  return nullptr;
}

std::string DatabaseFeature::translateCollectionName(std::string const& dbName,
                                                     std::string const& collectionName) {
  auto unuser(_databasesProtector.use());
  auto theLists = _databasesLists.load();
  auto itr = theLists->_databases.find(dbName);

  if (itr == theLists->_databases.end()) {
    return std::string();
  }

  auto* vocbase = itr->second;
  TRI_ASSERT(vocbase != nullptr);

  if (ServerState::instance()->isCoordinator()) {
    TRI_ASSERT(vocbase->type() == TRI_VOCBASE_TYPE_COORDINATOR);
    CollectionNameResolver resolver(*vocbase);

    return resolver.getCollectionNameCluster(NumberUtils::atoi_zero<TRI_voc_cid_t>(
        collectionName.data(), collectionName.data() + collectionName.size()));
  } else {
    TRI_ASSERT(vocbase->type() == TRI_VOCBASE_TYPE_NORMAL);
    auto collection = vocbase->lookupCollection(collectionName);

    return collection ? collection->name() : std::string();
  }
}

void DatabaseFeature::enumerateDatabases(std::function<void(TRI_vocbase_t& vocbase)> const& func) {
  auto unuser(_databasesProtector.use());
  auto theLists = _databasesLists.load();

  for (auto& p : theLists->_databases) {
    TRI_vocbase_t* vocbase = p.second;
    // iterate over all databases
    TRI_ASSERT(vocbase != nullptr);
    func(*vocbase);
  }
}

void DatabaseFeature::updateContexts() {
  V8DealerFeature* dealer =
      ApplicationServer::getFeature<V8DealerFeature>("V8Dealer");

  if (!dealer->isEnabled()) {
    return;
  }

  auto* vocbase = useDatabase(TRI_VOC_SYSTEM_DATABASE);
  TRI_ASSERT(vocbase);

  auto queryRegistry = QueryRegistryFeature::registry();
  TRI_ASSERT(queryRegistry != nullptr);

  dealer->defineContextUpdate(
      [queryRegistry, vocbase](v8::Isolate* isolate, v8::Handle<v8::Context> context, size_t i) {
        TRI_InitV8VocBridge(isolate, context, queryRegistry, *vocbase, i);
        TRI_InitV8Queries(isolate, context);
        TRI_InitV8Cluster(isolate, context);
        TRI_InitV8Agency(isolate, context);

        StorageEngine* engine = EngineSelectorFeature::ENGINE;
        TRI_ASSERT(engine != nullptr);  // Engine not loaded. Startup broken
        engine->addV8Functions();
      },
      vocbase);
}

void DatabaseFeature::stopAppliers() {
  // stop the replication appliers so all replication transactions can end
  ReplicationFeature* replicationFeature = static_cast<ReplicationFeature*>(
      ApplicationServer::lookupFeature("Replication"));

  if (replicationFeature == nullptr) {
    return;
  }

  MUTEX_LOCKER(mutexLocker,
               _databasesMutex);  // Only one should do this at a time
  // No need for the thread protector here, because we have the mutex

  for (auto& p : _databasesLists.load()->_databases) {
    TRI_vocbase_t* vocbase = p.second;
    TRI_ASSERT(vocbase != nullptr);
    if (vocbase->type() == TRI_VOCBASE_TYPE_NORMAL) {
      replicationFeature->stopApplier(vocbase);
    }
  }
}

/// @brief close all opened databases
void DatabaseFeature::closeOpenDatabases() {
  MUTEX_LOCKER(mutexLocker,
               _databasesMutex);  // Only one should do this at a time
  // No need for the thread protector here, because we have the mutex
  // Note however, that somebody could still read the lists concurrently,
  // therefore we first install a new value, call scan() on the protector
  // and only then really destroy the vocbases:

  // Build the new value:
  auto oldList = _databasesLists.load();
  decltype(oldList) newList = nullptr;
  try {
    newList = new DatabasesLists();
    newList->_droppedDatabases = _databasesLists.load()->_droppedDatabases;
  } catch (...) {
    delete newList;
    throw;
  }

  // Replace the old by the new:
  _databasesLists = newList;
  _databasesProtector.scan();

  // Now it is safe to destroy the old databases and the old lists struct:
  for (auto& p : oldList->_databases) {
    TRI_vocbase_t* vocbase = p.second;
    TRI_ASSERT(vocbase != nullptr);
    vocbase->shutdown();

    delete vocbase;
  }

  delete oldList;  // Note that this does not delete the TRI_vocbase_t pointers!
}

/// @brief create base app directory
int DatabaseFeature::createBaseApplicationDirectory(std::string const& appPath,
                                                    std::string const& type) {
  int res = TRI_ERROR_NO_ERROR;
  std::string path = arangodb::basics::FileUtils::buildFilename(appPath, type);

  if (!TRI_IsDirectory(path.c_str())) {
    std::string errorMessage;
    long systemError;
    res = TRI_CreateDirectory(path.c_str(), systemError, errorMessage);

    if (res == TRI_ERROR_NO_ERROR) {
      LOG_TOPIC("e6460", INFO, arangodb::Logger::FIXME)
          << "created base application directory '" << path << "'";
    } else {
      if ((res != TRI_ERROR_FILE_EXISTS) || (!TRI_IsDirectory(path.c_str()))) {
        LOG_TOPIC("5a0b4", ERR, arangodb::Logger::FIXME)
            << "unable to create base application directory " << errorMessage;
      } else {
        LOG_TOPIC("0a25f", INFO, arangodb::Logger::FIXME)
            << "someone else created base application directory '" << path << "'";
        res = TRI_ERROR_NO_ERROR;
      }
    }
  }

  return res;
}

/// @brief create app subdirectory for a database
int DatabaseFeature::createApplicationDirectory(std::string const& name,
                                                std::string const& basePath) {
  int res = TRI_ERROR_NO_ERROR;

  if (basePath.empty()) {
    return res;
  }

  std::string const path = basics::FileUtils::buildFilename(
      basics::FileUtils::buildFilename(basePath, "_db"), name);
  if (!TRI_IsDirectory(path.c_str())) {
    long systemError;
    std::string errorMessage;
    res = TRI_CreateRecursiveDirectory(path.c_str(), systemError, errorMessage);

    if (res == TRI_ERROR_NO_ERROR) {
      LOG_TOPIC("6745a", TRACE, arangodb::Logger::FIXME)
          << "created application directory '" << path << "' for database '"
          << name << "'";
    } else if (res == TRI_ERROR_FILE_EXISTS) {
      LOG_TOPIC("2a78e", INFO, arangodb::Logger::FIXME)
          << "unable to create application directory '" << path
          << "' for database '" << name << "': " << errorMessage;
      res = TRI_ERROR_NO_ERROR;
    } else {
      LOG_TOPIC("36682", ERR, arangodb::Logger::FIXME)
          << "unable to create application directory '" << path
          << "' for database '" << name << "': " << errorMessage;
    }
  }

  return res;
}

/// @brief iterate over all databases in the databases directory and open them
int DatabaseFeature::iterateDatabases(VPackSlice const& databases) {
  V8DealerFeature* dealer =
      ApplicationServer::getFeature<V8DealerFeature>("V8Dealer");
  std::string const appPath = dealer->appPath();

  StorageEngine* engine = EngineSelectorFeature::ENGINE;

  int res = TRI_ERROR_NO_ERROR;

  // open databases in defined order
  MUTEX_LOCKER(mutexLocker, _databasesMutex);

  auto oldLists = _databasesLists.load();
  auto newLists = new DatabasesLists(*oldLists);

  ServerState::RoleEnum role = arangodb::ServerState::instance()->getRole();

  try {
    for (auto const& it : VPackArrayIterator(databases)) {
      TRI_ASSERT(it.isObject());

      LOG_TOPIC("95f68", TRACE, Logger::FIXME) << "processing database: " << it.toJson();

      VPackSlice deleted = it.get("deleted");
      if (deleted.isBoolean() && deleted.getBoolean()) {
        // ignore deleted databases here
        continue;
      }

      std::string const databaseName = it.get("name").copyString();

      // create app directory for database if it does not exist
      res = createApplicationDirectory(databaseName, appPath);

      if (res != TRI_ERROR_NO_ERROR) {
        break;
      }

      // open the database and scan collections in it

      // try to open this database
      auto* database = engine->openDatabase(it, _upgrade).release();

      if (!ServerState::isCoordinator(role) && !ServerState::isAgent(role)) {
        try {
          database->addReplicationApplier();
        } catch (std::exception const& ex) {
          LOG_TOPIC("ff848", FATAL, arangodb::Logger::FIXME)
              << "initializing replication applier for database '"
              << database->name() << "' failed: " << ex.what();
          FATAL_ERROR_EXIT();
        }
      }

      newLists->_databases.insert(std::make_pair(database->name(), database));
    }
  } catch (std::exception const& ex) {
    delete newLists;

    LOG_TOPIC("c7dc0", FATAL, arangodb::Logger::FIXME) << "cannot start database: " << ex.what();
    FATAL_ERROR_EXIT();
  } catch (...) {
    delete newLists;

    LOG_TOPIC("79053", FATAL, arangodb::Logger::FIXME)
        << "cannot start database: unknown exception";
    FATAL_ERROR_EXIT();
  }

  _databasesLists = newLists;
  _databasesProtector.scan();
  delete oldLists;

  return res;
}

/// @brief close all dropped databases
void DatabaseFeature::closeDroppedDatabases() {
  MUTEX_LOCKER(mutexLocker, _databasesMutex);

  // No need for the thread protector here, because we have the mutex
  // Note however, that somebody could still read the lists concurrently,
  // therefore we first install a new value, call scan() on the protector
  // and only then really destroy the vocbases:

  // Build the new value:
  auto oldList = _databasesLists.load();
  decltype(oldList) newList = nullptr;
  try {
    newList = new DatabasesLists();
    newList->_databases = _databasesLists.load()->_databases;
  } catch (...) {
    delete newList;
    throw;
  }

  // Replace the old by the new:
  _databasesLists = newList;
  _databasesProtector.scan();

  // Now it is safe to destroy the old dropped databases and the old lists
  // struct:
  for (TRI_vocbase_t* vocbase : oldList->_droppedDatabases) {
    TRI_ASSERT(vocbase != nullptr);

    if (vocbase->type() == TRI_VOCBASE_TYPE_NORMAL) {
      vocbase->shutdown();
      delete vocbase;
    } else if (vocbase->type() == TRI_VOCBASE_TYPE_COORDINATOR) {
      delete vocbase;
    } else {
      LOG_TOPIC("b8b0e", ERR, arangodb::Logger::FIXME)
          << "unknown database type " << vocbase->type() << " "
          << vocbase->name() << " - close doing nothing.";
    }
  }

  delete oldList;  // Note that this does not delete the TRI_vocbase_t pointers!
}

void DatabaseFeature::verifyAppPaths() {
  // create shared application directory js/apps
  V8DealerFeature* dealer =
      ApplicationServer::getFeature<V8DealerFeature>("V8Dealer");
  auto appPath = dealer->appPath();

  if (!appPath.empty() && !TRI_IsDirectory(appPath.c_str())) {
    long systemError;
    std::string errorMessage;
    int res = TRI_CreateRecursiveDirectory(appPath.c_str(), systemError, errorMessage);

    if (res == TRI_ERROR_NO_ERROR) {
      LOG_TOPIC("1bf74", INFO, arangodb::Logger::FIXME)
          << "created --javascript.app-path directory '" << appPath << "'";
    } else {
      LOG_TOPIC("52bd5", ERR, arangodb::Logger::FIXME)
          << "unable to create --javascript.app-path directory '" << appPath
          << "': " << errorMessage;
      THROW_ARANGO_EXCEPTION(res);
    }
  }

  // create subdirectory js/apps/_db if not yet present
  int res = createBaseApplicationDirectory(appPath, "_db");

  if (res != TRI_ERROR_NO_ERROR) {
    LOG_TOPIC("610c7", ERR, arangodb::Logger::FIXME)
        << "unable to initialize databases: " << TRI_errno_string(res);
    THROW_ARANGO_EXCEPTION(res);
  }
}

/// @brief activates deadlock detection in all existing databases
void DatabaseFeature::enableDeadlockDetection() {
  auto unuser(_databasesProtector.use());
  auto theLists = _databasesLists.load();

  for (auto& p : theLists->_databases) {
    TRI_vocbase_t* vocbase = p.second;
    TRI_ASSERT(vocbase != nullptr);

    vocbase->_deadlockDetector.enabled(true);
  }
}<|MERGE_RESOLUTION|>--- conflicted
+++ resolved
@@ -490,11 +490,7 @@
     _databaseManager->beginShutdown();
 
     while (_databaseManager->isRunning()) {
-<<<<<<< HEAD
       arangodb::basics::sleep_for(std::chrono::milliseconds(5));
-=======
-      std::this_thread::sleep_for(std::chrono::milliseconds(5));
->>>>>>> c922c5f1
     }
   }
 
@@ -613,7 +609,7 @@
   // create database in storage engine
   StorageEngine* engine = EngineSelectorFeature::ENGINE;
   TRI_ASSERT(engine != nullptr);
-        
+
   // the create lock makes sure no one else is creating a database while we're
   // inside this function
   MUTEX_LOCKER(mutexLocker, _databaseCreateLock);
