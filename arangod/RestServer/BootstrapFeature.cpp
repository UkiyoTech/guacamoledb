--- conflicted
+++ resolved
@@ -326,13 +326,8 @@
 
     // become leader before running server.js to ensure the leader
     // is the foxxmaster. Everything else is handled in heartbeat
-<<<<<<< HEAD
     if (ServerState::isSingleServer(role) && AsyncAgencyCommManager::isEnabled()) {
-      ::runActiveFailoverStart(myId);
-=======
-    if (ServerState::isSingleServer(role) && AgencyCommManager::isEnabled()) {
       ::runActiveFailoverStart(*this, myId);
->>>>>>> a490e40c
     } else {
       ServerState::instance()->setFoxxmaster(myId);  // could be empty, but set anyway
     }
