--- conflicted
+++ resolved
@@ -137,13 +137,8 @@
 }
 
 void BootstrapFeature::start() {
-<<<<<<< HEAD
   auto vocbase = DatabaseFeature::DATABASE->systemDatabase();
   
-=======
-  auto vocbase = DatabaseFeature::DATABASE->vocbase();
-
->>>>>>> 4cb7a787
   auto ss = ServerState::instance();
   if (!ss->isRunningInCluster()) {
     LOG_TOPIC(DEBUG, Logger::STARTUP) << "Running server/server.js";
