////////////////////////////////////////////////////////////////////////////////
/// @brief arango server
///
/// @file
///
/// DISCLAIMER
///
/// Copyright 2004-2012 triAGENS GmbH, Cologne, Germany
///
/// Licensed under the Apache License, Version 2.0 (the "License");
/// you may not use this file except in compliance with the License.
/// You may obtain a copy of the License at
///
///     http://www.apache.org/licenses/LICENSE-2.0
///
/// Unless required by applicable law or agreed to in writing, software
/// distributed under the License is distributed on an "AS IS" BASIS,
/// WITHOUT WARRANTIES OR CONDITIONS OF ANY KIND, either express or implied.
/// See the License for the specific language governing permissions and
/// limitations under the License.
///
/// Copyright holder is triAGENS GmbH, Cologne, Germany
///
/// @author Dr. Frank Celler
/// @author Copyright 2011-2012, triAGENS GmbH, Cologne, Germany
////////////////////////////////////////////////////////////////////////////////

#include "ArangoServer.h"

#include <v8.h>

#ifdef TRI_ENABLE_MRUBY
#include "mruby.h"
#include "mruby/compile.h"
#include "mruby/data.h"
#include "mruby/proc.h"
#include "mruby/variable.h"
#endif

#include "build.h"

#include "Actions/actions.h"
#include "Actions/RestActionHandler.h"
#include "Admin/RestHandlerCreator.h"
#include "Basics/FileUtils.h"
#include "Basics/ProgramOptions.h"
#include "Basics/ProgramOptionsDescription.h"
#include "Basics/Random.h"
#include "Basics/safe_cast.h"
#include "BasicsC/files.h"
#include "BasicsC/init.h"
#include "BasicsC/logging.h"
#include "BasicsC/strings.h"
#include "Dispatcher/ApplicationDispatcher.h"
#include "Dispatcher/Dispatcher.h"
#include "HttpServer/HttpHandlerFactory.h"
#include "HttpServer/RedirectHandler.h"
#include "Logger/Logger.h"
#include "Rest/Initialise.h"
#include "RestHandler/RestDocumentHandler.h"
#include "RestHandler/RestEdgeHandler.h"
#include "RestHandler/RestImportHandler.h"
#include "RestHandler/RestBatchHandler.h"
#include "RestServer/ArangoHttpServer.h"
#include "RestServer/JavascriptDispatcherThread.h"
#include "Scheduler/ApplicationScheduler.h"
#include "UserManager/ApplicationUserManager.h"
#include "V8/JSLoader.h"
#include "V8/V8LineEditor.h"
#include "V8/v8-conv.h"
#include "V8/v8-globals.h"
#include "V8/v8-shell.h"
#include "V8/v8-utils.h"
#include "V8Server/ApplicationV8.h"
#include "V8Server/v8-actions.h"
#include "V8Server/v8-query.h"
#include "V8Server/v8-vocbase.h"

#ifdef TRI_ENABLE_MRUBY
#include "MRServer/mr-actions.h"
#include "MRuby/MRLineEditor.h"
#include "MRuby/MRLoader.h"
#include "RestServer/RubyDispatcherThread.h"
#endif

#ifdef TRI_ENABLE_ZEROMQ
#include "ZeroMQ/ApplicationZeroMQ.h"
#endif

using namespace std;
using namespace triagens::basics;
using namespace triagens::rest;
using namespace triagens::admin;
using namespace triagens::arango;

#include "js/common/bootstrap/js-modules.h"
#include "js/common/bootstrap/js-print.h"
#include "js/common/bootstrap/js-errors.h"
#include "js/server/js-ahuacatl.h"
#include "js/server/js-server.h"

#ifdef TRI_ENABLE_MRUBY
#include "mr/common/bootstrap/mr-error.h"
#include "mr/server/mr-server.h"
#endif

// -----------------------------------------------------------------------------
// --SECTION--                                                 private variables
// -----------------------------------------------------------------------------

////////////////////////////////////////////////////////////////////////////////
/// @addtogroup ArangoDB
/// @{
////////////////////////////////////////////////////////////////////////////////

////////////////////////////////////////////////////////////////////////////////
/// @brief allowed client actions
////////////////////////////////////////////////////////////////////////////////

static set<string> AllowedClientActions;

////////////////////////////////////////////////////////////////////////////////
/// @brief allowed admin actions
////////////////////////////////////////////////////////////////////////////////

static set<string> AllowedAdminActions;

////////////////////////////////////////////////////////////////////////////////
/// @brief Ruby module path
////////////////////////////////////////////////////////////////////////////////

#ifdef TRI_ENABLE_MRUBY
static string StartupModulesMR;
#endif

////////////////////////////////////////////////////////////////////////////////
/// @brief Ruby startup loader
////////////////////////////////////////////////////////////////////////////////

#ifdef TRI_ENABLE_MRUBY
static MRLoader StartupLoaderMR;
#endif

////////////////////////////////////////////////////////////////////////////////
/// @brief Ruby action loader
////////////////////////////////////////////////////////////////////////////////

#ifdef TRI_ENABLE_MRUBY
static MRLoader ActionLoaderMR;
#endif

////////////////////////////////////////////////////////////////////////////////
/// @}
////////////////////////////////////////////////////////////////////////////////

// -----------------------------------------------------------------------------
// --SECTION--                                                 private functions
// -----------------------------------------------------------------------------

////////////////////////////////////////////////////////////////////////////////
/// @addtogroup ArangoDB
/// @{
////////////////////////////////////////////////////////////////////////////////

////////////////////////////////////////////////////////////////////////////////
/// @brief JavaScript action dispatcher thread creator
////////////////////////////////////////////////////////////////////////////////

#ifdef TRI_ENABLE_MRUBY

static DispatcherThread* ClientActionDispatcherThreadCreatorMR (DispatcherQueue* queue) {
  return new RubyDispatcherThread(queue,
                                  Vocbase,
                                  "CLIENT-RUBY",
                                  AllowedClientActions,
                                  StartupModulesMR,
                                  &StartupLoaderMR,
                                  &ActionLoaderMR);
}

#endif

////////////////////////////////////////////////////////////////////////////////
/// @brief JavaScript system action dispatcher thread creator
////////////////////////////////////////////////////////////////////////////////

#ifdef TRI_ENABLE_MRUBY

static DispatcherThread* SystemActionDispatcherThreadCreatorMR (DispatcherQueue* queue) {
  return new RubyDispatcherThread(queue,
                                  Vocbase,
                                  "SYSTEM-RUBY",
                                  AllowedAdminActions,
                                  StartupModulesMR,
                                  &StartupLoaderMR,
                                  &ActionLoaderMR);
}

#endif

////////////////////////////////////////////////////////////////////////////////
/// @brief define "_api" handlers
////////////////////////////////////////////////////////////////////////////////

static void DefineApiHandlers (HttpHandlerFactory* factory,
                               ApplicationAdminServer* admin,
                               TRI_vocbase_t* vocbase) {

  // add "/version" handler
  admin->addBasicHandlers(factory, "/_api");

  // add "/document" handler
  factory->addPrefixHandler(RestVocbaseBaseHandler::DOCUMENT_PATH,
                            RestHandlerCreator<RestDocumentHandler>::createData<TRI_vocbase_t*>,
                            vocbase);

  // add "/edge" handler
  factory->addPrefixHandler(RestVocbaseBaseHandler::EDGE_PATH,
                            RestHandlerCreator<RestEdgeHandler>::createData<TRI_vocbase_t*>,
                            vocbase);

  // add import handler
  factory->addPrefixHandler(RestVocbaseBaseHandler::DOCUMENT_IMPORT_PATH,
                            RestHandlerCreator<RestImportHandler>::createData<TRI_vocbase_t*>,
                            vocbase);
  
  // add batch handler
  factory->addPrefixHandler(RestVocbaseBaseHandler::BATCH_PATH,
                            RestHandlerCreator<RestBatchHandler>::createData<TRI_vocbase_t*>,
                            vocbase);
}

////////////////////////////////////////////////////////////////////////////////
/// @brief define "admin" handlers
////////////////////////////////////////////////////////////////////////////////

static void DefineAdminHandlers (HttpHandlerFactory* factory,
                                 ApplicationAdminServer* admin,
                                 ApplicationUserManager* user,
                                 TRI_vocbase_t* vocbase) {

  // add "/version" handler
  admin->addBasicHandlers(factory, "/_admin");

  // add admin handlers
  admin->addHandlers(factory, "/_admin");
  user->addHandlers(factory, "/_admin");

}

////////////////////////////////////////////////////////////////////////////////
/// @}
////////////////////////////////////////////////////////////////////////////////

// -----------------------------------------------------------------------------
// --SECTION--                                               class ArangoServer
// -----------------------------------------------------------------------------

// -----------------------------------------------------------------------------
// --SECTION--                                      constructors and destructors
// -----------------------------------------------------------------------------

////////////////////////////////////////////////////////////////////////////////
/// @addtogroup ArangoDB
/// @{
////////////////////////////////////////////////////////////////////////////////

////////////////////////////////////////////////////////////////////////////////
/// @brief constructor
////////////////////////////////////////////////////////////////////////////////

ArangoServer::ArangoServer (int argc, char** argv)
  : _argc(argc),
    _argv(argv),
    _binaryPath(),
    _applicationScheduler(0),
    _applicationDispatcher(0),
    _applicationHttpServer(0),
    _applicationHttpsServer(0),
    _applicationAdminServer(0),
    _applicationUserManager(0),
    _httpServer(0),
    _adminHttpServer(0),
    _httpPort("127.0.0.1:8529"),
    _adminPort(),
    _dispatcherThreads(8),
    _actionThreadsJS(8),
#ifdef TRI_ENABLE_MRUBY
    _startupPathMR(),
    _startupModulesMR("mr/modules"),
    _actionPathMR(),
    _actionThreadsMR(8),
#endif
    _databasePath("/var/lib/arango"),
    _removeOnDrop(true),
    _removeOnCompacted(true),
    _defaultMaximalSize(TRI_JOURNAL_DEFAULT_MAXIMAL_SIZE),
    _vocbase(0),
    _v8g(0) {
  char* p;

  p = TRI_LocateBinaryPath(argv[0]);
  _binaryPath = p;

  TRI_FreeString(TRI_CORE_MEM_ZONE, p);

  // .............................................................................
  // use relative system paths
  // .............................................................................

#ifdef TRI_ENABLE_RELATIVE_SYSTEM

    _workingDirectory = _binaryPath + "/../tmp";
    _databasePath = _binaryPath + "/../var/arango";

#ifdef TRI_ENABLE_MRUBY
    _actionPathMR = _binaryPath + "/../share/arango/mr/actions/system";
    _startupModulesMR = _binaryPath + "/../share/arango/mr/server/modules"
                + ";" + _binaryPath + "/../share/arango/mr/common/modules";
#endif

#else

  // .............................................................................
  // use relative development paths
  // .............................................................................

#ifdef TRI_ENABLE_RELATIVE_DEVEL

#ifdef TRI_ENABLE_MRUBY
    _actionPathMR = _binaryPath + "/../mr/actions/system";
    _startupModulesMR = _binaryPath + "/../mr/server/modules"
                + ";" + _binaryPath + "/../mr/common/modules";
#endif

#else

  // .............................................................................
  // use absolute paths
  // .............................................................................

    _workingDirectory = "/var/tmp";

#ifdef _PKGDATADIR_

#ifdef TRI_ENABLE_MRUBY
    _actionPathMR = string(_PKGDATADIR_) + "/mr/actions/system";
    _startupModulesMR = string(_PKGDATADIR_) + "/mr/server/modules"
                + ";" + string(_PKGDATADIR_) + "/mr/common/modules";
#endif

#endif

#ifdef _DATABASEDIR_
    _databasePath = _DATABASEDIR_;
#endif

#endif
#endif
}

////////////////////////////////////////////////////////////////////////////////
/// @}
////////////////////////////////////////////////////////////////////////////////

// -----------------------------------------------------------------------------
// --SECTION--                                                 AnyServer methods
// -----------------------------------------------------------------------------

////////////////////////////////////////////////////////////////////////////////
/// @addtogroup ArangoDB
/// @{
////////////////////////////////////////////////////////////////////////////////

////////////////////////////////////////////////////////////////////////////////
/// {@inheritDoc}
////////////////////////////////////////////////////////////////////////////////

void ArangoServer::buildApplicationServer () {
  _applicationServer = new ApplicationServer("[<options>] <database-directory>", TRIAGENS_VERSION);
  _applicationServer->setUserConfigFile(".arango/arango.conf");

  // .............................................................................
  // multi-threading scheduler and dispatcher
  // .............................................................................

  _applicationScheduler = new ApplicationScheduler(_applicationServer);
  _applicationScheduler->allowMultiScheduler(true);
  _applicationServer->addFeature(_applicationScheduler);

  _applicationDispatcher = new ApplicationDispatcher(_applicationScheduler);
  _applicationServer->addFeature(_applicationDispatcher);

  // .............................................................................
  // V8 engine
  // .............................................................................

  _applicationV8 = new ApplicationV8(_binaryPath);
  _applicationServer->addFeature(_applicationV8);

  // .............................................................................
  // ZeroMQ
  // .............................................................................

#ifdef TRI_ENABLE_ZEROMQ

  _applicationZeroMQ = new ApplicationZeroMQ(_applicationServer);
  _applicationServer->addFeature(_applicationZeroMQ);

#endif

  // .............................................................................
  // and start a simple admin server
  // .............................................................................

  _applicationAdminServer = new ApplicationAdminServer();
  _applicationServer->addFeature(_applicationAdminServer);

  _applicationAdminServer->allowLogViewer();
  _applicationAdminServer->allowVersion("arango", TRIAGENS_VERSION);

  // .............................................................................
  // build the application user manager
  // .............................................................................

  _applicationUserManager = new ApplicationUserManager();
  _applicationServer->addFeature(_applicationUserManager);

  // create manager role
  vector<right_t> rightsManager;
  rightsManager.push_back(RIGHT_TO_MANAGE_USER);
  rightsManager.push_back(RIGHT_TO_MANAGE_ADMIN);

  _applicationUserManager->createRole("manager", rightsManager, 0);

  // create admin role
  vector<right_t> rightsAdmin;
  rightsAdmin.push_back(RIGHT_TO_MANAGE_USER);
  rightsAdmin.push_back(RIGHT_TO_BE_DELETED);

  _applicationUserManager->createRole("admin", rightsAdmin, RIGHT_TO_MANAGE_ADMIN);

  // create user role
  vector<right_t> rightsUser;
  rightsUser.push_back(RIGHT_TO_BE_DELETED);

  _applicationUserManager->createRole("user", rightsUser, RIGHT_TO_MANAGE_USER);

  // create a standard user
  _applicationUserManager->createUser("manager", "manager");

  // added a anonymous right for session which are not logged in
  vector<right_t> rightsAnonymous;
  rightsAnonymous.push_back(RIGHT_TO_LOGIN);

  _applicationUserManager->setAnonymousRights(rightsAnonymous);

  // .............................................................................
  // use relative system paths
  // .............................................................................

#ifdef TRI_ENABLE_RELATIVE_SYSTEM

  _applicationServer->setSystemConfigFile("arango.conf", _binaryPath + "/../etc");
  _applicationAdminServer->allowAdminDirectory(_binaryPath + "/../share/arango/html/admin");

#else

  // .............................................................................
  // use relative development paths
  // .............................................................................

#ifdef TRI_ENABLE_RELATIVE_DEVEL

#ifdef TRI_HTML_ADMIN_PATH
  _applicationAdminServer->allowAdminDirectory(TRI_HTML_ADMIN_PATH);
#else
  _applicationAdminServer->allowAdminDirectory(_binaryPath + "/../html/admin");
#endif

#else

  // .............................................................................
  // use absolute paths
  // .............................................................................

  _applicationServer->setSystemConfigFile("arango.conf");
  _applicationAdminServer->allowAdminDirectory(string(_PKGDATADIR_) + "/html/admin");

#endif
#endif

  // .............................................................................
  // a http server
  // .............................................................................

  _applicationHttpServer = new ApplicationHttpServer(_applicationScheduler, _applicationDispatcher);
  _applicationServer->addFeature(_applicationHttpServer);

  // .............................................................................
  // daemon and supervisor mode
  // .............................................................................

  map<string, ProgramOptionsDescription> additional;

  additional[ApplicationServer::OPTIONS_CMDLINE]
    ("console", "do not start as server, start a JavaScript emergency console instead")
#ifdef TRI_ENABLE_MRUBY
    ("ruby-console", "do not start as server, start a Ruby emergency console instead")
#endif
    ("unit-tests", &_unitTests, "do not start as server, run unit tests instead")
    ("jslint", &_jslint, "do not start as server, run js lint instead")
  ;

  additional[ApplicationServer::OPTIONS_CMDLINE + ":help-extended"]
    ("daemon", "run as daemon")
    ("supervisor", "starts a supervisor and runs as daemon")
    ("pid-file", &_pidFile, "pid-file in daemon mode")
    ("working directory", &_workingDirectory, "working directory in daemon mode")
  ;

  // .............................................................................
  // for this server we display our own options such as port to use
  // .............................................................................

  _applicationHttpServer->showPortOptions(false);

  additional["PORT Options"]
    ("server.http-port", &_httpPort, "port for client access")
  ;

  additional[ApplicationServer::OPTIONS_HIDDEN]
    ("port", &_httpPort, "port for client access")
  ;

  // .............................................................................
  // database options
  // .............................................................................

  additional["DIRECTORY Options:help-admin"]
    ("database.directory", &_databasePath, "path to the database directory")
  ;

  additional["DATABASE Options:help-admin"]
    ("database.remove-on-drop", &_removeOnDrop, "wipe a collection from disk after dropping")
    ("database.maximal-journal-size", &_defaultMaximalSize, "default maximal journal size, can be overwritten when creating a collection")
  ;

  additional["DATABASE Options:help-devel"]
    ("database.remove-on-compacted", &_removeOnCompacted, "wipe a datafile from disk after compaction")
  ;

  // .............................................................................
  // JavaScript options
  // .............................................................................

  additional["THREAD Options:help-admin"]
    ("javascript.action-threads", &_actionThreadsJS, "number of threads for JavaScript actions")
  ;

  // .............................................................................
  // MRuby options
  // .............................................................................

#ifdef TRI_ENABLE_MRUBY

  additional["DIRECTORY Options:help-admin"]
    ("ruby.action-directory", &_actionPathMR, "path to the MRuby action directory")
    ("ruby.modules-path", &_startupModulesMR, "one or more directories separated by (semi-) colons")
    ("ruby.startup-directory", &_startupPathMR, "path to the directory containing alternate MRuby startup scripts")
  ;

  additional["THREAD Options:help-admin"]
    ("ruby.action-threads", &_actionThreadsMR, "number of threads for MRuby actions")
  ;

#endif

  // .............................................................................
  // database options
  // .............................................................................

  additional["Server Options:help-admin"]
    ("server.admin-port", &_adminPort, "http server:port for ADMIN requests")
  ;

  additional["THREAD Options:help-admin"]
    ("server.threads", &_dispatcherThreads, "number of threads for basic operations")
  ;

  // .............................................................................
  // parse the command line options - exit if there is a parse error
  // .............................................................................

  if (! _applicationServer->parse(_argc, _argv, additional)) {
    exit(EXIT_FAILURE);
  }

  // .............................................................................
  // set directories and scripts
  // .............................................................................

  vector<string> arguments = _applicationServer->programArguments();

  if (1 < arguments.size()) {
    LOGGER_FATAL << "expected at most one database directory, got " << arguments.size();
    exit(EXIT_FAILURE);
  }
  else if (1 == arguments.size()) {
    _databasePath = arguments[0];
  }

#ifdef TRI_ENABLE_MRUBY

  if (_startupPathMR.empty()) {
    LOGGER_INFO << "using built-in MRuby startup files";
    StartupLoaderMR.defineScript("common/bootstrap/error.rb", MR_common_bootstrap_error);
    StartupLoaderMR.defineScript("server/server.rb", MR_server_server);
  }
  else {
    LOGGER_INFO << "using MRuby startup files at '" << _startupPathMR << "'";
    StartupLoaderMR.setDirectory(_startupPathMR);
  }

  if (! _actionPathMR.empty()) {
    ActionLoaderMR.setDirectory(_actionPathMR);
    LOGGER_INFO << "using MRuby action files at '" << _actionPathJS << "'";
  }
  else {
    LOGGER_INFO << "actions are disabled, empty system action path";
  }

#endif

  // .............................................................................
  // in shell mode ignore the rest
  // .............................................................................

  if (_applicationServer->programOptions().has("console")) {
    int res = executeConsole(MODE_CONSOLE);
    exit(res);
  }
  else if (! _unitTests.empty()) {
    int res = executeConsole(MODE_UNITTESTS);
    exit(res);
  }
  else if (_applicationServer->programOptions().has("jslint")) {
    int res = executeConsole(MODE_JSLINT);
    exit(res);
  }


#ifdef TRI_ENABLE_MRUBY
  if (_applicationServer->programOptions().has("ruby-console")) {
    int res = executeRubyConsole();
    exit(res);
  }
#endif

  // .............................................................................
  // sanity checks
  // .............................................................................

  if (_applicationServer->programOptions().has("daemon")) {
    _daemonMode = true;
  }

  if (_applicationServer->programOptions().has("supervisor")) {
    _supervisorMode = true;
  }

  if (_daemonMode) {
    if (_pidFile.empty()) {
      LOGGER_FATAL << "no pid-file defined, but daemon mode requested";
      cerr << "no pid-file defined, but daemon mode requested\n";
      LOGGER_INFO << "please use the '--pid-file' option";
      exit(EXIT_FAILURE);
    }
  }

  if (_databasePath.empty()) {
    LOGGER_FATAL << "no database path has been supplied, giving up";
    cerr << "no database path has been supplied, giving up\n";
    LOGGER_INFO << "please use the '--database.directory' option";
    exit(EXIT_FAILURE);
  }
}

////////////////////////////////////////////////////////////////////////////////
/// {@inheritDoc}
////////////////////////////////////////////////////////////////////////////////

int ArangoServer::startupServer () {
  v8::HandleScope handle_scope;

  bool useHttpPort = ! _httpPort.empty();
  bool useAdminPort = ! _adminPort.empty() && _adminPort != "-";
  bool shareAdminPort = useHttpPort && _adminPort.empty();

  // .............................................................................
  // open the database
  // .............................................................................

  openDatabase();

  // .............................................................................
  // prepare the various parts of the Arango server
  // .............................................................................

  if (_dispatcherThreads < 1) {
    _dispatcherThreads = 1;
  }

  size_t actionConcurrency = _dispatcherThreads;

  if (! shareAdminPort) {
    if (useAdminPort) {
      actionConcurrency += 2;
    }
  }

  _applicationV8->setVocbase(_vocbase);
  _applicationV8->setConcurrency(actionConcurrency);

  _applicationServer->prepare();

  // .............................................................................
  // create the dispatcher
  // .............................................................................

  _applicationDispatcher->buildStandardQueue(_dispatcherThreads);

  Dispatcher* dispatcher = _applicationDispatcher->dispatcher();

#if TRI_ENABLE_MRUBY
  if (0 < _actionThreadsMR) {
    dispatcher->addQueue("CLIENT-RUBY", ClientActionDispatcherThreadCreatorMR, _actionThreadsMR);
  }
#endif

  // use a separate queue for administrator requests
  if (! shareAdminPort) {
    if (useAdminPort) {
      dispatcher->addQueue("SYSTEM", 2);

#if TRI_ENABLE_MRUBY
      dispatcher->addQueue("SYSTEM-RUBY", SystemActionDispatcherThreadCreatorMR, 2);
#endif
    }
  }

  // .............................................................................
  // create a client http server and http handler factory
  // .............................................................................

  Scheduler* scheduler = _applicationScheduler->scheduler();

  // we pass the options be reference, so keep them until shutdown
  RestActionHandler::action_options_t httpOptions;
  httpOptions._vocbase = _vocbase;
  httpOptions._queue = "STANDARD";

  // if we want a http port create the factory
  if (useHttpPort) {
    HttpHandlerFactory* factory = new HttpHandlerFactory();

    httpOptions._contexts.insert("user");
    httpOptions._contexts.insert("api");

    vector<AddressPort> ports;
    ports.push_back(AddressPort(_httpPort));

    DefineApiHandlers(factory, _applicationAdminServer, _vocbase);

    if (shareAdminPort) {
      DefineAdminHandlers(factory, _applicationAdminServer, _applicationUserManager, _vocbase);
      httpOptions._contexts.insert("admin");
    }

    // add action handler
    factory->addPrefixHandler("/",
                              RestHandlerCreator<RestActionHandler>::createData<RestActionHandler::action_options_t*>,
                              (void*) &httpOptions);

    _httpServer = _applicationHttpServer->buildServer(new ArangoHttpServer(scheduler, dispatcher), factory, ports);
  }

  // .............................................................................
  // create a admin http server and http handler factory
  // .............................................................................

  // we pass the options be reference, so keep them until shutdown
  RestActionHandler::action_options_t adminOptions;
  adminOptions._vocbase = _vocbase;
  adminOptions._queue = "SYSTEM";

  // if we want a admin http port create the factory
  if (useAdminPort) {
    HttpHandlerFactory* factory = new HttpHandlerFactory();

    adminOptions._contexts.insert("api");
    adminOptions._contexts.insert("admin");

    vector<AddressPort> adminPorts;
    adminPorts.push_back(AddressPort(_adminPort));

    DefineApiHandlers(factory, _applicationAdminServer, _vocbase);
    DefineAdminHandlers(factory, _applicationAdminServer, _applicationUserManager, _vocbase);

    // add action handler
    factory->addPrefixHandler("/",
                              RestHandlerCreator<RestActionHandler>::createData<RestActionHandler::action_options_t*>,
                              (void*) &adminOptions);

    _adminHttpServer = _applicationHttpServer->buildServer(new ArangoHttpServer(scheduler, dispatcher), factory, adminPorts);
  }

  // .............................................................................
  // create a http handler factory for zeromq
  // .............................................................................

#ifdef TRI_ENABLE_ZEROMQ

  // we pass the options be reference, so keep them until shutdown
  RestActionHandler::action_options_t zeromqOptions;
  zeromqOptions._vocbase = _vocbase;
  zeromqOptions._queue = "CLIENT-";

  // only construct factory if ZeroMQ is active
  if (_applicationZeroMQ->isActive()) {
    HttpHandlerFactory* factory = new HttpHandlerFactory();

    DefineApiHandlers(factory, _applicationAdminServer, _vocbase);

    if (shareAdminPort) {
      DefineAdminHandlers(factory, _applicationAdminServer, _applicationUserManager, _vocbase);
    }

    // add action handler
    factory->addPrefixHandler("/",
                              RestHandlerCreator<RestActionHandler>::createData<RestActionHandler::action_options_t*>,
                              (void*) &httpOptions);

    _applicationZeroMQ->setHttpHandlerFactory(factory);
  }

#endif

  // .............................................................................
  // start the main event loop
  // .............................................................................

  if (useHttpPort) {
    if (shareAdminPort) {
      LOGGER_INFO << "HTTP client/admin port: " << _httpPort;
    }
    else {
      LOGGER_INFO << "HTTP client port: " << _httpPort;
    }
  }
  else {
    LOGGER_WARNING << "HTTP client port not defined, maybe you want to use the 'server.http-port' option?";
  }

  if (useAdminPort) {
    LOGGER_INFO << "HTTP admin port: " << _adminPort;
  }
  else if (! shareAdminPort) {
    LOGGER_INFO << "HTTP admin port not defined, maybe you want to use the 'server.admin-port' option?";
  }

  _applicationServer->start();

  LOGGER_INFO << "ArangoDB (version " << TRIAGENS_VERSION << ") is ready for business";
  LOGGER_INFO << "Have Fun!";

  _applicationServer->wait();

  // .............................................................................
  // and cleanup
  // .............................................................................
  

  _applicationServer->shutdown();
  closeDatabase();

  return 0;
}

////////////////////////////////////////////////////////////////////////////////
/// @}
////////////////////////////////////////////////////////////////////////////////

// -----------------------------------------------------------------------------
// --SECTION--                                                   private methods
// -----------------------------------------------------------------------------

////////////////////////////////////////////////////////////////////////////////
/// @addtogroup ArangoDB
/// @{
////////////////////////////////////////////////////////////////////////////////

////////////////////////////////////////////////////////////////////////////////
/// @brief executes the JavaScript emergency console
////////////////////////////////////////////////////////////////////////////////

<<<<<<< HEAD
int ArangoServer::executeShell (shell_operation_mode_e mode) {
=======
int ArangoServer::executeConsole (server_operation_mode_e mode) {
  v8::Isolate* isolate;
  v8::Persistent<v8::Context> context;
>>>>>>> 1bdd4c64
  bool ok;

  // only simple logging
  TRI_ShutdownLogging();
  TRI_InitialiseLogging(false);
  TRI_CreateLogAppenderFile("+");

  // open the database
  openDatabase();

  // set-up V8 context
  _applicationV8->setVocbase(_vocbase);
  _applicationV8->setConcurrency(1);
  _applicationV8->disableActions();

  ok = _applicationV8->prepare();

  if (! ok) {
    LOGGER_FATAL << "cannot initialize V8 enigne";
    exit(EXIT_FAILURE);
  }

  _applicationV8->start();

  // enter V8 context
  ApplicationV8::V8Context* context = _applicationV8->enterContext();

<<<<<<< HEAD
  // .............................................................................
  // execute everything with a global scope
  // .............................................................................
=======
  _v8g = TRI_InitV8VocBridge(context, _vocbase);
  TRI_InitV8Queries(context);
  TRI_InitV8Conversions(context);
  TRI_InitV8Utils(context, _startupModulesJS);
  TRI_InitV8Shell(context);
>>>>>>> 1bdd4c64

  {
    v8::HandleScope globalScope;

    // run the shell
    printf("ArangoDB JavaScript shell [V8 version %s, DB version %s]\n", v8::V8::GetVersion(), TRIAGENS_VERSION);

    v8::Local<v8::String> name(v8::String::New("(arango)"));
    v8::Context::Scope contextScope(context->_context);

    ok = true;

    switch (mode) {

<<<<<<< HEAD
      // .............................................................................
      // run all unit tests
      // .............................................................................
=======
  // run the console
  printf("ArangoDB JavaScript console [V8 version %s, DB version %s]\n", v8::V8::GetVersion(), TRIAGENS_VERSION);
>>>>>>> 1bdd4c64

      case MODE_UNITTESTS: {
        v8::HandleScope scope;
        v8::TryCatch tryCatch;

        // set-up unit tests array
        v8::Handle<v8::Array> sysTestFiles = v8::Array::New();

        for (size_t i = 0;  i < _unitTests.size();  ++i) {
          sysTestFiles->Set((uint32_t) i, v8::String::New(_unitTests[i].c_str()));
        }

        context->_context->Global()->Set(v8::String::New("SYS_UNIT_TESTS"), sysTestFiles);
        context->_context->Global()->Set(v8::String::New("SYS_UNIT_TESTS_RESULT"), v8::True());

        // run tests
        char const* input = "require(\"jsunity\").runCommandLineTests();";
        TRI_ExecuteJavaScriptString(context->_context, v8::String::New(input), name, true);

        if (tryCatch.HasCaught()) {
          cout << TRI_StringifyV8Exception(&tryCatch);
          ok = false;
        }
        else {
          ok = TRI_ObjectToBoolean(context->_context->Global()->Get(v8::String::New("SYS_UNIT_TESTS_RESULT")));
        }

        break;
      }

      // .............................................................................
      // run jslint
      // .............................................................................

      case MODE_JSLINT: {
        v8::HandleScope scope;
        v8::TryCatch tryCatch;

        // set-up tests files array
        v8::Handle<v8::Array> sysTestFiles = v8::Array::New();

        for (size_t i = 0;  i < _jslint.size();  ++i) {
          sysTestFiles->Set((uint32_t) i, v8::String::New(_jslint[i].c_str()));
        }

        context->_context->Global()->Set(v8::String::New("SYS_UNIT_TESTS"), sysTestFiles);
        context->_context->Global()->Set(v8::String::New("SYS_UNIT_TESTS_RESULT"), v8::True());

        char const* input = "require(\"jslint\").runCommandLineTests({ });";
        TRI_ExecuteJavaScriptString(context->_context, v8::String::New(input), name, true);

        if (tryCatch.HasCaught()) {
          cout << TRI_StringifyV8Exception(&tryCatch);
          ok = false;
        }
        else {
          ok = TRI_ObjectToBoolean(context->_context->Global()->Get(v8::String::New("SYS_UNIT_TESTS_RESULT")));
        }

        break;
      }

      // .............................................................................
      // run console
      // .............................................................................

      case MODE_CONSOLE: {
        // run a shell
        V8LineEditor* console = new V8LineEditor(context->_context, ".arango");

        console->open(true);

        while (true) {
          while(! v8::V8::IdleNotification()) {
          }

          char* input = console->prompt("arangod> ");

          if (input == 0) {
            printf("<ctrl-D>\nBye Bye! Auf Wiedersehen! До свидания! さようなら\n");
            break;
          }

          if (*input == '\0') {
            TRI_FreeString(TRI_CORE_MEM_ZONE, input);
            continue;
          }

          console->addHistory(input);

          v8::HandleScope scope;
          v8::TryCatch tryCatch;

          TRI_ExecuteJavaScriptString(context->_context, v8::String::New(input), name, true);
          TRI_FreeString(TRI_UNKNOWN_MEM_ZONE, input);

          if (tryCatch.HasCaught()) {
            cout << TRI_StringifyV8Exception(&tryCatch);
          }
        }

        console->close();

        delete console;

        break;
      }
    }
  }

  // ............................................................................. 
  // and return from the context and isolate
  // ............................................................................. 

<<<<<<< HEAD
  _applicationV8->exitContext(context);

  _applicationV8->beginShutdown();
  _applicationV8->shutdown();

=======
>>>>>>> 1bdd4c64
  // close the database
  closeDatabase();
  Random::shutdown();

  return ok ? EXIT_SUCCESS : EXIT_FAILURE;
}

////////////////////////////////////////////////////////////////////////////////
/// @brief executes the MRuby emergency shell
////////////////////////////////////////////////////////////////////////////////

#ifdef TRI_ENABLE_MRUBY

struct RClass* ArangoDatabaseClass;
struct RClass* ArangoEdgesClass;
struct RClass* ArangoCollectionClass;
struct RClass* ArangoEdgesCollectionClass;

mrb_value MR_ArangoDatabase_Inialize (mrb_state* mrb, mrb_value exc) {
  printf("initializer of ArangoDatabase called\n");
  return exc;
}

static void MR_ArangoDatabase_Free (mrb_state* mrb, void* p) {
  printf("free of ArangoDatabase called\n");
}

static const struct mrb_data_type MR_ArangoDatabase_Type = {
  "ArangoDatabase", MR_ArangoDatabase_Free
};

static void MR_ArangoCollection_Free (mrb_state* mrb, void* p) {
  printf("free of ArangoCollection called\n");
}

static const struct mrb_data_type MR_ArangoCollection_Type = {
  "ArangoDatabase", MR_ArangoCollection_Free
};

mrb_value MR_ArangoDatabase_Collection (mrb_state* mrb, mrb_value self) {
  char* name;
  TRI_vocbase_t* vocbase;
  TRI_vocbase_col_t* collection;
  struct RData* rdata;

  // check "class.c" to see how to specify the arguments
  mrb_get_args(mrb, "s", &name);

  if (name == 0) {
    return self;
  }

  // check

  printf("using collection '%s'\n", name);

  // looking at "mruby.h" I assume that is the way to unwrap the pointer
  rdata = (struct RData*) mrb_object(self);
  vocbase = (TRI_vocbase_t*) rdata->data;
  collection = TRI_FindCollectionByNameVocBase(vocbase, name, false);

  if (collection == NULL) {
    printf("unknown collection (TODO raise error)\n");
    return self;
  }

  return mrb_obj_value(Data_Wrap_Struct(mrb, ArangoCollectionClass, &MR_ArangoCollection_Type, (void*) collection));
}

  // setup the classes
#if 0
  struct RClass* ArangoDatabaseClass = mrb_define_class(mrb, "ArangoDatabase", mrb->object_class);
  struct RClass* ArangoEdgesClass = mrb_define_class(mrb, "ArangoEdges", mrb->object_class);
  struct RClass* ArangoCollectionClass = mrb_define_class(mrb, "ArangoCollection", mrb->object_class);
  struct RClass* ArangoEdgesCollectionClass = mrb_define_class(mrb, "ArangoEdgesCollection", mrb->object_class);

  // add an initializer (for TESTING only)
  mrb_define_method(mrb, ArangoDatabaseClass, "initialize", MR_ArangoDatabase_Inialize, ARGS_ANY());

  // add a method to extract the collection
  mrb_define_method(mrb, ArangoDatabaseClass, "_collection", MR_ArangoDatabase_Collection, ARGS_ANY());

  // create the database variable
  mrb_value db = mrb_obj_value(Data_Wrap_Struct(mrb, ArangoDatabaseClass, &MR_ArangoDatabase_Type, (void*) _vocbase));

  mrb_gv_set(mrb, mrb_intern(mrb, "$db"), db);

  // read-eval-print loop
  mrb_define_const(mrb, "$db", db);
#endif


int ArangoServer::executeRubyConsole () {
  struct mrb_parser_state* p;
  size_t i;
  char const* files[] = { "common/bootstrap/error.rb",
                          "server/server.rb"
  };

  // only simple logging
  TRI_ShutdownLogging();
  TRI_InitialiseLogging(false);
  TRI_CreateLogAppenderFile("+");

  // open the database
  openDatabase();

  // create a new ruby shell
  MR_state_t* mrs = MR_OpenShell();

  TRI_InitMRUtils(mrs);
  TRI_InitMRActions(mrs);

  // load all init files
  for (i = 0;  i < sizeof(files) / sizeof(files[0]);  ++i) {
    bool ok = StartupLoaderMR.loadScript(&mrs->_mrb, files[i]);

    if (ok) {
      LOGGER_TRACE << "loaded ruby file '" << files[i] << "'";
    }
    else {
      LOGGER_FATAL << "cannot load ruby file '" << files[i] << "'";
      TRI_FlushLogging();
      return EXIT_FAILURE;
    }
  }

  // create a line editor
  printf("ArangoDB MRuby shell [DB version %s]\n", TRIAGENS_VERSION);

  MRLineEditor* console = new MRLineEditor(mrs, ".arango-mrb");

  console->open(false);

  while (true) {
    char* input = console->prompt("arangod> ");

    if (input == 0) {
      printf("<ctrl-D>\nBye Bye! Auf Wiedersehen! До свидания! さようなら\n");
      break;
    }

    if (*input == '\0') {
      TRI_FreeString(TRI_UNKNOWN_MEM_ZONE, input);
      continue;
    }

    console->addHistory(input);

    p = mrb_parse_string(&mrs->_mrb, input);
    TRI_FreeString(TRI_UNKNOWN_MEM_ZONE, input);

    if (p == 0 || p->tree == 0 || 0 < p->nerr) {
      LOGGER_ERROR << "failed to compile input";
      continue;
    }

    int n = mrb_generate_code(&mrs->_mrb, p->tree);

    if (n < 0) {
      LOGGER_ERROR << "failed to execute Ruby bytecode";
      continue;
    }

    mrb_value result = mrb_run(&mrs->_mrb,
                               mrb_proc_new(&mrs->_mrb, mrs->_mrb.irep[n]),
                               mrb_top_self(&mrs->_mrb));

    if (mrs->_mrb.exc) {
      LOGGER_ERROR << "caught Ruby exception";
      mrb_p(&mrs->_mrb, mrb_obj_value(mrs->_mrb.exc));
      mrs->_mrb.exc = 0;
    }
    else if (! mrb_nil_p(result)) {
      mrb_p(&mrs->_mrb, result);
    }
  }

  // close the console
  console->close();
  delete console;

  // close the database
  closeDatabase();

  Random::shutdown();

  return EXIT_SUCCESS;
}

#endif

////////////////////////////////////////////////////////////////////////////////
/// @brief opens the database
////////////////////////////////////////////////////////////////////////////////

void ArangoServer::openDatabase () {
  _vocbase = TRI_OpenVocBase(_databasePath.c_str());

  if (! _vocbase) {
    LOGGER_FATAL << "cannot open database '" << _databasePath << "'";
    LOGGER_INFO << "please use the '--database.directory' option";
    TRI_FlushLogging();

    ApplicationUserManager::unloadUsers();
    ApplicationUserManager::unloadRoles();
    exit(EXIT_FAILURE);
  }

  _vocbase->_removeOnDrop = _removeOnDrop;
  _vocbase->_removeOnCompacted = _removeOnCompacted;
  _vocbase->_defaultMaximalSize = _defaultMaximalSize;
}

////////////////////////////////////////////////////////////////////////////////
/// @brief closes the database
////////////////////////////////////////////////////////////////////////////////

void ArangoServer::closeDatabase () {
  ApplicationUserManager::unloadUsers();
  ApplicationUserManager::unloadRoles();

  TRI_DestroyVocBase(_vocbase);
  _vocbase = 0;

  if (_v8g) {
    delete _v8g;
  } 

  LOGGER_INFO << "ArangoDB has been shut down";
}

////////////////////////////////////////////////////////////////////////////////
/// @}
////////////////////////////////////////////////////////////////////////////////

// -----------------------------------------------------------------------------
// --SECTION--                                                       END-OF-FILE
// -----------------------------------------------------------------------------

// Local Variables:
// mode: outline-minor
// outline-regexp: "^\\(/// @brief\\|/// {@inheritDoc}\\|/// @addtogroup\\|/// @page\\|// --SECTION--\\|/// @\\}\\)"
// End:<|MERGE_RESOLUTION|>--- conflicted
+++ resolved
@@ -295,8 +295,7 @@
     _removeOnDrop(true),
     _removeOnCompacted(true),
     _defaultMaximalSize(TRI_JOURNAL_DEFAULT_MAXIMAL_SIZE),
-    _vocbase(0),
-    _v8g(0) {
+    _vocbase(0) {
   char* p;
 
   p = TRI_LocateBinaryPath(argv[0]);
@@ -904,13 +903,7 @@
 /// @brief executes the JavaScript emergency console
 ////////////////////////////////////////////////////////////////////////////////
 
-<<<<<<< HEAD
-int ArangoServer::executeShell (shell_operation_mode_e mode) {
-=======
 int ArangoServer::executeConsole (server_operation_mode_e mode) {
-  v8::Isolate* isolate;
-  v8::Persistent<v8::Context> context;
->>>>>>> 1bdd4c64
   bool ok;
 
   // only simple logging
@@ -938,17 +931,9 @@
   // enter V8 context
   ApplicationV8::V8Context* context = _applicationV8->enterContext();
 
-<<<<<<< HEAD
   // .............................................................................
   // execute everything with a global scope
   // .............................................................................
-=======
-  _v8g = TRI_InitV8VocBridge(context, _vocbase);
-  TRI_InitV8Queries(context);
-  TRI_InitV8Conversions(context);
-  TRI_InitV8Utils(context, _startupModulesJS);
-  TRI_InitV8Shell(context);
->>>>>>> 1bdd4c64
 
   {
     v8::HandleScope globalScope;
@@ -963,14 +948,9 @@
 
     switch (mode) {
 
-<<<<<<< HEAD
       // .............................................................................
       // run all unit tests
       // .............................................................................
-=======
-  // run the console
-  printf("ArangoDB JavaScript console [V8 version %s, DB version %s]\n", v8::V8::GetVersion(), TRIAGENS_VERSION);
->>>>>>> 1bdd4c64
 
       case MODE_UNITTESTS: {
         v8::HandleScope scope;
@@ -1085,14 +1065,11 @@
   // and return from the context and isolate
   // ............................................................................. 
 
-<<<<<<< HEAD
   _applicationV8->exitContext(context);
 
   _applicationV8->beginShutdown();
   _applicationV8->shutdown();
 
-=======
->>>>>>> 1bdd4c64
   // close the database
   closeDatabase();
   Random::shutdown();
@@ -1318,10 +1295,6 @@
   TRI_DestroyVocBase(_vocbase);
   _vocbase = 0;
 
-  if (_v8g) {
-    delete _v8g;
-  } 
-
   LOGGER_INFO << "ArangoDB has been shut down";
 }
 
