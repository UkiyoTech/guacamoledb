--- conflicted
+++ resolved
@@ -73,25 +73,6 @@
 
 void RestAgencyHandler::redirectRequest(id_t leaderId) {
 
-<<<<<<< HEAD
-  /*
-  std::shared_ptr<Endpoint> ep (
-    Endpoint::clientFactory (_agent->config().end_points.at(leaderId)));
-  std::stringstream url;
-
-  url << ep->transport() << "://";
-  if (ep->encryption() == arangodb::Endpoint::EncryptionType::SSL) {
-    url << "s";
-  }
-  url << ep->hostAndPort() << _request->requestPath();
-  */
-
-  std::string url = Endpoint::uriForm(_agent->config().end_points.at(leaderId));
-  
-  createResponse(GeneralResponse::ResponseCode::TEMPORARY_REDIRECT);
-  static std::string const location = "location";
-  _response->setHeaderNC(location, url);
-=======
   try {
     std::string url = Endpoint::uriForm(
       _agent->config().end_points.at(leaderId));
@@ -104,7 +85,6 @@
                   TRI_ERROR_INTERNAL, e.what());
   }
   
->>>>>>> f00e419e
 }
 
 HttpHandler::status_t RestAgencyHandler::handleStores () {
