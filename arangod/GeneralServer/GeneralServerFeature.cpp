--- conflicted
+++ resolved
@@ -492,11 +492,8 @@
                                       RestHandlerCreator<arangodb::RestRepairHandler>::createNoData);
   }
 
-<<<<<<< HEAD
+
   _handlerFactory->addPrefixHandler("/_admin/backup",
-=======
-  _handlerFactory->addPrefixHandler("/_admin/hotbackup",
->>>>>>> 1c0acac0
                                     RestHandlerCreator<arangodb::RestHotBackupHandler>::createNoData);
 
   // ...........................................................................
