--- conflicted
+++ resolved
@@ -28,10 +28,7 @@
 #include "Cluster/ServerState.h"
 #include "GeneralServer/GeneralServer.h"
 #include "GeneralServer/GeneralServerFeature.h"
-<<<<<<< HEAD
 #include "GeneralServer/H2CommTask.h"
-=======
->>>>>>> a490e40c
 #include "GeneralServer/VstCommTask.h"
 #include "Logger/LogMacros.h"
 #include "Rest/HttpRequest.h"
@@ -233,20 +230,11 @@
 
 template <SocketType T>
 void HttpCommTask<T>::start() {
-<<<<<<< HEAD
   LOG_TOPIC("358d4", DEBUG, Logger::REQUESTS)
     << "start H1 connection \"" << (void*)this << "\"";
   
   asio_ns::post(this->_protocol->context.io_context, [self = this->shared_from_this()] {
     static_cast<HttpCommTask<T>&>(*self.get()).checkVSTPrefix();
-=======
-  asio_ns::post(this->_protocol->context.io_context, [self = this->shared_from_this()] {
-    auto* me = static_cast<HttpCommTask<T>*>(self.get());
-    if (AsioSocket<T>::supportsMixedIO()) {
-      me->_protocol->setNonBlocking(true);
-    }
-    me->checkVSTPrefix();
->>>>>>> a490e40c
   });
 }
 
@@ -350,10 +338,9 @@
 void HttpCommTask<T>::processRequest() {
   TRI_ASSERT(_request);
   this->_protocol->timer.cancel();
-<<<<<<< HEAD
-
-  // we may have gotten an Upgrade request
-  if (_parser.upgrade) {
+
+  // we may have gotten an H2 Upgrade request
+  if (ADB_UNLIKELY(_parser.upgrade)) {
     bool found;
     std::string const& h2 = _request->header("upgrade");
     std::string const& settings = _request->header("http2-settings", found);
@@ -364,8 +351,6 @@
       return;
     }
   }
-=======
->>>>>>> a490e40c
 
   // ensure there is a null byte termination. RestHandlers use
   // C functions like strchr that except a C string as input
