////////////////////////////////////////////////////////////////////////////////
/// @brief primary collection
///
/// @file
///
/// DISCLAIMER
///
/// Copyright 2004-2013 triAGENS GmbH, Cologne, Germany
///
/// Licensed under the Apache License, Version 2.0 (the "License");
/// you may not use this file except in compliance with the License.
/// You may obtain a copy of the License at
///
///     http://www.apache.org/licenses/LICENSE-2.0
///
/// Unless required by applicable law or agreed to in writing, software
/// distributed under the License is distributed on an "AS IS" BASIS,
/// WITHOUT WARRANTIES OR CONDITIONS OF ANY KIND, either express or implied.
/// See the License for the specific language governing permissions and
/// limitations under the License.
///
/// Copyright holder is triAGENS GmbH, Cologne, Germany
///
/// @author Dr. Frank Celler
/// @author Copyright 2011-2013, triAGENS GmbH, Cologne, Germany
////////////////////////////////////////////////////////////////////////////////

#include "primary-collection.h"

#include "BasicsC/conversions.h"
#include "BasicsC/files.h"
#include "BasicsC/hashes.h"
#include "BasicsC/logging.h"
#include "BasicsC/tri-strings.h"

#include "VocBase/key-generator.h"
#include "VocBase/voc-shaper.h"

// -----------------------------------------------------------------------------
// --SECTION--                                                 private functions
// -----------------------------------------------------------------------------

////////////////////////////////////////////////////////////////////////////////
/// @addtogroup VocBase
/// @{
////////////////////////////////////////////////////////////////////////////////

////////////////////////////////////////////////////////////////////////////////
/// @brief hashs the document id
////////////////////////////////////////////////////////////////////////////////

static uint64_t HashKeyHeader (TRI_associative_pointer_t* array, void const* key) {
  return TRI_FnvHashString((char const*) key);
}

////////////////////////////////////////////////////////////////////////////////
/// @brief hashs the document header
////////////////////////////////////////////////////////////////////////////////

static uint64_t HashElementDocument (TRI_associative_pointer_t* array, void const* element) {
  TRI_doc_mptr_t const* e = element;
  return TRI_FnvHashString((char const*) e->_key);
}

////////////////////////////////////////////////////////////////////////////////
/// @brief compares a document id and a document
////////////////////////////////////////////////////////////////////////////////

static bool IsEqualKeyDocument (TRI_associative_pointer_t* array, void const* key, void const* element) {
  TRI_doc_mptr_t const* e = element;

  char const * k = key;
  return (strcmp(k, e->_key) == 0);
}

////////////////////////////////////////////////////////////////////////////////
/// @brief hashs a datafile identifier
////////////////////////////////////////////////////////////////////////////////

static uint64_t HashKeyDatafile (TRI_associative_pointer_t* array, void const* key) {
  TRI_voc_fid_t const* k = key;

  return *k;
}

////////////////////////////////////////////////////////////////////////////////
/// @brief hashs a datafile identifier
////////////////////////////////////////////////////////////////////////////////

static uint64_t HashElementDatafile (TRI_associative_pointer_t* array, void const* element) {
  TRI_doc_datafile_info_t const* e = element;

  return e->_fid;
}

////////////////////////////////////////////////////////////////////////////////
/// @brief compares a datafile identifier and a datafile info
////////////////////////////////////////////////////////////////////////////////

static bool IsEqualKeyElementDatafile (TRI_associative_pointer_t* array, void const* key, void const* element) {
  TRI_voc_fid_t const* k = key;
  TRI_doc_datafile_info_t const* e = element;

  return *k == e->_fid;
}

////////////////////////////////////////////////////////////////////////////////
/// @brief debug output for datafile information
////////////////////////////////////////////////////////////////////////////////

static void DebugDatafileInfoDatafile (TRI_primary_collection_t* primary,
                                       TRI_datafile_t* datafile) {
  TRI_doc_datafile_info_t* dfi;
  
  printf("FILE '%s'\n", datafile->getName(datafile));

  dfi = TRI_FindDatafileInfoPrimaryCollection(primary, datafile->_fid, false);

  if (dfi == NULL) {
    printf(" no info\n\n");
    return;
  }

  printf("  number alive:        %llu\n", (unsigned long long) dfi->_numberAlive);
  printf("  size alive:          %llu\n", (unsigned long long) dfi->_sizeAlive);
  printf("  number dead:         %llu\n", (unsigned long long) dfi->_numberDead);
  printf("  size dead:           %llu\n", (unsigned long long) dfi->_sizeDead);
  printf("  deletion:            %llu\n", (unsigned long long) dfi->_numberDeletion);
  printf("\n");
}

////////////////////////////////////////////////////////////////////////////////
/// @brief debug output for datafile information
////////////////////////////////////////////////////////////////////////////////

static void DebugDatafileInfoPrimaryCollection (TRI_primary_collection_t* primary) {
  TRI_datafile_t* datafile;
  size_t i, n;

  // journals
  n = primary->base._journals._length;
  if (n > 0) {
    printf("JOURNALS (%d)\n-----------------------------\n", (int) n);

    for (i = 0;  i < n;  ++i) {
      datafile = primary->base._journals._buffer[i];
      DebugDatafileInfoDatafile(primary, datafile);
    }
  }

  // compactors
  n = primary->base._compactors._length;
  if (n > 0) {
    printf("COMPACTORS (%d)\n-----------------------------\n", (int) n);

    for (i = 0;  i < n;  ++i) {
      datafile = primary->base._compactors._buffer[i];
      DebugDatafileInfoDatafile(primary, datafile);
    }
  }

  // datafiles
  n = primary->base._datafiles._length;
  if (n > 0) {
    printf("DATAFILES (%d)\n-----------------------------\n", (int) n);

    for (i = 0;  i < n;  ++i) {
      datafile = primary->base._datafiles._buffer[i];
      DebugDatafileInfoDatafile(primary, datafile);
    }
  }
}

////////////////////////////////////////////////////////////////////////////////
/// @brief creates a compactor file
////////////////////////////////////////////////////////////////////////////////

static TRI_datafile_t* CreateCompactor (TRI_primary_collection_t* primary, 
                                        TRI_voc_fid_t fid,
                                        TRI_voc_size_t maximalSize) {
  TRI_col_header_marker_t cm;
  TRI_collection_t* collection;
  TRI_datafile_t* journal;
  TRI_df_marker_t* position;
  int res;

  collection = &primary->base;

  if (collection->_info._isVolatile) {
    // in-memory collection
    journal = TRI_CreateDatafile(NULL, fid, maximalSize);
  }
  else {
    char* jname;
    char* number;
    char* filename;

    number   = TRI_StringUInt64(fid);
    jname    = TRI_Concatenate3String("compaction-", number, ".db");
    filename = TRI_Concatenate2File(collection->_directory, jname);

    TRI_FreeString(TRI_CORE_MEM_ZONE, number);
    TRI_FreeString(TRI_CORE_MEM_ZONE, jname);

    if (TRI_ExistsFile(filename)) {
      // remove any existing temporary file first
      TRI_UnlinkFile(filename);
    }

    journal = TRI_CreateDatafile(filename, fid, maximalSize);
    TRI_FreeString(TRI_CORE_MEM_ZONE, filename);
  }

  if (journal == NULL) {
    if (TRI_errno() == TRI_ERROR_OUT_OF_MEMORY_MMAP) {
      collection->_lastError = TRI_set_errno(TRI_ERROR_OUT_OF_MEMORY_MMAP);
      collection->_state = TRI_COL_STATE_READ;
    }
    else {
      collection->_lastError = TRI_set_errno(TRI_ERROR_ARANGO_NO_JOURNAL);
      collection->_state = TRI_COL_STATE_WRITE_ERROR;
    }

    return NULL;
  }

  LOG_TRACE("created new compactor '%s'", journal->getName(journal));


  // create a collection header, still in the temporary file
  res = TRI_ReserveElementDatafile(journal, sizeof(TRI_col_header_marker_t), &position, maximalSize);

  if (res != TRI_ERROR_NO_ERROR) {
    collection->_lastError = journal->_lastError;
    LOG_ERROR("cannot create document header in compactor '%s': %s", journal->getName(journal), TRI_last_error());

    TRI_FreeDatafile(journal);

    return NULL;
  }


  TRI_InitMarker(&cm.base, TRI_COL_MARKER_HEADER, sizeof(TRI_col_header_marker_t), TRI_NewTickVocBase());
  cm._type = (TRI_col_type_t) collection->_info._type;
  cm._cid  = collection->_info._cid;

  res = TRI_WriteCrcElementDatafile(journal, position, &cm.base, sizeof(cm), true);

  if (res != TRI_ERROR_NO_ERROR) {
    collection->_lastError = journal->_lastError;
    LOG_ERROR("cannot create document header in compactor '%s': %s", journal->getName(journal), TRI_last_error());

    TRI_FreeDatafile(journal);

    return NULL;
  }

  assert(fid == journal->_fid);

  return journal;
}

////////////////////////////////////////////////////////////////////////////////
/// @brief creates a journal
////////////////////////////////////////////////////////////////////////////////

static TRI_datafile_t* CreateJournal (TRI_primary_collection_t* primary, 
                                      TRI_voc_size_t maximalSize) {
  TRI_col_header_marker_t cm;
  TRI_collection_t* collection;
  TRI_datafile_t* journal;
  TRI_df_marker_t* position;
  TRI_voc_fid_t fid;
  int res;

  collection = &primary->base;

  fid = TRI_NewTickVocBase();

  if (collection->_info._isVolatile) {
    // in-memory collection
    journal = TRI_CreateDatafile(NULL, fid, maximalSize);
  }
  else {
    char* jname;
    char* number;
    char* filename;

    // construct a suitable filename (which is temporary at the beginning)
    number   = TRI_StringUInt64(fid);
    jname    = TRI_Concatenate3String("temp-", number, ".db");
    filename = TRI_Concatenate2File(collection->_directory, jname);

    TRI_FreeString(TRI_CORE_MEM_ZONE, number);
    TRI_FreeString(TRI_CORE_MEM_ZONE, jname);

    journal = TRI_CreateDatafile(filename, fid, maximalSize);
    TRI_FreeString(TRI_CORE_MEM_ZONE, filename);
  }

  if (journal == NULL) {
    if (TRI_errno() == TRI_ERROR_OUT_OF_MEMORY_MMAP) {
      collection->_lastError = TRI_set_errno(TRI_ERROR_OUT_OF_MEMORY_MMAP);
      collection->_state = TRI_COL_STATE_READ;
    }
    else {
      collection->_lastError = TRI_set_errno(TRI_ERROR_ARANGO_NO_JOURNAL);
      collection->_state = TRI_COL_STATE_WRITE_ERROR;
    }

    return NULL;
  }

  LOG_TRACE("created new journal '%s'", journal->getName(journal));


  // create a collection header, still in the temporary file
  res = TRI_ReserveElementDatafile(journal, sizeof(TRI_col_header_marker_t), &position, maximalSize);

  if (res != TRI_ERROR_NO_ERROR) {
    collection->_lastError = journal->_lastError;
    LOG_ERROR("cannot create document header in journal '%s': %s", journal->getName(journal), TRI_last_error());

    TRI_FreeDatafile(journal);

    return NULL;
  }


  TRI_InitMarker(&cm.base, TRI_COL_MARKER_HEADER, sizeof(TRI_col_header_marker_t), TRI_NewTickVocBase());
  cm._type = (TRI_col_type_t) collection->_info._type;
  cm._cid  = collection->_info._cid;

  res = TRI_WriteCrcElementDatafile(journal, position, &cm.base, sizeof(cm), true);

  if (res != TRI_ERROR_NO_ERROR) {
    collection->_lastError = journal->_lastError;
    LOG_ERROR("cannot create document header in journal '%s': %s", journal->getName(journal), TRI_last_error());

    TRI_FreeDatafile(journal);

    return NULL;
  }

  assert(fid == journal->_fid);


  // if a physical file, we can rename it from the temporary name to the correct name
  if (journal->isPhysical(journal)) {
    char* jname;
    char* number;
    char* filename;
    bool ok;

    // and use the correct name
    number = TRI_StringUInt64(journal->_fid);
    jname = TRI_Concatenate3String("journal-", number, ".db");

    filename = TRI_Concatenate2File(collection->_directory, jname);

    TRI_FreeString(TRI_CORE_MEM_ZONE, number);
    TRI_FreeString(TRI_CORE_MEM_ZONE, jname);

    ok = TRI_RenameDatafile(journal, filename);

    if (! ok) {
      LOG_ERROR("failed to rename the journal to '%s': %s", filename, TRI_last_error());
      TRI_FreeDatafile(journal);
      TRI_FreeString(TRI_CORE_MEM_ZONE, filename);

      return NULL;
    }
    else {
      LOG_TRACE("renamed journal from %s to '%s'", journal->getName(journal), filename);
    }

    TRI_FreeString(TRI_CORE_MEM_ZONE, filename);
  }

  TRI_PushBackVectorPointer(&collection->_journals, journal);

  return journal;
}

////////////////////////////////////////////////////////////////////////////////
/// @brief closes a journal
///
/// Note that the caller must hold a lock protecting the _datafiles and
/// _journals entry.
////////////////////////////////////////////////////////////////////////////////

static bool CloseJournalPrimaryCollection (TRI_primary_collection_t* primary,
                                           size_t position,
                                           bool compactor) {
  TRI_datafile_t* journal;
  TRI_collection_t* collection;
  TRI_vector_pointer_t* vector;
  int res;

  collection = &primary->base;

  // either use a journal or a compactor
  if (compactor) {
    vector = &collection->_compactors;
  }
  else {
    vector = &collection->_journals;
  }

  // no journal at this position
  if (vector->_length <= position) {
    TRI_set_errno(TRI_ERROR_ARANGO_NO_JOURNAL);
    return false;
  }

  // seal and rename datafile
  journal = vector->_buffer[position];
  res = TRI_SealDatafile(journal);

  if (res != TRI_ERROR_NO_ERROR) {
    LOG_ERROR("failed to seal datafile '%s': %s", journal->getName(journal), TRI_last_error());

    if (! compactor) {
      TRI_RemoveVectorPointer(vector, position);
      TRI_PushBackVectorPointer(&collection->_datafiles, journal);
    }

    return false;
  }

  if (! compactor && journal->isPhysical(journal)) {
    // rename the file
    char* dname;
    char* filename;
    char* number;
    bool ok;

    number = TRI_StringUInt64(journal->_fid);
    dname = TRI_Concatenate3String("datafile-", number, ".db");
    filename = TRI_Concatenate2File(collection->_directory, dname);

    TRI_FreeString(TRI_CORE_MEM_ZONE, dname);
    TRI_FreeString(TRI_CORE_MEM_ZONE, number);

    ok = TRI_RenameDatafile(journal, filename);

    if (! ok) {
      LOG_ERROR("failed to rename datafile '%s' to '%s': %s", journal->getName(journal), filename, TRI_last_error());

      TRI_RemoveVectorPointer(vector, position);
      TRI_PushBackVectorPointer(&collection->_datafiles, journal);
      TRI_FreeString(TRI_CORE_MEM_ZONE, filename);

      return false;
    }

    TRI_FreeString(TRI_CORE_MEM_ZONE, filename);

    LOG_TRACE("closed file '%s'", journal->getName(journal));
  }

  if (! compactor) {
    TRI_RemoveVectorPointer(vector, position);
    TRI_PushBackVectorPointer(&collection->_datafiles, journal);
  }

  return true;
}

////////////////////////////////////////////////////////////////////////////////
/// @brief free an assoc array of datafile infos
////////////////////////////////////////////////////////////////////////////////

static void FreeDatafileInfo (TRI_doc_datafile_info_t* dfi) {
  TRI_Free(TRI_UNKNOWN_MEM_ZONE, dfi);
}

////////////////////////////////////////////////////////////////////////////////
/// @brief returns information about the collection
/// note: the collection lock must be held when calling this function
////////////////////////////////////////////////////////////////////////////////

static TRI_doc_collection_info_t* Figures (TRI_primary_collection_t* primary) {
  TRI_doc_collection_info_t* info;
  TRI_collection_t* base;
  size_t i;

  // prefill with 0's to init counters
  info = TRI_Allocate(TRI_UNKNOWN_MEM_ZONE, sizeof(TRI_doc_collection_info_t), true);

  if (info == NULL) {
    return NULL;
  }
    
  for (i = 0;  i < primary->_datafileInfo._nrAlloc;  ++i) {
    TRI_doc_datafile_info_t* d = primary->_datafileInfo._table[i];

    if (d != NULL) {
      info->_numberAlive += d->_numberAlive;
      info->_numberDead += d->_numberDead;
      info->_numberTransaction += d->_numberTransaction; // not used here (only in compaction)
      info->_numberDeletion += d->_numberDeletion;
      info->_sizeAlive += d->_sizeAlive;
      info->_sizeDead += d->_sizeDead;
      info->_sizeTransaction += d->_sizeTransaction; // not used here (only in compaction)
    }
  }

  // add the file sizes for datafiles and journals
  base = &primary->base;
  for (i = 0; i < base->_datafiles._length; ++i) {
    TRI_datafile_t* df = (TRI_datafile_t*) base->_datafiles._buffer[i];

    info->_datafileSize += (int64_t) df->_maximalSize;
    ++info->_numberDatafiles;
  }

  for (i = 0; i < base->_journals._length; ++i) {
    TRI_datafile_t* df = (TRI_datafile_t*) base->_journals._buffer[i];

    info->_journalfileSize += (int64_t) df->_maximalSize;
    ++info->_numberJournalfiles;
  }

  info->_numberShapes = (TRI_voc_ssize_t) primary->_shaper->numShapes(primary->_shaper);
  info->_numberAttributes = (TRI_voc_ssize_t) primary->_shaper->numAttributes(primary->_shaper);
  
  return info;
}

////////////////////////////////////////////////////////////////////////////////
/// @brief size of a primary collection
///
/// the caller must have read-locked the collection!
////////////////////////////////////////////////////////////////////////////////

static TRI_voc_size_t Count (TRI_primary_collection_t* primary) {
  return (TRI_voc_size_t) primary->_numberDocuments;
}

////////////////////////////////////////////////////////////////////////////////
/// @}
////////////////////////////////////////////////////////////////////////////////

// -----------------------------------------------------------------------------
// --SECTION--                                      constructors and destructors
// -----------------------------------------------------------------------------

////////////////////////////////////////////////////////////////////////////////
/// @addtogroup VocBase
/// @{
////////////////////////////////////////////////////////////////////////////////

////////////////////////////////////////////////////////////////////////////////
/// @brief initialises a primary collection
////////////////////////////////////////////////////////////////////////////////

int TRI_InitPrimaryCollection (TRI_primary_collection_t* primary,
                               TRI_shaper_t* shaper) {
  primary->_shaper             = shaper;
  primary->_capConstraint      = NULL;
  primary->_keyGenerator       = NULL;
  primary->_numberDocuments    = 0;

  primary->figures             = Figures;
  primary->size                = Count;


  TRI_InitBarrierList(&primary->_barrierList, primary);

  TRI_InitAssociativePointer(&primary->_datafileInfo,
                             TRI_UNKNOWN_MEM_ZONE,
                             HashKeyDatafile,
                             HashElementDatafile,
                             IsEqualKeyElementDatafile,
                             NULL);

  TRI_InitAssociativePointer(&primary->_primaryIndex,
                             TRI_UNKNOWN_MEM_ZONE,
                             HashKeyHeader,
                             HashElementDocument,
                             IsEqualKeyDocument,
                             NULL);

  TRI_InitReadWriteLock(&primary->_lock);
  TRI_InitReadWriteLock(&primary->_compactionLock);

  return TRI_ERROR_NO_ERROR;
}

////////////////////////////////////////////////////////////////////////////////
/// @brief destroys a primary collection
////////////////////////////////////////////////////////////////////////////////

void TRI_DestroyPrimaryCollection (TRI_primary_collection_t* primary) {
  size_t i, n;

  if (primary->_keyGenerator != NULL) {
    TRI_FreeKeyGenerator(primary->_keyGenerator);
  }

  TRI_DestroyReadWriteLock(&primary->_compactionLock);
  TRI_DestroyReadWriteLock(&primary->_lock);
  TRI_DestroyAssociativePointer(&primary->_primaryIndex);

  if (primary->_shaper != NULL) {
    TRI_FreeVocShaper(primary->_shaper);
  }
  
  n = primary->_datafileInfo._nrAlloc;

  for (i = 0; i < n; ++i) {
    TRI_doc_datafile_info_t* dfi = primary->_datafileInfo._table[i];
    if (dfi != NULL) {
      FreeDatafileInfo(dfi);
    }
  }

  TRI_DestroyAssociativePointer(&primary->_datafileInfo);
  
  TRI_DestroyBarrierList(&primary->_barrierList);

  TRI_DestroyCollection(&primary->base);
}

////////////////////////////////////////////////////////////////////////////////
/// @}
////////////////////////////////////////////////////////////////////////////////

// -----------------------------------------------------------------------------
// --SECTION--                                               protected functions
// -----------------------------------------------------------------------------

////////////////////////////////////////////////////////////////////////////////
/// @addtogroup VocBase
/// @{
////////////////////////////////////////////////////////////////////////////////

////////////////////////////////////////////////////////////////////////////////
/// @brief removes a datafile description
////////////////////////////////////////////////////////////////////////////////

void TRI_RemoveDatafileInfoPrimaryCollection (TRI_primary_collection_t* primary,
                                              TRI_voc_fid_t fid) {
  TRI_RemoveKeyAssociativePointer(&primary->_datafileInfo, &fid);
}

////////////////////////////////////////////////////////////////////////////////
/// @brief finds a datafile description
////////////////////////////////////////////////////////////////////////////////

TRI_doc_datafile_info_t* TRI_FindDatafileInfoPrimaryCollection (TRI_primary_collection_t* primary,
                                                                TRI_voc_fid_t fid,
                                                                bool create) {
  TRI_doc_datafile_info_t const* found;
  TRI_doc_datafile_info_t* dfi;

  found = TRI_LookupByKeyAssociativePointer(&primary->_datafileInfo, &fid);

  if (found != NULL) {
    return CONST_CAST(found);
  }

  if (! create) {
    return NULL;
  }

  // allocate and set to 0
  dfi = TRI_Allocate(TRI_UNKNOWN_MEM_ZONE, sizeof(TRI_doc_datafile_info_t), true);

  if (dfi == NULL) {
    return NULL;
  }

  dfi->_fid = fid;

  TRI_InsertKeyAssociativePointer(&primary->_datafileInfo, &fid, dfi, true);

  return dfi;
}

////////////////////////////////////////////////////////////////////////////////
/// @brief creates a journal
///
/// Note that the caller must hold a lock protecting the _journals entry.
////////////////////////////////////////////////////////////////////////////////

TRI_datafile_t* TRI_CreateJournalPrimaryCollection (TRI_primary_collection_t* primary) {
  return CreateJournal(primary, primary->base._info._maximalSize);
}

////////////////////////////////////////////////////////////////////////////////
/// @brief closes a journal
///
/// Note that the caller must hold a lock protecting the _datafiles and
/// _journals entry.
////////////////////////////////////////////////////////////////////////////////

bool TRI_CloseJournalPrimaryCollection (TRI_primary_collection_t* primary,
                                        size_t position) {
  return CloseJournalPrimaryCollection(primary, position, false);
}

////////////////////////////////////////////////////////////////////////////////
/// @brief creates a new compactor file
///
/// Note that the caller must hold a lock protecting the _journals entry.
////////////////////////////////////////////////////////////////////////////////

TRI_datafile_t* TRI_CreateCompactorPrimaryCollection (TRI_primary_collection_t* primary,
                                                      TRI_voc_fid_t fid,
                                                      TRI_voc_size_t maximalSize) {
  return CreateCompactor(primary, fid, maximalSize);
}

////////////////////////////////////////////////////////////////////////////////
/// @brief closes an existing compactor file
///
/// Note that the caller must hold a lock protecting the _datafiles and
/// _journals entry.
////////////////////////////////////////////////////////////////////////////////

bool TRI_CloseCompactorPrimaryCollection (TRI_primary_collection_t* primary,
                                          size_t position) {
  return CloseJournalPrimaryCollection(primary, position, true);
}

////////////////////////////////////////////////////////////////////////////////
/// @brief dump information about all datafiles of a collection
////////////////////////////////////////////////////////////////////////////////

void TRI_DebugDatafileInfoPrimaryCollection (TRI_primary_collection_t* primary) {
  DebugDatafileInfoPrimaryCollection(primary);
}

////////////////////////////////////////////////////////////////////////////////
/// @brief iterate over all documents in the collection, using a user-defined
/// callback function. Returns the total number of documents in the collection
///
/// The user can abort the iteration by return "false" from the callback
/// function.
///
/// Note: the function will not acquire any locks. It is the task of the caller
/// to ensure the collection is properly locked
////////////////////////////////////////////////////////////////////////////////

size_t TRI_DocumentIteratorPrimaryCollection (TRI_primary_collection_t* primary,
                                              void* data,
                                              bool (*callback)(TRI_doc_mptr_t const*, 
                                              TRI_primary_collection_t*, void*)) {
  if (primary->_primaryIndex._nrUsed > 0) {
    void** ptr = primary->_primaryIndex._table;
    void** end = ptr + primary->_primaryIndex._nrAlloc;

    for (;  ptr < end;  ++ptr) {
      if (*ptr) {
        TRI_doc_mptr_t const* d = (TRI_doc_mptr_t const*) *ptr;

<<<<<<< HEAD
        if (d->_validTo == 0) {
          if (! callback(d, primary, data)) {
            break;
          }
=======
        if (! callback(d, data)) {
          break;
>>>>>>> e8e10844
        }
      }
    }
  }

  return (size_t) primary->_primaryIndex._nrUsed;
}

////////////////////////////////////////////////////////////////////////////////
/// @}
////////////////////////////////////////////////////////////////////////////////

// Local Variables:
// mode: outline-minor
// outline-regexp: "/// @brief\\|/// {@inheritDoc}\\|/// @addtogroup\\|/// @page\\|// --SECTION--\\|/// @\\}"
// End:<|MERGE_RESOLUTION|>--- conflicted
+++ resolved
@@ -756,15 +756,8 @@
       if (*ptr) {
         TRI_doc_mptr_t const* d = (TRI_doc_mptr_t const*) *ptr;
 
-<<<<<<< HEAD
-        if (d->_validTo == 0) {
-          if (! callback(d, primary, data)) {
-            break;
-          }
-=======
-        if (! callback(d, data)) {
+        if (! callback(d, primary, data)) {
           break;
->>>>>>> e8e10844
         }
       }
     }
