////////////////////////////////////////////////////////////////////////////////
/// DISCLAIMER
///
/// Copyright 2014-2016 ArangoDB GmbH, Cologne, Germany
/// Copyright 2004-2014 triAGENS GmbH, Cologne, Germany
///
/// Licensed under the Apache License, Version 2.0 (the "License");
/// you may not use this file except in compliance with the License.
/// You may obtain a copy of the License at
///
///     http://www.apache.org/licenses/LICENSE-2.0
///
/// Unless required by applicable law or agreed to in writing, software
/// distributed under the License is distributed on an "AS IS" BASIS,
/// WITHOUT WARRANTIES OR CONDITIONS OF ANY KIND, either express or implied.
/// See the License for the specific language governing permissions and
/// limitations under the License.
///
/// Copyright holder is ArangoDB GmbH, Cologne, Germany
///
/// @author Dr. Frank Celler
/// @author Jan Steemann
////////////////////////////////////////////////////////////////////////////////

#include "edge-collection.h"
#include "Basics/Logger.h"
#include "Indexes/EdgeIndex.h"
#include "Utils/Transaction.h"
#include "VocBase/document-collection.h"

////////////////////////////////////////////////////////////////////////////////
/// @brief check whether the _from and _to end of an edge are identical
////////////////////////////////////////////////////////////////////////////////

static bool IsReflexive(TRI_doc_mptr_t const* mptr) {
  TRI_df_marker_t const* marker = static_cast<TRI_df_marker_t const*>(
      mptr->getDataPtr());  // ONLY IN INDEX, PROTECTED by RUNTIME

  if (marker->_type == TRI_DOC_MARKER_KEY_EDGE) {
    auto const* edge = reinterpret_cast<TRI_doc_edge_key_marker_t const*>(
        marker);  // ONLY IN INDEX, PROTECTED by RUNTIME

    if (edge->_toCid == edge->_fromCid) {
      char const* fromKey =
          reinterpret_cast<char const*>(edge) + edge->_offsetFromKey;
      char const* toKey =
          reinterpret_cast<char const*>(edge) + edge->_offsetToKey;

      return strcmp(fromKey, toKey) == 0;
    }
  } else if (marker->_type == TRI_WAL_MARKER_EDGE) {
    auto const* edge = reinterpret_cast<arangodb::wal::edge_marker_t const*>(
        marker);  // ONLY IN INDEX, PROTECTED by RUNTIME

    if (edge->_toCid == edge->_fromCid) {
      char const* fromKey =
          reinterpret_cast<char const*>(edge) + edge->_offsetFromKey;
      char const* toKey =
          reinterpret_cast<char const*>(edge) + edge->_offsetToKey;

      return strcmp(fromKey, toKey) == 0;
    }
  }

  return false;
}

////////////////////////////////////////////////////////////////////////////////
/// @brief find edges matching search criteria and add them to the result
/// this function is called two times for each edge query:
/// the first call (with matchType 1) will query the index with the originally
/// requested direction, whereas the second call will query the index with the
/// opposite direction (with matchType 2 or 3) to find all counterparts
////////////////////////////////////////////////////////////////////////////////

static bool FindEdges(arangodb::Transaction* trx,
                      TRI_edge_direction_e direction,
                      arangodb::EdgeIndex* edgeIndex,
<<<<<<< HEAD
                      std::vector<TRI_doc_mptr_copy_t>& result,
                      VPackSlice const entry, int matchType) {
=======
                      std::vector<TRI_doc_mptr_t>& result,
                      TRI_edge_header_t const* entry, int matchType) {
>>>>>>> 88bfe4d0
  std::unique_ptr<std::vector<TRI_doc_mptr_t*>> found;

  if (direction == TRI_EDGE_OUT) {
    found.reset(edgeIndex->from()->lookupByKey(trx, &entry));
  } else if (direction == TRI_EDGE_IN) {
    found.reset(edgeIndex->to()->lookupByKey(trx, &entry));
  } else {
    TRI_ASSERT(false);  // TRI_EDGE_ANY not supported here
  }

  size_t const n = found->size();

  if (n > 0) {
    if (result.capacity() == 0) {
      // if result vector is still empty and we have results, re-init the
      // result vector to a "good" size. this will save later reallocations
      result.reserve(n);
    }

    // add all results found
    for (size_t i = 0; i < n; ++i) {
      TRI_doc_mptr_t* edge = found->at(i);

      // the following queries will use the following sequences of matchTypes:
      // inEdges(): 1,  outEdges(): 1,  edges(): 1, 3

      // if matchType is 1, we'll return all found edges without filtering
      // We'll exclude all loop edges now (we already got them in iteration 1),
      // and alsoexclude all unidirectional edges
      //
      // if matchType is 3, the direction is also reversed. We'll exclude all
      // loop edges now (we already got them in iteration 1)

      if (matchType > 1) {
        // if the edge is a loop, we have already found it in iteration 1
        // we must skip it here, otherwise we would produce duplicates
        if (IsReflexive(edge)) {
          continue;
        }
      }

      result.emplace_back(*edge);
    }
  }

  return true;
}

////////////////////////////////////////////////////////////////////////////////
/// @brief looks up edges
///        DEPRECATED
////////////////////////////////////////////////////////////////////////////////

std::vector<TRI_doc_mptr_t> TRI_LookupEdgesDocumentCollection(
    arangodb::Transaction* trx, TRI_document_collection_t* document,
    TRI_edge_direction_e direction, TRI_voc_cid_t cid,
    std::string const& key) {

  auto resolver = trx->resolver();
  std::string cname = resolver->getCollectionName(cid);
  VPackBuilder b;
  b.add(VPackValue(cname + "/" + key)); 

  // initialize the result vector
  std::vector<TRI_doc_mptr_t> result;

  auto edgeIndex = document->edgeIndex();

  if (edgeIndex == nullptr) {
    LOG(ERR) << "collection does not have an edges index";
    return result;
  }

  if (direction == TRI_EDGE_IN) {
    // get all edges with a matching IN vertex
    FindEdges(trx, TRI_EDGE_IN, edgeIndex, result, b.slice(), 1);
  } else if (direction == TRI_EDGE_OUT) {
    // get all edges with a matching OUT vertex
    FindEdges(trx, TRI_EDGE_OUT, edgeIndex, result, b.slice(), 1);
  } else if (direction == TRI_EDGE_ANY) {
    // get all edges with a matching IN vertex
    FindEdges(trx, TRI_EDGE_IN, edgeIndex, result, b.slice(), 1);
    // add all non-reflexive edges with a matching OUT vertex
    FindEdges(trx, TRI_EDGE_OUT, edgeIndex, result, b.slice(), 3);
  }

  return result;
}<|MERGE_RESOLUTION|>--- conflicted
+++ resolved
@@ -76,13 +76,8 @@
 static bool FindEdges(arangodb::Transaction* trx,
                       TRI_edge_direction_e direction,
                       arangodb::EdgeIndex* edgeIndex,
-<<<<<<< HEAD
-                      std::vector<TRI_doc_mptr_copy_t>& result,
+                      std::vector<TRI_doc_mptr_t>& result,
                       VPackSlice const entry, int matchType) {
-=======
-                      std::vector<TRI_doc_mptr_t>& result,
-                      TRI_edge_header_t const* entry, int matchType) {
->>>>>>> 88bfe4d0
   std::unique_ptr<std::vector<TRI_doc_mptr_t*>> found;
 
   if (direction == TRI_EDGE_OUT) {
