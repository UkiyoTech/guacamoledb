--- conflicted
+++ resolved
@@ -51,10 +51,7 @@
 #include "Wal/LogfileManager.h"
 #include "Wal/Marker.h"
 
-<<<<<<< HEAD
-=======
 using namespace arangodb;
->>>>>>> df0fe99d
 using namespace arangodb::basics;
 
 ////////////////////////////////////////////////////////////////////////////////
@@ -414,10 +411,7 @@
     }
 
     if (!StringUtils::isPrefix(name, "database-") || StringUtils::isSuffix(name, ".tmp")) {
-<<<<<<< HEAD
-=======
       LOG_TOPIC(TRACE, Logger::DATAFILES) << "ignoring file '" << name << "'";
->>>>>>> df0fe99d
       continue;
     }
 
