--- conflicted
+++ resolved
@@ -257,11 +257,7 @@
 
 // Grant permissions on newly created database to current user
 // to be able to run the upgrade script
-<<<<<<< HEAD
-arangodb::Result Databases::grantCurrentUser(CreateDatabaseInfo const& info, double timeout) {
-=======
 arangodb::Result Databases::grantCurrentUser(CreateDatabaseInfo const& info, int64_t timeout) {
->>>>>>> 8c573549
   auth::UserManager* um = AuthenticationFeature::instance()->userManager();
 
   Result res;
@@ -272,11 +268,7 @@
     // called us, or when authentication is off), granting rights
     // will fail. We hence ignore it here, but issue a warning below
     if (!exec.isSuperuser()) {
-<<<<<<< HEAD
-      double const endTime = TRI_microtime() + timeout;
-=======
       auto const endTime = std::chrono::steady_clock::now() + std::chrono::seconds(timeout);
->>>>>>> 8c573549
       while (true) {
         res = um->updateUser(exec.user(), [&](auth::User& entry) {
           entry.grantDatabase(info.getName(), auth::Level::RW);
@@ -285,11 +277,7 @@
         });
         if (res.ok() || 
             !res.is(TRI_ERROR_ARANGO_CONFLICT) ||
-<<<<<<< HEAD
-            TRI_microtime() >= endTime) {
-=======
             std::chrono::steady_clock::now() > endTime) {
->>>>>>> 8c573549
           break;
         }
 
@@ -340,11 +328,7 @@
     }
   });
 
-<<<<<<< HEAD
-  res = grantCurrentUser(info, 5.0); 
-=======
   res = grantCurrentUser(info, 5); 
->>>>>>> 8c573549
   if (!res.ok()) {
     return res;
   }
@@ -398,11 +382,7 @@
 
   TRI_DEFER(vocbase->release());
 
-<<<<<<< HEAD
-  Result res = grantCurrentUser(info, 10.0);
-=======
   Result res = grantCurrentUser(info, 10);
->>>>>>> 8c573549
   if (!res.ok()) {
     return res;
   }
