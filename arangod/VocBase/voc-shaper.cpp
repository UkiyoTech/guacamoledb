--- conflicted
+++ resolved
@@ -804,14 +804,10 @@
               (unsigned long) pid,
               (unsigned long) accessor->_resultSid);
 
-<<<<<<< HEAD
-  if (accessor->_shape == nullptr) {
-=======
     return false;
   }
 
   if (accessor->_resultSid == 0) {
->>>>>>> 797ef2e2
     LOG_TRACE("expecting any object for path %lu, got nothing",
               (unsigned long) pid);
 
