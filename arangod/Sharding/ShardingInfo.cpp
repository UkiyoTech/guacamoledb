////////////////////////////////////////////////////////////////////////////////
/// DISCLAIMER
///
/// Copyright 2014-2016 ArangoDB GmbH, Cologne, Germany
/// Copyright 2004-2014 triAGENS GmbH, Cologne, Germany
///
/// Licensed under the Apache License, Version 2.0 (the "License");
/// you may not use this file except in compliance with the License.
/// You may obtain a copy of the License at
///
///     http://www.apache.org/licenses/LICENSE-2.0
///
/// Unless required by applicable law or agreed to in writing, software
/// distributed under the License is distributed on an "AS IS" BASIS,
/// WITHOUT WARRANTIES OR CONDITIONS OF ANY KIND, either express or implied.
/// See the License for the specific language governing permissions and
/// limitations under the License.
///
/// Copyright holder is ArangoDB GmbH, Cologne, Germany
///
/// @author Jan Steemann
////////////////////////////////////////////////////////////////////////////////

#include "ShardingInfo.h"
#include "ApplicationFeatures/ApplicationServer.h"
#include "Basics/Exceptions.h"
#include "Basics/StaticStrings.h"
#include "Basics/StringUtils.h"
#include "Basics/VelocyPackHelper.h"
#include "Cluster/ClusterFeature.h"
#include "Cluster/ServerState.h"
#include "Logger/LogMacros.h"
#include "Logger/Logger.h"
#include "Logger/LoggerStream.h"
#include "Sharding/ShardingFeature.h"
#include "Sharding/ShardingStrategy.h"
#include "Sharding/ShardingStrategyDefault.h"
#include "Utils/CollectionNameResolver.h"
#include "VocBase/KeyGenerator.h"
#include "VocBase/LogicalCollection.h"

#include <velocypack/velocypack-aliases.h>

using namespace arangodb;

ShardingInfo::ShardingInfo(arangodb::velocypack::Slice info, LogicalCollection* collection)
    : _collection(collection),
      _numberOfShards(basics::VelocyPackHelper::readNumericValue<size_t>(info, StaticStrings::NumberOfShards,
                                                                         1)),
      _replicationFactor(1),
      _writeConcern(1),
      _distributeShardsLike(basics::VelocyPackHelper::getStringValue(info, StaticStrings::DistributeShardsLike,
                                                                     "")),
      _shardIds(new ShardMap()) {
  bool const isSmart =
      basics::VelocyPackHelper::readBooleanValue(info, StaticStrings::IsSmart, false);
      
  if (isSmart && _collection->type() == TRI_COL_TYPE_EDGE) {
    // smart edge collection
    _numberOfShards = 0;
  }

  VPackSlice shardKeysSlice = info.get(StaticStrings::ShardKeys);
  if (ServerState::instance()->isCoordinator()) {
    if (_numberOfShards == 0 && !isSmart) {
      THROW_ARANGO_EXCEPTION_MESSAGE(TRI_ERROR_BAD_PARAMETER,
                                     "invalid number of shards");
    }
    // intentionally no call to validateNumberOfShards here,
    // because this constructor is called from the constructor of
    // LogicalCollection, and we want LogicalCollection to be created
    // with any configured number of shards in case the maximum allowed
    // number of shards is set or decreased in a cluster with already
    // existing collections that would violate the setting.
    // so we validate the number of shards against the maximum only
    // when a collection is created by a user, and on a restore
  }

  VPackSlice distributeShardsLike = info.get(StaticStrings::DistributeShardsLike);
  if (!distributeShardsLike.isNone() && !distributeShardsLike.isString()) {
    THROW_ARANGO_EXCEPTION_MESSAGE(
        TRI_ERROR_BAD_PARAMETER,
        "invalid non-string value for 'distributeShardsLike'");
  }

  VPackSlice v = info.get(StaticStrings::NumberOfShards);
  if (!v.isNone() && !v.isNumber() && !v.isNull()) {
    THROW_ARANGO_EXCEPTION_MESSAGE(TRI_ERROR_BAD_PARAMETER,
                                   "invalid number of shards");
  }

  auto avoidServersSlice = info.get("avoidServers");
  if (avoidServersSlice.isArray()) {
    for (const auto& i : VPackArrayIterator(avoidServersSlice)) {
      if (i.isString()) {
        _avoidServers.push_back(i.copyString());
      } else {
        LOG_TOPIC("e5bc6", ERR, arangodb::Logger::FIXME)
            << "avoidServers must be a vector of strings, we got "
            << avoidServersSlice.toJson() << ". discarding!";
        _avoidServers.clear();
        break;
      }
    }
  }

  bool isASatellite = false; 
  auto replicationFactorSlice = info.get(StaticStrings::ReplicationFactor);
  if (!replicationFactorSlice.isNone()) {
    bool isError = true;
    if (replicationFactorSlice.isNumber()) {
      _replicationFactor = replicationFactorSlice.getNumber<size_t>();
      // mop: only allow satellite collections to be created explicitly
      if (_replicationFactor > 0) {
        isError = false;
#ifdef USE_ENTERPRISE
      } else if (_replicationFactor == 0) {
        isError = false;
#endif
      }
    }
#ifdef USE_ENTERPRISE
    else if (replicationFactorSlice.isString() &&
             replicationFactorSlice.copyString() == StaticStrings::Satellite) {
      _replicationFactor = 0;
      _writeConcern = 0;
      _numberOfShards = 1;
      _distributeShardsLike = "";
      _avoidServers.clear();
      isError = false;
      isASatellite = true;
    }
#endif
    if (isError) {
      THROW_ARANGO_EXCEPTION_MESSAGE(TRI_ERROR_BAD_PARAMETER,
                                     "invalid replicationFactor");
    }
  }

  if (!isASatellite) {
    auto writeConcernSlice = info.get(StaticStrings::MinReplicationFactor);
    if (!writeConcernSlice.isNone()) {
      if (writeConcernSlice.isNumber()) {
        _writeConcern = writeConcernSlice.getNumber<size_t>();
        if (!isSatellite() && _writeConcern > _replicationFactor) {
          // note: writeConcern is named minReplicationFactor in the API for historical reasons
          THROW_ARANGO_EXCEPTION_MESSAGE(
              TRI_ERROR_BAD_PARAMETER,
              "minReplicationFactor cannot be larger than replicationFactor (" +
                  basics::StringUtils::itoa(_writeConcern) + " > " +
                  basics::StringUtils::itoa(_replicationFactor) + ")");
        }
        if (!isSatellite() && _writeConcern == 0) {
          THROW_ARANGO_EXCEPTION_MESSAGE(TRI_ERROR_BAD_PARAMETER,
                                         "minReplicationFactor cannot be 0");
        }
      } else {
        // note: writeConcern is named minReplicationFactor in the API for historical reasons
        THROW_ARANGO_EXCEPTION_MESSAGE(
            TRI_ERROR_BAD_PARAMETER,
            "minReplicationFactor needs to be an integer number");
      }
    }
  }
  
  // replicationFactor == 0 -> satellite collection
  if (shardKeysSlice.isNone() || _replicationFactor == 0) {
    // Use default.
    _shardKeys.emplace_back(StaticStrings::KeyString);
  } else {
    if (shardKeysSlice.isArray()) {
      for (auto const& sk : VPackArrayIterator(shardKeysSlice)) {
        if (sk.isString()) {
          velocypack::StringRef key = sk.stringRef();
          // remove : char at the beginning or end (for enterprise)
          velocypack::StringRef stripped;
          if (!key.empty()) {
            if (key.front() == ':') {
              stripped = key.substr(1);
            } else if (key.back() == ':') {
              stripped = key.substr(0, key.size() - 1);
            } else {
              stripped = key;
            }
          }
          // system attributes are not allowed (except _key, _from and _to)
          if (stripped == StaticStrings::IdString || 
              stripped == StaticStrings::RevString) {
            THROW_ARANGO_EXCEPTION_MESSAGE(TRI_ERROR_BAD_PARAMETER, 
                                           "_id or _rev cannot be used as shard keys");
          }

          if (!stripped.empty()) {
            _shardKeys.emplace_back(key.toString());
          }
        }
      }
      if (_shardKeys.empty()) { 
        // && !isCluster) {
        // Compatibility. Old configs might store empty shard-keys locally.
        // This is translated to ["_key"]. In cluster-case this always was
        // forbidden.
        // TODO: now we need to allow this, as we use cluster features for
        // single servers in case of async failover
        _shardKeys.emplace_back(StaticStrings::KeyString);
      }
    }
  }

  if (_shardKeys.empty() || _shardKeys.size() > 8) {
    THROW_ARANGO_EXCEPTION_MESSAGE(
        TRI_ERROR_BAD_PARAMETER,
        std::string("invalid number of shard keys for collection"));
  }

  auto shardsSlice = info.get("shards");
  if (shardsSlice.isObject()) {
    for (auto const& shardSlice : VPackObjectIterator(shardsSlice)) {
      if (shardSlice.key.isString() && shardSlice.value.isArray()) {
        ShardID shard = shardSlice.key.copyString();

        std::vector<ServerID> servers;
        for (auto const& serverSlice : VPackArrayIterator(shardSlice.value)) {
          servers.push_back(serverSlice.copyString());
        }
        _shardIds->emplace(shard, servers);
      }
    }
  }

  // set the sharding strategy
  if (!ServerState::instance()->isRunningInCluster()) {
    // shortcut, so we do not need to set up the whole application server for
    // testing
    _shardingStrategy = std::make_unique<ShardingStrategyNone>();
  } else {
    auto& server = _collection->vocbase().server();
    _shardingStrategy = server.getFeature<ShardingFeature>().fromVelocyPack(info, this);
  }
  TRI_ASSERT(_shardingStrategy != nullptr);
}

ShardingInfo::ShardingInfo(ShardingInfo const& other, LogicalCollection* collection)
    : _collection(collection),
      _numberOfShards(other.numberOfShards()),
      _replicationFactor(other.replicationFactor()),
      _writeConcern(other.writeConcern()),
      _distributeShardsLike(other.distributeShardsLike()),
      _avoidServers(other.avoidServers()),
      _shardKeys(other.shardKeys()),
      _shardIds(new ShardMap()),
      _shardingStrategy() {
  TRI_ASSERT(_collection != nullptr);

  // set the sharding strategy
  auto& server = _collection->vocbase().server();
  _shardingStrategy =
      server.getFeature<ShardingFeature>().create(other._shardingStrategy->name(), this);
  TRI_ASSERT(_shardingStrategy != nullptr);
}

ShardingInfo::~ShardingInfo() = default;

bool ShardingInfo::usesSameShardingStrategy(ShardingInfo const* other) const {
  return _shardingStrategy->isCompatible(other->_shardingStrategy.get());
}

std::string ShardingInfo::shardingStrategyName() const {
  return _shardingStrategy->name();
}

LogicalCollection* ShardingInfo::collection() const {
  TRI_ASSERT(_collection != nullptr);
  return _collection;
}

void ShardingInfo::toVelocyPack(VPackBuilder& result, bool translateCids) {
  result.add(StaticStrings::NumberOfShards, VPackValue(_numberOfShards));

  result.add(VPackValue("shards"));
  result.openObject();
  auto tmpShards = _shardIds;

  for (auto const& shards : *tmpShards) {
    result.add(VPackValue(shards.first));
    result.openArray();

    for (auto const& servers : shards.second) {
      result.add(VPackValue(servers));
    }

    result.close();  // server array
  }

  result.close();  // shards

  if (isSatellite()) {
    result.add(StaticStrings::ReplicationFactor, VPackValue(StaticStrings::Satellite));
  } else {
    result.add(StaticStrings::ReplicationFactor, VPackValue(_replicationFactor));
  }

  result.add(StaticStrings::MinReplicationFactor, VPackValue(_writeConcern));

  if (!_distributeShardsLike.empty() && ServerState::instance()->isCoordinator()) {
    if (translateCids) {
      CollectionNameResolver resolver(_collection->vocbase());

      result.add(StaticStrings::DistributeShardsLike,
                 VPackValue(resolver.getCollectionNameCluster(static_cast<TRI_voc_cid_t>(
                     basics::StringUtils::uint64(distributeShardsLike())))));
    } else {
      result.add(StaticStrings::DistributeShardsLike, VPackValue(distributeShardsLike()));
    }
  }

  result.add(VPackValue(StaticStrings::ShardKeys));
  result.openArray();

  for (auto const& key : _shardKeys) {
    result.add(VPackValue(key));
  }

  result.close();  // shardKeys

  if (!_avoidServers.empty()) {
    result.add(VPackValue("avoidServers"));
    result.openArray();
    for (auto const& server : _avoidServers) {
      result.add(VPackValue(server));
    }
    result.close();
  }

  _shardingStrategy->toVelocyPack(result);
}

std::string ShardingInfo::distributeShardsLike() const {
  return _distributeShardsLike;
}

void ShardingInfo::distributeShardsLike(std::string const& cid, ShardingInfo const* other) {
  if (_shardKeys.size() != other->shardKeys().size()) {
    THROW_ARANGO_EXCEPTION_MESSAGE(
        TRI_ERROR_BAD_PARAMETER,
        "cannot distribute shards like "
        "a collection with a different number of shard key attributes");
  }

  if (!usesSameShardingStrategy(other)) {
    // other collection has a different sharding strategy
    // adjust our sharding so it uses the same strategy as the other collection
    auto& server = _collection->vocbase().server();
    auto& shr = server.getFeature<ShardingFeature>();
    _shardingStrategy = shr.create(other->shardingStrategyName(), this);
  }

  _distributeShardsLike = cid;

  if (_collection->isSmart() && _collection->type() == TRI_COL_TYPE_EDGE) {
    return;
  }

  _replicationFactor = other->replicationFactor();
  _writeConcern = other->writeConcern();
  _numberOfShards = other->numberOfShards();
}

std::vector<std::string> const& ShardingInfo::avoidServers() const {
  return _avoidServers;
}

void ShardingInfo::avoidServers(std::vector<std::string> const& avoidServers) {
  _avoidServers = avoidServers;
}

size_t ShardingInfo::replicationFactor() const {
  TRI_ASSERT(isSatellite() || _writeConcern <= _replicationFactor);
  return _replicationFactor;
}

void ShardingInfo::replicationFactor(size_t replicationFactor) {
  if (!isSatellite() && replicationFactor < _writeConcern) {
    // note: writeConcern is named minReplicationFactor in the API for historical reasons
    THROW_ARANGO_EXCEPTION_MESSAGE(
        TRI_ERROR_BAD_PARAMETER,
        "replicationFactor cannot be smaller than minReplicationFactor (" +
            basics::StringUtils::itoa(_replicationFactor) + " < " +
            basics::StringUtils::itoa(_writeConcern) + ")");
  }
  _replicationFactor = replicationFactor;
}

size_t ShardingInfo::writeConcern() const {
  TRI_ASSERT(isSatellite() || _writeConcern <= _replicationFactor);
  return _writeConcern;
}

void ShardingInfo::writeConcern(size_t writeConcern) {
  if (!isSatellite() && writeConcern > _replicationFactor) {
    // note: writeConcern is named minReplicationFactor in the API for historical reasons
    THROW_ARANGO_EXCEPTION_MESSAGE(
        TRI_ERROR_BAD_PARAMETER,
        "minReplicationFactor cannot be larger than replicationFactor (" +
            basics::StringUtils::itoa(_writeConcern) + " > " +
            basics::StringUtils::itoa(_replicationFactor) + ")");
  }
  _writeConcern = writeConcern;
}

void ShardingInfo::setWriteConcernAndReplicationFactor(size_t writeConcern, size_t replicationFactor) {
  if (writeConcern > replicationFactor) {
    // note: writeConcern is named minReplicationFactor in the API for historical reasons
    THROW_ARANGO_EXCEPTION_MESSAGE(
        TRI_ERROR_BAD_PARAMETER,
        "minReplicationFactor cannot be larger than replicationFactor (" +
            basics::StringUtils::itoa(writeConcern) + " > " +
            basics::StringUtils::itoa(replicationFactor) + ")");
  }
  _writeConcern = writeConcern;
  _replicationFactor = replicationFactor;
}

bool ShardingInfo::isSatellite() const { return _replicationFactor == 0; }

size_t ShardingInfo::numberOfShards() const { return _numberOfShards; }

void ShardingInfo::numberOfShards(size_t numberOfShards) {
  // the only allowed value is "0", because the only allowed
  // caller of this method is VirtualSmartEdgeCollection, which
  // sets the number of shards to 0
  TRI_ASSERT(numberOfShards == 0);
  _numberOfShards = numberOfShards;
}

bool ShardingInfo::usesDefaultShardKeys() const {
  return _shardingStrategy->usesDefaultShardKeys();
}

std::vector<std::string> const& ShardingInfo::shardKeys() const {
  TRI_ASSERT(!_shardKeys.empty());
  return _shardKeys;
}

std::shared_ptr<ShardMap> ShardingInfo::shardIds() const { return _shardIds; }

std::shared_ptr<std::vector<ShardID>> ShardingInfo::shardListAsShardID() const {
  auto vector = std::make_shared<std::vector<ShardID>>();
  for (auto const& mapElement : *_shardIds) {
    vector->emplace_back(mapElement.first);
  }
  std::sort(vector->begin(), vector->end());
  return vector;
}

// return a filtered list of the collection's shards
std::shared_ptr<ShardMap> ShardingInfo::shardIds(std::unordered_set<std::string> const& includedShards) const {
  if (includedShards.empty()) {
    return _shardIds;
  }

  std::shared_ptr<ShardMap> copy = _shardIds;
  auto result = std::make_shared<ShardMap>();

  for (auto const& it : *copy) {
    if (includedShards.find(it.first) == includedShards.end()) {
      // a shard we are not interested in
      continue;
    }
    result->emplace(it.first, it.second);
  }
  return result;
}

void ShardingInfo::setShardMap(std::shared_ptr<ShardMap> const& map) {
  _shardIds = map;
}

int ShardingInfo::getResponsibleShard(arangodb::velocypack::Slice slice, bool docComplete,
                                      ShardID& shardID, bool& usesDefaultShardKeys,
                                      VPackStringRef const& key) {
  return _shardingStrategy->getResponsibleShard(slice, docComplete, shardID,
                                                usesDefaultShardKeys, key);
}

Result ShardingInfo::validateShardsAndReplicationFactor(arangodb::velocypack::Slice slice,
<<<<<<< HEAD
                                                        application_features::ApplicationServer const& server) {
  Result res;
   
=======
                                                        application_features::ApplicationServer& server) {
>>>>>>> d1b4cfc9
  if (slice.isObject()) {
    auto const& cl = server.getFeature<ClusterFeature>();

    auto numberOfShardsSlice = slice.get(StaticStrings::NumberOfShards);
    if (numberOfShardsSlice.isNumber()) {
      uint32_t const maxNumberOfShards = cl.maxNumberOfShards();
      uint32_t numberOfShards = numberOfShardsSlice.getNumber<uint32_t>();
      if (maxNumberOfShards > 0 &&
          numberOfShards > maxNumberOfShards) {
        return Result(TRI_ERROR_CLUSTER_TOO_MANY_SHARDS, 
                      std::string("too many shards. maximum number of shards is ") + std::to_string(maxNumberOfShards));
      }

      TRI_ASSERT((cl.forceOneShard() && numberOfShards <= 1) || !cl.forceOneShard()); 
    }

    auto replicationFactorSlice = slice.get(StaticStrings::ReplicationFactor);
    if (replicationFactorSlice.isNumber()) {
      int64_t replicationFactorProbe = replicationFactorSlice.getNumber<int64_t>();
      if (replicationFactorProbe <= 0) {
        return Result(TRI_ERROR_BAD_PARAMETER, "invalid value for replicationFactor");
      }

      uint32_t const minReplicationFactor = cl.minReplicationFactor();
      uint32_t const maxReplicationFactor = cl.maxReplicationFactor();
      uint32_t replicationFactor = replicationFactorSlice.getNumber<uint32_t>();

      if (replicationFactor > maxReplicationFactor &&
          maxReplicationFactor > 0) {
        return Result(TRI_ERROR_BAD_PARAMETER,
                      std::string("replicationFactor must not be higher than maximum allowed replicationFactor (") + std::to_string(maxReplicationFactor) + ")");
      } else if (replicationFactor < minReplicationFactor &&
          minReplicationFactor > 0) {
        return Result(TRI_ERROR_BAD_PARAMETER,
                      std::string("replicationFactor must not be lower than minimum allowed replicationFactor (") + std::to_string(minReplicationFactor) + ")");
      }
    }
  }

  return Result();
}<|MERGE_RESOLUTION|>--- conflicted
+++ resolved
@@ -484,13 +484,7 @@
 }
 
 Result ShardingInfo::validateShardsAndReplicationFactor(arangodb::velocypack::Slice slice,
-<<<<<<< HEAD
                                                         application_features::ApplicationServer const& server) {
-  Result res;
-   
-=======
-                                                        application_features::ApplicationServer& server) {
->>>>>>> d1b4cfc9
   if (slice.isObject()) {
     auto const& cl = server.getFeature<ClusterFeature>();
 
