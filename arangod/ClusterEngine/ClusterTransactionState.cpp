////////////////////////////////////////////////////////////////////////////////
/// DISCLAIMER
///
/// Copyright 2018 ArangoDB GmbH, Cologne, Germany
///
/// Licensed under the Apache License, Version 2.0 (the "License");
/// you may not use this file except in compliance with the License.
/// You may obtain a copy of the License at
///
///     http://www.apache.org/licenses/LICENSE-2.0
///
/// Unless required by applicable law or agreed to in writing, software
/// distributed under the License is distributed on an "AS IS" BASIS,
/// WITHOUT WARRANTIES OR CONDITIONS OF ANY KIND, either express or implied.
/// See the License for the specific language governing permissions and
/// limitations under the License.
///
/// Copyright holder is ArangoDB GmbH, Cologne, Germany
///
/// @author Simon Grätzer
////////////////////////////////////////////////////////////////////////////////

#include "ClusterTransactionState.h"

#include "Basics/Exceptions.h"
#include "Logger/Logger.h"
#include "Cluster/ClusterMethods.h"
#include "Cluster/ClusterTrxMethods.h"
#include "ClusterEngine/ClusterEngine.h"
#include "Statistics/ServerStatistics.h"
#include "StorageEngine/EngineSelectorFeature.h"
#include "StorageEngine/TransactionCollection.h"
#include "Transaction/Manager.h"
#include "Transaction/ManagerFeature.h"
#include "Transaction/Methods.h"
#include "VocBase/LogicalCollection.h"

using namespace arangodb;

/// @brief transaction type
ClusterTransactionState::ClusterTransactionState(TRI_vocbase_t& vocbase,
                                                 TRI_voc_tid_t tid,
                                                 transaction::Options const& options)
    : TransactionState(vocbase, tid, options) {}

/// @brief start a transaction
Result ClusterTransactionState::beginTransaction(transaction::Hints hints) {
  LOG_TRX("03dec", TRACE, this, nestingLevel())
      << "beginning " << AccessMode::typeString(_type) << " transaction";

  TRI_ASSERT(!hasHint(transaction::Hints::Hint::NO_USAGE_LOCK) ||
             !AccessMode::isWriteOrExclusive(_type));

  if (nestingLevel() == 0) {
    // set hints
    _hints = hints;
  }

  auto cleanup = scopeGuard([&] {
    if (nestingLevel() == 0) {
      updateStatus(transaction::Status::ABORTED);
      ServerStatistics::statistics()._transactionsStatistics._transactionsAborted++;
    }
    // free what we have got so far
    unuseCollections(nestingLevel());
  });

  Result res = useCollections(nestingLevel());
  if (res.fail()) { // something is wrong
    return res;
  }

  // all valid
  if (nestingLevel() == 0) {
    updateStatus(transaction::Status::RUNNING);
<<<<<<< HEAD
    
    transaction::ManagerFeature::manager()->registerTransaction(id(), nullptr, isReadOnlyTransaction());
=======
    transaction::ManagerFeature::manager()->registerTransaction(id(), nullptr);
    ServerStatistics::statistics()._transactionsStatistics._transactionsStarted++;

>>>>>>> 0599a1c7
    setRegistered();

    ClusterEngine* ce = static_cast<ClusterEngine*>(EngineSelectorFeature::ENGINE);
    if (ce->isMMFiles() && hasHint(transaction::Hints::Hint::GLOBAL_MANAGED)) {
      TRI_ASSERT(isCoordinator());

      std::vector<std::string> leaders;
      allCollections([&leaders](TransactionCollection& c) {
        auto shardIds = c.collection()->shardIds();
        for (auto const& pair : *shardIds) {
          std::vector<arangodb::ShardID> const& servers = pair.second;
          if (!servers.empty()) {
            leaders.push_back(servers[0]);
          }
        }
        return true; // continue
      });

      res = ClusterTrxMethods::beginTransactionOnLeaders(*this, leaders);
      if (res.fail()) { // something is wrong
        return res;
      }
    }
  } else {
    TRI_ASSERT(_status == transaction::Status::RUNNING);
  }

  cleanup.cancel();
  return res;
}

/// @brief commit a transaction
Result ClusterTransactionState::commitTransaction(transaction::Methods* activeTrx) {
  LOG_TRX("927c0", TRACE, this, nestingLevel())
      << "committing " << AccessMode::typeString(_type) << " transaction";

  TRI_ASSERT(_status == transaction::Status::RUNNING);
  TRI_IF_FAILURE("TransactionWriteCommitMarker") {
    return Result(TRI_ERROR_DEBUG);
  }

  arangodb::Result res;
  if (nestingLevel() == 0) {
    updateStatus(transaction::Status::COMMITTED);
    ServerStatistics::statistics()._transactionsStatistics._transactionsCommitted++;
  }

  unuseCollections(nestingLevel());
  return res;
}

/// @brief abort and rollback a transaction
Result ClusterTransactionState::abortTransaction(transaction::Methods* activeTrx) {
  LOG_TRX("fc653", TRACE, this, nestingLevel()) << "aborting " << AccessMode::typeString(_type) << " transaction";
  TRI_ASSERT(_status == transaction::Status::RUNNING);
  Result res;
  if (nestingLevel() == 0) {
    updateStatus(transaction::Status::ABORTED);
    ServerStatistics::statistics()._transactionsStatistics._transactionsAborted++;
  }

  unuseCollections(nestingLevel());
  return res;
}<|MERGE_RESOLUTION|>--- conflicted
+++ resolved
@@ -73,14 +73,10 @@
   // all valid
   if (nestingLevel() == 0) {
     updateStatus(transaction::Status::RUNNING);
-<<<<<<< HEAD
     
     transaction::ManagerFeature::manager()->registerTransaction(id(), nullptr, isReadOnlyTransaction());
-=======
-    transaction::ManagerFeature::manager()->registerTransaction(id(), nullptr);
     ServerStatistics::statistics()._transactionsStatistics._transactionsStarted++;
 
->>>>>>> 0599a1c7
     setRegistered();
 
     ClusterEngine* ce = static_cast<ClusterEngine*>(EngineSelectorFeature::ENGINE);
