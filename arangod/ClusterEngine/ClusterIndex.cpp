////////////////////////////////////////////////////////////////////////////////
/// DISCLAIMER
///
/// Copyright 2018 ArangoDB GmbH, Cologne, Germany
///
/// Licensed under the Apache License, Version 2.0 (the "License");
/// you may not use this file except in compliance with the License.
/// You may obtain a copy of the License at
///
///     http://www.apache.org/licenses/LICENSE-2.0
///
/// Unless required by applicable law or agreed to in writing, software
/// distributed under the License is distributed on an "AS IS" BASIS,
/// WITHOUT WARRANTIES OR CONDITIONS OF ANY KIND, either express or implied.
/// See the License for the specific language governing permissions and
/// limitations under the License.
///
/// Copyright holder is ArangoDB GmbH, Cologne, Germany
///
/// @author Simon Grätzer
////////////////////////////////////////////////////////////////////////////////

#include "Basics/StaticStrings.h"
#include "Basics/VelocyPackHelper.h"
#include "ClusterEngine/ClusterEngine.h"
#include "ClusterIndex.h"
#include "Indexes/SimpleAttributeEqualityMatcher.h"
#include "Indexes/SortedIndexAttributeMatcher.h"
#include "StorageEngine/EngineSelectorFeature.h"
#include "VocBase/LogicalCollection.h"
#include "VocBase/ticks.h"

#include <velocypack/Collection.h>
#include <velocypack/Iterator.h>
#include <velocypack/velocypack-aliases.h>

using namespace arangodb;
using Helper = arangodb::basics::VelocyPackHelper;

namespace {
/// @brief hard-coded vector of the index attributes
/// note that the attribute names must be hard-coded here to avoid an init-order
/// fiasco with StaticStrings::FromString etc.

// The primary indexes do not have `_id` in the _fields instance variable
std::vector<std::vector<arangodb::basics::AttributeName>> const PrimaryIndexAttributes{
    {arangodb::basics::AttributeName("_id", false)},
    {arangodb::basics::AttributeName("_key", false)}};

};  // namespace

ClusterIndex::ClusterIndex(TRI_idx_iid_t id, LogicalCollection& collection,
                           ClusterEngineType engineType, Index::IndexType itype,
                           arangodb::velocypack::Slice const& info)
    : Index(id, collection, info),
      _engineType(engineType),
      _indexType(itype),
      _info(info),
      _clusterSelectivity(/* default */ 0.1) {
  TRI_ASSERT(_info.slice().isObject());
  TRI_ASSERT(_info.isClosed());

  // The Edge Index on RocksDB can serve _from and _to when being asked.
  if (_engineType == ClusterEngineType::RocksDBEngine && _indexType == TRI_IDX_TYPE_EDGE_INDEX) {
    std::string attr = "";
    TRI_AttributeNamesToString(_fields[0], attr);
    if (attr == StaticStrings::FromString) {
      _coveredFields = {{arangodb::basics::AttributeName{StaticStrings::FromString, false}},
                        {arangodb::basics::AttributeName{StaticStrings::ToString, false}}};
    } else {
      TRI_ASSERT(attr == StaticStrings::ToString);
      _coveredFields = {{arangodb::basics::AttributeName{StaticStrings::ToString, false}},
                        {arangodb::basics::AttributeName{StaticStrings::FromString, false}}};
    }
  }
}

ClusterIndex::~ClusterIndex() {}

void ClusterIndex::toVelocyPackFigures(VPackBuilder& builder) const {
  TRI_ASSERT(builder.isOpenObject());
  Index::toVelocyPackFigures(builder);
}

// ========== below is cluster schmutz ============

/// @brief return a VelocyPack representation of the index
void ClusterIndex::toVelocyPack(VPackBuilder& builder,
                                std::underlying_type<Index::Serialize>::type flags) const {
  builder.openObject();
  Index::toVelocyPack(builder, flags);
  builder.add(StaticStrings::IndexUnique, VPackValue(_unique));
  builder.add(StaticStrings::IndexSparse, VPackValue(_sparse));

  for (auto pair : VPackObjectIterator(_info.slice())) {
    if (!pair.key.isEqualString(StaticStrings::IndexId) &&
        !pair.key.isEqualString(StaticStrings::IndexName) &&
        !pair.key.isEqualString(StaticStrings::IndexType) &&
        !pair.key.isEqualString(StaticStrings::IndexFields) &&
        !pair.key.isEqualString("selectivityEstimate") && !pair.key.isEqualString("figures") &&
        !pair.key.isEqualString(StaticStrings::IndexUnique) &&
        !pair.key.isEqualString(StaticStrings::IndexSparse)) {
      builder.add(pair.key);
      builder.add(pair.value);
    }
  }
  builder.close();
}

bool ClusterIndex::isPersistent() const {
  if (_engineType == ClusterEngineType::MMFilesEngine) {
    return _indexType == Index::TRI_IDX_TYPE_PERSISTENT_INDEX;
  } else if (_engineType == ClusterEngineType::RocksDBEngine) {
    return true;
  } else if (_engineType == ClusterEngineType::MockEngine) {
    return false;
  }
  TRI_ASSERT(false);
  THROW_ARANGO_EXCEPTION_MESSAGE(TRI_ERROR_INTERNAL,
                                 "unsupported cluster storage engine");
}

bool ClusterIndex::hasSelectivityEstimate() const {
  if (_engineType == ClusterEngineType::MMFilesEngine) {
    return _indexType == Index::TRI_IDX_TYPE_PRIMARY_INDEX ||
           _indexType == Index::TRI_IDX_TYPE_EDGE_INDEX ||
           _indexType == Index::TRI_IDX_TYPE_HASH_INDEX;
  } else if (_engineType == ClusterEngineType::RocksDBEngine) {
    return _indexType == Index::TRI_IDX_TYPE_PRIMARY_INDEX ||
           _indexType == Index::TRI_IDX_TYPE_EDGE_INDEX ||
           _indexType == Index::TRI_IDX_TYPE_HASH_INDEX ||
           _indexType == Index::TRI_IDX_TYPE_SKIPLIST_INDEX ||
           _indexType == Index::TRI_IDX_TYPE_TTL_INDEX ||
           _indexType == Index::TRI_IDX_TYPE_PERSISTENT_INDEX;
  } else if (_engineType == ClusterEngineType::MockEngine) {
    return false;
  }
  TRI_ASSERT(false);
  THROW_ARANGO_EXCEPTION_MESSAGE(TRI_ERROR_INTERNAL,
                                 "unsupported cluster storage engine");
}

/// @brief default implementation for selectivityEstimate
double ClusterIndex::selectivityEstimate(arangodb::velocypack::StringRef const&) const {
  TRI_ASSERT(hasSelectivityEstimate());
  if (_unique) {
    return 1.0;
  }

  // floating-point tolerance
  TRI_ASSERT(_clusterSelectivity >= 0.0 && _clusterSelectivity <= 1.00001);
  return _clusterSelectivity;
}

void ClusterIndex::updateClusterSelectivityEstimate(double estimate) {
  _clusterSelectivity = estimate;
}

bool ClusterIndex::isSorted() const {
  if (_engineType == ClusterEngineType::MMFilesEngine) {
    return _indexType == Index::TRI_IDX_TYPE_SKIPLIST_INDEX ||
           _indexType == Index::TRI_IDX_TYPE_TTL_INDEX ||
           _indexType == Index::TRI_IDX_TYPE_PERSISTENT_INDEX;
  } else if (_engineType == ClusterEngineType::RocksDBEngine) {
    return _indexType == Index::TRI_IDX_TYPE_PRIMARY_INDEX ||
           _indexType == Index::TRI_IDX_TYPE_EDGE_INDEX ||
           _indexType == Index::TRI_IDX_TYPE_HASH_INDEX ||
           _indexType == Index::TRI_IDX_TYPE_SKIPLIST_INDEX ||
           _indexType == Index::TRI_IDX_TYPE_PERSISTENT_INDEX ||
           _indexType == Index::TRI_IDX_TYPE_TTL_INDEX ||
           _indexType == Index::TRI_IDX_TYPE_FULLTEXT_INDEX;
  } else if (_engineType == ClusterEngineType::MockEngine) {
    return false;
  }
  TRI_ASSERT(false);
  THROW_ARANGO_EXCEPTION_MESSAGE(TRI_ERROR_INTERNAL,
                                 "unsupported cluster storage engine");
}

void ClusterIndex::updateProperties(velocypack::Slice const& slice) {
  VPackBuilder merge;
  merge.openObject();

  if (_engineType == ClusterEngineType::MMFilesEngine) {
    // nothing to update here
  } else if (_engineType == ClusterEngineType::RocksDBEngine) {
    merge.add("cacheEnabled",
              VPackValue(Helper::readBooleanValue(slice, "cacheEnabled", false)));

  } else {
    TRI_ASSERT(false);
    THROW_ARANGO_EXCEPTION_MESSAGE(TRI_ERROR_INTERNAL,
                                   "unsupported cluster storage engine");
  }

  merge.close();
  TRI_ASSERT(merge.slice().isObject());
  TRI_ASSERT(_info.slice().isObject());
  VPackBuilder tmp = VPackCollection::merge(_info.slice(), merge.slice(), true);
  _info = std::move(tmp);
  TRI_ASSERT(_info.slice().isObject());
  TRI_ASSERT(_info.isClosed());
}

bool ClusterIndex::hasCoveringIterator() const {
  if (_engineType == ClusterEngineType::RocksDBEngine) {
    return _indexType == Index::TRI_IDX_TYPE_PRIMARY_INDEX ||
           _indexType == Index::TRI_IDX_TYPE_EDGE_INDEX ||
           _indexType == Index::TRI_IDX_TYPE_HASH_INDEX ||
           _indexType == Index::TRI_IDX_TYPE_SKIPLIST_INDEX ||
           _indexType == Index::TRI_IDX_TYPE_TTL_INDEX ||
           _indexType == Index::TRI_IDX_TYPE_PERSISTENT_INDEX;
  }
  return false;
}

bool ClusterIndex::matchesDefinition(VPackSlice const& info) const {
  // TODO implement faster version of this
  return Index::Compare(_info.slice(), info);
}

Index::FilterCosts ClusterIndex::supportsFilterCondition(
    std::vector<std::shared_ptr<arangodb::Index>> const& allIndexes,
    arangodb::aql::AstNode const* node, arangodb::aql::Variable const* reference,
    size_t itemsInIndex) const {
  switch (_indexType) {
    case TRI_IDX_TYPE_PRIMARY_INDEX: { 
      if (_engineType == ClusterEngineType::RocksDBEngine) {
        return SortedIndexAttributeMatcher::supportsFilterCondition(allIndexes, this, node, reference, itemsInIndex);
      }
      // MMFiles et al
      SimpleAttributeEqualityMatcher matcher(PrimaryIndexAttributes);
      return matcher.matchOne(this, node, reference, itemsInIndex);
    }
    case TRI_IDX_TYPE_EDGE_INDEX: {
      if (_engineType == ClusterEngineType::RocksDBEngine) {
        return SortedIndexAttributeMatcher::supportsFilterCondition(allIndexes, this, node, reference, itemsInIndex);
      }
      // MMFiles et al
      SimpleAttributeEqualityMatcher matcher(this->_fields);
      return matcher.matchOne(this, node, reference, itemsInIndex);
    }
    case TRI_IDX_TYPE_HASH_INDEX: {
      if (_engineType == ClusterEngineType::MMFilesEngine) {
        SimpleAttributeEqualityMatcher matcher(this->_fields);
        return matcher.matchAll(this, node, reference, itemsInIndex);
      } else if (_engineType == ClusterEngineType::RocksDBEngine) {
        return SortedIndexAttributeMatcher::supportsFilterCondition(
            allIndexes, this, node, reference, itemsInIndex);
      }
      break;
    }

    case TRI_IDX_TYPE_SKIPLIST_INDEX:
    case TRI_IDX_TYPE_TTL_INDEX: 
    case TRI_IDX_TYPE_PERSISTENT_INDEX: {
      // same for both engines
      return SortedIndexAttributeMatcher::supportsFilterCondition(allIndexes, this,
                                                                  node, reference, itemsInIndex);
    }
<<<<<<< HEAD
    case TRI_IDX_TYPE_TIMESERIES:{
      TRI_ASSERT(false);
=======
    
    case TRI_IDX_TYPE_GEO_INDEX:
    case TRI_IDX_TYPE_GEO1_INDEX:
    case TRI_IDX_TYPE_GEO2_INDEX:
    case TRI_IDX_TYPE_FULLTEXT_INDEX:
    case TRI_IDX_TYPE_IRESEARCH_LINK:
    case TRI_IDX_TYPE_NO_ACCESS_INDEX: {
      // should not be called for these indexes
      return Index::supportsFilterCondition(allIndexes, node, reference, itemsInIndex);
>>>>>>> c2b64506
    }

    case TRI_IDX_TYPE_UNKNOWN:
      break;
  }
    
  TRI_ASSERT(_engineType == ClusterEngineType::MockEngine);
  return Index::FilterCosts::defaultCosts(itemsInIndex);
}

Index::SortCosts ClusterIndex::supportsSortCondition(arangodb::aql::SortCondition const* sortCondition,
                                                     arangodb::aql::Variable const* reference,
                                                     size_t itemsInIndex) const {
  switch (_indexType) {
    case TRI_IDX_TYPE_PRIMARY_INDEX:
    case TRI_IDX_TYPE_HASH_INDEX: {
      if (_engineType == ClusterEngineType::MMFilesEngine) {
        return Index::supportsSortCondition(sortCondition, reference, itemsInIndex);
      } else if (_engineType == ClusterEngineType::RocksDBEngine) {
        return SortedIndexAttributeMatcher::supportsSortCondition(this, sortCondition, reference, itemsInIndex);
      }
      break;
    }
    case TRI_IDX_TYPE_GEO_INDEX:
    case TRI_IDX_TYPE_GEO1_INDEX:
    case TRI_IDX_TYPE_GEO2_INDEX:
    case TRI_IDX_TYPE_FULLTEXT_INDEX:
    case TRI_IDX_TYPE_IRESEARCH_LINK:
    case TRI_IDX_TYPE_NO_ACCESS_INDEX:
    case TRI_IDX_TYPE_EDGE_INDEX: {
      return Index::supportsSortCondition(sortCondition, reference, itemsInIndex);
    }

    case TRI_IDX_TYPE_SKIPLIST_INDEX:
    case TRI_IDX_TYPE_TTL_INDEX:
    case TRI_IDX_TYPE_PERSISTENT_INDEX: {
      if (_engineType == ClusterEngineType::MMFilesEngine ||
          _engineType == ClusterEngineType::RocksDBEngine) {
        return SortedIndexAttributeMatcher::supportsSortCondition(this, sortCondition, reference, itemsInIndex);
      }
      break;
    }
    case TRI_IDX_TYPE_TIMESERIES: {
      TRI_ASSERT(false);
    }

    case TRI_IDX_TYPE_UNKNOWN:
      break;
  }

  TRI_ASSERT(_engineType == ClusterEngineType::MockEngine);
  return Index::SortCosts::defaultCosts(itemsInIndex, false);
}

/// @brief specializes the condition for use with the index
aql::AstNode* ClusterIndex::specializeCondition(aql::AstNode* node,
                                                aql::Variable const* reference) const {
  switch (_indexType) {
    case TRI_IDX_TYPE_PRIMARY_INDEX: {
      if (_engineType == ClusterEngineType::MMFilesEngine) {
        SimpleAttributeEqualityMatcher matcher(PrimaryIndexAttributes);
        return matcher.specializeOne(this, node, reference);
      } else if (_engineType == ClusterEngineType::RocksDBEngine) {
        return SortedIndexAttributeMatcher::specializeCondition(this, node, reference);
      }
      return node;
    }
    // should not be called for these
    case TRI_IDX_TYPE_GEO_INDEX:
    case TRI_IDX_TYPE_GEO1_INDEX:
    case TRI_IDX_TYPE_GEO2_INDEX:
    case TRI_IDX_TYPE_FULLTEXT_INDEX:
    case TRI_IDX_TYPE_IRESEARCH_LINK:
    case TRI_IDX_TYPE_NO_ACCESS_INDEX: {
      return Index::specializeCondition(node, reference);  // unsupported
    }
    case TRI_IDX_TYPE_HASH_INDEX:
      if (_engineType == ClusterEngineType::MMFilesEngine) {
        SimpleAttributeEqualityMatcher matcher(this->_fields);
        return matcher.specializeAll(this, node, reference);
      } else if (_engineType == ClusterEngineType::RocksDBEngine) {
        return SortedIndexAttributeMatcher::specializeCondition(this, node, reference);
      }
      break;

    case TRI_IDX_TYPE_EDGE_INDEX: {
      // same for both engines
      SimpleAttributeEqualityMatcher matcher(this->_fields);
      return matcher.specializeOne(this, node, reference);
    }

    case TRI_IDX_TYPE_SKIPLIST_INDEX:
    case TRI_IDX_TYPE_TTL_INDEX:
    case TRI_IDX_TYPE_PERSISTENT_INDEX: {
      return SortedIndexAttributeMatcher::specializeCondition(this, node, reference);
    }
    case TRI_IDX_TYPE_TIMESERIES: {
      TRI_ASSERT(false);
//#warning todo
    }
      
    case TRI_IDX_TYPE_UNKNOWN:
      break;
  }

  if (_engineType == ClusterEngineType::MockEngine) {
    return node;
  }
  TRI_ASSERT(false);
  return node;
}

std::vector<std::vector<arangodb::basics::AttributeName>> const& ClusterIndex::coveredFields() const {
  if (_engineType == ClusterEngineType::RocksDBEngine && _indexType == TRI_IDX_TYPE_EDGE_INDEX) {
    TRI_ASSERT(_coveredFields.size() == 2);
    return _coveredFields;
  }
  return _fields;
}<|MERGE_RESOLUTION|>--- conflicted
+++ resolved
@@ -258,20 +258,15 @@
       return SortedIndexAttributeMatcher::supportsFilterCondition(allIndexes, this,
                                                                   node, reference, itemsInIndex);
     }
-<<<<<<< HEAD
-    case TRI_IDX_TYPE_TIMESERIES:{
-      TRI_ASSERT(false);
-=======
-    
     case TRI_IDX_TYPE_GEO_INDEX:
     case TRI_IDX_TYPE_GEO1_INDEX:
     case TRI_IDX_TYPE_GEO2_INDEX:
     case TRI_IDX_TYPE_FULLTEXT_INDEX:
     case TRI_IDX_TYPE_IRESEARCH_LINK:
+    case TRI_IDX_TYPE_TIMESERIES:
     case TRI_IDX_TYPE_NO_ACCESS_INDEX: {
       // should not be called for these indexes
       return Index::supportsFilterCondition(allIndexes, node, reference, itemsInIndex);
->>>>>>> c2b64506
     }
 
     case TRI_IDX_TYPE_UNKNOWN:
