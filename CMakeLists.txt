# -*- mode: CMAKE; -*-

# ------------------------------------------------------------------------------
# General
# ------------------------------------------------------------------------------

cmake_minimum_required(VERSION 3.2)

if (POLICY CMP0048)
  cmake_policy(SET CMP0048 NEW)
endif ()

if (POLICY CMP0037)
  cmake_policy(SET CMP0037 NEW)
endif ()

if (POLICY CMP0017)
  cmake_policy(SET CMP0017 NEW)
endif ()

if (NOT CMAKE_BUILD_TYPE)
  set(CMAKE_BUILD_TYPE Release
      CACHE string
      "Choose the type of build, options are: None Debug Release RelWithDebInfo MinSizeRel."
      FORCE
  )
endif ()

if (NOT (CMAKE_BUILD_TYPE STREQUAL "Debug"
      OR CMAKE_BUILD_TYPE STREQUAL "Release"
      OR CMAKE_BUILD_TYPE STREQUAL "RelWithDebInfo"
      OR CMAKE_BUILD_TYPE STREQUAL "MinSizeRel"
      OR CMAKE_BUILD_TYPE STREQUAL "None"))

  message(FATAL_ERROR "expecting CMAKE_BUILD_TYPE: None Debug Release RelWithDebInfo MinSizeRel, got ${CMAKE_BUILD_TYPE}.")
endif ()

string(TOUPPER ${CMAKE_BUILD_TYPE} CMAKE_BUILD_TYPE_UPPER)

if (NOT CMAKE_OSX_DEPLOYMENT_TARGET)
  set(CMAKE_OSX_DEPLOYMENT_TARGET "10.11" CACHE STRING "deployment target for MacOSX; adjust to your sysem")
endif ()

# where to find CMAKE modules
set(CMAKE_MODULE_PATH ${CMAKE_SOURCE_DIR}/cmake ${CMAKE_MODULE_PATH})

option(SKIP_PACKAGING "" OFF)

# be verbose about flags used
option(VERBOSE "be verbose about flags used" OFF)

# don't use standalone boost asio
# use this when asio is included outside of Boost
# add_definitions("-DARANGODB_STANDALONE_ASIO=0")
# add_definitions("-DFUERTE_STANDALONE_ASIO=0")

# ------------------------------------------------------------------------------
# VERSION information
# ------------------------------------------------------------------------------

# stable release:   MAJOR.MINOR.PATCH
# hot fix:          MAJOR.MINOR.PATCH-FIXNUMBER
# unstable release: MAJOR.MINOR.PATCH-TYPE.NUMBER
# devel:            MAJOR.MINOR.0-devel
#
# These are mapped to the following variables:
#
# ARANGODB_VERSION_MAJOR = MAJOR
# ARANGODB_VERSION_MINOR = MINOR
# ARANGODB_VERSION_PATCH = PATCH
#
# for pre-releases, otherwise empty:
#
# ARANGODB_VERSION_PRELEASE_TYPE   = TYPE
# ARANGODB_VERSION_PRELEASE_NUMBER = NUMBER
#
# This will set the following variables
#
# ARANGODB_DEBIAN_UPSTREAM
# ARANGODB_DEBIAN_REVISION
#
# ARANGODB_RPM_UPSTREAM
# ARANGODB_RPM_REVISION

set(ARANGODB_VERSION_MAJOR "3")
set(ARANGODB_VERSION_MINOR "6")

# when building the nightly ARANGODB_VERSION_PATCH will be set
if (NOT DEFINED ARANGODB_VERSION_PATCH)
  set(ARANGODB_VERSION_PATCH "0")
  set(ARANGODB_VERSION_RELEASE_TYPE "devel")
  set(ARANGODB_VERSION_RELEASE_NUMBER "")
else()
  unset (ARANGODB_VERSION_RELEASE_TYPE) # do not remove space
  unset (ARANGODB_VERSION_RELEASE_NUMBER) # do not remove space
endif()

# unset TYPE and NUMBER in case they are empty
if (DEFINED ARANGODB_VERSION_RELEASE_TYPE)
  if (ARANGODB_VERSION_RELEASE_TYPE STREQUAL "")
    unset (ARANGODB_VERSION_RELEASE_TYPE) # do not remove space
    unset (ARANGODB_VERSION_RELEASE_NUMBER) # do not remove space
  endif()
else()
  unset (ARANGODB_VERSION_RELEASE_NUMBER) # do not remove space
endif()

if (DEFINED ARANGODB_VERSION_RELEASE_NUMBER)
  if (ARANGODB_VERSION_RELEASE_NUMBER STREQUAL "")
    unset (ARANGODB_VERSION_RELEASE_NUMBER) # do not remove space
  endif()
endif()

# semantic version
set(ARANGODB_PLAIN_VERSION "${ARANGODB_VERSION_MAJOR}.${ARANGODB_VERSION_MINOR}.${ARANGODB_VERSION_PATCH}")

if (DEFINED ARANGODB_VERSION_RELEASE_TYPE)
  if (DEFINED ARANGODB_VERSION_RELEASE_NUMBER)
    set(ARANGODB_VERSION "${ARANGODB_PLAIN_VERSION}-${ARANGODB_VERSION_RELEASE_TYPE}.${ARANGODB_VERSION_RELEASE_NUMBER}")
  else()
    set(ARANGODB_VERSION "${ARANGODB_PLAIN_VERSION}-${ARANGODB_VERSION_RELEASE_TYPE}")
  endif()
else()
  set(ARANGODB_VERSION "${ARANGODB_PLAIN_VERSION}")
endif()
set(ARANGODB_JS_VERSION "js")

message(STATUS "ARANGODB PLAIN VERSION: ${ARANGODB_PLAIN_VERSION}")
message(STATUS "ARANGODB VERSION: ${ARANGODB_VERSION}")
message(STATUS "ARANGODB JS VERSION: ${ARANGODB_JS_VERSION}")

################################################################################
# DEBIAN, RPM, MacOS version
################################################################################

if (DEFINED ARANGODB_VERSION_RELEASE_TYPE)

  # devel
  if (ARANGODB_VERSION_PATCH STREQUAL "0" AND ARANGODB_VERSION_RELEASE_TYPE STREQUAL "devel")
    set(ARANGODB_DEBIAN_UPSTREAM "${ARANGODB_VERSION_MAJOR}.${ARANGODB_VERSION_MINOR}.0~~${ARANGODB_VERSION_PATCH}")
    set(ARANGODB_DEBIAN_REVISION "1")

    set(ARANGODB_RPM_UPSTREAM "${ARANGODB_VERSION_MAJOR}.${ARANGODB_VERSION_MINOR}.0")
    set(ARANGODB_RPM_REVISION "0.1.devel")

    set(ARANGODB_DARWIN_UPSTREAM "${ARANGODB_PLAIN_VERSION}")
    set(ARANGODB_DARWIN_REVISION "devel")

  # nightly
  elseif (ARANGODB_VERSION_PATCH STREQUAL "0" AND ARANGODB_VERSION_RELEASE_TYPE STREQUAL "nightly")
    set(ARANGODB_DEBIAN_UPSTREAM "${ARANGODB_PLAIN_VERSION}")
    set(ARANGODB_DEBIAN_REVISION "1")

    set(ARANGODB_RPM_UPSTREAM "${ARANGODB_VERSION_MAJOR}.${ARANGODB_VERSION_MINOR}.0")
    set(ARANGODB_RPM_REVISION "0.2.nightly")

    set(ARANGODB_DARWIN_UPSTREAM "${ARANGODB_PLAIN_VERSION}")
    set(ARANGODB_DARWIN_REVISION "nightly")

  # unstable version
  elseif (   ARANGODB_VERSION_RELEASE_TYPE STREQUAL "alpha"
          OR ARANGODB_VERSION_RELEASE_TYPE STREQUAL "beta"
          OR ARANGODB_VERSION_RELEASE_TYPE STREQUAL "milestone"
          OR ARANGODB_VERSION_RELEASE_TYPE STREQUAL "preview"
          OR ARANGODB_VERSION_RELEASE_TYPE STREQUAL "rc")
    if (NOT DEFINED ARANGODB_VERSION_RELEASE_NUMBER)
      message(FATAL_ERROR "ARANGODB_VERSION_RELEASE_NUMBER is missing")
    endif()

    if (ARANGODB_VERSION_RELEASE_TYPE STREQUAL "alpha")
      set(ARANGODB_RPM_REVISION_NUMBER 100)
    elseif (ARANGODB_VERSION_RELEASE_TYPE STREQUAL "beta")
      set(ARANGODB_RPM_REVISION_NUMBER 200)
    elseif (ARANGODB_VERSION_RELEASE_TYPE STREQUAL "milestone")
      set(ARANGODB_RPM_REVISION_NUMBER 300)
    elseif (ARANGODB_VERSION_RELEASE_TYPE STREQUAL "preview")
      set(ARANGODB_RPM_REVISION_NUMBER 400)
    elseif (ARANGODB_VERSION_RELEASE_TYPE STREQUAL "rc")
      set(ARANGODB_RPM_REVISION_NUMBER 500)
    endif()

    MATH(EXPR ARANGODB_RPM_REVISION_NUMBER "${ARANGODB_RPM_REVISION_NUMBER}+${ARANGODB_VERSION_RELEASE_NUMBER}")

    set(ARANGODB_DEBIAN_UPSTREAM "${ARANGODB_PLAIN_VERSION}~${ARANGODB_VERSION_RELEASE_TYPE}.${ARANGODB_VERSION_RELEASE_NUMBER}")
    set(ARANGODB_DEBIAN_REVISION "1")

    set(ARANGODB_RPM_UPSTREAM "${ARANGODB_PLAIN_VERSION}")
    set(ARANGODB_RPM_REVISION "0.${ARANGODB_RPM_REVISION_NUMBER}")

    set(ARANGODB_DARWIN_UPSTREAM "${ARANGODB_PLAIN_VERSION}")
    set(ARANGODB_DARWIN_REVISION "${ARANGODB_VERSION_RELEASE_TYPE}.${ARANGODB_VERSION_RELEASE_NUMBER}")

  # hot-fix
  else()
    if (DEFINED ARANGODB_VERSION_RELEASE_NUMBER)
      message(FATAL_ERROR "ARANGODB_VERSION_RELEASE_NUMBER must be empty for type ${ARANGODB_VERSION_RELEASE_TYPE}")
    endif()

    set(ARANGODB_DEBIAN_UPSTREAM "${ARANGODB_PLAIN_VERSION}.${ARANGODB_VERSION_RELEASE_TYPE}")
    set(ARANGODB_DEBIAN_REVISION "1")

    set(ARANGODB_RPM_UPSTREAM "${ARANGODB_PLAIN_VERSION}")
    set(ARANGODB_RPM_REVISION "1.${ARANGODB_VERSION_RELEASE_TYPE}")

    set(ARANGODB_DARWIN_UPSTREAM "${ARANGODB_PLAIN_VERSION}.${ARANGODB_VERSION_RELEASE_TYPE}")
    set(ARANGODB_DARWIN_REVISION "")
  endif()
else()

  # stable version
  set(ARANGODB_DEBIAN_UPSTREAM "${ARANGODB_PLAIN_VERSION}")
  set(ARANGODB_DEBIAN_REVISION "1")

  set(ARANGODB_RPM_UPSTREAM "${ARANGODB_PLAIN_VERSION}")
  set(ARANGODB_RPM_REVISION "1.0")

  set(ARANGODB_DARWIN_UPSTREAM "${ARANGODB_PLAIN_VERSION}")
  set(ARANGODB_DARWIN_REVISION "")
endif()

message(STATUS "DEBIAN VERSION: ${ARANGODB_DEBIAN_UPSTREAM} / ${ARANGODB_DEBIAN_REVISION}")
message(STATUS "RPM VERSION:    ${ARANGODB_RPM_UPSTREAM} / ${ARANGODB_RPM_REVISION}")
message(STATUS "DARWIN VERSION: ${ARANGODB_DARWIN_UPSTREAM} / ${ARANGODB_DARWIN_REVISION}")


################################################################################
# Windows version
################################################################################

# PATCH needs to be numeric for the windows rc file
set(ARANGODB_WINDOWS_UPSTREAM "${ARANGODB_VERSION}")

if (ARANGODB_VERSION_PATCH GREATER -1)
  set(ARANGODB_WINDOWS_PATCH "${ARANGODB_VERSION_PATCH}")
else()
  set(ARANGODB_WINDOWS_PATCH 1337)
endif()

message(STATUS "WINDOWS VERSION: ${ARANGODB_WINDOWS_UPSTREAM}")

if (MSVC)
  option(USE_CLCACHE_MODE
    "whether we want to use CLCACHE-specific build options"
    OFF
  )
endif ()

################################################################################
# SNAP version
################################################################################

set(ARANGODB_SNAP_REVISION "1")

message(STATUS "SNAP REVISION: ${ARANGODB_SNAP_REVISION}")

# ------------------------------------------------------------------------------
# 
# ------------------------------------------------------------------------------

if (WIN32)
  # path containing the OpenSSL find-module and libraries
  set(WIN_FIND_OPENSSL_PATH "C:/OpenSSL-ArangoDB")
  if (EXISTS "${WIN_FIND_OPENSSL_PATH}")
	list(APPEND CMAKE_MODULE_PATH ${WIN_FIND_OPENSSL_PATH})
  endif()
  project(arangodb3 LANGUAGES CXX C VERSION ${ARANGODB_VERSION_MAJOR}.${ARANGODB_VERSION_MINOR})
else ()
  project(arangodb3 LANGUAGES CXX C ASM VERSION ${ARANGODB_VERSION_MAJOR}.${ARANGODB_VERSION_MINOR})
endif ()

# required for clang completion in editors - must be set after creating project
set(CMAKE_EXPORT_COMPILE_COMMANDS ON)

# Static executables:
option(STATIC_EXECUTABLES "produce static executables" OFF)
if (STATIC_EXECUTABLES)
  set(CMAKE_EXE_LINKER_FLAGS "${CMAKE_EXE_LINKER_FLAGS} -static")
endif()

# enable enterprise features
set(ENTERPRISE_INCLUDE_DIR "enterprise")
option(USE_ENTERPRISE "enable enterprise build" OFF)

if (USE_ENTERPRISE)
  add_definitions("-DUSE_ENTERPRISE=1")
  add_subdirectory(enterprise)
endif ()

option(DEBUG_SYNC_REPLICATION "Enable debug code to enable synchronous replication debugging" OFF)
if (DEBUG_SYNC_REPLICATION)
  add_definitions("-DDEBUG_SYNC_REPLICATION=1")
endif ()

# for the packages
set(ARANGODB_PACKAGE_VENDOR  "ArangoDB GmbH")
set(ARANGODB_PACKAGE_CONTACT "info@arangodb.com")
set(ARANGODB_DISPLAY_NAME    "ArangoDB")
set(ARANGODB_URL_INFO_ABOUT  "https://www.arangodb.com")
set(ARANGODB_HELP_LINK       "https://www.arangodb.com/docs/${ARANGODB_VERSION_MAJOR}.${ARANGODB_VERSION_MINOR}/")
set(ARANGODB_CONTACT         "hackers@arangodb.com")
set(ARANGODB_FRIENDLY_STRING "ArangoDB - the native multi-model NoSQL database")

# MSVC
set(ARANGO_BENCH_FRIENDLY_STRING   "arangobench - stress test tool")
set(ARANGO_DUMP_FRIENDLY_STRING    "arangodump - dump data and configuration")
set(ARANGO_RESTORE_FRIENDLY_STRING "arangrestore - restore data and configuration")
set(ARANGO_EXPORT_FRIENDLY_STRING  "arangoexport - data exporter")
set(ARANGO_IMPORT_FRIENDLY_STRING  "arangoimport - data importer")
set(ARANGOSH_FRIENDLY_STRING       "arangosh - command-line client")
set(ARANGO_VPACK_FRIENDLY_STRING   "arangovpack - VelocyPack pretty-printer")

# libraries
set(LIB_ARANGO        arango)
set(LIB_ARANGO_GEO    arango_geo)
set(LIB_ARANGO_V8     arango_v8)

# binaries
set(BIN_ARANGOBENCH   arangobench)
set(BIN_ARANGOD       arangod)
set(BIN_ARANGODUMP    arangodump)
set(BIN_ARANGOEXPORT  arangoexport)
set(BIN_ARANGOIMPORT  arangoimport)
set(BIN_ARANGORESTORE arangorestore)
set(BIN_ARANGOSH      arangosh)
set(BIN_ARANGOVPACK   arangovpack)

# test binaries
set(BIN_ARANGODB_TESTS arangodbtests)
set(CLEAN_AUTOGENERATED_FILES)
set(PACKAGES_LIST)
set(COPY_PACKAGES_LIST)
set(CLEAN_PACKAGES_LIST)
set(INSTALL_CONFIGFILES_LIST)

# ------------------------------------------------------------------------------
# update files containing VERSION information
# ------------------------------------------------------------------------------

if (${CMAKE_MAJOR_VERSION} EQUAL 2)
  set(ARANGODB_BUILD_DATE "YYYY-MM-DD HH:MM:SS")
else ()
  string(TIMESTAMP ARANGODB_BUILD_DATE "%Y-%m-%d %H:%M:%S")
endif ()

configure_file(
  "${CMAKE_CURRENT_SOURCE_DIR}/lib/Basics/build.h.in"
  "${CMAKE_CURRENT_BINARY_DIR}/lib/Basics/build.h"
  NEWLINE_STYLE UNIX
)

if (NOT DEFINED GENERATE_BUILD_DATE OR GENERATE_BUILD_DATE)
  set(GENERATE_BUILD_DATE ON CACHE INTERNAL "whether we should generate the build date")
  configure_file(
    "${CMAKE_CURRENT_SOURCE_DIR}/lib/Basics/build-date.h.in"
    "${CMAKE_CURRENT_BINARY_DIR}/lib/Basics/build-date.h"
    NEWLINE_STYLE UNIX
    )
else()
  set(GENERATE_BUILD_DATE OFF CACHE INTERNAL "whether we should generate the build date")
endif()

configure_file(
  "${CMAKE_CURRENT_SOURCE_DIR}/lib/Basics/VERSION.in"
  "${CMAKE_CURRENT_SOURCE_DIR}/VERSION"
  NEWLINE_STYLE UNIX
)

################################################################################
## Find the git revision
################################################################################

find_program (GIT_EXE git)
if (DEFINED GIT_EXE AND IS_DIRECTORY "${CMAKE_SOURCE_DIR}/.git")
  execute_process(
    WORKING_DIRECTORY ${CMAKE_SOURCE_DIR}

    COMMAND ${GIT_EXE} describe --all --tags --long --dirty=-dirty
    OUTPUT_VARIABLE GIT_OUTPUT)

  # this may fail on shallow clones that only knows about a limited number of commits.
  # if there is an older merged revision the head, it may not be available to git.
  if (NOT GIT_OUTPUT)
      set(ARANGODB_BUILD_REPOSITORY "GIT FAILED TO RETRIEVE THE VERSION - SHALLOW CLONE?")
      set(HAVE_ARANGODB_BUILD_REPOSITORY "1")
    else()
      string(STRIP ${GIT_OUTPUT} REPOSITORY_VERSION)
      set(ARANGODB_BUILD_REPOSITORY ${REPOSITORY_VERSION})
      set(HAVE_ARANGODB_BUILD_REPOSITORY "1")
    endif()
else ()
  set(ARANGODB_BUILD_REPOSITORY "")
  set(HAVE_ARANGODB_BUILD_REPOSITORY "0")
endif()

configure_file(
  "${CMAKE_CURRENT_SOURCE_DIR}/lib/Basics/build-repository.h.in"
  "${CMAKE_CURRENT_BINARY_DIR}/lib/Basics/build-repository.h"
  NEWLINE_STYLE UNIX
)

if (VERBOSE)
  message(STATUS "ARANGODB_BUILD_REPOSITORY=\"${ARANGODB_BUILD_REPOSITORY}\"")
endif ()

################################################################################
## OPERATION SYSTEM
################################################################################

option(HOMEBREW
  "whether to install for homebrew"
  Off
)

if (WIN32)
  set(WINDOWS TRUE)
  set(MSBUILD TRUE)
  add_definitions(-D_USE_MATH_DEFINES -DNOMINMAX -D_WIN32_WINNT=_WIN32_WINNT_VISTA -DINCL_EXTRA_HTON_FUNCTIONS -DPSAPI_VERSION=1)
elseif (UNIX AND NOT APPLE)
  if(CMAKE_SYSTEM_NAME MATCHES ".*Linux")
    set(LINUX TRUE)
  elseif (CMAKE_SYSTEM_NAME MATCHES "kFreeBSD.*")
    set(FREEBSD TRUE)
  elseif (CMAKE_SYSTEM_NAME MATCHES "kNetBSD.*|NetBSD.*")
    set(NETBSD TRUE)
  elseif (CMAKE_SYSTEM_NAME MATCHES "kOpenBSD.*|OpenBSD.*")
    set(OPENBSD TRUE)
  elseif (CMAKE_SYSTEM_NAME MATCHES ".*GNU.*")
    set(GNU TRUE)
  elseif (CMAKE_SYSTEM_NAME MATCHES ".*BSDI.*")
    set(BSDI TRUE)
  elseif (CMAKE_SYSTEM_NAME MATCHES "DragonFly.*|FreeBSD")
    set(FREEBSD TRUE)
  elseif (CMAKE_SYSTEM_NAME MATCHES "SYSV5.*")
    set(SYSV5 TRUE)
  elseif ((CMAKE_SYSTEM_NAME MATCHES "Solaris.*") OR (CMAKE_SYSTEM_NAME MATCHES "SunOS.*"))
    set(SOLARIS TRUE)
  elseif (CMAKE_SYSTEM_NAME MATCHES "HP-UX.*")
    set(HPUX TRUE)
  elseif (CMAKE_SYSTEM_NAME MATCHES "AIX.*")
    set(AIX TRUE)
  elseif (CMAKE_SYSTEM_NAME MATCHES "Minix.*")
    set(MINIX TRUE)
  endif ()
elseif (APPLE)
  if (CMAKE_SYSTEM_NAME MATCHES ".*Darwin.*")
    set(DARWIN TRUE)
  elseif (CMAKE_SYSTEM_NAME MATCHES ".*MacOS.*")
    set(DARWIN TRUE)
  endif ()
  find_program(BREW brew)
endif ()

# ------------------------------------------------------------------------------
# user options
# ------------------------------------------------------------------------------

if (WINDOWS)
  SET(USE_JEMALLOC OFF)
else ()
  option(
    USE_JEMALLOC
    "use jemalloc memory allocator"
    ON
  )
endif ()

if (CROSS_COMPILING)
# curently off, need additional params to configure like --hoast=triple <params>
  SET(USE_JEMALLOC OFF)
endif()

################################################################################
## EXTERNAL PROGRAMS
################################################################################

if (SOLARIS)
  set(MAKE gmake)
else ()
  set(MAKE make)
endif ()

find_package(PythonInterp 2 EXACT REQUIRED)
get_filename_component(PYTHON_EXECUTABLE "${PYTHON_EXECUTABLE}" REALPATH)

set($ENV{PYTHON_EXECUTABLE} ${PYTHON_EXECUTABLE})

# FIXME the build containers seem to have a
# /usr/bin/ch(mod|own) to prevent the search
# to find those files the NO_DEFAULT_PATH
# argument is passed
if (NOT WINDOWS)
  find_program(
    CHMOD_EXECUTABLE chmod
    PATHS "/bin/" "/usr/bin/"
    NO_DEFAULT_PATH
  )
  message(STATUS "chmod found in ${CHMOD_EXECUTABLE}")
  find_program(
    CHOWN_EXECUTABLE chown
    PATHS "/bin" "/usr/bin"
    NO_DEFAULT_PATH
  )
  message(STATUS "chown found in ${CHOWN_EXECUTABLE}")
endif()

################################################################################
## ARCHITECTURE
################################################################################

if (SOLARIS OR NOT CMAKE_SIZEOF_VOID_P)
  set(CMAKE_SIZEOF_VOID_P 8)
  set(CMAKE_CXX_SIZEOF_DATA_PTR 8)
endif ()

math(EXPR BITS "8*${CMAKE_SIZEOF_VOID_P}")
add_definitions("-DARANGODB_BITS=${BITS}")

################################################################################
## COMPILER FEATURES
################################################################################

if (CMAKE_CXX_COMPILER_ID MATCHES "Clang")
  set(CMAKE_COMPILER_IS_CLANG 1)
elseif (CMAKE_CXX_COMPILER_ID MATCHES "AppleClang")
  set(CMAKE_COMPILER_IS_CLANG 1)
endif ()

if (WINDOWS)
  set(BASE_FLAGS     "/D WIN32 /D _WINDOWS /W3 /MP"      CACHE STRING "base flags")
  set(BASE_C_FLAGS   ""                         	 CACHE STRING "base C flags")
  set(BASE_CXX_FLAGS "/GR /EHsc"                	 CACHE STRING "base C++flags")
else ()
  set(BASE_FLAGS     ""                                  CACHE STRING "base flags")
  set(BASE_C_FLAGS   "${CMAKE_C_FLAGS}   $ENV{CFLAGS}"   CACHE STRING "base C flags")
  set(BASE_CXX_FLAGS "${CMAKE_CXX_FLAGS} $ENV{CXXFLAGS}" CACHE STRING "base C++ flags")
  set(BASE_LD_FLAGS                     "$ENV{LDFLAGS}"  CACHE STRING "base linker flags")
  set(BASE_LIBS                         "$ENV{LIBS}"     CACHE STRING "base libraries")
endif ()

if (SOLARIS)
  set(CMAKE_EXE_LINKER_FLAGS "-static-libgcc -static-libstdc++")

  set(CMAKE_PLATFORM_IMPLICIT_LINK_DIRECTORIES
    /lib;/lib64;/lib64;/usr/lib;/usr/lib64;/usr/lib64
  )

  list(APPEND SYSTEM_LIBRARIES nsl socket)

  # force 64bit compile
  set(BASE_FLAGS "-I /opt/csw/include -D_REENTRANT -m64 ${BASE_FLAGS}")
endif ()

if (CMAKE_COMPILER_IS_GNUCC)
  if(CMAKE_CXX_COMPILER_VERSION VERSION_LESS "5.4")
    message(FATAL_ERROR "ArangoDB requires g++ 5.4 or newer.")
  elseif(CMAKE_CXX_COMPILER_VERSION VERSION_GREATER "9.9.9")
    message(FATAL_ERROR "ArangoDB doesn't support g++ 10.0 yet.")
  endif()
  set(BASE_C_FLAGS "${BASE_C_FLAGS}")
endif ()

if (CMAKE_COMPILER_IS_GNUCC OR APPLE)
  if (CMAKE_COMPILER_IS_GNUCC AND CMAKE_CXX_COMPILER_VERSION VERSION_LESS 6)
    set(BASE_CXX_FLAGS "${BASE_CXX_FLAGS} -std=c++11")
  else()
    set(BASE_CXX_FLAGS "${BASE_CXX_FLAGS} -std=c++14")
  endif()
endif ()

if(CMAKE_CXX_COMPILER_ID MATCHES "MSVC")
  # MSVC2018.1 - MSVC2018.7 does not correctly support alignas()
  if (MSVC_VERSION VERSION_LESS 1915)
    message(FATAL_ERROR "ArangoDB Requires at least MSVC 2017 update 15.8!")
  endif()

  # MSVC2018.8 requires the following define
  add_definitions(-D_ENABLE_EXTENDED_ALIGNED_STORAGE)
endif()

if (CMAKE_COMPILER_IS_CLANG)
  if (APPLE)
<<<<<<< HEAD
    if ("$ENV{MACOSX_DEPLOYMENT_TARGET}" STREQUAL "")
=======
    if (NOT DEFINED ENV{MACOSX_DEPLOYMENT_TARGET} OR ENV{MACOSX_DEPLOYMENT_TARGET} STREQUAL "")
>>>>>>> 0fb224af
      set(BASE_CXX_FLAGS "${BASE_CXX_FLAGS} -stdlib=libc++")
    else ()
      set(BASE_C_FLAGS "${BASE_C_FLAGS} -mmacosx-version-min=$ENV{MACOSX_DEPLOYMENT_TARGET}")
      set(BASE_CXX_FLAGS "${BASE_CXX_FLAGS} -stdlib=libc++ -mmacosx-version-min=$ENV{MACOSX_DEPLOYMENT_TARGET}")
      set(BASE_LD_FLAGS "${BASE_LD_FLAGS} -mmacosx-version-min=$ENV{MACOSX_DEPLOYMENT_TARGET}")
    endif ()
    add_definitions("-Wno-deprecated-declarations")
  else ()
    if(CMAKE_CXX_COMPILER_VERSION VERSION_LESS "3.3")
      message(FATAL_ERROR "ArangoDB requires clang 3.3 or newer.")
    endif()
    list(APPEND BASE_LIBS atomic)
  endif ()
endif ()

# need c++14
# XXX this should really be set on a per target level using cmake compile_features capabilties
set(CMAKE_CXX_STANDARD 14)

# need threads
find_package(Threads REQUIRED)

if (MSVC)
  configure_file("Installation/Windows/vcproj.user/arangod.vcxproj.user" ${CMAKE_BINARY_DIR})
  add_definitions("-D_CRT_SECURE_NO_WARNINGS=1")
  add_definitions("-DFD_SETSIZE=8192")
  add_definitions("-DU_STATIC_IMPLEMENTATION=1")

  # https://blogs.msdn.microsoft.com/vcblog/2016/04/14/stl-fixes-in-vs-2015-update-2/
  # https://connect.microsoft.com/VisualStudio/feedback/details/1892487
  # http://lists.boost.org/boost-users/2016/04/85968.php
  add_definitions("-D_ENABLE_ATOMIC_ALIGNMENT_FIX")

  # bcrypt is needed for SSL
  set(MSVC_LIBS Shlwapi.lib;crypt32.lib;bcrypt.lib;WINMM.LIB;Ws2_32.lib;Psapi.lib)

  set(CMAKE_EXE_LINKER_FLAGS
    "${CMAKE_EXE_LINKER_FLAGS} /SUBSYSTEM:CONSOLE /SAFESEH:NO /MACHINE:x64 /ignore:4099 ${BASE_LD_FLAGS}"
  )
else ()
  set(CMAKE_EXE_LINKER_FLAGS
    "${CMAKE_EXE_LINKER_FLAGS} ${BASE_LD_FLAGS}"
  )
endif ()

# broken clock_gettime on MacOSX
SET(USE_LOCAL_CLOCK_GETTIME FALSE)

if (APPLE)
  TRY_RUN(RUN_CLOCK_GETTIME
          COMPILE_CLOCK_GETTIME
          ${PROJECT_BINARY_DIR}/test_clock_gettime
          ${CMAKE_SOURCE_DIR}/cmake/test_clock_gettime.c
          OUTPUT_VARIABLE OUTPUT_CLOCK_GETTIME)

  if (${COMPILE_CLOCK_GETTIME})
    if (${RUN_CLOCK_GETTIME} STREQUAL "FAILED_TO_RUN")
      set(USE_LOCAL_CLOCK_GETTIME TRUE)
    endif ()
  endif ()

  if (USE_LOCAL_CLOCK_GETTIME)
    message(STATUS "using a home-made clock_gettime")
  endif ()
endif ()

################################################################################
## INCLUDE DIRECTORIES
################################################################################

include_directories(${PROJECT_BINARY_DIR})
include_directories(${PROJECT_BINARY_DIR}/lib)

include_directories(${PROJECT_SOURCE_DIR})
include_directories(${PROJECT_SOURCE_DIR}/arangod)
include_directories(${PROJECT_SOURCE_DIR}/arangosh)
include_directories(${PROJECT_SOURCE_DIR}/lib)

if (CUSTOM_INCLUDES)
  include_directories(${CUSTOM_INCLUDES})
endif ()

################################################################################
## TARGET ARCHITECTURE
################################################################################

set(ARANGODB_SSE42_FLAGS "")
if (WINDOWS)
  add_definitions("-DNO_SSE42")
else ()
  include(TargetArch)

  target_architecture(CMAKE_TARGET_ARCHITECTURES)
  list(LENGTH CMAKE_TARGET_ARCHITECTURES cmake_target_arch_len)

  if (NOT "${cmake_target_arch_len}" EQUAL "1")
    set(CMAKE_TARGET_ARCHITECTURE_UNIVERSAL TRUE)
    set(CMAKE_TARGET_ARCHITECTURE_CODE "universal")
  else ()
    set(CMAKE_TARGET_ARCHITECTURE_UNIVERSAL FALSE)
    set(CMAKE_TARGET_ARCHITECTURE_CODE "${CMAKE_TARGET_ARCHITECTURES}")
  endif ()

  include(VcMacros)

  option(USE_OPTIMIZE_FOR_ARCHITECTURE "try to determine CPU architecture" ON)

  if (USE_OPTIMIZE_FOR_ARCHITECTURE)
    # mop: core2 (merom) is our absolute minimum!
    # SET(TARGET_ARCHITECTURE "merom")
    include(OptimizeForArchitecture)
    OptimizeForArchitecture()
  endif ()

  if (USE_SSE4_2)
    set(ARANGODB_SSE42_FLAGS "-msse4.2")
  endif ()

  set(BASE_FLAGS "${Vc_ARCHITECTURE_FLAGS} ${BASE_FLAGS}")
endif ()

set(ARCHITECTURE_OPTIMIZATIONS "\"${Vc_ARCHITECTURE_FLAGS}\"")

################################################################################
## BACKTRACE
################################################################################

option(USE_BACKTRACE
  "whether we should try to generate c-level stacktraces"
  OFF
)

# iresearch uses backtrace anyway, so we need to find and link libexecinfo
# for the case that we are on libmusl and not on glibc
if (NOT MSVC)
  find_package(Backtrace)
endif()

if (USE_BACKTRACE)
  if (MSVC)
    set(BT_LIBS "Dbghelp" CACHE path "Debug Helper libraries")
  else ()
    set(BT_LIBS ${Backtrace_LIBRARY} CACHE path "Debug Helper libraries")
  endif ()

  add_definitions("-DARANGODB_ENABLE_BACKTRACE=1")
else ()
  set(BT_LIBS ${Backtrace_LIBRARY} CACHE path "Debug Helper libraries")
endif ()

################################################################################
## ASSEMBLER OPTIMIZATIONS
################################################################################

# Allow to prohibit assembler optimization code explicitly
if (MSVC)
  SET(ASM_OPTIMIZATIONS_DEFAULT OFF)
else (MSVC)
  SET(ASM_OPTIMIZATIONS_DEFAULT ON)
endif (MSVC)

option(ASM_OPTIMIZATIONS "whether hand-optimized assembler code should be used"
  ${ASM_OPTIMIZATIONS_DEFAULT})

if (ASM_OPTIMIZATIONS)
  add_definitions("-DASM_OPTIMIZATIONS=1")
else (ASM_OPTIMIZATIONS)
  add_definitions("-DASM_OPTIMIZATIONS=0")
endif (ASM_OPTIMIZATIONS)

################################################################################
## MAINTAINER MODE
################################################################################

option(USE_MAINTAINER_MODE
  "whether we want to have assertions and other development features"
  OFF
)

if (USE_MAINTAINER_MODE)
  add_definitions("-DARANGODB_ENABLE_MAINTAINER_MODE=1")
  if (CMAKE_COMPILER_IS_GNUCC)
    add_definitions("-D_FORTIFY_SOURCE=2")
  endif()

  find_package(FLEX)
  find_package(BISON)
  # these are required for generateREADME.sh
  find_program(FGREP_EXECUTABLE fgrep)
  find_program(MARKDOWN_EXECUTABLE markdown)
  find_program(HTML2TEXT_EXECUTABLE html2text)
  find_program(SED_EXECUTABLE sed)
  find_program(AWK_EXECUTABLE awk)
endif ()

option(USE_GOOGLE_TESTS "Compile C++ unit tests" ON)
if (USE_GOOGLE_TESTS)
  add_definitions("-DARANGODB_USE_GOOGLE_TESTS=1")
endif()

include(debugInformation)
find_program(READELF_EXECUTABLE readelf)
detect_binary_id_type(CMAKE_DEBUG_FILENAMES_SHA_SUM)

################################################################################
## FAILURE TESTS
################################################################################

option(USE_FAILURE_TESTS
  "whether we want to have failure tests compiled in"
  OFF
)

if (USE_FAILURE_TESTS)
  add_definitions("-DARANGODB_ENABLE_FAILURE_TESTS=1")
endif ()

################################################################################
## LIBRARY RESOLV
################################################################################

if (NOT WINDOWS)
  set(SYS_LIBS ${SYS_LIBS} resolv)

  if (NOT DARWIN)
    set(SYS_LIBS ${SYS_LIBS} rt)
  endif ()
endif ()

# ------------------------------------------------------------------------------
# IMPLICIT INCLUDES AND LIBIRARY DIRECTORIES
# ------------------------------------------------------------------------------

function(CREATE_FLAGS OUTPUT GLUE)
  set(_TMP_RESULT "")

  foreach(arg ${ARGN})
    set(_TMP_RESULT "${_TMP_RESULT} ${GLUE}${arg}")
  endforeach()

  set(${OUTPUT} "${_TMP_RESULT}" PARENT_SCOPE)
endfunction()

# CREATE_FLAGS(IMPLICIT_C_INCLUDES "${CMAKE_C_SYSROOT_FLAG} " ${CMAKE_OSX_SYSROOT})
# CREATE_FLAGS(IMPLICIT_CXX_INCLUDES "${CMAKE_CXX_SYSROOT_FLAG} " ${CMAKE_OSX_SYSROOT})

# ------------------------------------------------------------------------------
# JEMALLOC
# ------------------------------------------------------------------------------

if (USE_JEMALLOC)
  add_definitions("-DARANGODB_HAVE_JEMALLOC=1")
endif ()

# ------------------------------------------------------------------------------
# NDEBUG
# ------------------------------------------------------------------------------

add_definitions(-DNDEBUG)

################################################################################
## FLAGS
################################################################################

if (VERBOSE)
  message(STATUS)
endif ()


# compiler options
if (CMAKE_COMPILER_IS_GNUCC)
  if (VERBOSE)
    message(STATUS "Compiler type GNU: ${CMAKE_CXX_COMPILER}")
  endif ()

  set(BASE_FLAGS "-Wall -Wextra -Wno-unused-parameter ${BASE_FLAGS}")

  set(CMAKE_C_FLAGS                "-g"                             CACHE INTERNAL "default C compiler flags")
  set(CMAKE_C_FLAGS_DEBUG          "-O0 -g -D_DEBUG=1"              CACHE INTERNAL "C debug flags")
  set(CMAKE_C_FLAGS_MINSIZEREL     "-Os"                            CACHE INTERNAL "C minimal size flags")
  set(CMAKE_C_FLAGS_RELEASE        "-O3 -fomit-frame-pointer"       CACHE INTERNAL "C release flags")
  set(CMAKE_C_FLAGS_RELWITHDEBINFO "-O3 -g -fno-omit-frame-pointer" CACHE INTERNAL "C release with debug info flags")

  set(CMAKE_CXX_FLAGS                "-g -Wnon-virtual-dtor"          CACHE INTERNAL "default C++ compiler flags")
  set(CMAKE_CXX_FLAGS_DEBUG          "-O0 -g -D_DEBUG=1"              CACHE INTERNAL "C++ debug flags")
  set(CMAKE_CXX_FLAGS_MINSIZEREL     "-Os"                            CACHE INTERNAL "C++ minimal size flags")
  set(CMAKE_CXX_FLAGS_RELEASE        "-O3 -fomit-frame-pointer"       CACHE INTERNAL "C++ release flags")
  set(CMAKE_CXX_FLAGS_RELWITHDEBINFO "-O3 -g -fno-omit-frame-pointer" CACHE INTERNAL "C++ release with debug info flags")

elseif (CMAKE_COMPILER_IS_CLANG)
  if (VERBOSE)
    message(STATUS "Compiler type CLANG: ${CMAKE_CXX_COMPILER}")
  endif ()

  set(BASE_FLAGS "-Wall -Wextra -Wno-unused-parameter ${BASE_FLAGS}")

  set(CMAKE_C_FLAGS                "-g"                             CACHE INTERNAL "default C compiler flags")
  set(CMAKE_C_FLAGS_DEBUG          "-O0 -g -D_DEBUG=1"              CACHE INTERNAL "C debug flags")
  set(CMAKE_C_FLAGS_MINSIZEREL     "-Os"                            CACHE INTERNAL "C minimal size flags")
  set(CMAKE_C_FLAGS_RELEASE        "-O3 -fomit-frame-pointer"       CACHE INTERNAL "C release flags")
  set(CMAKE_C_FLAGS_RELWITHDEBINFO "-O3 -g -fno-omit-frame-pointer" CACHE INTERNAL "C release with debug info flags")

  set(CMAKE_CXX_FLAGS                "-g -Wnon-virtual-dtor"          CACHE INTERNAL "default C++ compiler flags")
  set(CMAKE_CXX_FLAGS_DEBUG          "-O0 -g -D_DEBUG=1"              CACHE INTERNAL "C++ debug flags")
  set(CMAKE_CXX_FLAGS_MINSIZEREL     "-Os"                            CACHE INTERNAL "C++ minimal size flags")
  set(CMAKE_CXX_FLAGS_RELEASE        "-O3 -fomit-frame-pointer"       CACHE INTERNAL "C++ release flags")
  set(CMAKE_CXX_FLAGS_RELWITHDEBINFO "-O3 -g -fno-omit-frame-pointer" CACHE INTERNAL "C++ release with debug info flags")

elseif (MSVC)
  if (VERBOSE)
    message(STATUS "Compiler type MSVC: ${CMAKE_CXX_COMPILER}")
  endif ()

  set(CMAKE_C_FLAGS                "/MTd"                              CACHE INTERNAL "default C++ compiler flags")
  set(CMAKE_C_FLAGS_DEBUG          "/D _DEBUG /MTd /Zi /Ob0 /Od /RTC1 /bigobj" CACHE INTERNAL "C++ debug flags")
  set(CMAKE_C_FLAGS_MINSIZEREL     "/MT /O1 /Ob1"                      CACHE INTERNAL "C++ minimal size flags")
  set(CMAKE_C_FLAGS_RELEASE        "/MT /O2 /Ob2"                      CACHE INTERNAL "C++ release flags")
  set(CMAKE_C_FLAGS_RELWITHDEBINFO "/MT /Zi /O2 /Ob1"                  CACHE INTERNAL "C++ release with debug info flags")

  set(CMAKE_CXX_FLAGS                "/MTd"                              CACHE INTERNAL "default C++ compiler flags")
  set(CMAKE_CXX_FLAGS_DEBUG          "/D _DEBUG /MTd /Zi /Ob0 /Od /RTC1 /bigobj" CACHE INTERNAL "C++ debug flags")
  set(CMAKE_CXX_FLAGS_MINSIZEREL     "/MT /O1 /Ob1"                      CACHE INTERNAL "C++ minimal size flags")
  set(CMAKE_CXX_FLAGS_RELEASE        "/MT /O2 /Ob2"                      CACHE INTERNAL "C++ release flags")
  set(CMAKE_CXX_FLAGS_RELWITHDEBINFO "/MT /Zi /O2 /Ob1"                  CACHE INTERNAL "C++ release with debug info flags")

  if (USE_CLCACHE_MODE)
    set(CMAKE_VS_GLOBALS "TrackFileAccess=false")
    add_definitions(/Z7)
  endif ()

else ()
  # unknown compiler
  message(STATUS "Compiler type UNKNOWN: ${CMAKE_CXX_COMPILER}")

  set(BASE_FLAGS "-Wall ${BASE_FLAGS}")

  set(CMAKE_C_FLAGS                "-g"                             CACHE INTERNAL "default C compiler flags")
  set(CMAKE_C_FLAGS_DEBUG          "-O0 -g"                         CACHE INTERNAL "C debug flags")
  set(CMAKE_C_FLAGS_MINSIZEREL     "-Os"                            CACHE INTERNAL "C minimal size flags")
  set(CMAKE_C_FLAGS_RELEASE        "-O3 -fomit-frame-pointer"       CACHE INTERNAL "C release flags")
  set(CMAKE_C_FLAGS_RELWITHDEBINFO "-O3 -g -fno-omit-frame-pointer" CACHE INTERNAL "C release with debug info flags")

  set(CMAKE_CXX_FLAGS                "-g"                             CACHE INTERNAL "default C++ compiler flags")
  set(CMAKE_CXX_FLAGS_DEBUG          "-O0 -g"                         CACHE INTERNAL "C++ debug flags")
  set(CMAKE_CXX_FLAGS_MINSIZEREL     "-Os"                            CACHE INTERNAL "C++ minimal size flags")
  set(CMAKE_CXX_FLAGS_RELEASE        "-O3 -fomit-frame-pointer"       CACHE INTERNAL "C++ release flags")
  set(CMAKE_CXX_FLAGS_RELWITHDEBINFO "-O3 -g -fno-omit-frame-pointer" CACHE INTERNAL "C++ release with debug info flags")
endif ()

set(CMAKE_C_FLAGS                "${CMAKE_C_FLAGS}                    ${BASE_FLAGS} ${BASE_C_FLAGS}")
set(CMAKE_C_FLAGS_DEBUG          "${CMAKE_C_FLAGS_DEBUG}              ${BASE_FLAGS} ${BASE_C_FLAGS}")
set(CMAKE_C_FLAGS_RELEASE        "${CMAKE_C_FLAGS_RELEASE}            ${BASE_FLAGS} ${BASE_C_FLAGS}")
set(CMAKE_C_FLAGS_RELWITHDEBINFO "${CMAKE_C_FLAGS_RELWITHDEBINFO}     ${BASE_FLAGS} ${BASE_C_FLAGS}")
set(CMAKE_C_FLAGS_MINSIZEREL     "${CMAKE_C_FLAGS_MINSIZEREL}         ${BASE_FLAGS} ${BASE_C_FLAGS}")

set(CMAKE_CXX_FLAGS                "${CMAKE_CXX_FLAGS}                ${BASE_FLAGS} ${BASE_CXX_FLAGS}")
set(CMAKE_CXX_FLAGS_DEBUG          "${CMAKE_CXX_FLAGS_DEBUG}          ${BASE_FLAGS} ${BASE_CXX_FLAGS}")
set(CMAKE_CXX_FLAGS_RELEASE        "${CMAKE_CXX_FLAGS_RELEASE}        ${BASE_FLAGS} ${BASE_CXX_FLAGS}")
set(CMAKE_CXX_FLAGS_RELWITHDEBINFO "${CMAKE_CXX_FLAGS_RELWITHDEBINFO} ${BASE_FLAGS} ${BASE_CXX_FLAGS}")
set(CMAKE_CXX_FLAGS_MINSIZEREL     "${CMAKE_CXX_FLAGS_MINSIZEREL}     ${BASE_FLAGS} ${BASE_CXX_FLAGS}")

if (VERBOSE)
  message(STATUS "Info BASE_FLAGS:     ${BASE_FLAGS}")
  message(STATUS "Info BASE_C_FLAGS:   ${BASE_C_FLAGS}")
  message(STATUS "Info BASE_CXX_FLAGS: ${BASE_CXX_FLAGS}")
  message(STATUS "Info BASE_LD_FLAGS:  ${BASE_LD_FLAGS}")
  message(STATUS "Info BASE_LIBS:      ${BASE_LIBS}")
  message(STATUS)

  if (CMAKE_BUILD_TYPE STREQUAL "None")
    message(STATUS "Info CMAKE_C_FLAGS:   ${CMAKE_C_FLAGS}")
    message(STATUS "Info CMAKE_CXX_FLAGS: ${CMAKE_CXX_FLAGS}")
  else ()
    message(STATUS "Info CMAKE_C_FLAGS_${CMAKE_BUILD_TYPE_UPPER}:   ${CMAKE_C_FLAGS_${CMAKE_BUILD_TYPE_UPPER}}")
    message(STATUS "Info CMAKE_CXX_FLAGS_${CMAKE_BUILD_TYPE_UPPER}: ${CMAKE_CXX_FLAGS_${CMAKE_BUILD_TYPE_UPPER}}")
  endif ()

  message(STATUS "Info CMAKE_EXE_LINKER_FLAGS: ${CMAKE_EXE_LINKER_FLAGS}")
  message(STATUS)
endif ()

if(ARANGODB_DEBUG_CMAKE)
  get_directory_property( DirDefs DIRECTORY ${CMAKE_CURRENT_SOURCE_DIR} COMPILE_DEFINITIONS )
  foreach( d ${DirDefs} )
    message( STATUS "Found Define: " ${d} )
  endforeach()
  message( STATUS "DirDefs: ${DirDefs}" )
endif()


################################################################################
## OPENSSL
################################################################################

# Some special stuff for Mac OSX and homebrew as a preparation for the 
# generic FindOpenSSL script:
if (APPLE AND BREW AND NOT OPENSSL_ROOT_DIR)
  message("searching openssl with brew (${BREW})")
  # if we have a brew openssl, prefer it over the elderly system one.
  execute_process(OUTPUT_VARIABLE BREW_ROOT
    OUTPUT_STRIP_TRAILING_WHITESPACE
    COMMAND ${BREW} --prefix)
  set(OPENSSL_ROOT_DIR "${BREW_ROOT}/opt/openssl")
  message("auto-set OPENSSL_ROOT_DIR to: ${OPENSSL_ROOT_DIR}")
endif ()

find_package(OpenSSL REQUIRED)

include_directories(${OPENSSL_INCLUDE_DIR})
add_definitions(-DARANGODB_OPENSSL_VERSION=\"${OPENSSL_VERSION}\")
add_definitions(-DOPENSSL_VERSION_MAJOR=${OPENSSL_VERSION_MAJOR})
add_definitions(-DOPENSSL_VERSION_MINOR=${OPENSSL_VERSION_MINOR})

if (OPENSSL_VERSION)
  string(REPLACE "." ";" OPENSSL_VERSION_LIST ${OPENSSL_VERSION})
  list(GET OPENSSL_VERSION_LIST 0 OPENSSL_VERSION_MAJOR)
  list(GET OPENSSL_VERSION_LIST 1 OPENSSL_VERSION_MINOR)

  if ("${OPENSSL_VERSION_MAJOR}" GREATER 0 AND "${OPENSSL_VERSION_MINOR}" GREATER 0)
    option(USE_OPENSSL_NO_SSL2
      "do not use OPENSSL_NO_SSL2"
      ON
    )
  else ()
    option(USE_OPENSSL_NO_SSL2
      "do not use OPENSSL_NO_SSL2"
      OFF
    )
  endif ()
endif ()

if (USE_OPENSSL_NO_SSL2)
  add_definitions(-DOPENSSL_NO_SSL2)
endif ()

################################################################################
## 3RD PARTY
################################################################################

# ------------------------------------------------------------------------------
# IResearch
# ------------------------------------------------------------------------------

set(LIB_ARANGO_IRESEARCH arango_iresearch)

# 3rdParty exports:
#
# V8_VERSION
# V8_LIBS
# V8_INCLUDE_DIR
#
# ICU_VERSION
# ICU_LIBS
# ICU_INCLUDE_DIR
#
# ZLIB_VERSION
# ZLIB_LIBS
# ZLIB_INCLUDE_DIR

add_definitions(-DBOOST_ALL_NO_LIB=1) #disable boost autolink on windows
add_subdirectory(3rdParty)

add_definitions("-DARANGODB_BOOST_VERSION=\"${BOOST_VERSION}\"")


################################################################################
## 3rd Party INCLUDE DIRECTORIES
################################################################################

include_directories(SYSTEM ${PROJECT_SOURCE_DIR}/3rdParty/linenoise-ng/include)
include_directories(SYSTEM ${PROJECT_SOURCE_DIR}/3rdParty/linenoise-ng/src)
include_directories(SYSTEM ${PROJECT_SOURCE_DIR}/3rdParty/velocypack/include)
include_directories(SYSTEM ${PROJECT_SOURCE_DIR}/3rdParty/fuerte/include)
include_directories(SYSTEM ${PROJECT_SOURCE_DIR}/3rdParty/rocksdb/${ARANGO_ROCKSDB_VERSION}/include)
include_directories(SYSTEM ${PROJECT_SOURCE_DIR}/3rdParty/s2geometry/${ARANGO_S2GEOMETRY_VERSION}/src)
include_directories(SYSTEM ${PROJECT_SOURCE_DIR}/3rdParty/rocksdb/${ARANGO_ROCKSDB_VERSION})
include_directories(SYSTEM ${PROJECT_SOURCE_DIR}/3rdParty/date/include)

# ------------------------------------------------------------------------------
# RocksDB
# ------------------------------------------------------------------------------

add_definitions(-DARANGODB_ROCKSDB_VERSION=\"${ARANGO_ROCKSDB_VERSION}\")
include_directories(${ROCKSDB_INCLUDE_DIR})

set(ROCKSDB_LIBS rocksdb;${SNAPPY_LIB})

add_dependencies(rocksdb ${SNAPPY_LIB})

if (USE_JEMALLOC)
  add_dependencies(rocksdb jemalloc)
endif ()

################################################################################
## VELOCYPACK
################################################################################

add_definitions("-DVELOCYPACK_XXHASH=1")

set(V8_LINK_DIRECTORIES "${LINK_DIRECTORIES}" CACHE INTERNAL "" FORCE)

################################################################################
## ICU
################################################################################

include_directories(SYSTEM ${ICU_INCLUDE_DIR})

################################################################################
## V8
################################################################################

include_directories(SYSTEM ${V8_INCLUDE_DIR})
add_definitions("-DARANGODB_V8_VERSION=\"${V8_VERSION}\"")

foreach (LINK_DIR ${V8_LINK_DIRECTORIES})
  link_directories("${LINK_DIR}")
endforeach()

################################################################################
## ZLIB
################################################################################

include_directories(SYSTEM ${ZLIB_INCLUDE_DIR})
add_definitions("-DARANGODB_ZLIB_VERSION=\"${ZLIB_VERSION}\"")
link_directories("${PROJECT_BINARY_DIR}/bin")

################################################################################
## cURL
################################################################################

add_definitions(-DCURL_STATICLIB=1)
include_directories(SYSTEM
  ${CURL_SRC_DIR}/include/
  ${CURL_BIN_DIR}/include/curl/
)

################################################################################
## PATHS, installation, packages, frontend
################################################################################

if (MSVC)
  # versioning
  set(CMAKE_MODULE_PATH ${CMAKE_MODULE_PATH} "${CMAKE_SOURCE_DIR}/Installation/Windows/version")
  include(generate_product_version)
endif()

add_subdirectory(Documentation)
include(ArangoDBInstall)
include(frontend/aardvark)
if (NOT(SKIP_PACKAGING))
  include(packages/packages)
endif()

################################################################################
## ERRORS FILE
################################################################################

if (USE_MAINTAINER_MODE)
  set(ERROR_FILES
    lib/Basics/voc-errors.h
    lib/Basics/voc-errors.cpp
    js/common/bootstrap/errors.js
  )

  set(ERROR_FILES_GEN)
  set(ERRORS_DAT lib/Basics/errors.dat)

  foreach (m IN LISTS ERROR_FILES)
    add_custom_command(
      OUTPUT ${CMAKE_SOURCE_DIR}/${m}
      COMMAND ${PYTHON_EXECUTABLE} ./utils/generateErrorfile.py ./${ERRORS_DAT} ./${m}.tmp
      COMMAND ${CMAKE_COMMAND} -E copy_if_different ./${m}.tmp ./${m}
      COMMAND ${CMAKE_COMMAND} -E remove ./${m}.tmp
      DEPENDS ${CMAKE_SOURCE_DIR}/${ERRORS_DAT}
      WORKING_DIRECTORY ${CMAKE_SOURCE_DIR}
      COMMENT  "Building errors files ${m}"
      VERBATIM
    )

    list(APPEND ERROR_FILES_GEN ${CMAKE_SOURCE_DIR}/${m})
  endforeach ()

  add_custom_target(errorfiles ALL DEPENDS ${ERROR_FILES_GEN})

  set(EXIT_CODE_FILES
    lib/Basics/exitcodes.h
    lib/Basics/exitcodes.cpp
    js/common/bootstrap/exitcodes.js
    Installation/Windows/Plugins/exitcodes.nsh
  )

  set(EXIT_CODE_FILES_GEN)
  set(EXIT_CODES_DAT lib/Basics/exitcodes.dat)

  foreach (m IN LISTS EXIT_CODE_FILES)
    add_custom_command(
      OUTPUT ${CMAKE_SOURCE_DIR}/${m}
      COMMAND ${PYTHON_EXECUTABLE} ./utils/generateExitCodesFiles.py ./${EXIT_CODES_DAT} ./${m}.tmp
      COMMAND ${CMAKE_COMMAND} -E copy_if_different ./${m}.tmp ./${m}
      COMMAND ${CMAKE_COMMAND} -E remove ./${m}.tmp
      DEPENDS ${CMAKE_SOURCE_DIR}/${EXIT_CODES_DAT}
      WORKING_DIRECTORY ${CMAKE_SOURCE_DIR}
      COMMENT  "Building exitcode files ${m}"
      VERBATIM
    )

    list(APPEND EXIT_CODE_FILES_GEN ${CMAKE_SOURCE_DIR}/${m})
  endforeach ()

  add_custom_target(exitcodefiles ALL DEPENDS ${EXIT_CODE_FILES_GEN})
endif ()

################################################################################
## MIMETYPES FILE
################################################################################

if (USE_MAINTAINER_MODE)
  set(MIMETYPES_FILES
    lib/Basics/voc-mimetypes.h
    lib/Basics/voc-mimetypes.cpp
  )

  set(MIMETYPES_FILES_GEN)
  set(MIMETYPES_DAT lib/Basics/mimetypes.dat)

  foreach (m IN LISTS MIMETYPES_FILES)
    add_custom_command(
      OUTPUT ${CMAKE_SOURCE_DIR}/${m}
      COMMAND ${PYTHON_EXECUTABLE} ./utils/generateMimetypes.py ./${MIMETYPES_DAT} ./${m}.tmp
      COMMAND ${CMAKE_COMMAND} -E copy_if_different ./${m}.tmp ./${m}
      COMMAND ${CMAKE_COMMAND} -E remove ./${m}.tmp
      DEPENDS ${CMAKE_SOURCE_DIR}/${MIMETYPES_DAT}
      WORKING_DIRECTORY ${CMAKE_SOURCE_DIR}
      COMMENT "Building mimetypes files ${m}"
      VERBATIM
    )

    list(APPEND MIMETYPES_FILES_GEN ${CMAKE_SOURCE_DIR}/${m})
  endforeach ()

  add_custom_target(mimetypes ALL DEPENDS ${MIMETYPES_FILES_GEN})
endif ()

################################################################################
## SUB-PROJECTS
################################################################################

list(INSERT SYSTEM_LIBRARIES 0
  ${BT_LIBS}
  ${ZLIB_LIBS}
  ${ICU_LIBS}
  ${OPENSSL_LIBRARIES}
  libcurl
  ${BASE_LIBS}
  ${SYS_LIBS}
  ${CMAKE_DL_LIBS}
  ${CMAKE_THREAD_LIBS_INIT}
)

add_subdirectory(lib)
add_subdirectory(arangosh)
add_subdirectory(arangod)


if (USE_GOOGLE_TESTS)
  add_subdirectory(tests)
endif()

add_dependencies(arangobench   zlibstatic)
add_dependencies(arangod       zlibstatic)
add_dependencies(arangodump    zlibstatic)
add_dependencies(arangoexport  zlibstatic)
add_dependencies(arangoimport  zlibstatic)
add_dependencies(arangorestore zlibstatic)
add_dependencies(arangosh      zlibstatic)

if(UNIX)
  add_dependencies(arangobench   man)
  add_dependencies(arangod       man)
  add_dependencies(arangodump    man)
  add_dependencies(arangoexport  man)
  add_dependencies(arangoimport  man)
  add_dependencies(arangorestore man)
  add_dependencies(arangosh      man)
endif()

if (NOT USE_PRECOMPILED_V8)
  # all binaries depend on v8_build because it contains ICU as well
  add_dependencies(arangobench   v8_build)
  add_dependencies(arangod       v8_build)
  add_dependencies(arangodump    v8_build)
  add_dependencies(arangoexport  v8_build)
  add_dependencies(arangoimport  v8_build)
  add_dependencies(arangorestore v8_build)
  add_dependencies(arangosh      v8_build)
  if (USE_GOOGLE_TESTS)
    add_dependencies(arangodbtests v8_build)
  endif()
endif ()

add_custom_target(packages
  DEPENDS ${PACKAGES_LIST}
)

add_custom_target(copy_packages
  DEPENDS ${COPY_PACKAGES_LIST}
)

add_custom_target(clean_packages
  DEPENDS ${CLEAN_PACKAGES_LIST}
  )

add_custom_target(clean_autogenerated_files
  DEPENDS ${CLEAN_AUTOGENERATED_FILES}
  )

message(STATUS "building for git revision: ${ARANGODB_BUILD_REPOSITORY}")

# if (VERBOSE)
#   get_cmake_property(_variableNames VARIABLES)
#
#   foreach (_variableName ${_variableNames})
#     message(STATUS "${_variableName}=${${_variableName}}")
#   endforeach ()
# endif ()<|MERGE_RESOLUTION|>--- conflicted
+++ resolved
@@ -579,11 +579,7 @@
 
 if (CMAKE_COMPILER_IS_CLANG)
   if (APPLE)
-<<<<<<< HEAD
-    if ("$ENV{MACOSX_DEPLOYMENT_TARGET}" STREQUAL "")
-=======
     if (NOT DEFINED ENV{MACOSX_DEPLOYMENT_TARGET} OR ENV{MACOSX_DEPLOYMENT_TARGET} STREQUAL "")
->>>>>>> 0fb224af
       set(BASE_CXX_FLAGS "${BASE_CXX_FLAGS} -stdlib=libc++")
     else ()
       set(BASE_C_FLAGS "${BASE_C_FLAGS} -mmacosx-version-min=$ENV{MACOSX_DEPLOYMENT_TARGET}")
