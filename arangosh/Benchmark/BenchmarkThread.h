////////////////////////////////////////////////////////////////////////////////
/// @brief benchmark thread
///
/// @file
///
/// DISCLAIMER
///
/// Copyright 2004-2013 triAGENS GmbH, Cologne, Germany
///
/// Licensed under the Apache License, Version 2.0 (the "License");
/// you may not use this file except in compliance with the License.
/// You may obtain a copy of the License at
///
///     http://www.apache.org/licenses/LICENSE-2.0
///
/// Unless required by applicable law or agreed to in writing, software
/// distributed under the License is distributed on an "AS IS" BASIS,
/// WITHOUT WARRANTIES OR CONDITIONS OF ANY KIND, either express or implied.
/// See the License for the specific language governing permissions and
/// limitations under the License.
///
/// Copyright holder is triAGENS GmbH, Cologne, Germany
///
/// @author Jan Steemann
/// @author Copyright 2012-2013, triAGENS GmbH, Cologne, Germany
////////////////////////////////////////////////////////////////////////////////

#ifndef TRIAGENS_BENCHMARK_BENCHMARK_THREAD_H
#define TRIAGENS_BENCHMARK_BENCHMARK_THREAD_H 1

#include "Basics/Common.h"

#include "BasicsC/hashes.h"

#include "Basics/ConditionLocker.h"
#include "Basics/ConditionVariable.h"
#include "Basics/Thread.h"
#include "BasicsC/logging.h"
#include "Rest/HttpResponse.h"
#include "SimpleHttpClient/SimpleHttpClient.h"
#include "SimpleHttpClient/GeneralClientConnection.h"
#include "Benchmark/BenchmarkCounter.h"
#include "Benchmark/BenchmarkOperation.h"

namespace triagens {
  namespace arangob {

// -----------------------------------------------------------------------------
// --SECTION--                                             class BenchmarkThread
// -----------------------------------------------------------------------------

// -----------------------------------------------------------------------------
// --SECTION--                                        constructors / destructors
// -----------------------------------------------------------------------------

////////////////////////////////////////////////////////////////////////////////
/// @addtogroup Threading
/// @{
////////////////////////////////////////////////////////////////////////////////

    class BenchmarkThread : public Thread {

      public:

////////////////////////////////////////////////////////////////////////////////
/// @brief construct the benchmark thread
////////////////////////////////////////////////////////////////////////////////

        BenchmarkThread (BenchmarkOperation* operation,
                         ConditionVariable* condition,
                         void (*callback) (),
                         int threadNumber,
                         const unsigned long batchSize,
                         BenchmarkCounter<unsigned long>* operationsCounter,
                         rest::Endpoint* endpoint,
                         const std::string& databaseName,
                         const std::string& username,
                         const std::string& password,
                         double requestTimeout,
                         double connectTimeout,
                         uint32_t sslProtocol,
                         bool keepAlive,
                         bool async)
          : Thread("arangob"),
            _operation(operation),
            _startCondition(condition),
            _callback(callback),
            _threadNumber(threadNumber),
            _batchSize(batchSize),
            _warningCount(0),
            _operationsCounter(operationsCounter),
            _endpoint(endpoint),
            _headers(),
            _databaseName(databaseName),
            _username(username),
            _password(password),
            _requestTimeout(requestTimeout),
            _connectTimeout(connectTimeout),
            _sslProtocol(sslProtocol),
            _keepAlive(keepAlive),
            _async(async),
            _client(0),
            _connection(0),
            _offset(0),
            _counter(0),
            _time(0.0) {

          _errorHeader = StringUtils::tolower(rest::HttpResponse::getBatchErrorHeader());
        }

////////////////////////////////////////////////////////////////////////////////
/// @brief destroy the benchmark thread
////////////////////////////////////////////////////////////////////////////////

        ~BenchmarkThread () {
          if (_client != 0) {
            delete _client;
          }

          if (_connection != 0) {
            delete _connection;
          }
        }

////////////////////////////////////////////////////////////////////////////////
/// @}
////////////////////////////////////////////////////////////////////////////////

// -----------------------------------------------------------------------------
// --SECTION--                                         virtual protected methods
// -----------------------------------------------------------------------------

////////////////////////////////////////////////////////////////////////////////
/// @addtogroup Threading
/// @{
////////////////////////////////////////////////////////////////////////////////

      protected:

////////////////////////////////////////////////////////////////////////////////
/// @brief the thread program
////////////////////////////////////////////////////////////////////////////////

        virtual void run () {
          _connection = httpclient::GeneralClientConnection::factory(_endpoint, _requestTimeout, _connectTimeout, 3, _sslProtocol);

          if (_connection == 0) {
            LOG_FATAL_AND_EXIT("out of memory");
          }
         
<<<<<<< HEAD
          _client = new httpclient::SimpleHttpClient(_connection, 10.0, true);
=======
          _client = new SimpleHttpClient(_connection, _requestTimeout, true);
>>>>>>> 87d992a9

          if (_client == 0) {
            LOG_FATAL_AND_EXIT("out of memory");
          }
  
          _client->setLocationRewriter(this, &rewriteLocation);
          
          _client->setUserNamePassword("/", _username, _password);
          _client->setKeepAlive(_keepAlive);

          // test the connection
          httpclient::SimpleHttpResult* result = _client->request(rest::HttpRequest::HTTP_REQUEST_GET,
                                                      "/_api/version",
                                                      0,
                                                      0,
                                                      _headers);

          if (! result || ! result->isComplete()) {
            if (result) {
              delete result;
            }

            LOG_FATAL_AND_EXIT("could not connect to server");
          }

          delete result;

          // if we're the first thread, set up the test
          if (_threadNumber == 0) {
            if (! _operation->setUp(_client)) {
              LOG_FATAL_AND_EXIT("could not set up the test");
            }
          }

          if (_async) {
            _headers["x-arango-async"] = "true";
          }

          _callback();

          // wait for start condition to be broadcasted
          {
            ConditionLocker guard(_startCondition);
            guard.wait();
          }

          while (1) {
            unsigned long numOps = _operationsCounter->next(_batchSize);

            if (numOps == 0) {
              break;
            }

            if (_batchSize < 1) {
              executeSingleRequest();
            }
            else {
              executeBatchRequest(numOps);
            }
          }
        }

////////////////////////////////////////////////////////////////////////////////
/// @}
////////////////////////////////////////////////////////////////////////////////

// -----------------------------------------------------------------------------
// --SECTION--                                                   private methods
// -----------------------------------------------------------------------------

////////////////////////////////////////////////////////////////////////////////
/// @addtogroup Benchmark
/// @{
////////////////////////////////////////////////////////////////////////////////

      private:

////////////////////////////////////////////////////////////////////////////////
/// @brief request location rewriter (injects database name)
////////////////////////////////////////////////////////////////////////////////

        static std::string rewriteLocation (void* data, const std::string& location) {
          BenchmarkThread* t = static_cast<BenchmarkThread*>(data);

          assert(t != 0);

          if (location.substr(0, 5) == "/_db/") {
            // location already contains /_db/
            return location;
          }

          if (location[0] == '/') {
            return std::string("/_db/" + t->_databaseName + location);
          }
          else {
            return std::string("/_db/" + t->_databaseName + "/" + location);
          }
        }

////////////////////////////////////////////////////////////////////////////////
/// @brief execute a batch request with numOperations parts
////////////////////////////////////////////////////////////////////////////////

        void executeBatchRequest (const unsigned long numOperations) {
          static const std::string boundary = "XXXarangob-benchmarkXXX";

          StringBuffer batchPayload(TRI_UNKNOWN_MEM_ZONE);

          for (unsigned long i = 0; i < numOperations; ++i) {
            // append boundary
            batchPayload.appendText("--" + boundary + "\r\n");
            // append content-type, this will also begin the body
            batchPayload.appendText("Content-Type: ", 14);
            batchPayload.appendText(rest::HttpRequest::getPartContentType());
            batchPayload.appendText("\r\n\r\n", 4);

            // everything else (i.e. part request header & body) will get into the body
            const size_t threadCounter = _counter++;
            const size_t globalCounter = _offset + threadCounter;
            const std::string url = _operation->url(_threadNumber, threadCounter, globalCounter);
            size_t payloadLength = 0;
            bool mustFree = false;
            const char* payload = _operation->payload(&payloadLength, _threadNumber, threadCounter, globalCounter, &mustFree);
            const rest::HttpRequest::HttpRequestType type = _operation->type(_threadNumber, threadCounter, globalCounter);

            // headline, e.g. POST /... HTTP/1.1
            rest::HttpRequest::appendMethod(type, &batchPayload);
            batchPayload.appendText(url + " HTTP/1.1\r\n");
            batchPayload.appendText("\r\n", 2);

            // body
            batchPayload.appendText(payload, payloadLength);
            batchPayload.appendText("\r\n", 2);

            if (mustFree) {
              TRI_Free(TRI_UNKNOWN_MEM_ZONE, (void*) payload);
            }
          }

          // end of MIME
          batchPayload.appendText("--" + boundary + "--\r\n");

          _headers.erase("Content-Type");
          _headers["Content-Type"] = rest::HttpRequest::getMultipartContentType() +
                                     "; boundary=" + boundary;

          double start = TRI_microtime();
          httpclient::SimpleHttpResult* result = _client->request(rest::HttpRequest::HTTP_REQUEST_POST,
                                                      "/_api/batch",
                                                      batchPayload.c_str(),
                                                      batchPayload.length(),
                                                      _headers);
          _time += TRI_microtime() - start;

          if (result == 0 || ! result->isComplete()) {
            _operationsCounter->incFailures(numOperations);
            if (result != 0) {
              delete result;
            }
            _warningCount++;
            if (_warningCount < MaxWarnings) {
              LOG_WARNING("batch operation failed because server did not reply");
            }
            return;
          }

          if (result->wasHttpError()) {
            _operationsCounter->incFailures(numOperations);

            _warningCount++;
            if (_warningCount < MaxWarnings) {
              LOG_WARNING("batch operation failed with HTTP code %d", (int) result->getHttpReturnCode());
            }
            else if (_warningCount == MaxWarnings) {
              LOG_WARNING("...more warnings...");
            }
          }
          else {
            const std::map<std::string, std::string>& headers = result->getHeaderFields();
            std::map<std::string, std::string>::const_iterator it = headers.find(_errorHeader);

            if (it != headers.end()) {
              size_t errorCount = (size_t) StringUtils::uint32((*it).second);

              if (errorCount > 0) {
                _operationsCounter->incFailures(errorCount);
              }
            }
          }
          delete result;
        }

////////////////////////////////////////////////////////////////////////////////
/// @brief execute a single request
////////////////////////////////////////////////////////////////////////////////

        void executeSingleRequest () {
          const size_t threadCounter = _counter++;
          const size_t globalCounter = _offset + threadCounter;
          const rest::HttpRequest::HttpRequestType type = _operation->type(_threadNumber, threadCounter, globalCounter);
          const std::string url = _operation->url(_threadNumber, threadCounter, globalCounter);
          size_t payloadLength = 0;
          bool mustFree = false;

          // std::cout << "thread number #" << _threadNumber << ", threadCounter " << threadCounter << ", globalCounter " << globalCounter << "\n";
          const char* payload = _operation->payload(&payloadLength, _threadNumber, threadCounter, globalCounter, &mustFree);

          double start = TRI_microtime();
          httpclient::SimpleHttpResult* result = _client->request(type,
                                                      url,
                                                      payload,
                                                      payloadLength,
                                                      _headers);
          _time += TRI_microtime() - start;

          if (mustFree) {
            TRI_Free(TRI_UNKNOWN_MEM_ZONE, (void*) payload);
          }

          if (result == 0 || ! result->isComplete()) {
            _operationsCounter->incFailures(1);
            if (result != 0) {
              delete result;
            }
            _warningCount++;
            if (_warningCount < MaxWarnings) {
              LOG_WARNING("batch operation failed because server did not reply");
            }
            return;
          }

          if (result->wasHttpError()) {
            _operationsCounter->incFailures(1);

            _warningCount++;
            if (_warningCount < MaxWarnings) {
              LOG_WARNING("request for URL '%s' failed with HTTP code %d", url.c_str(), (int) result->getHttpReturnCode());
            }
            else if (_warningCount == MaxWarnings) {
              LOG_WARNING("...more warnings...");
            }
          }
          delete result;
        }

////////////////////////////////////////////////////////////////////////////////
/// @}
////////////////////////////////////////////////////////////////////////////////

// -----------------------------------------------------------------------------
// --SECTION--                                                    public methods
// -----------------------------------------------------------------------------

////////////////////////////////////////////////////////////////////////////////
/// @addtogroup Benchmark
/// @{
////////////////////////////////////////////////////////////////////////////////

      public:

////////////////////////////////////////////////////////////////////////////////
/// @brief set the threads offset value
////////////////////////////////////////////////////////////////////////////////

        void setOffset (size_t offset) {
          _offset = offset;
        }

////////////////////////////////////////////////////////////////////////////////
/// @brief return the total time accumulated by the thread
////////////////////////////////////////////////////////////////////////////////

        double getTime () const {
          return _time;
        }

////////////////////////////////////////////////////////////////////////////////
/// @}
////////////////////////////////////////////////////////////////////////////////

// -----------------------------------------------------------------------------
// --SECTION--                                                 private variables
// -----------------------------------------------------------------------------

////////////////////////////////////////////////////////////////////////////////
/// @addtogroup Benchmark
/// @{
////////////////////////////////////////////////////////////////////////////////

      private:

////////////////////////////////////////////////////////////////////////////////
/// @brief the operation to benchmark
////////////////////////////////////////////////////////////////////////////////

        BenchmarkOperation* _operation;

////////////////////////////////////////////////////////////////////////////////
/// @brief condition variable
////////////////////////////////////////////////////////////////////////////////

        ConditionVariable* _startCondition;

////////////////////////////////////////////////////////////////////////////////
/// @brief start callback function
////////////////////////////////////////////////////////////////////////////////

        void (*_callback) ();

////////////////////////////////////////////////////////////////////////////////
/// @brief our thread number
////////////////////////////////////////////////////////////////////////////////

        int _threadNumber;

////////////////////////////////////////////////////////////////////////////////
/// @brief batch size
////////////////////////////////////////////////////////////////////////////////

        const unsigned long _batchSize;

////////////////////////////////////////////////////////////////////////////////
/// @brief warning counter
////////////////////////////////////////////////////////////////////////////////

        int _warningCount;

////////////////////////////////////////////////////////////////////////////////
/// @brief benchmark counter
////////////////////////////////////////////////////////////////////////////////

        BenchmarkCounter<unsigned long>* _operationsCounter;

////////////////////////////////////////////////////////////////////////////////
/// @brief endpoint to use
////////////////////////////////////////////////////////////////////////////////

        rest::Endpoint* _endpoint;

////////////////////////////////////////////////////////////////////////////////
/// @brief extra request headers
////////////////////////////////////////////////////////////////////////////////

        std::map<std::string, std::string> _headers;

////////////////////////////////////////////////////////////////////////////////
/// @brief database name
////////////////////////////////////////////////////////////////////////////////

        const std::string _databaseName;

////////////////////////////////////////////////////////////////////////////////
/// @brief HTTP username
////////////////////////////////////////////////////////////////////////////////

        const std::string _username;

////////////////////////////////////////////////////////////////////////////////
/// @brief HTTP password
////////////////////////////////////////////////////////////////////////////////

        const std::string _password;

////////////////////////////////////////////////////////////////////////////////
/// @brief the request timeout (in s)
////////////////////////////////////////////////////////////////////////////////

        double _requestTimeout;

////////////////////////////////////////////////////////////////////////////////
/// @brief the connection timeout (in s)
////////////////////////////////////////////////////////////////////////////////

        double _connectTimeout;

////////////////////////////////////////////////////////////////////////////////
/// @brief ssl protocol
////////////////////////////////////////////////////////////////////////////////

        uint32_t _sslProtocol;

////////////////////////////////////////////////////////////////////////////////
/// @brief use HTTP keep-alive
////////////////////////////////////////////////////////////////////////////////

        bool _keepAlive;

////////////////////////////////////////////////////////////////////////////////
/// @brief send async requests
////////////////////////////////////////////////////////////////////////////////

        bool _async;

////////////////////////////////////////////////////////////////////////////////
/// @brief underlying client
////////////////////////////////////////////////////////////////////////////////

        triagens::httpclient::SimpleHttpClient* _client;

////////////////////////////////////////////////////////////////////////////////
/// @brief connection to the server
////////////////////////////////////////////////////////////////////////////////

        triagens::httpclient::GeneralClientConnection* _connection;

////////////////////////////////////////////////////////////////////////////////
/// @brief thread offset value
////////////////////////////////////////////////////////////////////////////////

        size_t _offset;

////////////////////////////////////////////////////////////////////////////////
/// @brief thread counter value
////////////////////////////////////////////////////////////////////////////////

        size_t _counter;

////////////////////////////////////////////////////////////////////////////////
/// @brief time
////////////////////////////////////////////////////////////////////////////////

        double _time;

////////////////////////////////////////////////////////////////////////////////
/// @brief lower-case error header we look for
////////////////////////////////////////////////////////////////////////////////

        std::string _errorHeader;

////////////////////////////////////////////////////////////////////////////////
/// @brief maximum number of warnings to be displayed per thread
////////////////////////////////////////////////////////////////////////////////

        static const int MaxWarnings = 5;

    };
  }
}

////////////////////////////////////////////////////////////////////////////////
/// @}
////////////////////////////////////////////////////////////////////////////////

#endif

// -----------------------------------------------------------------------------
// --SECTION--                                                       END-OF-FILE
// -----------------------------------------------------------------------------

// Local Variables:
// mode: outline-minor
// outline-regexp: "/// @brief\\|/// {@inheritDoc}\\|/// @addtogroup\\|/// @page\\|// --SECTION--\\|/// @\\}"
// End:<|MERGE_RESOLUTION|>--- conflicted
+++ resolved
@@ -148,11 +148,7 @@
             LOG_FATAL_AND_EXIT("out of memory");
           }
          
-<<<<<<< HEAD
-          _client = new httpclient::SimpleHttpClient(_connection, 10.0, true);
-=======
-          _client = new SimpleHttpClient(_connection, _requestTimeout, true);
->>>>>>> 87d992a9
+          _client = new httpclient::SimpleHttpClient(_connection, _requestTimeout, true);
 
           if (_client == 0) {
             LOG_FATAL_AND_EXIT("out of memory");
