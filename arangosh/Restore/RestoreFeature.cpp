////////////////////////////////////////////////////////////////////////////////
/// DISCLAIMER
///
/// Copyright 2016 ArangoDB GmbH, Cologne, Germany
///
/// Licensed under the Apache License, Version 2.0 (the "License");
/// you may not use this file except in compliance with the License.
/// You may obtain a copy of the License at
///
///     http://www.apache.org/licenses/LICENSE-2.0
///
/// Unless required by applicable law or agreed to in writing, software
/// distributed under the License is distributed on an "AS IS" BASIS,
/// WITHOUT WARRANTIES OR CONDITIONS OF ANY KIND, either express or implied.
/// See the License for the specific language governing permissions and
/// limitations under the License.
///
/// Copyright holder is ArangoDB GmbH, Cologne, Germany
///
/// @author Jan Steemann
/// @author Dan Larkin-York
////////////////////////////////////////////////////////////////////////////////

#include "RestoreFeature.h"

#include <velocypack/Builder.h>
#include <velocypack/Collection.h>
#include <velocypack/Iterator.h>
#include <velocypack/StringRef.h>
#include <velocypack/velocypack-aliases.h>
#include <boost/algorithm/clamp.hpp>

#include <chrono>
#include <thread>

#include "ApplicationFeatures/ApplicationServer.h"
#include "Basics/FileUtils.h"
#include "Basics/Result.h"
#include "Basics/StaticStrings.h"
#include "Basics/StringUtils.h"
#include "Basics/VelocyPackHelper.h"
#include "Logger/Logger.h"
#include "ProgramOptions/ProgramOptions.h"
#include "Shell/ClientFeature.h"
#include "SimpleHttpClient/GeneralClientConnection.h"
#include "SimpleHttpClient/SimpleHttpClient.h"
#include "SimpleHttpClient/SimpleHttpResult.h"
#include "Ssl/SslInterface.h"

#ifdef USE_ENTERPRISE
#include "Enterprise/Encryption/EncryptionFeature.h"
#endif

namespace {

/// @brief name of the feature to report to application server
constexpr auto FeatureName = "Restore";

/// @brief return the target replication factor for the specified collection
uint64_t getReplicationFactor(arangodb::RestoreFeature::Options const& options,
                              arangodb::velocypack::Slice const& slice, bool& isSatellite) {
  uint64_t result = options.defaultReplicationFactor;
  isSatellite = false;

  arangodb::velocypack::Slice s = slice.get("replicationFactor");
  if (s.isInteger()) {
    result = s.getNumericValue<uint64_t>();
  } else if (s.isString()) {
    if (s.copyString() == "satellite") {
      isSatellite = true;
    }
  }

  s = slice.get("name");
  if (!s.isString()) {
    // should not happen, but anyway, let's be safe here
    return result;
  }

  if (!options.replicationFactor.empty()) {
    std::string const name = s.copyString();

    for (auto const& it : options.replicationFactor) {
      auto parts = arangodb::basics::StringUtils::split(it, '=');
      if (parts.size() == 1) {
        // this is the default value, e.g. `--replicationFactor 2`
        if (parts[0] == "satellite") {
          isSatellite = true;
        } else {
          result = arangodb::basics::StringUtils::uint64(parts[0]);
        }
      }

      // look if we have a more specific value, e.g. `--replicationFactor myCollection=3`
      if (parts.size() != 2 || parts[0] != name) {
        // somehow invalid or different collection
        continue;
      }
      if (parts[1] == "satellite") {
        isSatellite = true;
      } else {
        result = arangodb::basics::StringUtils::uint64(parts[1]);
      }
      break;
    }
  }

  return result;
}

/// @brief return the target number of shards for the specified collection
uint64_t getNumberOfShards(arangodb::RestoreFeature::Options const& options,
                           arangodb::velocypack::Slice const& slice) {
  uint64_t result = options.defaultNumberOfShards;

  arangodb::velocypack::Slice s = slice.get("numberOfShards");
  if (s.isInteger()) {
    result = s.getNumericValue<uint64_t>();
  }

  s = slice.get("name");
  if (!s.isString()) {
    // should not happen, but anyway, let's be safe here
    return result;
  }

  if (!options.numberOfShards.empty()) {
    std::string const name = s.copyString();

    for (auto const& it : options.numberOfShards) {
      auto parts = arangodb::basics::StringUtils::split(it, '=');
      if (parts.size() == 1) {
        // this is the default value, e.g. `--numberOfShards 2`
        result = arangodb::basics::StringUtils::uint64(parts[0]);
      }

      // look if we have a more specific value, e.g. `--numberOfShards myCollection=3`
      if (parts.size() != 2 || parts[0] != name) {
        // somehow invalid or different collection
        continue;
      }
      result = arangodb::basics::StringUtils::uint64(parts[1]);
      break;
    }
  }

  return result;
}

/// @brief check whether HTTP response is valid, complete, and not an error
arangodb::Result checkHttpResponse(arangodb::httpclient::SimpleHttpClient& client,
                                   std::unique_ptr<arangodb::httpclient::SimpleHttpResult>& response,
                                   char const* requestAction,
                                   std::string const& originalRequest) {
  using arangodb::basics::StringUtils::itoa;
  if (response == nullptr || !response->isComplete()) {
    return {TRI_ERROR_INTERNAL,
            "got invalid response from server: '" + client.getErrorMessage() +
                "' while executing " + requestAction + " with this payload: '" +
                originalRequest + "'"};
  }
  if (response->wasHttpError()) {
    int errorNum = TRI_ERROR_INTERNAL;
    std::string errorMsg = response->getHttpReturnMessage();
    std::shared_ptr<arangodb::velocypack::Builder> bodyBuilder(response->getBodyVelocyPack());
    arangodb::velocypack::Slice error = bodyBuilder->slice();
    if (!error.isNone() && error.hasKey(arangodb::StaticStrings::ErrorMessage)) {
      errorNum = error.get(arangodb::StaticStrings::ErrorNum).getNumericValue<int>();
      errorMsg = error.get(arangodb::StaticStrings::ErrorMessage).copyString();
    }
    return {errorNum, "got invalid response from server: HTTP " +
                          itoa(response->getHttpReturnCode()) + ": '" +
                          errorMsg + "' while executing '" + requestAction +
                          "' with this payload: '" + originalRequest + "'"};
  }
  return {TRI_ERROR_NO_ERROR};
}

/// @brief Sort collections for proper recreation order
bool sortCollections(VPackBuilder const& l, VPackBuilder const& r) {
  VPackSlice const left = l.slice().get("parameters");
  VPackSlice const right = r.slice().get("parameters");

  // First we sort by shard distribution.
  // We first have to create the collections which have no dependencies.
  // NB: Dependency graph has depth at most 1, no need to manage complex DAG
  VPackSlice leftDist = left.get("distributeShardsLike");
  VPackSlice rightDist = right.get("distributeShardsLike");
  if (leftDist.isNone() && !rightDist.isNone()) {
    return true;
  }
  if (rightDist.isNone() && !leftDist.isNone()) {
    return false;
  }

  // Next we sort by collection type so that vertex collections are recreated
  // before edge, etc.
  int leftType =
      arangodb::basics::VelocyPackHelper::getNumericValue<int>(left, "type", 0);
  int rightType =
      arangodb::basics::VelocyPackHelper::getNumericValue<int>(right, "type", 0);
  if (leftType != rightType) {
    return leftType < rightType;
  }

  // Finally, sort by name so we have stable, reproducible results
  std::string leftName =
      arangodb::basics::VelocyPackHelper::getStringValue(left, "name", "");
  std::string rightName =
      arangodb::basics::VelocyPackHelper::getStringValue(right, "name", "");

  return strcasecmp(leftName.c_str(), rightName.c_str()) < 0;
}

void makeAttributesUnique(arangodb::velocypack::Builder& builder,
                          arangodb::velocypack::Slice slice) {
  if (slice.isObject()) {
    std::unordered_set<arangodb::velocypack::StringRef> keys;

    builder.openObject();

    auto it = arangodb::velocypack::ObjectIterator(slice, true);

    while (it.valid()) {
      if (!keys.emplace(it.key().stringRef()).second) {
        // duplicate key
        it.next();
        continue;
      }

      // process attributes recursively
      builder.add(it.key());
      makeAttributesUnique(builder, it.value());
      it.next();
    }

    builder.close();
  } else if (slice.isArray()) {
    builder.openArray();

    auto it = arangodb::velocypack::ArrayIterator(slice);

    while (it.valid()) {
      // recurse into array
      makeAttributesUnique(builder, it.value());
      it.next();
    }

    builder.close();
  } else {
    // non-compound value!
    builder.add(slice);
  }
}

/// @brief Create the database to restore to, connecting manually
arangodb::Result tryCreateDatabase(std::string const& name) {
  using arangodb::httpclient::SimpleHttpClient;
  using arangodb::httpclient::SimpleHttpResult;
  using arangodb::rest::RequestType;
  using arangodb::rest::ResponseCode;
  using arangodb::velocypack::ArrayBuilder;
  using arangodb::velocypack::ObjectBuilder;

  // get client feature for configuration info
  auto client =
      arangodb::application_features::ApplicationServer::getFeature<arangodb::ClientFeature>(
          "Client");
  TRI_ASSERT(nullptr != client);

  // get httpclient by hand rather than using manager, to bypass any built-in
  // checks which will fail if the database doesn't exist
  std::unique_ptr<SimpleHttpClient> httpClient;
  try {
    httpClient = client->createHttpClient();
    httpClient->params().setLocationRewriter(static_cast<void*>(client),
                                             arangodb::ClientManager::rewriteLocation);
    httpClient->params().setUserNamePassword("/", client->username(), client->password());
  } catch (...) {
    LOG_TOPIC(FATAL, arangodb::Logger::RESTORE)
        << "cannot create server connection, giving up!";
    return {TRI_SIMPLE_CLIENT_COULD_NOT_CONNECT};
  }

  VPackBuilder builder;
  {
    ObjectBuilder object(&builder);
    object->add("name", VPackValue(name));
    {
      ArrayBuilder users(&builder, "users");
      {
        ObjectBuilder user(&builder);
        user->add("username", VPackValue(client->username()));
        user->add("passwd", VPackValue(client->password()));
      }
    }
  }
  std::string const body = builder.slice().toJson();

  std::unique_ptr<SimpleHttpResult> response(
      httpClient->request(RequestType::POST, "/_api/database", body.c_str(), body.size()));
  if (response == nullptr || !response->isComplete()) {
    return {TRI_ERROR_INTERNAL};
  }

  auto returnCode = response->getHttpReturnCode();
  if (returnCode == static_cast<int>(ResponseCode::OK) ||
      returnCode == static_cast<int>(ResponseCode::CREATED)) {
    // all ok
    return {TRI_ERROR_NO_ERROR};
  }
  if (returnCode == static_cast<int>(ResponseCode::UNAUTHORIZED) ||
      returnCode == static_cast<int>(ResponseCode::FORBIDDEN)) {
    // invalid authorization
    auto res = ::checkHttpResponse(*httpClient, response, "creating database", body);
    return {TRI_ERROR_FORBIDDEN, res.errorMessage()};
  }

  // any other error
  auto res = ::checkHttpResponse(*httpClient, response, "creating database", body);
  return {TRI_ERROR_INTERNAL, res.errorMessage()};
}

/// @check If directory is encrypted, check that key option is specified
void checkEncryption(arangodb::ManagedDirectory& directory) {
  using arangodb::Logger;
  if (directory.isEncrypted()) {
#ifdef USE_ENTERPRISE
    if (!directory.encryptionFeature()->keyOptionSpecified()) {
      LOG_TOPIC(WARN, Logger::RESTORE)
          << "the dump data seems to be encrypted with " << directory.encryptionType()
          << ", but no key information was specified to decrypt the dump";
      LOG_TOPIC(WARN, Logger::RESTORE)
          << "it is recommended to specify either "
             "`--encryption.keyfile` or `--encryption.key-generator` "
             "when invoking arangorestore with an encrypted dump";
    } else {
      LOG_TOPIC(INFO, Logger::RESTORE)
          << "# using encryption type " << directory.encryptionType()
          << " for reading dump";
    }
#endif
  }
}

/// @brief Check the database name specified by the dump file
arangodb::Result checkDumpDatabase(arangodb::ManagedDirectory& directory, bool forceSameDatabase) {
  using arangodb::ClientFeature;
  using arangodb::Logger;
  using arangodb::application_features::ApplicationServer;

  std::string databaseName;
  try {
    VPackBuilder fileContentBuilder = directory.vpackFromJsonFile("dump.json");
    VPackSlice const fileContent = fileContentBuilder.slice();
    databaseName = fileContent.get("database").copyString();
  } catch (...) {
    // the above may go wrong for several reasons
  }

  if (!databaseName.empty()) {
    LOG_TOPIC(INFO, Logger::RESTORE)
        << "Database name in source dump is '" << databaseName << "'";
  }

  ClientFeature* client =
      ApplicationServer::getFeature<ClientFeature>("Client");
  if (forceSameDatabase && databaseName != client->databaseName()) {
    return {TRI_ERROR_BAD_PARAMETER,
            std::string("database name in dump.json ('") + databaseName +
                "') does not match specified database name ('" +
                client->databaseName() + "')"};
  }

  return {};
}

/// @brief Send the command to recreate a collection
arangodb::Result sendRestoreCollection(arangodb::httpclient::SimpleHttpClient& httpClient,
                                       arangodb::RestoreFeature::Options const& options,
                                       VPackSlice const& slice, std::string const& name) {
  using arangodb::Logger;
  using arangodb::httpclient::SimpleHttpResult;

  std::string url =
      "/_api/replication/restore-collection"
      "?overwrite=" +
      std::string(options.overwrite ? "true" : "false") +
      "&force=" + std::string(options.force ? "true" : "false") +
      "&ignoreDistributeShardsLikeErrors=" +
      std::string(options.ignoreDistributeShardsLikeErrors ? "true" : "false");

  VPackSlice const parameters = slice.get("parameters");

  // build cluster options using command-line parameter values
  VPackBuilder newOptions;
  newOptions.openObject();
  bool isSatellite = false;
  uint64_t replicationFactor = getReplicationFactor(options, parameters, isSatellite);
  if (isSatellite) {
    newOptions.add("replicationFactor", VPackValue("satellite"));
  } else {
    newOptions.add("replicationFactor", VPackValue(replicationFactor));
  }
  newOptions.add("numberOfShards", VPackValue(getNumberOfShards(options, parameters)));
  newOptions.close();

  VPackBuilder b;
  b.openObject();
  b.add("indexes", slice.get("indexes"));
  b.add(VPackValue("parameters"));
  VPackCollection::merge(b, parameters, newOptions.slice(), true, false);
  b.close();

  std::string const body = b.slice().toJson();

  std::unique_ptr<SimpleHttpResult> response(
      httpClient.request(arangodb::rest::RequestType::PUT, url, body.c_str(), body.size()));
  if (response == nullptr || !response->isComplete()) {
    return {TRI_ERROR_INTERNAL,
            "got invalid response from server: " + httpClient.getErrorMessage()};
  }
  if (response->wasHttpError()) {
    return ::checkHttpResponse(httpClient, response, "restoring collection", body);
  }

  return {TRI_ERROR_NO_ERROR};
}

/// @brief Send command to restore a collection's indexes
arangodb::Result sendRestoreIndexes(arangodb::httpclient::SimpleHttpClient& httpClient,
                                    arangodb::RestoreFeature::Options const& options,
                                    VPackSlice const& slice) {
  using arangodb::httpclient::SimpleHttpResult;

  std::string const url = "/_api/replication/restore-indexes?force=" +
                          std::string(options.force ? "true" : "false");
  std::string const body = slice.toJson();

  std::unique_ptr<SimpleHttpResult> response(
      httpClient.request(arangodb::rest::RequestType::PUT, url, body.c_str(), body.size()));
  if (response == nullptr || !response->isComplete()) {
    return {TRI_ERROR_INTERNAL,
            "got invalid response from server: " + httpClient.getErrorMessage()};
  }
  if (response->wasHttpError()) {
    return ::checkHttpResponse(httpClient, response, "restoring indices", body);
  }

  return {TRI_ERROR_NO_ERROR};
}

/// @brief Send a command to restore actual data
arangodb::Result sendRestoreData(arangodb::httpclient::SimpleHttpClient& httpClient,
                                 arangodb::RestoreFeature::Options const& options,
                                 std::string const& cname, char const* buffer,
                                 size_t bufferSize) {
  using arangodb::basics::StringUtils::urlEncode;
  using arangodb::httpclient::SimpleHttpResult;

  // the following two structs are needed for cleaning up duplicate attributes
  arangodb::velocypack::Builder result;
  arangodb::basics::StringBuffer cleaned;

  if (options.cleanupDuplicateAttributes) {
    int res = cleaned.reserve(bufferSize);

    if (res != TRI_ERROR_NO_ERROR) {
      // out of memory
      THROW_ARANGO_EXCEPTION(res);
    }

    arangodb::velocypack::Options options = arangodb::velocypack::Options::Defaults;
    // do *not* check duplicate attributes here (because that would throw)
    options.checkAttributeUniqueness = false;
    arangodb::velocypack::Builder builder(&options);

    // instead, we need to manually check for duplicate attributes...
    char const* p = buffer;
    char const* e = p + bufferSize;

    while (p < e) {
      while (p < e && (*p == ' ' || *p == '\r' || *p == '\n' || *p == '\t')) {
        ++p;
      }

      // detect line ending
      size_t length;
      char const* nl = static_cast<char const*>(memchr(p, '\n', e - p));
      if (nl == nullptr) {
        length = e - p;
      } else {
        length = nl - p;
      }

      builder.clear();
      try {
        VPackParser parser(builder, builder.options);
        parser.parse(p, length);
      } catch (arangodb::velocypack::Exception const& ex) {
        return {TRI_ERROR_HTTP_CORRUPTED_JSON, ex.what()};
      } catch (std::bad_alloc const& ex) {
        return {TRI_ERROR_OUT_OF_MEMORY};
      } catch (std::exception const& ex) {
        return {TRI_ERROR_INTERNAL, ex.what()};
      }

      // recursively clean up duplicate attributes in the document
      result.clear();
      makeAttributesUnique(result, builder.slice());

      std::string const json = result.toJson();
      cleaned.appendText(json.data(), json.size());

      if (nl == nullptr) {
        // done
        break;
      }

      cleaned.appendChar('\n');
      // advance behind newline
      p = nl + 1;
    }

    // now point to the cleaned up data
    buffer = cleaned.c_str();
    bufferSize = cleaned.length();
  }

  std::string const url = "/_api/replication/restore-data?collection=" + urlEncode(cname) +
                          "&force=" + (options.force ? "true" : "false");

  std::unique_ptr<SimpleHttpResult> response(
      httpClient.request(arangodb::rest::RequestType::PUT, url, buffer, bufferSize));
  if (response == nullptr || !response->isComplete()) {
    return {TRI_ERROR_INTERNAL,
            "got invalid response from server: " + httpClient.getErrorMessage()};
  }
  if (response->wasHttpError()) {
    return ::checkHttpResponse(httpClient, response, "restoring payload", "");
  }

  return {TRI_ERROR_NO_ERROR};
}

/// @brief Recreate a collection given its description
arangodb::Result recreateCollection(arangodb::httpclient::SimpleHttpClient& httpClient,
                                    arangodb::RestoreFeature::JobData& jobData) {
  using arangodb::Logger;

  arangodb::Result result;
  VPackSlice const parameters = jobData.collection.get("parameters");
  std::string const cname =
      arangodb::basics::VelocyPackHelper::getStringValue(parameters, "name", "");
  int type = arangodb::basics::VelocyPackHelper::getNumericValue<int>(parameters,
                                                                      "type", 2);
  std::string const collectionType(type == 2 ? "document" : "edge");

  // re-create collection
  if (jobData.options.progress) {
    if (jobData.options.overwrite) {
      LOG_TOPIC(INFO, Logger::RESTORE) << "# Re-creating " << collectionType
                                       << " collection '" << cname << "'...";
    } else {
      LOG_TOPIC(INFO, Logger::RESTORE) << "# Creating " << collectionType
                                       << " collection '" << cname << "'...";
    }
  }

  result = ::sendRestoreCollection(httpClient, jobData.options, jobData.collection, cname);

  if (result.fail()) {
    if (jobData.options.force) {
      LOG_TOPIC(WARN, Logger::RESTORE)
          << "Error while creating " << collectionType << " collection '"
          << cname << "': " << result.errorMessage();
      result.reset();
    } else {
      LOG_TOPIC(ERR, Logger::RESTORE)
          << "Error while creating " << collectionType << " collection '"
          << cname << "': " << result.errorMessage();
    }
  }
  return result;
}

/// @brief Restore a collection's indexes given its description
arangodb::Result restoreIndexes(arangodb::httpclient::SimpleHttpClient& httpClient,
                                arangodb::RestoreFeature::JobData& jobData) {
  using arangodb::Logger;

  arangodb::Result result;
  VPackSlice const parameters = jobData.collection.get("parameters");
  VPackSlice const indexes = jobData.collection.get("indexes");
  // re-create indexes
  if (indexes.length() > 0) {
    // we actually have indexes
    if (jobData.options.progress) {
      std::string const cname =
          arangodb::basics::VelocyPackHelper::getStringValue(parameters, "name",
                                                             "");
      LOG_TOPIC(INFO, Logger::RESTORE)
          << "# Creating indexes for collection '" << cname << "'...";
    }

    result = ::sendRestoreIndexes(httpClient, jobData.options, jobData.collection);

    if (result.fail()) {
      std::string const cname =
          arangodb::basics::VelocyPackHelper::getStringValue(parameters, "name",
                                                             "");
      if (jobData.options.force) {
        LOG_TOPIC(WARN, Logger::RESTORE)
            << "Error while creating indexes for collection '" << cname
            << "': " << result.errorMessage();
        result.reset();
      } else {
        LOG_TOPIC(ERR, Logger::RESTORE)
            << "Error while creating indexes for collection '" << cname
            << "': " << result.errorMessage();
      }
    }
  }

  return result;
}

/// @brief Restore the data for a given collection
arangodb::Result restoreData(arangodb::httpclient::SimpleHttpClient& httpClient,
                             arangodb::RestoreFeature::JobData& jobData) {
  using arangodb::Logger;
  using arangodb::basics::StringBuffer;

  arangodb::Result result;
  StringBuffer buffer(true);
  bool isGzip(false);

  VPackSlice const parameters = jobData.collection.get("parameters");
  std::string const cname =
      arangodb::basics::VelocyPackHelper::getStringValue(parameters, "name", "");
  int type = arangodb::basics::VelocyPackHelper::getNumericValue<int>(parameters,
                                                                      "type", 2);
  std::string const collectionType(type == 2 ? "document" : "edge");

  // import data. check if we have a datafile
  //  ... there are 4 possible names
  auto datafile = jobData.directory.readableFile(
      cname + "_" + arangodb::rest::SslInterface::sslMD5(cname) + ".data.json");
  if (!datafile || datafile->status().fail()) {
    datafile = jobData.directory.readableFile(
      cname + "_" + arangodb::rest::SslInterface::sslMD5(cname) + ".data.json.gz");
    isGzip = true;
  } // if
  if (!datafile || datafile->status().fail()) {
    datafile = jobData.directory.readableFile(
      cname + ".data.json.gz");
    isGzip = true;
  } // if
  if (!datafile || datafile->status().fail()) {
    datafile = jobData.directory.readableFile(cname + ".data.json");
    isGzip = false;
    if (!datafile || datafile->status().fail()) {
      result = {TRI_ERROR_CANNOT_READ_FILE, "could not open file"};
      return result;
    }
  }

  int64_t const fileSize = TRI_SizeFile(datafile->path().c_str());

  if (jobData.options.progress) {
    LOG_TOPIC(INFO, Logger::RESTORE)
        << "# Loading data into " << collectionType << " collection '" << cname
        << "', data size: " << fileSize << " byte(s)";
  }

  int64_t numReadForThisCollection = 0;
  int64_t numReadSinceLastReport = 0;

  buffer.clear();
  while (true) {
    if (buffer.reserve(16384) != TRI_ERROR_NO_ERROR) {
      result = {TRI_ERROR_OUT_OF_MEMORY, "out of memory"};
      return result;
    }

    ssize_t numRead = datafile->read(buffer.end(), 16384);
    if (datafile->status().fail()) {  // error while reading
      result = datafile->status();
      return result;
    }
    // we read something
    buffer.increaseLength(numRead);
    jobData.stats.totalRead += (uint64_t)numRead;
    numReadForThisCollection += numRead;
    numReadSinceLastReport += numRead;

    if (buffer.length() < jobData.options.chunkSize && numRead > 0) {
      continue;  // still continue reading
    }

    // do we have a buffer?
    if (buffer.length() > 0) {
      // look for the last \n in the buffer
      char* found = (char*)memrchr((const void*)buffer.begin(), '\n', buffer.length());
      size_t length;

      if (found == nullptr) {  // no \n in buffer...
        if (numRead == 0) {
          // we're at the end of the file, so send the complete buffer anyway
          length = buffer.length();
        } else {
          continue;  // don't have a complete line yet, read more
        }
      } else {
        length = found - buffer.begin();  // found a \n somewhere; break at line
      }

      jobData.stats.totalBatches++;
      result = ::sendRestoreData(httpClient, jobData.options, cname, buffer.begin(), length);
      jobData.stats.totalSent += length;

      if (result.fail()) {
        if (jobData.options.force) {
          LOG_TOPIC(WARN, Logger::RESTORE)
              << "Error while restoring data into collection '" << cname
              << "': " << result.errorMessage();
          result.reset();
          continue;
        } else {
          LOG_TOPIC(ERR, Logger::RESTORE)
              << "Error while restoring data into collection '" << cname
              << "': " << result.errorMessage();
        }
        return result;
      }

      buffer.erase_front(length);

      if (jobData.options.progress && fileSize > 0 &&
          numReadSinceLastReport > 1024 * 1024 * 8) {
        // report every 8MB of transferred data
        //   currently do not have unzipped size for .gz files
        std::stringstream percentage, ofFilesize;
        if (isGzip) {
          ofFilesize << "";
          percentage << "";
        } else {
          ofFilesize << " of " << fileSize;
          percentage << " ("
            << int(100. * double(numReadForThisCollection) / double(fileSize)) << " %)";
        } // else

        LOG_TOPIC(INFO, Logger::RESTORE)
            << "# Still loading data into " << collectionType << " collection '"
            << cname << "', " << numReadForThisCollection << ofFilesize.str()
            << " byte(s) restored" << percentage.str();
        numReadSinceLastReport = 0;
      }
    }

    if (numRead == 0) {  // EOF
      break;
    }
  }

  return result;
}

/// @brief Restore the data for a given view
arangodb::Result restoreView(arangodb::httpclient::SimpleHttpClient& httpClient,
                             arangodb::RestoreFeature::Options const& options,
                             VPackSlice const& viewDefinition) {
  using arangodb::httpclient::SimpleHttpResult;

  std::string url = "/_api/replication/restore-view?overwrite=" +
                    std::string(options.overwrite ? "true" : "false") +
                    "&force=" + std::string(options.force ? "true" : "false");

  std::string const body = viewDefinition.toJson();
  std::unique_ptr<SimpleHttpResult> response(
      httpClient.request(arangodb::rest::RequestType::PUT, url, body.c_str(), body.size()));
  if (response == nullptr || !response->isComplete()) {
    return {TRI_ERROR_INTERNAL,
            "got invalid response from server: '" + httpClient.getErrorMessage() +
                "' while trying to restore view: '" + body.c_str() + "'"};
  }
  if (response->wasHttpError()) {
    return ::checkHttpResponse(httpClient, response, "restoring view", body);
  }

  return {TRI_ERROR_NO_ERROR};
}

arangodb::Result triggerFoxxHeal(arangodb::httpclient::SimpleHttpClient& httpClient) {
  using arangodb::Logger;
  using arangodb::httpclient::SimpleHttpResult;
  const std::string FoxxHealUrl = "/_api/foxx/_local/heal";

  std::string body = "";

  std::unique_ptr<SimpleHttpResult> response(
      httpClient.request(arangodb::rest::RequestType::POST, FoxxHealUrl,
                         body.c_str(), body.length()));
  return ::checkHttpResponse(httpClient, response, "trigger self heal", body);
}

arangodb::Result processInputDirectory(
    arangodb::httpclient::SimpleHttpClient& httpClient,
    arangodb::ClientTaskQueue<arangodb::RestoreFeature::JobData>& jobQueue,
    arangodb::RestoreFeature& feature, arangodb::RestoreFeature::Options const& options,
    arangodb::ManagedDirectory& directory, arangodb::RestoreFeature::Stats& stats) {
  using arangodb::Logger;
  using arangodb::Result;
  using arangodb::StaticStrings;
  using arangodb::basics::VelocyPackHelper;
  using arangodb::basics::FileUtils::listFiles;

  // create a lookup table for collections
  std::set<std::string> restrictColls, restrictViews;
  restrictColls.insert(options.collections.begin(), options.collections.end());
  restrictViews.insert(options.views.begin(), options.views.end());

  try {
    std::vector<std::string> const files = listFiles(options.inputPath);
    std::string const collectionSuffix = std::string(".structure.json");
    std::string const viewsSuffix = std::string(".view.json");
    std::vector<VPackBuilder> collections, views;

    // Step 1 determine all collections to process
    {
      // loop over all files in InputDirectory, and look for all structure.json
      // files
      for (std::string const& file : files) {
        size_t const nameLength = file.size();

        if (nameLength > viewsSuffix.size() &&
            file.substr(file.size() - viewsSuffix.size()) == viewsSuffix) {
          if (!restrictColls.empty() && restrictViews.empty()) {
            continue;  // skip view if not specifically included
          }

          VPackBuilder contentBuilder = directory.vpackFromJsonFile(file);
          VPackSlice const fileContent = contentBuilder.slice();
          if (!fileContent.isObject()) {
            return {TRI_ERROR_INTERNAL, "could not read view file '" +
                                            directory.pathToFile(file) + "'"};
          }

          if (!restrictViews.empty()) {
            std::string const name =
                VelocyPackHelper::getStringValue(fileContent, StaticStrings::DataSourceName,
                                                 "");
            if (restrictViews.find(name) == restrictViews.end()) {
              continue;
            }
          }

          views.emplace_back(std::move(contentBuilder));
          continue;
        }

        if (nameLength <= collectionSuffix.size() ||
            file.substr(file.size() - collectionSuffix.size()) != collectionSuffix) {
          // some other file
          continue;
        }

        // found a structure.json file
        std::string name = file.substr(0, file.size() - collectionSuffix.size());
        if (!options.includeSystemCollections && name[0] == '_') {
          continue;
        }

        VPackBuilder fileContentBuilder = directory.vpackFromJsonFile(file);
        VPackSlice const fileContent = fileContentBuilder.slice();
        if (!fileContent.isObject()) {
          return {TRI_ERROR_INTERNAL,
                  "could not read collection structure file '" +
                      directory.pathToFile(file) + "'"};
        }

        VPackSlice const parameters = fileContent.get("parameters");
        VPackSlice const indexes = fileContent.get("indexes");
        if (!parameters.isObject() || !indexes.isArray()) {
          return {TRI_ERROR_INTERNAL,
                  "could not read collection structure file '" +
                      directory.pathToFile(file) + "'"};
        }
        std::string const cname =
            VelocyPackHelper::getStringValue(parameters,
                                             StaticStrings::DataSourceName, "");
        bool overwriteName = false;
        if (cname != name &&
            name != (cname + "_" + arangodb::rest::SslInterface::sslMD5(cname))) {
          // file has a different name than found in structure file
          if (options.importStructure) {
            // we cannot go on if there is a mismatch
            return {TRI_ERROR_INTERNAL,
                    "collection name mismatch in collection structure file '" +
                        directory.pathToFile(file) + "' (offending value: '" +
                        cname + "')"};
          } else {
            // we can patch the name in our array and go on
            LOG_TOPIC(INFO, Logger::RESTORE)
                << "ignoring collection name mismatch in collection "
                   "structure file '" +
                       directory.pathToFile(file) + "' (offending value: '" +
                       cname + "')";

            overwriteName = true;
          }
        }

        if (!restrictColls.empty() && restrictColls.find(cname) == restrictColls.end()) {
          continue;  // collection name not in list
        }

        if (overwriteName) {
          // TODO: we have a JSON object with sub-object "parameters" with
          // attribute "name". we only want to replace this. how?
        } else {
          collections.emplace_back(std::move(fileContentBuilder));
        }
      }
    }
    std::sort(collections.begin(), collections.end(), ::sortCollections);

    std::vector<std::unique_ptr<arangodb::RestoreFeature::JobData>> jobs(
        collections.size());

    bool didModifyFoxxCollection = false;
    // Step 2: create collections
    for (VPackBuilder const& b : collections) {
      VPackSlice const collection = b.slice();
      VPackSlice params = collection.get("parameters");
      if (params.isObject()) {
        params = params.get("name");
        // Only these two are relevant for FOXX.
        if (params.isString() && (params.isEqualString("_apps") ||
                                  params.isEqualString("_appbundles"))) {
          didModifyFoxxCollection = true;
        }
      };

      auto jobData =
          std::make_unique<arangodb::RestoreFeature::JobData>(directory, feature, options,
                                                              stats, collection);

      // take care of collection creation now, serially
      if (options.importStructure) {
        Result result = ::recreateCollection(httpClient, *jobData);
        if (result.fail()) {
          return result;
        }
      }
      stats.totalCollections++;

      jobs.push_back(std::move(jobData));
    }

    // Step 3: create views
    if (options.importStructure && !views.empty()) {
      LOG_TOPIC(INFO, Logger::RESTORE) << "# Creating views...";
      // Step 3: recreate all views
      for (VPackBuilder const& viewDefinition : views) {
        LOG_TOPIC(DEBUG, Logger::RESTORE)
            << "# Creating view: " << viewDefinition.toJson();
        Result res = ::restoreView(httpClient, options, viewDefinition.slice());
        if (res.fail()) {
          return res;
        }
      }
    }

    // Step 4: fire up data transfer
    for (auto& job : jobs) {
      if (!jobQueue.queueJob(std::move(job))) {
        return Result(TRI_ERROR_OUT_OF_MEMORY, "unable to queue restore job");
      }
    }

    // wait for all jobs to finish, then check for errors
    if (options.progress) {
      LOG_TOPIC(INFO, Logger::RESTORE)
          << "# Dispatched " << stats.totalCollections << " job(s) to "
          << options.threadCount << " worker(s)";

      double start = TRI_microtime();

      while (true) {
        if (jobQueue.isQueueEmpty() && jobQueue.allWorkersIdle()) {
          // done
          break;
        }

        double now = TRI_microtime();
        if (now - start >= 5.0) {
          // returns #queued jobs, #workers total, #workers busy
          auto queueStats = jobQueue.statistics();
          // periodically report current status, but do not spam user
          LOG_TOPIC(INFO, Logger::RESTORE)
              << "# Current restore progress: restored " << stats.restoredCollections
              << " of " << stats.totalCollections << " collection(s), read "
              << stats.totalRead << " byte(s) from datafiles, "
              << "sent " << stats.totalBatches << " data batch(es) of "
              << stats.totalSent << " byte(s) total size"
              << ", queued jobs: " << std::get<0>(queueStats)
              << ", workers: " << std::get<1>(queueStats);
          start = now;
        }

        // don't sleep for too long, as we want to quickly terminate
        // when the gets empty
        std::this_thread::sleep_for(std::chrono::milliseconds(200));
      }
    }

    // should instantly return
    jobQueue.waitForIdle();

    Result firstError = feature.getFirstError();
    if (firstError.fail()) {
      return firstError;
    }

    if (didModifyFoxxCollection) {
      // if we get here we need to trigger foxx heal
      Result res = ::triggerFoxxHeal(httpClient);
      if (res.fail()) {
        LOG_TOPIC(WARN, Logger::RESTORE)
            << "Reloading of Foxx services failed. In the cluster Foxx "
               "services will be available eventually, On single servers send "
               "a POST to '/_api/foxx/_local/heal' on the current database, "
               "with an empty body.";
      }
    }

  } catch (std::exception const& ex) {
    return {TRI_ERROR_INTERNAL,
            std::string(
                "arangorestore terminated because of an unhandled exception: ")
                .append(ex.what())};
  } catch (...) {
    return {TRI_ERROR_OUT_OF_MEMORY, "arangorestore out of memory"};
  }
  return {TRI_ERROR_NO_ERROR};
}

/// @brief process a single job from the queue
arangodb::Result processJob(arangodb::httpclient::SimpleHttpClient& httpClient,
                            arangodb::RestoreFeature::JobData& jobData) {
  arangodb::Result result;
  if (jobData.options.indexesFirst && jobData.options.importStructure) {
    // restore indexes first if we are using rocksdb
    result = ::restoreIndexes(httpClient, jobData);
    if (result.fail()) {
      return result;
    }
  }
  if (jobData.options.importData) {
    result = ::restoreData(httpClient, jobData);
    if (result.fail()) {
      return result;
    }
  }
  if (!jobData.options.indexesFirst && jobData.options.importStructure) {
    // restore indexes second if we are using mmfiles
    result = ::restoreIndexes(httpClient, jobData);
    if (result.fail()) {
      return result;
    }
  }

  ++jobData.stats.restoredCollections;

  if (jobData.options.progress) {
    VPackSlice const parameters = jobData.collection.get("parameters");
    std::string const cname =
        arangodb::basics::VelocyPackHelper::getStringValue(parameters, "name",
                                                           "");
    int type = arangodb::basics::VelocyPackHelper::getNumericValue<int>(parameters,
                                                                        "type", 2);
    std::string const collectionType(type == 2 ? "document" : "edge");
    LOG_TOPIC(INFO, arangodb::Logger::RESTORE) << "# Successfully restored " << collectionType
                                               << " collection '" << cname << "'";
  }

  return result;
}

/// @brief handle the result of a single job
void handleJobResult(std::unique_ptr<arangodb::RestoreFeature::JobData>&& jobData,
                     arangodb::Result const& result) {
  if (result.fail()) {
    jobData->feature.reportError(result);
  }
}

}  // namespace

namespace arangodb {

RestoreFeature::JobData::JobData(ManagedDirectory& d, RestoreFeature& f,
                                 RestoreFeature::Options const& o,
                                 RestoreFeature::Stats& s, VPackSlice const& c)
    : directory{d}, feature{f}, options{o}, stats{s}, collection{c} {}

RestoreFeature::RestoreFeature(application_features::ApplicationServer& server, int& exitCode)
    : ApplicationFeature(server, RestoreFeature::featureName()),
      _clientManager{Logger::RESTORE},
      _clientTaskQueue{::processJob, ::handleJobResult},
      _exitCode{exitCode} {
  requiresElevatedPrivileges(false);
  setOptional(false);
  startsAfter("BasicsPhase");

  using arangodb::basics::FileUtils::buildFilename;
  using arangodb::basics::FileUtils::currentDirectory;
  _options.inputPath = buildFilename(currentDirectory().result(), "dump");
}

void RestoreFeature::collectOptions(std::shared_ptr<options::ProgramOptions> options) {
  using arangodb::options::BooleanParameter;
  using arangodb::options::StringParameter;
  using arangodb::options::UInt32Parameter;
  using arangodb::options::UInt64Parameter;
  using arangodb::options::VectorParameter;

  options->addOption(
      "--collection",
      "restrict to collection name (can be specified multiple times)",
      new VectorParameter<StringParameter>(&_options.collections));

  options->addOption("--view",
                     "restrict to view name (can be specified multiple times)",
                     new VectorParameter<StringParameter>(&_options.views));

  options->addObsoleteOption("--recycle-ids",
                             "collection ids are now handled automatically", false);

  options->addOption("--batch-size",
                     "maximum size for individual data batches (in bytes)",
                     new UInt64Parameter(&_options.chunkSize));

  options
      ->addOption("--threads",
                  "maximum number of collections to process in parallel",
                  new UInt32Parameter(&_options.threadCount))
      .setIntroducedIn(30400);

  options->addOption("--include-system-collections",
                     "include system collections",
                     new BooleanParameter(&_options.includeSystemCollections));

  options->addOption("--create-database",
                     "create the target database if it does not exist",
                     new BooleanParameter(&_options.createDatabase));

  options->addOption(
      "--force-same-database",
      "force usage of the same database name as in the source dump.json file",
      new BooleanParameter(&_options.forceSameDatabase));

  options->addOption("--input-directory", "input directory",
                     new StringParameter(&_options.inputPath));

<<<<<<< HEAD
  options
      ->addOption(
          "--cleanup-duplicate-attributes",
          "clean up duplicate attributes (use first specified value) in input "
          "documents instead of making the restore operation fail",
          new BooleanParameter(&_options.cleanupDuplicateAttributes),
          arangodb::options::makeFlags(arangodb::options::Flags::Hidden))
      .setIntroducedIn(30322)
      .setIntroducedIn(30402);
=======
  options->addOption("--cleanup-duplicate-attributes", "clean up duplicate attributes (use first specified value) in input documents instead of making the restore operation fail",
                     new BooleanParameter(&_options.cleanupDuplicateAttributes),
                     arangodb::options::makeFlags(arangodb::options::Flags::Hidden))
                     .setIntroducedIn(30322).setIntroducedIn(30402);
>>>>>>> 71d40591

  options->addOption("--import-data", "import data into collection",
                     new BooleanParameter(&_options.importData));

  options->addOption("--create-collection", "create collection structure",
                     new BooleanParameter(&_options.importStructure));

  options->addOption("--progress", "show progress",
                     new BooleanParameter(&_options.progress));

  options->addOption("--overwrite", "overwrite collections if they exist",
                     new BooleanParameter(&_options.overwrite));

<<<<<<< HEAD
  options
      ->addOption(
          "--number-of-shards",
          "override value for numberOfShards (can be specified multiple times, "
          "e.g. --numberOfShards 2 --numberOfShards myCollection=3)",
          new VectorParameter<StringParameter>(&_options.numberOfShards))
      .setIntroducedIn(30322)
      .setIntroducedIn(30402);

  options
      ->addOption("--replication-factor",
                  "override value for replicationFactor (can be specified "
                  "multiple times, e.g. --replicationFactor 2 "
                  "--replicationFactor myCollection=3)",
                  new VectorParameter<StringParameter>(&_options.replicationFactor))
      .setIntroducedIn(30322)
      .setIntroducedIn(30402);
=======
  options->addOption("--number-of-shards",
                     "override value for numberOfShards (can be specified multiple times, e.g. --numberOfShards 2 --numberOfShards myCollection=3)",
                     new VectorParameter<StringParameter>(&_options.numberOfShards))
                     .setIntroducedIn(30322).setIntroducedIn(30402);

  options->addOption("--replication-factor",
                     "override value for replicationFactor (can be specified multiple times, e.g. --replicationFactor 2 --replicationFactor myCollection=3)",
                     new VectorParameter<StringParameter>(&_options.replicationFactor))
                     .setIntroducedIn(30322).setIntroducedIn(30402);
>>>>>>> 71d40591

  options->addOption(
      "--ignore-distribute-shards-like-errors",
      "continue restore even if sharding prototype collection is missing",
      new BooleanParameter(&_options.ignoreDistributeShardsLikeErrors));

  options->addOption(
      "--force", "continue restore even in the face of some server-side errors",
      new BooleanParameter(&_options.force));

  // deprecated options
  options
      ->addOption("--default-number-of-shards",
                  "default value for numberOfShards if not specified in dump",
                  new UInt64Parameter(&_options.defaultNumberOfShards),
                  arangodb::options::makeFlags(arangodb::options::Flags::Hidden))
      .setDeprecatedIn(30322)
      .setDeprecatedIn(30402);

  options
      ->addOption(
          "--default-replication-factor",
          "default value for replicationFactor if not specified in dump",
          new UInt64Parameter(&_options.defaultReplicationFactor),
          arangodb::options::makeFlags(arangodb::options::Flags::Hidden))
      .setDeprecatedIn(30322)
      .setDeprecatedIn(30402);
}

void RestoreFeature::validateOptions(std::shared_ptr<options::ProgramOptions> options) {
  using arangodb::basics::StringUtils::join;

  auto const& positionals = options->processingResult()._positionals;
  size_t n = positionals.size();

  if (1 == n) {
    _options.inputPath = positionals[0];
  } else if (1 < n) {
    LOG_TOPIC(FATAL, arangodb::Logger::RESTORE)
        << "expecting at most one directory, got " + join(positionals, ", ");
    FATAL_ERROR_EXIT();
  }

  // use a minimum value for batches
  if (_options.chunkSize < 1024 * 128) {
    _options.chunkSize = 1024 * 128;
  }

  auto clamped = boost::algorithm::clamp(_options.threadCount, uint32_t(1),
                                         uint32_t(4 * TRI_numberProcessors()));
  if (_options.threadCount != clamped) {
    LOG_TOPIC(WARN, Logger::RESTORE) << "capping --threads value to " << clamped;
    _options.threadCount = clamped;
  }

  // validate shards and replication factor
  if (_options.defaultNumberOfShards == 0) {
    LOG_TOPIC(FATAL, arangodb::Logger::RESTORE)
        << "invalid value for `--default-number-of-shards`, expecting at least "
           "1";
    FATAL_ERROR_EXIT();
  }

  if (_options.defaultReplicationFactor == 0) {
    LOG_TOPIC(FATAL, arangodb::Logger::RESTORE)
        << "invalid value for `--default-replication-factor, expecting at "
           "least 1";
    FATAL_ERROR_EXIT();
  }

  for (auto& it : _options.numberOfShards) {
    auto parts = basics::StringUtils::split(it, '=');
    if (parts.size() == 1 && basics::StringUtils::uint64(parts[0]) > 0) {
      // valid
      continue;
    } else if (parts.size() == 2 && basics::StringUtils::uint64(parts[1]) > 0) {
      // valid
      continue;
    }
    // invalid!
    LOG_TOPIC(FATAL, arangodb::Logger::RESTORE)
        << "got invalid value '" << it << "' for `--number-of-shards";
    FATAL_ERROR_EXIT();
  }

  for (auto& it : _options.replicationFactor) {
    auto parts = basics::StringUtils::split(it, '=');
    if (parts.size() == 1) {
      if (parts[0] == "satellite" || basics::StringUtils::uint64(parts[0]) > 0) {
        // valid
        continue;
      }
    } else if (parts.size() == 2) {
      if (parts[1] == "satellite" || basics::StringUtils::uint64(parts[1]) > 0) {
        // valid
        continue;
      }
    }
    // invalid!
    LOG_TOPIC(FATAL, arangodb::Logger::RESTORE)
        << "got invalid value '" << it << "' for `--replication-factor";
    FATAL_ERROR_EXIT();
  }
}

void RestoreFeature::prepare() {
  if (!_options.inputPath.empty() && _options.inputPath.back() == TRI_DIR_SEPARATOR_CHAR) {
    // trim trailing slash from path because it may cause problems on ...
    // Windows
    TRI_ASSERT(_options.inputPath.size() > 0);
    _options.inputPath.pop_back();
  }

  if (!_options.importStructure && !_options.importData) {
    LOG_TOPIC(FATAL, arangodb::Logger::RESTORE)
        << "Error: must specify either --create-collection or --import-data";
    FATAL_ERROR_EXIT();
  }
}

void RestoreFeature::start() {
  using arangodb::httpclient::SimpleHttpClient;

  double const start = TRI_microtime();

  // set up the output directory, not much else
  _directory = std::make_unique<ManagedDirectory>(_options.inputPath, false, false);
  if (_directory->status().fail()) {
    switch (_directory->status().errorNumber()) {
      case TRI_ERROR_FILE_NOT_FOUND:
        LOG_TOPIC(FATAL, arangodb::Logger::RESTORE)
            << "input directory '" << _options.inputPath << "' does not exist";
        break;
      default:
        LOG_TOPIC(FATAL, arangodb::Logger::RESTORE)
            << _directory->status().errorMessage();
        break;
    }
    FATAL_ERROR_EXIT();
  }

  ClientFeature* client = application_features::ApplicationServer::getFeature<ClientFeature>(
      "Client");

  _exitCode = EXIT_SUCCESS;

  std::unique_ptr<SimpleHttpClient> httpClient;
  Result result = _clientManager.getConnectedClient(httpClient, _options.force, true,
                                                    !_options.createDatabase, false);
  if (result.is(TRI_SIMPLE_CLIENT_COULD_NOT_CONNECT)) {
    LOG_TOPIC(FATAL, Logger::RESTORE)
        << "cannot create server connection, giving up!";
    FATAL_ERROR_EXIT();
  } else if (result.is(TRI_ERROR_ARANGO_DATABASE_NOT_FOUND) && _options.createDatabase) {
    // database not found, but database creation requested
    std::string dbName = client->databaseName();
    LOG_TOPIC(INFO, Logger::RESTORE) << "Creating database '" << dbName << "'";

    client->setDatabaseName("_system");

    Result res = ::tryCreateDatabase(dbName);
    if (res.fail()) {
      LOG_TOPIC(ERR, Logger::RESTORE) << "Could not create database '" << dbName << "'";
      LOG_TOPIC(FATAL, Logger::RESTORE) << httpClient->getErrorMessage();
      FATAL_ERROR_EXIT();
    }

    // restore old database name
    client->setDatabaseName(dbName);

    // re-check connection and version
    result = _clientManager.getConnectedClient(httpClient, _options.force, true, true, false);
  }

  if (result.fail() && !_options.force) {
    LOG_TOPIC(FATAL, Logger::RESTORE)
        << "cannot create server connection: " << result.errorMessage();
    FATAL_ERROR_EXIT();
  }

  // read encryption info
  ::checkEncryption(*_directory);

  // read dump info
  result = ::checkDumpDatabase(*_directory, _options.forceSameDatabase);
  if (result.fail()) {
    LOG_TOPIC(FATAL, arangodb::Logger::RESTORE) << result.errorMessage();
    FATAL_ERROR_EXIT();
  }

  // Version 1.4 did not yet have a cluster mode
  std::tie(result, _options.clusterMode) = _clientManager.getArangoIsCluster(*httpClient);
  if (result.fail()) {
    LOG_TOPIC(FATAL, arangodb::Logger::RESTORE)
        << "Error: could not detect ArangoDB instance type: " << result.errorMessage();
    _exitCode = EXIT_FAILURE;
    return;
  }

  std::tie(result, _options.indexesFirst) =
      _clientManager.getArangoIsUsingEngine(*httpClient, "rocksdb");
  if (result.fail()) {
    LOG_TOPIC(FATAL, arangodb::Logger::RESTORE)
        << "Error while trying to determine server storage engine: "
        << result.errorMessage();
    _exitCode = EXIT_FAILURE;
    return;
  }

  if (_options.progress) {
    LOG_TOPIC(INFO, Logger::RESTORE)
        << "Connected to ArangoDB '" << httpClient->getEndpointSpecification() << "'";
  }

  // set up threads and workers
  _clientTaskQueue.spawnWorkers(_clientManager, _options.threadCount);

  LOG_TOPIC(DEBUG, Logger::RESTORE) << "Using " << _options.threadCount << " worker thread(s)";

  // run the actual restore
  try {
    result = ::processInputDirectory(*httpClient, _clientTaskQueue, *this,
                                     _options, *_directory, _stats);
  } catch (basics::Exception const& ex) {
    LOG_TOPIC(ERR, arangodb::Logger::RESTORE) << "caught exception: " << ex.what();
    result = {ex.code(), ex.what()};
  } catch (std::exception const& ex) {
    LOG_TOPIC(ERR, arangodb::Logger::RESTORE) << "caught exception: " << ex.what();
    result = {TRI_ERROR_INTERNAL, ex.what()};
  } catch (...) {
    LOG_TOPIC(ERR, arangodb::Logger::RESTORE) << "caught unknown exception";
    result = {TRI_ERROR_INTERNAL};
  }

  if (result.fail()) {
    LOG_TOPIC(ERR, arangodb::Logger::RESTORE) << result.errorMessage();
    _exitCode = EXIT_FAILURE;
  }

  if (_options.progress) {
    double totalTime = TRI_microtime() - start;

    if (_options.importData) {
      LOG_TOPIC(INFO, Logger::RESTORE)
          << "Processed " << _stats.restoredCollections << " collection(s) in "
          << Logger::FIXED(totalTime, 6) << " s, "
          << "read " << _stats.totalRead << " byte(s) from datafiles, "
          << "sent " << _stats.totalBatches << " data batch(es) of "
          << _stats.totalSent << " byte(s) total size";
    } else if (_options.importStructure) {
      LOG_TOPIC(INFO, Logger::RESTORE)
          << "Processed " << _stats.restoredCollections << " collection(s) in "
          << Logger::FIXED(totalTime, 6) << " s";
    }
  }
}

std::string RestoreFeature::featureName() { return ::FeatureName; }

void RestoreFeature::reportError(Result const& error) {
  try {
    MUTEX_LOCKER(lock, _workerErrorLock);
    _workerErrors.emplace(error);
    _clientTaskQueue.clearQueue();
  } catch (...) {
  }
}

Result RestoreFeature::getFirstError() const {
  {
    MUTEX_LOCKER(lock, _workerErrorLock);
    if (!_workerErrors.empty()) {
      return _workerErrors.front();
    }
  }
  return {TRI_ERROR_NO_ERROR};
}

}  // namespace arangodb<|MERGE_RESOLUTION|>--- conflicted
+++ resolved
@@ -156,8 +156,8 @@
   if (response == nullptr || !response->isComplete()) {
     return {TRI_ERROR_INTERNAL,
             "got invalid response from server: '" + client.getErrorMessage() +
-                "' while executing " + requestAction + " with this payload: '" +
-                originalRequest + "'"};
+                "' while executing " + requestAction +
+                " with this payload: '" + originalRequest + "'"};
   }
   if (response->wasHttpError()) {
     int errorNum = TRI_ERROR_INTERNAL;
@@ -212,8 +212,7 @@
   return strcasecmp(leftName.c_str(), rightName.c_str()) < 0;
 }
 
-void makeAttributesUnique(arangodb::velocypack::Builder& builder,
-                          arangodb::velocypack::Slice slice) {
+void makeAttributesUnique(arangodb::velocypack::Builder& builder, arangodb::velocypack::Slice slice) {
   if (slice.isObject()) {
     std::unordered_set<arangodb::velocypack::StringRef> keys;
 
@@ -1142,11 +1141,10 @@
                      "maximum size for individual data batches (in bytes)",
                      new UInt64Parameter(&_options.chunkSize));
 
-  options
-      ->addOption("--threads",
-                  "maximum number of collections to process in parallel",
-                  new UInt32Parameter(&_options.threadCount))
-      .setIntroducedIn(30400);
+  options->addOption("--threads",
+                     "maximum number of collections to process in parallel",
+                     new UInt32Parameter(&_options.threadCount))
+                     .setIntroducedIn(30400);
 
   options->addOption("--include-system-collections",
                      "include system collections",
@@ -1164,22 +1162,10 @@
   options->addOption("--input-directory", "input directory",
                      new StringParameter(&_options.inputPath));
 
-<<<<<<< HEAD
-  options
-      ->addOption(
-          "--cleanup-duplicate-attributes",
-          "clean up duplicate attributes (use first specified value) in input "
-          "documents instead of making the restore operation fail",
-          new BooleanParameter(&_options.cleanupDuplicateAttributes),
-          arangodb::options::makeFlags(arangodb::options::Flags::Hidden))
-      .setIntroducedIn(30322)
-      .setIntroducedIn(30402);
-=======
   options->addOption("--cleanup-duplicate-attributes", "clean up duplicate attributes (use first specified value) in input documents instead of making the restore operation fail",
                      new BooleanParameter(&_options.cleanupDuplicateAttributes),
                      arangodb::options::makeFlags(arangodb::options::Flags::Hidden))
                      .setIntroducedIn(30322).setIntroducedIn(30402);
->>>>>>> 71d40591
 
   options->addOption("--import-data", "import data into collection",
                      new BooleanParameter(&_options.importData));
@@ -1193,25 +1179,6 @@
   options->addOption("--overwrite", "overwrite collections if they exist",
                      new BooleanParameter(&_options.overwrite));
 
-<<<<<<< HEAD
-  options
-      ->addOption(
-          "--number-of-shards",
-          "override value for numberOfShards (can be specified multiple times, "
-          "e.g. --numberOfShards 2 --numberOfShards myCollection=3)",
-          new VectorParameter<StringParameter>(&_options.numberOfShards))
-      .setIntroducedIn(30322)
-      .setIntroducedIn(30402);
-
-  options
-      ->addOption("--replication-factor",
-                  "override value for replicationFactor (can be specified "
-                  "multiple times, e.g. --replicationFactor 2 "
-                  "--replicationFactor myCollection=3)",
-                  new VectorParameter<StringParameter>(&_options.replicationFactor))
-      .setIntroducedIn(30322)
-      .setIntroducedIn(30402);
-=======
   options->addOption("--number-of-shards",
                      "override value for numberOfShards (can be specified multiple times, e.g. --numberOfShards 2 --numberOfShards myCollection=3)",
                      new VectorParameter<StringParameter>(&_options.numberOfShards))
@@ -1221,7 +1188,6 @@
                      "override value for replicationFactor (can be specified multiple times, e.g. --replicationFactor 2 --replicationFactor myCollection=3)",
                      new VectorParameter<StringParameter>(&_options.replicationFactor))
                      .setIntroducedIn(30322).setIntroducedIn(30402);
->>>>>>> 71d40591
 
   options->addOption(
       "--ignore-distribute-shards-like-errors",
@@ -1233,22 +1199,17 @@
       new BooleanParameter(&_options.force));
 
   // deprecated options
-  options
-      ->addOption("--default-number-of-shards",
-                  "default value for numberOfShards if not specified in dump",
-                  new UInt64Parameter(&_options.defaultNumberOfShards),
-                  arangodb::options::makeFlags(arangodb::options::Flags::Hidden))
-      .setDeprecatedIn(30322)
-      .setDeprecatedIn(30402);
-
-  options
-      ->addOption(
-          "--default-replication-factor",
-          "default value for replicationFactor if not specified in dump",
-          new UInt64Parameter(&_options.defaultReplicationFactor),
-          arangodb::options::makeFlags(arangodb::options::Flags::Hidden))
-      .setDeprecatedIn(30322)
-      .setDeprecatedIn(30402);
+  options->addOption("--default-number-of-shards",
+                     "default value for numberOfShards if not specified in dump",
+                     new UInt64Parameter(&_options.defaultNumberOfShards),
+                     arangodb::options::makeFlags(arangodb::options::Flags::Hidden))
+                     .setDeprecatedIn(30322).setDeprecatedIn(30402);
+
+  options->addOption("--default-replication-factor",
+                     "default value for replicationFactor if not specified in dump",
+                     new UInt64Parameter(&_options.defaultReplicationFactor),
+                     arangodb::options::makeFlags(arangodb::options::Flags::Hidden))
+                     .setDeprecatedIn(30322).setDeprecatedIn(30402);
 }
 
 void RestoreFeature::validateOptions(std::shared_ptr<options::ProgramOptions> options) {
@@ -1280,15 +1241,13 @@
   // validate shards and replication factor
   if (_options.defaultNumberOfShards == 0) {
     LOG_TOPIC(FATAL, arangodb::Logger::RESTORE)
-        << "invalid value for `--default-number-of-shards`, expecting at least "
-           "1";
+        << "invalid value for `--default-number-of-shards`, expecting at least 1";
     FATAL_ERROR_EXIT();
   }
 
   if (_options.defaultReplicationFactor == 0) {
     LOG_TOPIC(FATAL, arangodb::Logger::RESTORE)
-        << "invalid value for `--default-replication-factor, expecting at "
-           "least 1";
+        << "invalid value for `--default-replication-factor, expecting at least 1";
     FATAL_ERROR_EXIT();
   }
 
@@ -1369,8 +1328,8 @@
   _exitCode = EXIT_SUCCESS;
 
   std::unique_ptr<SimpleHttpClient> httpClient;
-  Result result = _clientManager.getConnectedClient(httpClient, _options.force, true,
-                                                    !_options.createDatabase, false);
+  Result result = _clientManager.getConnectedClient(httpClient, _options.force,
+                                                    true, !_options.createDatabase);
   if (result.is(TRI_SIMPLE_CLIENT_COULD_NOT_CONNECT)) {
     LOG_TOPIC(FATAL, Logger::RESTORE)
         << "cannot create server connection, giving up!";
@@ -1393,7 +1352,7 @@
     client->setDatabaseName(dbName);
 
     // re-check connection and version
-    result = _clientManager.getConnectedClient(httpClient, _options.force, true, true, false);
+    result = _clientManager.getConnectedClient(httpClient, _options.force, true, true);
   }
 
   if (result.fail() && !_options.force) {
