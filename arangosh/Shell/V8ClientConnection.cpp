////////////////////////////////////////////////////////////////////////////////
/// DISCLAIMER
///
/// Copyright 2014-2016 ArangoDB GmbH, Cologne, Germany
/// Copyright 2004-2014 triAGENS GmbH, Cologne, Germany
///
/// Licensed under the Apache License, Version 2.0 (the "License");
/// you may not use this file except in compliance with the License.
/// You may obtain a copy of the License at
///
///     http://www.apache.org/licenses/LICENSE-2.0
///
/// Unless required by applicable law or agreed to in writing, software
/// distributed under the License is distributed on an "AS IS" BASIS,
/// WITHOUT WARRANTIES OR CONDITIONS OF ANY KIND, either express or implied.
/// See the License for the specific language governing permissions and
/// limitations under the License.
///
/// Copyright holder is ArangoDB GmbH, Cologne, Germany
///
/// @author Dr. Frank Celler
/// @author Achim Brandt
////////////////////////////////////////////////////////////////////////////////

#include "V8ClientConnection.h"

#include <fuerte/connection.h>
#include <fuerte/jwt.h>
#include <fuerte/requests.h>
#include <v8.h>
#include <iostream>

#include "Basics/FileUtils.h"
#include "Basics/StringUtils.h"
#include "Basics/VelocyPackHelper.h"
#include "ApplicationFeatures/V8SecurityFeature.h"
#include "Import/ImportHelper.h"
#include "Rest/HttpResponse.h"
#include "Rest/Version.h"
#include "Shell/ClientFeature.h"
#include "Shell/ConsoleFeature.h"
#include "SimpleHttpClient/GeneralClientConnection.h"
#include "SimpleHttpClient/SimpleHttpClient.h"
#include "SimpleHttpClient/SimpleHttpResult.h"
#include "Ssl/SslInterface.h"
#include "V8/v8-conv.h"
#include "V8/v8-json.h"
#include "V8/v8-utils.h"
#include "V8/v8-vpack.h"

#include <iostream>

using namespace arangodb;
using namespace arangodb::application_features;
using namespace arangodb::basics;
using namespace arangodb::httpclient;
using namespace arangodb::import;

V8ClientConnection::V8ClientConnection()
    : _lastHttpReturnCode(0),
      _lastErrorMessage(""),
      _version("arango"),
      _mode("unknown mode"),
      _role("UNKNOWN"),
      _loop(1),
      _vpackOptions(VPackOptions::Defaults) {
  _vpackOptions.buildUnindexedObjects = true;
  _vpackOptions.buildUnindexedArrays = true;
  _builder.onFailure([this](fuerte::Error error, std::string const& msg) {
    std::unique_lock<std::mutex> guard(_lock, std::try_to_lock);
    if (guard) {
      _lastHttpReturnCode = 503;
      _lastErrorMessage = msg;
    }
  });
}

V8ClientConnection::~V8ClientConnection() {
  _builder.onFailure(nullptr);  // reset callback
  shutdownConnection();
}

void V8ClientConnection::createConnection() {
  auto newConnection = _builder.connect(_loop);
  fuerte::StringMap params{{"details", "true"}};
  auto req = fuerte::createRequest(fuerte::RestVerb::Get, "/_api/version", params);
  req->header.database = _databaseName;
  req->timeout(std::chrono::seconds(30));
  try {
    auto res = newConnection->sendRequest(std::move(req));

    _lastHttpReturnCode = res->statusCode();
    if (_lastHttpReturnCode >= 400) {
      auto const& headers = res->messageHeader().meta;
      auto it = headers.find("http/1.1");
      if (it != headers.end()) {
        _lastErrorMessage = (*it).second;
      }
    }

    if (_lastHttpReturnCode == 200) {
      std::atomic_store(&_connection, newConnection);

      std::shared_ptr<VPackBuilder> parsedBody;
      VPackSlice body;
      if (res->contentType() == fuerte::ContentType::VPack) {
        body = res->slice();
      } else {
        parsedBody =
            VPackParser::fromJson(reinterpret_cast<char const*>(res->payload().data()),
                                  res->payload().size());
        body = parsedBody->slice();
      }
      if (!body.isObject()) {
        _lastErrorMessage = "invalid response";
        _lastHttpReturnCode = 503;
      }

      std::string const server =
          VelocyPackHelper::getStringValue(body, "server", "");

      // "server" value is a string and content is "arango"
      if (server == "arango") {
        // look up "version" value
        _version = VelocyPackHelper::getStringValue(body, "version", "");
        VPackSlice const details = body.get("details");
        if (details.isObject()) {
          VPackSlice const mode = details.get("mode");
          if (mode.isString()) {
            _mode = mode.copyString();
          }
          VPackSlice role = details.get("role");
          if (role.isString()) {
            _role = role.copyString();
          }
        }
        if (!body.hasKey("version")) {
          // if we don't get a version number in return, the server is
          // probably running in hardened mode
          return;
        }
        std::string const versionString =
            VelocyPackHelper::getStringValue(body, "version", "");
        std::pair<int, int> version = rest::Version::parseVersionString(versionString);
        if (version.first < 3) {
          // major version of server is too low
          //_client->disconnect();
          shutdownConnection();
          _lastErrorMessage = "Server version number ('" + versionString +
                              "') is too low. Expecting 3.0 or higher";
          return;
        }
      }
    }
  } catch (fuerte::Error const& e) {  // connection error
    _lastErrorMessage = fuerte::to_string(e);
    _lastHttpReturnCode = 503;
  }
}

void V8ClientConnection::setInterrupted(bool interrupted) {
  auto connection = std::atomic_load(&_connection);
  if (interrupted && connection != nullptr) {
    shutdownConnection();
  } else if (!interrupted && connection == nullptr) {
    createConnection();
  }
}

bool V8ClientConnection::isConnected() const {
  auto connection = std::atomic_load(&_connection);
  if (connection) {
    return connection->state() == fuerte::Connection::State::Connected;
  }
  return false;
}

std::string V8ClientConnection::endpointSpecification() const {
  auto connection = std::atomic_load(&_connection);
  if (connection) {
    return connection->endpoint();
  }
  return "";
}

double V8ClientConnection::timeout() const { return _requestTimeout.count(); }

void V8ClientConnection::timeout(double value) {
  _requestTimeout = std::chrono::duration<double>(value);
}

void V8ClientConnection::connect(ClientFeature* client) {
  TRI_ASSERT(client);
  std::lock_guard<std::mutex> guard(_lock);

  _requestTimeout = std::chrono::duration<double>(client->requestTimeout());
  _databaseName = client->databaseName();
  _builder.endpoint(client->endpoint());
  // check jwtSecret first, as it is empty by default,
  // but username defaults to "root" in most configurations
  if (!client->jwtSecret().empty()) {
    _builder.jwtToken(
        fuerte::jwt::generateInternalToken(client->jwtSecret(), "arangosh"));
    _builder.authenticationType(fuerte::AuthenticationType::Jwt);
  } else if (!client->username().empty()) {
    _builder.user(client->username()).password(client->password());
    _builder.authenticationType(fuerte::AuthenticationType::Basic);
  }
  createConnection();
}

void V8ClientConnection::reconnect(ClientFeature* client) {
  std::lock_guard<std::mutex> guard(_lock);

  _requestTimeout = std::chrono::duration<double>(client->requestTimeout());
  _databaseName = client->databaseName();
  _builder.endpoint(client->endpoint());
  // check jwtSecret first, as it is empty by default,
  // but username defaults to "root" in most configurations
  if (!client->jwtSecret().empty()) {
    _builder.jwtToken(
        fuerte::jwt::generateInternalToken(client->jwtSecret(), "arangosh"));
    _builder.authenticationType(fuerte::AuthenticationType::Jwt);
  } else if (!client->username().empty()) {
    _builder.user(client->username()).password(client->password());
    _builder.authenticationType(fuerte::AuthenticationType::Basic);
  }

  auto oldConnection = std::atomic_exchange(&_connection, std::shared_ptr<fuerte::Connection>());
  if (oldConnection) {
    oldConnection->cancel();
  }
  try {
    createConnection();
  } catch (...) {
    std::string errorMessage = "error in '" + client->endpoint() + "'";
    throw errorMessage;
  }

  if (isConnected() && _lastHttpReturnCode == static_cast<int>(rest::ResponseCode::OK)) {
    LOG_TOPIC("2d416", INFO, arangodb::Logger::FIXME)
        << ClientFeature::buildConnectedMessage(endpointSpecification(), _version, _role, _mode, _databaseName, client->username());
  } else {
    if (client->getWarnConnect()) {
      LOG_TOPIC("9d7ea", ERR, arangodb::Logger::FIXME)
          << "Could not connect to endpoint '" << client->endpoint()
          << "', username: '" << client->username() << "'";
    }

    std::string errorMsg = "could not connect";

    if (!_lastErrorMessage.empty()) {
      errorMsg = _lastErrorMessage;
    }

    throw errorMsg;
  }
}

////////////////////////////////////////////////////////////////////////////////
/// @brief enum for wrapped V8 objects
////////////////////////////////////////////////////////////////////////////////

enum WRAP_CLASS_TYPES { WRAP_TYPE_CONNECTION = 1 };

////////////////////////////////////////////////////////////////////////////////
/// @brief map of connection objects
////////////////////////////////////////////////////////////////////////////////

static std::unordered_map<void*, v8::Persistent<v8::External>> Connections;

////////////////////////////////////////////////////////////////////////////////
/// @brief object template for the initial connection
////////////////////////////////////////////////////////////////////////////////

static v8::Persistent<v8::ObjectTemplate> ConnectionTempl;

////////////////////////////////////////////////////////////////////////////////
/// @brief copies v8::Object to std::unordered_map<std::string, std::string>
////////////////////////////////////////////////////////////////////////////////

static void ObjectToMap(v8::Isolate* isolate,
                        std::unordered_map<std::string, std::string>& myMap,
                        v8::Local<v8::Value> val) {
  v8::Local<v8::Object> v8Headers = val.As<v8::Object>();

  if (v8Headers->IsObject()) {
    v8::Local<v8::Array> const props = v8Headers->GetPropertyNames();

    for (uint32_t i = 0; i < props->Length(); i++) {
      v8::Local<v8::Value> key = props->Get(i);
      myMap.emplace(TRI_ObjectToString(isolate, key),
                    TRI_ObjectToString(isolate, v8Headers->Get(key)));
    }
  }
}

////////////////////////////////////////////////////////////////////////////////
/// @brief weak reference callback for connections (call the destructor here)
////////////////////////////////////////////////////////////////////////////////

static void DestroyV8ClientConnection(V8ClientConnection* v8connection) {
  TRI_ASSERT(v8connection != nullptr);

  auto it = Connections.find(v8connection);

  if (it != Connections.end()) {
    (*it).second.Reset();
    Connections.erase(it);
  }

  delete v8connection;
}

////////////////////////////////////////////////////////////////////////////////
/// @brief weak reference callback for connections (call the destructor here)
////////////////////////////////////////////////////////////////////////////////

static void ClientConnection_DestructorCallback(
    const v8::WeakCallbackInfo<v8::Persistent<v8::External>>& data) {
  auto persistent = data.GetParameter();
  auto myConnection = v8::Local<v8::External>::New(data.GetIsolate(), *persistent);
  auto v8connection = static_cast<V8ClientConnection*>(myConnection->Value());

  DestroyV8ClientConnection(v8connection);
}

////////////////////////////////////////////////////////////////////////////////
/// @brief wrap V8ClientConnection in a v8::Object
////////////////////////////////////////////////////////////////////////////////

static v8::Local<v8::Value> WrapV8ClientConnection(v8::Isolate* isolate,
                                                   V8ClientConnection* v8connection) {
  v8::EscapableHandleScope scope(isolate);
  auto localConnectionTempl = v8::Local<v8::ObjectTemplate>::New(isolate, ConnectionTempl);
  v8::Local<v8::Object> result = localConnectionTempl->NewInstance();

  auto myConnection = v8::External::New(isolate, v8connection);
  result->SetInternalField(SLOT_CLASS_TYPE, v8::Integer::New(isolate, WRAP_TYPE_CONNECTION));
  result->SetInternalField(SLOT_CLASS, myConnection);
  Connections[v8connection].Reset(isolate, myConnection);
  Connections[v8connection].SetWeak(&Connections[v8connection], ClientConnection_DestructorCallback,
                                    v8::WeakCallbackType::kFinalizer);
  return scope.Escape<v8::Value>(result);
}

////////////////////////////////////////////////////////////////////////////////
/// @brief ClientConnection constructor
////////////////////////////////////////////////////////////////////////////////

static void ClientConnection_ConstructorCallback(v8::FunctionCallbackInfo<v8::Value> const& args) {
  TRI_V8_TRY_CATCH_BEGIN(isolate);
  v8::HandleScope scope(isolate);

  v8::Local<v8::External> wrap = v8::Local<v8::External>::Cast(args.Data());
  ClientFeature* client = static_cast<ClientFeature*>(wrap->Value());

  auto v8connection = std::make_unique<V8ClientConnection>();
  v8connection->connect(client);

  if (v8connection->isConnected() &&
      v8connection->lastHttpReturnCode() == (int)rest::ResponseCode::OK) {
    LOG_TOPIC("9c8b4", INFO, arangodb::Logger::FIXME)
        << ClientFeature::buildConnectedMessage(v8connection->endpointSpecification(), v8connection->version(),
                                                v8connection->role(), v8connection->mode(), v8connection->databaseName(),
                                                v8connection->username());
  } else {
    std::string errorMessage =
        "Could not connect. Error message: " + v8connection->lastErrorMessage();

    TRI_V8_THROW_EXCEPTION_MESSAGE(TRI_SIMPLE_CLIENT_COULD_NOT_CONNECT,
                                   errorMessage);
  }

  TRI_V8_RETURN(WrapV8ClientConnection(isolate, v8connection.release()));
  TRI_V8_TRY_CATCH_END
}

////////////////////////////////////////////////////////////////////////////////
/// @brief ClientConnection method "reconnect"
////////////////////////////////////////////////////////////////////////////////

static void ClientConnection_reconnect(v8::FunctionCallbackInfo<v8::Value> const& args) {
  TRI_V8_TRY_CATCH_BEGIN(isolate);
  v8::HandleScope scope(isolate);

  V8ClientConnection* v8connection =
      TRI_UnwrapClass<V8ClientConnection>(args.Holder(), WRAP_TYPE_CONNECTION, TRI_IGETC);

  v8::Local<v8::External> wrap = v8::Local<v8::External>::Cast(args.Data());
  ClientFeature* client = static_cast<ClientFeature*>(wrap->Value());

  if (v8connection == nullptr || client == nullptr) {
    TRI_V8_THROW_EXCEPTION_INTERNAL("connection class corrupted");
  }

  if (args.Length() < 2) {
    TRI_V8_THROW_EXCEPTION_USAGE(
        "reconnect(<endpoint>, <database>, [, <username>, <password>])");
  }

  std::string const endpoint = TRI_ObjectToString(isolate, args[0]);
  std::string databaseName = TRI_ObjectToString(isolate, args[1]);

  std::string username;

  if (args.Length() < 3) {
    username = client->username();
  } else {
    username = TRI_ObjectToString(isolate, args[2]);
  }

  std::string password;

  if (args.Length() < 4) {
    if (client->jwtSecret().empty()) {
      ConsoleFeature* console =
          ApplicationServer::getFeature<ConsoleFeature>("Console");

      if (console->isEnabled()) {
        password = console->readPassword("Please specify a password: ");
      } else {
        std::cout << "Please specify a password: " << std::flush;
        password = ConsoleFeature::readPassword();
        std::cout << std::endl << std::flush;
      }
    }
  } else {
    password = TRI_ObjectToString(isolate, args[3]);
  }

  bool warnConnect = true;
  if (args.Length() > 4) {
    warnConnect = TRI_ObjectToBoolean(isolate, args[4]);
  }

  V8SecurityFeature* v8security =
      application_features::ApplicationServer::getFeature<V8SecurityFeature>(
          "V8Security");
  TRI_ASSERT(v8security != nullptr);

  if (!v8security->isAllowedToConnectToEndpoint(isolate, endpoint)) {
    TRI_V8_THROW_EXCEPTION_MESSAGE(TRI_ERROR_FORBIDDEN,
                                   "not allowed to connect to this endpoint");
  }

  client->setEndpoint(endpoint);
  client->setDatabaseName(databaseName);
  client->setUsername(username);
  client->setPassword(password);
  client->setWarnConnect(warnConnect);

  try {
    v8connection->reconnect(client);
  } catch (std::string const& errorMessage) {
    TRI_V8_THROW_EXCEPTION_PARAMETER(errorMessage.c_str());
  } catch (...) {
    std::string errorMessage = "error in '" + endpoint + "'";
    TRI_V8_THROW_EXCEPTION_PARAMETER(errorMessage.c_str());
  }

  TRI_ExecuteJavaScriptString(
      isolate, isolate->GetCurrentContext(),
      TRI_V8_STRING(isolate, "require('internal').db._flushCache();"),
      TRI_V8_ASCII_STRING(isolate, "reload db object"), false);

  TRI_V8_RETURN_TRUE();
  TRI_V8_TRY_CATCH_END
}

////////////////////////////////////////////////////////////////////////////////
/// @brief ClientConnection method "connectedUser"
////////////////////////////////////////////////////////////////////////////////

static void ClientConnection_connectedUser(v8::FunctionCallbackInfo<v8::Value> const& args) {
  TRI_V8_TRY_CATCH_BEGIN(isolate);
  v8::Isolate* isolate = args.GetIsolate();
  v8::HandleScope scope(isolate);

  v8::Local<v8::External> wrap = v8::Local<v8::External>::Cast(args.Data());
  ClientFeature* client = static_cast<ClientFeature*>(wrap->Value());
  if (client == nullptr) {
    TRI_V8_THROW_EXCEPTION_INTERNAL("connection class corrupted");
  }

  TRI_V8_RETURN(TRI_V8_STD_STRING(isolate, client->username()));
  TRI_V8_TRY_CATCH_END
}

////////////////////////////////////////////////////////////////////////////////
/// @brief ClientConnection method "GET" helper
////////////////////////////////////////////////////////////////////////////////

static void ClientConnection_httpGetAny(v8::FunctionCallbackInfo<v8::Value> const& args,
                                        bool raw) {
  TRI_V8_TRY_CATCH_BEGIN(isolate);
  v8::HandleScope scope(isolate);

  // get the connection
  V8ClientConnection* v8connection =
      TRI_UnwrapClass<V8ClientConnection>(args.Holder(), WRAP_TYPE_CONNECTION, TRI_IGETC);

  if (v8connection == nullptr) {
    TRI_V8_THROW_EXCEPTION_INTERNAL("connection class corrupted");
  }

  // check params
  if (args.Length() < 1 || args.Length() > 2 || !args[0]->IsString()) {
    TRI_V8_THROW_EXCEPTION_USAGE("get(<url>[, <headers>])");
  }

  TRI_Utf8ValueNFC url(isolate, args[0]);
  // check header fields
  std::unordered_map<std::string, std::string> headerFields;

  if (args.Length() > 1) {
    ObjectToMap(isolate, headerFields, args[1]);
  }

  TRI_V8_RETURN(v8connection->getData(isolate, arangodb::velocypack::StringRef(*url, url.length()),
                                      headerFields, raw));
  TRI_V8_TRY_CATCH_END
}

////////////////////////////////////////////////////////////////////////////////
/// @brief ClientConnection method "GET"
////////////////////////////////////////////////////////////////////////////////

static void ClientConnection_httpGet(v8::FunctionCallbackInfo<v8::Value> const& args) {
  ClientConnection_httpGetAny(args, false);
}

////////////////////////////////////////////////////////////////////////////////
/// @brief ClientConnection method "GET_RAW"
////////////////////////////////////////////////////////////////////////////////

static void ClientConnection_httpGetRaw(v8::FunctionCallbackInfo<v8::Value> const& args) {
  ClientConnection_httpGetAny(args, true);
}

////////////////////////////////////////////////////////////////////////////////
/// @brief ClientConnection method "HEAD" helper
////////////////////////////////////////////////////////////////////////////////

static void ClientConnection_httpHeadAny(v8::FunctionCallbackInfo<v8::Value> const& args,
                                         bool raw) {
  TRI_V8_TRY_CATCH_BEGIN(isolate);
  v8::HandleScope scope(isolate);

  // get the connection
  V8ClientConnection* v8connection =
      TRI_UnwrapClass<V8ClientConnection>(args.Holder(), WRAP_TYPE_CONNECTION, TRI_IGETC);

  if (v8connection == nullptr) {
    TRI_V8_THROW_EXCEPTION_INTERNAL("connection class corrupted");
  }

  // check params
  if (args.Length() < 1 || args.Length() > 2 || !args[0]->IsString()) {
    TRI_V8_THROW_EXCEPTION_USAGE("head(<url>[, <headers>])");
  }

  TRI_Utf8ValueNFC url(isolate, args[0]);

  // check header fields
  std::unordered_map<std::string, std::string> headerFields;

  if (args.Length() > 1) {
    ObjectToMap(isolate, headerFields, args[1]);
  }

  TRI_V8_RETURN(v8connection->headData(isolate, arangodb::velocypack::StringRef(*url, url.length()),
                                       headerFields, raw));
  TRI_V8_TRY_CATCH_END
}

////////////////////////////////////////////////////////////////////////////////
/// @brief ClientConnection method "HEAD"
////////////////////////////////////////////////////////////////////////////////

static void ClientConnection_httpHead(v8::FunctionCallbackInfo<v8::Value> const& args) {
  ClientConnection_httpHeadAny(args, false);
}

////////////////////////////////////////////////////////////////////////////////
/// @brief ClientConnection method "HEAD_RAW"
////////////////////////////////////////////////////////////////////////////////

static void ClientConnection_httpHeadRaw(v8::FunctionCallbackInfo<v8::Value> const& args) {
  ClientConnection_httpHeadAny(args, true);
}

////////////////////////////////////////////////////////////////////////////////
/// @brief ClientConnection method "DELETE" helper
////////////////////////////////////////////////////////////////////////////////

static void ClientConnection_httpDeleteAny(v8::FunctionCallbackInfo<v8::Value> const& args,
                                           bool raw) {
  TRI_V8_TRY_CATCH_BEGIN(isolate);
  v8::HandleScope scope(isolate);

  // get the connection
  V8ClientConnection* v8connection =
      TRI_UnwrapClass<V8ClientConnection>(args.Holder(), WRAP_TYPE_CONNECTION, TRI_IGETC);

  if (v8connection == nullptr) {
    TRI_V8_THROW_EXCEPTION_INTERNAL("connection class corrupted");
  }

  // check params
  if (args.Length() < 1 || args.Length() > 3 || !args[0]->IsString()) {
    TRI_V8_THROW_EXCEPTION_USAGE("delete(<url>[, <body>[, <headers>]])");
  }

  TRI_Utf8ValueNFC url(isolate, args[0]);

  std::unordered_map<std::string, std::string> headerFields;
  if (args.Length() == 1) {  // no body provided
    TRI_V8_RETURN(v8connection->deleteData(isolate, arangodb::velocypack::StringRef(*url, url.length()),
                                           v8::Undefined(isolate), headerFields, raw));
  }

  // check header fields
  if (args.Length() > 2) {
    ObjectToMap(isolate, headerFields, args[2]);
  }

  TRI_V8_RETURN(v8connection->deleteData(isolate, arangodb::velocypack::StringRef(*url, url.length()),
                                         args[1], headerFields, raw));
  TRI_V8_TRY_CATCH_END
}

////////////////////////////////////////////////////////////////////////////////
/// @brief ClientConnection method "DELETE"
////////////////////////////////////////////////////////////////////////////////

static void ClientConnection_httpDelete(v8::FunctionCallbackInfo<v8::Value> const& args) {
  ClientConnection_httpDeleteAny(args, false);
}

////////////////////////////////////////////////////////////////////////////////
/// @brief ClientConnection method "DELETE_RAW"
////////////////////////////////////////////////////////////////////////////////

static void ClientConnection_httpDeleteRaw(v8::FunctionCallbackInfo<v8::Value> const& args) {
  ClientConnection_httpDeleteAny(args, true);
}

////////////////////////////////////////////////////////////////////////////////
/// @brief ClientConnection method "OPTIONS" helper
////////////////////////////////////////////////////////////////////////////////

static void ClientConnection_httpOptionsAny(v8::FunctionCallbackInfo<v8::Value> const& args,
                                            bool raw) {
  TRI_V8_TRY_CATCH_BEGIN(isolate);
  v8::HandleScope scope(isolate);

  // get the connection
  V8ClientConnection* v8connection =
      TRI_UnwrapClass<V8ClientConnection>(args.Holder(), WRAP_TYPE_CONNECTION, TRI_IGETC);

  if (v8connection == nullptr) {
    TRI_V8_THROW_EXCEPTION_INTERNAL("connection class corrupted");
  }

  // check params
  if (args.Length() < 2 || args.Length() > 3 || !args[0]->IsString() ||
      args[1]->IsUndefined()) {
    TRI_V8_THROW_EXCEPTION_USAGE("options(<url>, <body>[, <headers>])");
  }

  TRI_Utf8ValueNFC url(isolate, args[0]);

  // check header fields
  std::unordered_map<std::string, std::string> headerFields;
  if (args.Length() > 2) {
    ObjectToMap(isolate, headerFields, args[2]);
  }

  TRI_V8_RETURN(v8connection->optionsData(isolate, arangodb::velocypack::StringRef(*url, url.length()),
                                          args[1], headerFields, raw));
  TRI_V8_TRY_CATCH_END
}

////////////////////////////////////////////////////////////////////////////////
/// @brief ClientConnection method "OPTIONS"
////////////////////////////////////////////////////////////////////////////////

static void ClientConnection_httpOptions(v8::FunctionCallbackInfo<v8::Value> const& args) {
  ClientConnection_httpOptionsAny(args, false);
}

////////////////////////////////////////////////////////////////////////////////
/// @brief ClientConnection method "OPTIONS_RAW"
////////////////////////////////////////////////////////////////////////////////

static void ClientConnection_httpOptionsRaw(v8::FunctionCallbackInfo<v8::Value> const& args) {
  ClientConnection_httpOptionsAny(args, true);
}

////////////////////////////////////////////////////////////////////////////////
/// @brief ClientConnection method "POST" helper
////////////////////////////////////////////////////////////////////////////////

static void ClientConnection_httpPostAny(v8::FunctionCallbackInfo<v8::Value> const& args,
                                         bool raw) {
  TRI_V8_TRY_CATCH_BEGIN(isolate);
  v8::HandleScope scope(isolate);

  // get the connection
  V8ClientConnection* v8connection =
      TRI_UnwrapClass<V8ClientConnection>(args.Holder(), WRAP_TYPE_CONNECTION, TRI_IGETC);

  if (v8connection == nullptr) {
    TRI_V8_THROW_EXCEPTION_INTERNAL("connection class corrupted");
  }

  // check params
  if (args.Length() < 2 || args.Length() > 3 || !args[0]->IsString() ||
      args[1]->IsUndefined()) {
    TRI_V8_THROW_EXCEPTION_USAGE("post(<url>, <body>[, <headers>])");
  }

  TRI_Utf8ValueNFC url(isolate, args[0]);
  // check header fields
  std::unordered_map<std::string, std::string> headerFields;
  if (args.Length() > 2) {
    ObjectToMap(isolate, headerFields, args[2]);
  }

  TRI_V8_RETURN(v8connection->postData(isolate, arangodb::velocypack::StringRef(*url, url.length()),
                                       args[1], headerFields, raw));
  TRI_V8_TRY_CATCH_END
}

////////////////////////////////////////////////////////////////////////////////
/// @brief ClientConnection method "POST"
////////////////////////////////////////////////////////////////////////////////

static void ClientConnection_httpPost(v8::FunctionCallbackInfo<v8::Value> const& args) {
  ClientConnection_httpPostAny(args, false);
}

////////////////////////////////////////////////////////////////////////////////
/// @brief ClientConnection method "POST_RAW"
////////////////////////////////////////////////////////////////////////////////

static void ClientConnection_httpPostRaw(v8::FunctionCallbackInfo<v8::Value> const& args) {
  ClientConnection_httpPostAny(args, true);
}

////////////////////////////////////////////////////////////////////////////////
/// @brief ClientConnection method "PUT" helper
////////////////////////////////////////////////////////////////////////////////

static void ClientConnection_httpPutAny(v8::FunctionCallbackInfo<v8::Value> const& args,
                                        bool raw) {
  TRI_V8_TRY_CATCH_BEGIN(isolate);
  v8::HandleScope scope(isolate);

  // get the connection
  V8ClientConnection* v8connection =
      TRI_UnwrapClass<V8ClientConnection>(args.Holder(), WRAP_TYPE_CONNECTION, TRI_IGETC);

  if (v8connection == nullptr) {
    TRI_V8_THROW_EXCEPTION_INTERNAL("connection class corrupted");
  }

  // check params
  if (args.Length() < 2 || args.Length() > 3 || !args[0]->IsString() ||
      args[1]->IsUndefined()) {
    TRI_V8_THROW_EXCEPTION_USAGE("put(<url>, <body>[, <headers>])");
  }

  TRI_Utf8ValueNFC url(isolate, args[0]);

  // check header fields
  std::unordered_map<std::string, std::string> headerFields;
  if (args.Length() > 2) {
    ObjectToMap(isolate, headerFields, args[2]);
  }

  TRI_V8_RETURN(v8connection->putData(isolate, arangodb::velocypack::StringRef(*url, url.length()),
                                      args[1], headerFields, raw));
  TRI_V8_TRY_CATCH_END
}

////////////////////////////////////////////////////////////////////////////////
/// @brief ClientConnection method "PUT"
////////////////////////////////////////////////////////////////////////////////

static void ClientConnection_httpPut(v8::FunctionCallbackInfo<v8::Value> const& args) {
  ClientConnection_httpPutAny(args, false);
}

////////////////////////////////////////////////////////////////////////////////
/// @brief ClientConnection method "PUT_RAW"
////////////////////////////////////////////////////////////////////////////////

static void ClientConnection_httpPutRaw(v8::FunctionCallbackInfo<v8::Value> const& args) {
  ClientConnection_httpPutAny(args, true);
}

////////////////////////////////////////////////////////////////////////////////
/// @brief ClientConnection method "PATCH" helper
////////////////////////////////////////////////////////////////////////////////

static void ClientConnection_httpPatchAny(v8::FunctionCallbackInfo<v8::Value> const& args,
                                          bool raw) {
  TRI_V8_TRY_CATCH_BEGIN(isolate);
  v8::HandleScope scope(isolate);

  // get the connection
  V8ClientConnection* v8connection =
      TRI_UnwrapClass<V8ClientConnection>(args.Holder(), WRAP_TYPE_CONNECTION, TRI_IGETC);

  if (v8connection == nullptr) {
    TRI_V8_THROW_EXCEPTION_INTERNAL("connection class corrupted");
  }

  // check params
  if (args.Length() < 2 || args.Length() > 3 || !args[0]->IsString() ||
      args[1]->IsUndefined()) {
    TRI_V8_THROW_EXCEPTION_USAGE("patch(<url>, <body>[, <headers>])");
  }

  TRI_Utf8ValueNFC url(isolate, args[0]);
  // check header fields
  std::unordered_map<std::string, std::string> headerFields;
  if (args.Length() > 2) {
    ObjectToMap(isolate, headerFields, args[2]);
  }

  TRI_V8_RETURN(v8connection->patchData(isolate, arangodb::velocypack::StringRef(*url, url.length()),
                                        args[1], headerFields, raw));
  TRI_V8_TRY_CATCH_END
}

////////////////////////////////////////////////////////////////////////////////
/// @brief ClientConnection method "PATCH"
////////////////////////////////////////////////////////////////////////////////

static void ClientConnection_httpPatch(v8::FunctionCallbackInfo<v8::Value> const& args) {
  ClientConnection_httpPatchAny(args, false);
}

////////////////////////////////////////////////////////////////////////////////
/// @brief ClientConnection method "PATCH_RAW"
////////////////////////////////////////////////////////////////////////////////

static void ClientConnection_httpPatchRaw(v8::FunctionCallbackInfo<v8::Value> const& args) {
  ClientConnection_httpPatchAny(args, true);
}

////////////////////////////////////////////////////////////////////////////////
/// @brief ClientConnection send file helper
////////////////////////////////////////////////////////////////////////////////

static void ClientConnection_httpSendFile(v8::FunctionCallbackInfo<v8::Value> const& args) {
  TRI_V8_TRY_CATCH_BEGIN(isolate);
  v8::HandleScope scope(isolate);

  // get the connection
  V8ClientConnection* v8connection =
      TRI_UnwrapClass<V8ClientConnection>(args.Holder(), WRAP_TYPE_CONNECTION, TRI_IGETC);

  if (v8connection == nullptr) {
    TRI_V8_THROW_EXCEPTION_INTERNAL("connection class corrupted");
  }

  // check params
  if (args.Length() != 2 || !args[0]->IsString() || args[1]->IsUndefined()) {
    TRI_V8_THROW_EXCEPTION_USAGE("sendFile(<url>, <file>)");
  }

  TRI_Utf8ValueNFC url(isolate, args[0]);

  std::string const infile = TRI_ObjectToString(isolate, args[1]);

  if (!FileUtils::exists(infile)) {
    TRI_V8_THROW_EXCEPTION(TRI_ERROR_FILE_NOT_FOUND);
  }

  v8::TryCatch tryCatch(isolate);

  // check header fields
  std::unordered_map<std::string, std::string> headerFields;
  v8::Local<v8::Value> result =
      v8connection->postData(isolate, arangodb::velocypack::StringRef(*url, url.length()), args[1],
                             headerFields, false, /*isFile*/ true);

  if (tryCatch.HasCaught()) {
    isolate->ThrowException(tryCatch.Exception());
    return;
  }

  TRI_V8_RETURN(result);
  TRI_V8_TRY_CATCH_END
}

////////////////////////////////////////////////////////////////////////////////
/// @brief ClientConnection method "getEndpoint"
////////////////////////////////////////////////////////////////////////////////

static void ClientConnection_getEndpoint(v8::FunctionCallbackInfo<v8::Value> const& args) {
  TRI_V8_TRY_CATCH_BEGIN(isolate)
  v8::HandleScope scope(isolate);

  // get the connection
  V8ClientConnection* v8connection =
      TRI_UnwrapClass<V8ClientConnection>(args.Holder(), WRAP_TYPE_CONNECTION, TRI_IGETC);

  v8::Local<v8::External> wrap = v8::Local<v8::External>::Cast(args.Data());
  ClientFeature* client = static_cast<ClientFeature*>(wrap->Value());

  if (v8connection == nullptr || client == nullptr) {
    TRI_V8_THROW_EXCEPTION_INTERNAL("connection class corrupted");
  }

  // check params
  if (args.Length() != 0) {
    TRI_V8_THROW_EXCEPTION_USAGE("getEndpoint()");
  }

  TRI_V8_RETURN_STD_STRING(client->endpoint());
  TRI_V8_TRY_CATCH_END
}

////////////////////////////////////////////////////////////////////////////////
/// @brief imports a CSV file
////////////////////////////////////////////////////////////////////////////////

static uint64_t DefaultChunkSize = 1024 * 1024 * 4;

static void ClientConnection_importCsv(v8::FunctionCallbackInfo<v8::Value> const& args) {
  TRI_V8_TRY_CATCH_BEGIN(isolate);
  v8::Local<v8::Context> context = isolate->GetCurrentContext();
  v8::HandleScope scope(isolate);

  if (args.Length() < 2) {
    TRI_V8_THROW_EXCEPTION_USAGE(
        "importCsvFile(<filename>, <collection>[, <options>])");
  }

  // extract the filename
  v8::String::Utf8Value filename(isolate, args[0]);

  if (*filename == nullptr) {
    TRI_V8_THROW_TYPE_ERROR("<filename> must be a UTF-8 filename");
  }

  v8::String::Utf8Value collection(isolate, args[1]);

  if (*collection == nullptr) {
    TRI_V8_THROW_TYPE_ERROR("<collection> must be a UTF-8 filename");
  }

  // extract the options
  v8::Local<v8::String> separatorKey =
      TRI_V8_ASCII_STRING(isolate, "separator");
  v8::Local<v8::String> quoteKey = TRI_V8_ASCII_STRING(isolate, "quote");

  std::string separator = ",";
  std::string quote = "\"";

  if (3 <= args.Length()) {
    v8::Local<v8::Object> options = TRI_ToObject(context, args[2]);
    // separator
    if (TRI_HasProperty(context, isolate, options, separatorKey)) {
      separator = TRI_ObjectToString(isolate, options->Get(separatorKey));

      if (separator.length() < 1) {
        TRI_V8_THROW_EXCEPTION_PARAMETER(
            "<options>.separator must be at least one character");
      }
    }

    // quote
    if (TRI_HasProperty(context, isolate, options, quoteKey)) {
      quote = TRI_ObjectToString(isolate, options->Get(quoteKey));

      if (quote.length() > 1) {
        TRI_V8_THROW_EXCEPTION_PARAMETER(
            "<options>.quote must be at most one character");
      }
    }
  }

  V8ClientConnection* v8connection =
      TRI_UnwrapClass<V8ClientConnection>(args.Holder(), WRAP_TYPE_CONNECTION, TRI_IGETC);

  v8::Local<v8::External> wrap = v8::Local<v8::External>::Cast(args.Data());
  ClientFeature* client = static_cast<ClientFeature*>(wrap->Value());
  SimpleHttpClientParams params(client->requestTimeout(), client->getWarn());
  ImportHelper ih(client, v8connection->endpointSpecification(), params,
                  DefaultChunkSize, 1);

  ih.setQuote(quote);
  ih.setSeparator(separator.c_str());

  std::string fileName = TRI_ObjectToString(isolate, args[0]);
  std::string collectionName = TRI_ObjectToString(isolate, args[1]);

  if (ih.importDelimited(collectionName, fileName, ImportHelper::CSV)) {
    v8::Local<v8::Object> result = v8::Object::New(isolate);

    result->Set(TRI_V8_ASCII_STRING(isolate, "lines"),
                v8::Integer::New(isolate, (int32_t)ih.getReadLines()));

    result->Set(TRI_V8_ASCII_STRING(isolate, "created"),
                v8::Integer::New(isolate, (int32_t)ih.getNumberCreated()));

    result->Set(TRI_V8_ASCII_STRING(isolate, "errors"),
                v8::Integer::New(isolate, (int32_t)ih.getNumberErrors()));

    result->Set(TRI_V8_ASCII_STRING(isolate, "updated"),
                v8::Integer::New(isolate, (int32_t)ih.getNumberUpdated()));

    result->Set(TRI_V8_ASCII_STRING(isolate, "ignored"),
                v8::Integer::New(isolate, (int32_t)ih.getNumberIgnored()));

    TRI_V8_RETURN(result);
  }

  std::string error = "error messages:";
  for (std::string const& msg : ih.getErrorMessages()) {
    error.append(msg + ";\t");
  }

  TRI_V8_THROW_EXCEPTION_MESSAGE(TRI_ERROR_FAILED, error.c_str());
  TRI_V8_TRY_CATCH_END
}

////////////////////////////////////////////////////////////////////////////////
/// @brief imports a JSON file
////////////////////////////////////////////////////////////////////////////////

static void ClientConnection_importJson(v8::FunctionCallbackInfo<v8::Value> const& args) {
  TRI_V8_TRY_CATCH_BEGIN(isolate);
  v8::HandleScope scope(isolate);

  if (args.Length() < 2) {
    TRI_V8_THROW_EXCEPTION_USAGE("importJsonFile(<filename>, <collection>)");
  }

  // extract the filename
  v8::String::Utf8Value filename(isolate, args[0]);

  if (*filename == nullptr) {
    TRI_V8_THROW_TYPE_ERROR("<filename> must be a UTF-8 filename");
  }

  v8::String::Utf8Value collection(isolate, args[1]);

  if (*collection == nullptr) {
    TRI_V8_THROW_TYPE_ERROR("<collection> must be a UTF-8 filename");
  }

  V8ClientConnection* v8connection =
      TRI_UnwrapClass<V8ClientConnection>(args.Holder(), WRAP_TYPE_CONNECTION, TRI_IGETC);

  v8::Local<v8::External> wrap = v8::Local<v8::External>::Cast(args.Data());
  ClientFeature* client = static_cast<ClientFeature*>(wrap->Value());

  SimpleHttpClientParams params(client->requestTimeout(), client->getWarn());
  ImportHelper ih(client, v8connection->endpointSpecification(), params,
                  DefaultChunkSize, 1);

  std::string fileName = TRI_ObjectToString(isolate, args[0]);
  std::string collectionName = TRI_ObjectToString(isolate, args[1]);

  if (ih.importJson(collectionName, fileName, false)) {
    v8::Local<v8::Object> result = v8::Object::New(isolate);

    result->Set(TRI_V8_ASCII_STRING(isolate, "lines"),
                v8::Integer::New(isolate, (int32_t)ih.getReadLines()));

    result->Set(TRI_V8_ASCII_STRING(isolate, "created"),
                v8::Integer::New(isolate, (int32_t)ih.getNumberCreated()));

    result->Set(TRI_V8_ASCII_STRING(isolate, "errors"),
                v8::Integer::New(isolate, (int32_t)ih.getNumberErrors()));

    result->Set(TRI_V8_ASCII_STRING(isolate, "updated"),
                v8::Integer::New(isolate, (int32_t)ih.getNumberUpdated()));

    result->Set(TRI_V8_ASCII_STRING(isolate, "ignored"),
                v8::Integer::New(isolate, (int32_t)ih.getNumberIgnored()));

    TRI_V8_RETURN(result);
  }

  std::string error = "error messages:";
  for (std::string const& msg : ih.getErrorMessages()) {
    error.append(msg + ";\t");
  }

  TRI_V8_THROW_EXCEPTION_MESSAGE(TRI_ERROR_FAILED, error.c_str());
  TRI_V8_TRY_CATCH_END
}

////////////////////////////////////////////////////////////////////////////////
/// @brief ClientConnection method "lastError"
////////////////////////////////////////////////////////////////////////////////

static void ClientConnection_lastHttpReturnCode(v8::FunctionCallbackInfo<v8::Value> const& args) {
  TRI_V8_TRY_CATCH_BEGIN(isolate);
  v8::HandleScope scope(isolate);

  // get the connection
  V8ClientConnection* v8connection =
      TRI_UnwrapClass<V8ClientConnection>(args.Holder(), WRAP_TYPE_CONNECTION, TRI_IGETC);

  if (v8connection == nullptr) {
    TRI_V8_THROW_EXCEPTION_INTERNAL("connection class corrupted");
  }

  // check params
  if (args.Length() != 0) {
    TRI_V8_THROW_EXCEPTION_USAGE("lastHttpReturnCode()");
  }

  TRI_V8_RETURN(v8::Integer::New(isolate, v8connection->lastHttpReturnCode()));
  TRI_V8_TRY_CATCH_END
}

////////////////////////////////////////////////////////////////////////////////
/// @brief ClientConnection method "lastErrorMessage"
////////////////////////////////////////////////////////////////////////////////

static void ClientConnection_lastErrorMessage(v8::FunctionCallbackInfo<v8::Value> const& args) {
  TRI_V8_TRY_CATCH_BEGIN(isolate);
  v8::HandleScope scope(isolate);

  // get the connection
  V8ClientConnection* v8connection =
      TRI_UnwrapClass<V8ClientConnection>(args.Holder(), WRAP_TYPE_CONNECTION, TRI_IGETC);

  if (v8connection == nullptr) {
    TRI_V8_THROW_EXCEPTION_INTERNAL("connection class corrupted");
  }

  // check params
  if (args.Length() != 0) {
    TRI_V8_THROW_EXCEPTION_USAGE("lastErrorMessage()");
  }

  TRI_V8_RETURN_STD_STRING(v8connection->lastErrorMessage());
  TRI_V8_TRY_CATCH_END
}

////////////////////////////////////////////////////////////////////////////////
/// @brief ClientConnection method "isConnected"
////////////////////////////////////////////////////////////////////////////////

static void ClientConnection_isConnected(v8::FunctionCallbackInfo<v8::Value> const& args) {
  TRI_V8_TRY_CATCH_BEGIN(isolate);
  v8::HandleScope scope(isolate);

  // get the connection
  V8ClientConnection* v8connection =
      TRI_UnwrapClass<V8ClientConnection>(args.Holder(), WRAP_TYPE_CONNECTION, TRI_IGETC);

  if (v8connection == nullptr) {
    TRI_V8_THROW_EXCEPTION_INTERNAL("connection class corrupted");
  }

  if (args.Length() != 0) {
    TRI_V8_THROW_EXCEPTION_USAGE("isConnected()");
  }

  if (v8connection->isConnected()) {
    TRI_V8_RETURN_TRUE();
  }
  TRI_V8_RETURN_FALSE();
  TRI_V8_TRY_CATCH_END
}

////////////////////////////////////////////////////////////////////////////////
/// @brief ClientConnection method "timeout"
////////////////////////////////////////////////////////////////////////////////

static void ClientConnection_timeout(v8::FunctionCallbackInfo<v8::Value> const& args) {
  TRI_V8_TRY_CATCH_BEGIN(isolate);
  v8::HandleScope scope(isolate);

  // get the connection
  V8ClientConnection* v8connection =
      TRI_UnwrapClass<V8ClientConnection>(args.Holder(), WRAP_TYPE_CONNECTION, TRI_IGETC);

  if (v8connection == nullptr) {
    TRI_V8_THROW_EXCEPTION_INTERNAL("connection class corrupted");
  }

  if (args.Length() == 0) {
    TRI_V8_RETURN(v8::Number::New(isolate, v8connection->timeout()));
  } else {
    double value = TRI_ObjectToDouble(isolate, args[0]);
    v8connection->timeout(value);

    v8::Local<v8::External> wrap = v8::Local<v8::External>::Cast(args.Data());
    ClientFeature* client = static_cast<ClientFeature*>(wrap->Value());

    if (client == nullptr) {
      TRI_V8_THROW_EXCEPTION_INTERNAL("connection class corrupted");
    }

    client->requestTimeout(value);

    TRI_V8_RETURN_UNDEFINED();
  }

  TRI_V8_TRY_CATCH_END
}

////////////////////////////////////////////////////////////////////////////////
/// @brief ClientConnection method "toString"
////////////////////////////////////////////////////////////////////////////////

static void ClientConnection_toString(v8::FunctionCallbackInfo<v8::Value> const& args) {
  TRI_V8_TRY_CATCH_BEGIN(isolate);
  v8::HandleScope scope(isolate);

  // get the connection
  V8ClientConnection* v8connection =
      TRI_UnwrapClass<V8ClientConnection>(args.Holder(), WRAP_TYPE_CONNECTION, TRI_IGETC);

  if (v8connection == nullptr) {
    TRI_V8_THROW_EXCEPTION_INTERNAL("connection class corrupted");
  }

  if (args.Length() != 0) {
    TRI_V8_THROW_EXCEPTION_USAGE("toString()");
  }

  std::string result =
      "[object ArangoConnection:" + v8connection->endpointSpecification();

  if (v8connection->isConnected()) {
    result += "," + v8connection->version() + ",connected]";
  } else {
    result += ",unconnected]";
  }

  TRI_V8_RETURN_STD_STRING(result);
  TRI_V8_TRY_CATCH_END
}

////////////////////////////////////////////////////////////////////////////////
/// @brief ClientConnection method "getVersion"
////////////////////////////////////////////////////////////////////////////////

static void ClientConnection_getVersion(v8::FunctionCallbackInfo<v8::Value> const& args) {
  TRI_V8_TRY_CATCH_BEGIN(isolate);
  v8::HandleScope scope(isolate);

  // get the connection
  V8ClientConnection* v8connection =
      TRI_UnwrapClass<V8ClientConnection>(args.Holder(), WRAP_TYPE_CONNECTION, TRI_IGETC);

  if (v8connection == nullptr) {
    TRI_V8_THROW_EXCEPTION_INTERNAL("connection class corrupted");
  }

  if (args.Length() != 0) {
    TRI_V8_THROW_EXCEPTION_USAGE("getVersion()");
  }

  TRI_V8_RETURN_STD_STRING(v8connection->version());
  TRI_V8_TRY_CATCH_END
}

////////////////////////////////////////////////////////////////////////////////
/// @brief ClientConnection method "getMode"
////////////////////////////////////////////////////////////////////////////////

static void ClientConnection_getMode(v8::FunctionCallbackInfo<v8::Value> const& args) {
  TRI_V8_TRY_CATCH_BEGIN(isolate);
  v8::HandleScope scope(isolate);

  // get the connection
  V8ClientConnection* v8connection =
      TRI_UnwrapClass<V8ClientConnection>(args.Holder(), WRAP_TYPE_CONNECTION, TRI_IGETC);

  if (v8connection == nullptr) {
    TRI_V8_THROW_EXCEPTION_INTERNAL("connection class corrupted");
  }

  if (args.Length() != 0) {
    TRI_V8_THROW_EXCEPTION_USAGE("getMode()");
  }

  TRI_V8_RETURN_STD_STRING(v8connection->mode());
  TRI_V8_TRY_CATCH_END
}

////////////////////////////////////////////////////////////////////////////////
/// @brief ClientConnection method "getRole"
////////////////////////////////////////////////////////////////////////////////

static void ClientConnection_getRole(v8::FunctionCallbackInfo<v8::Value> const& args) {
  TRI_V8_TRY_CATCH_BEGIN(isolate);
  v8::HandleScope scope(isolate);

  // get the connection
  V8ClientConnection* v8connection =
      TRI_UnwrapClass<V8ClientConnection>(args.Holder(), WRAP_TYPE_CONNECTION, TRI_IGETC);

  if (v8connection == nullptr) {
    TRI_V8_THROW_EXCEPTION_INTERNAL("connection class corrupted");
  }

  if (args.Length() != 0) {
    TRI_V8_THROW_EXCEPTION_USAGE("getRole()");
  }

  TRI_V8_RETURN_STD_STRING(v8connection->role());
  TRI_V8_TRY_CATCH_END
}

////////////////////////////////////////////////////////////////////////////////
/// @brief ClientConnection method "getDatabaseName"
////////////////////////////////////////////////////////////////////////////////

static void ClientConnection_getDatabaseName(v8::FunctionCallbackInfo<v8::Value> const& args) {
  TRI_V8_TRY_CATCH_BEGIN(isolate);
  v8::HandleScope scope(isolate);

  // get the connection
  V8ClientConnection* v8connection =
      TRI_UnwrapClass<V8ClientConnection>(args.Holder(), WRAP_TYPE_CONNECTION, TRI_IGETC);

  if (v8connection == nullptr) {
    TRI_V8_THROW_EXCEPTION_INTERNAL("connection class corrupted");
  }

  if (args.Length() != 0) {
    TRI_V8_THROW_EXCEPTION_USAGE("getDatabaseName()");
  }

  TRI_V8_RETURN_STD_STRING(v8connection->databaseName());
  TRI_V8_TRY_CATCH_END
}

////////////////////////////////////////////////////////////////////////////////
/// @brief ClientConnection method "setDatabaseName"
////////////////////////////////////////////////////////////////////////////////

static void ClientConnection_setDatabaseName(v8::FunctionCallbackInfo<v8::Value> const& args) {
  TRI_V8_TRY_CATCH_BEGIN(isolate);
  v8::HandleScope scope(isolate);

  // get the connection
  V8ClientConnection* v8connection =
      TRI_UnwrapClass<V8ClientConnection>(args.Holder(), WRAP_TYPE_CONNECTION, TRI_IGETC);

  v8::Local<v8::External> wrap = v8::Local<v8::External>::Cast(args.Data());
  ClientFeature* client = static_cast<ClientFeature*>(wrap->Value());

  if (v8connection == nullptr || client == nullptr) {
    TRI_V8_THROW_EXCEPTION_INTERNAL("connection class corrupted");
  }

  if (args.Length() != 1 || !args[0]->IsString()) {
    TRI_V8_THROW_EXCEPTION_USAGE("setDatabaseName(<name>)");
  }

  std::string const dbName = TRI_ObjectToString(isolate, args[0]);
  v8connection->setDatabaseName(dbName);
  client->setDatabaseName(dbName);

  TRI_V8_RETURN_TRUE();
  TRI_V8_TRY_CATCH_END
}

v8::Local<v8::Value> V8ClientConnection::getData(
    v8::Isolate* isolate, arangodb::velocypack::StringRef const& location,
    std::unordered_map<std::string, std::string> const& headerFields, bool raw) {
  if (raw) {
    return requestDataRaw(isolate, fuerte::RestVerb::Get, location,
                          v8::Undefined(isolate), headerFields);
  }
  return requestData(isolate, fuerte::RestVerb::Get, location,
                     v8::Undefined(isolate), headerFields);
}

v8::Local<v8::Value> V8ClientConnection::headData(
    v8::Isolate* isolate, arangodb::velocypack::StringRef const& location,
    std::unordered_map<std::string, std::string> const& headerFields, bool raw) {
  if (raw) {
    return requestDataRaw(isolate, fuerte::RestVerb::Head, location,
                          v8::Undefined(isolate), headerFields);
  }
  return requestData(isolate, fuerte::RestVerb::Head, location,
                     v8::Undefined(isolate), headerFields);
}

v8::Local<v8::Value> V8ClientConnection::deleteData(
    v8::Isolate* isolate, arangodb::velocypack::StringRef const& location, v8::Local<v8::Value> const& body,
    std::unordered_map<std::string, std::string> const& headerFields, bool raw) {
  if (raw) {
    return requestDataRaw(isolate, fuerte::RestVerb::Delete, location, body, headerFields);
  }
  return requestData(isolate, fuerte::RestVerb::Delete, location, body, headerFields);
}

v8::Local<v8::Value> V8ClientConnection::optionsData(
    v8::Isolate* isolate, arangodb::velocypack::StringRef const& location, v8::Local<v8::Value> const& body,
    std::unordered_map<std::string, std::string> const& headerFields, bool raw) {
  if (raw) {
    return requestDataRaw(isolate, fuerte::RestVerb::Options, location, body, headerFields);
  }
  return requestData(isolate, fuerte::RestVerb::Options, location, body, headerFields);
}

v8::Local<v8::Value> V8ClientConnection::postData(
    v8::Isolate* isolate, arangodb::velocypack::StringRef const& location, v8::Local<v8::Value> const& body,
    std::unordered_map<std::string, std::string> const& headerFields, bool raw, bool isFile) {
  if (raw) {
    return requestDataRaw(isolate, fuerte::RestVerb::Post, location, body, headerFields);
  }
  return requestData(isolate, fuerte::RestVerb::Post, location, body, headerFields, isFile);
}

v8::Local<v8::Value> V8ClientConnection::putData(
    v8::Isolate* isolate, arangodb::velocypack::StringRef const& location, v8::Local<v8::Value> const& body,
    std::unordered_map<std::string, std::string> const& headerFields, bool raw) {
  if (raw) {
    return requestDataRaw(isolate, fuerte::RestVerb::Put, location, body, headerFields);
  }
  return requestData(isolate, fuerte::RestVerb::Put, location, body, headerFields);
}

v8::Local<v8::Value> V8ClientConnection::patchData(
    v8::Isolate* isolate, arangodb::velocypack::StringRef const& location, v8::Local<v8::Value> const& body,
    std::unordered_map<std::string, std::string> const& headerFields, bool raw) {
  if (raw) {
    return requestDataRaw(isolate, fuerte::RestVerb::Patch, location, body, headerFields);
  }
  return requestData(isolate, fuerte::RestVerb::Patch, location, body, headerFields);
}

v8::Local<v8::Value> V8ClientConnection::requestData(
    v8::Isolate* isolate, fuerte::RestVerb method, arangodb::velocypack::StringRef const& location,
    v8::Local<v8::Value> const& body,
    std::unordered_map<std::string, std::string> const& headerFields, bool isFile) {
  _lastErrorMessage = "";
  _lastHttpReturnCode = 0;

  auto req = std::make_unique<fuerte::Request>();
  req->header.restVerb = method;
  req->header.database = _databaseName;
  req->header.parseArangoPath(location.toString());
  for (auto& pair : headerFields) {
    req->header.meta.emplace(std::move(pair));
  }
  if (isFile) {
    std::string const infile = TRI_ObjectToString(isolate, body);
    TRI_ASSERT(FileUtils::exists(infile));
    std::string contents;
    try {
      contents = FileUtils::slurp(infile);
    } catch (...) {
      THROW_ARANGO_EXCEPTION_MESSAGE(TRI_errno(), "could not read file");
    }
    req->addBinary(reinterpret_cast<uint8_t const*>(contents.data()), contents.length());
  } else if (body->IsString()) {  // assume JSON
    TRI_Utf8ValueNFC bodyString(isolate, body);
    req->addBinary(reinterpret_cast<uint8_t const*>(*bodyString), bodyString.length());
    if (req->header.contentType() == fuerte::ContentType::Unset) {
      req->header.contentType(fuerte::ContentType::Json);
    }
  } else if (!body->IsNullOrUndefined()) {
    VPackBuffer<uint8_t> buffer;
    VPackBuilder builder(buffer, &_vpackOptions);
    int res = TRI_V8ToVPack(isolate, builder, body, false);
    if (res != TRI_ERROR_NO_ERROR) {
      LOG_TOPIC("46ae2", ERR, Logger::V8)
          << "error converting request body: " << TRI_errno_string(res);
      return v8::Null(isolate);
    }
    req->addVPack(std::move(buffer));
    req->header.contentType(fuerte::ContentType::VPack);
  } else {
    // body is null or undefined
    if (req->header.contentType() == fuerte::ContentType::Unset) {
      req->header.contentType(fuerte::ContentType::Json);
    }
  }
  if (req->header.acceptType() == fuerte::ContentType::Unset) {
    req->header.acceptType(fuerte::ContentType::VPack);
  }
  req->timeout(std::chrono::duration_cast<std::chrono::milliseconds>(_requestTimeout));
<<<<<<< HEAD
  
=======

>>>>>>> 422fd605
  auto connection = std::atomic_load(&_connection);
  if (!connection) {
    TRI_V8_SET_EXCEPTION_MESSAGE(TRI_SIMPLE_CLIENT_COULD_NOT_CONNECT,
                                 "not connected");
    return v8::Undefined(isolate);
  }

  std::unique_ptr<fuerte::Response> response;
  try {
    response = connection->sendRequest(std::move(req));
  } catch (fuerte::Error const& ec) {
    return handleResult(isolate, nullptr, ec);
  }

  return handleResult(isolate, std::move(response), fuerte::Error::NoError);
}

v8::Local<v8::Value> V8ClientConnection::requestDataRaw(
    v8::Isolate* isolate, fuerte::RestVerb method, arangodb::velocypack::StringRef const& location,
    v8::Local<v8::Value> const& body,
    std::unordered_map<std::string, std::string> const& headerFields) {
  _lastErrorMessage = "";
  _lastHttpReturnCode = 0;

  auto req = std::make_unique<fuerte::Request>();
  req->header.restVerb = method;
  req->header.database = _databaseName;
  req->header.parseArangoPath(location.toString());
  for (auto& pair : headerFields) {
    req->header.meta.emplace(std::move(pair));
  }
  if (body->IsString()) {  // assume JSON
    TRI_Utf8ValueNFC bodyString(isolate, body);
    req->addBinary(reinterpret_cast<uint8_t const*>(*bodyString), bodyString.length());
    if (req->header.contentType() == fuerte::ContentType::Unset) {
      req->header.contentType(fuerte::ContentType::Json);
    }
  } else if (!body->IsNullOrUndefined()) {
    VPackBuffer<uint8_t> buffer;
    VPackBuilder builder(buffer);
    int res = TRI_V8ToVPack(isolate, builder, body, false);
    if (res != TRI_ERROR_NO_ERROR) {
      LOG_TOPIC("10318", ERR, Logger::V8)
          << "error converting request body: " << TRI_errno_string(res);
      return v8::Null(isolate);
    }
    req->addVPack(std::move(buffer));
    req->header.contentType(fuerte::ContentType::VPack);
  } else {
    // body is null or undefined
    if (req->header.contentType() == fuerte::ContentType::Unset) {
      req->header.contentType(fuerte::ContentType::Json);
    }
  }
  if (req->header.acceptType() == fuerte::ContentType::Unset) {
    req->header.acceptType(fuerte::ContentType::VPack);
  }
  req->timeout(std::chrono::duration_cast<std::chrono::milliseconds>(_requestTimeout));
<<<<<<< HEAD
  
=======

>>>>>>> 422fd605
  auto connection = std::atomic_load(&_connection);
  if (!connection) {
    TRI_V8_SET_EXCEPTION_MESSAGE(TRI_SIMPLE_CLIENT_COULD_NOT_CONNECT,
                                 "not connected");
    return v8::Undefined(isolate);
  }

  std::unique_ptr<fuerte::Response> response;
  try {
    response = connection->sendRequest(std::move(req));
  } catch (fuerte::Error const& e) {
    _lastErrorMessage.assign(fuerte::to_string(e));
    _lastHttpReturnCode = 503;
  }

  v8::Local<v8::Object> result = v8::Object::New(isolate);
  if (!response) {
    result->Set(TRI_V8_STD_STRING(isolate, StaticStrings::Error),
                v8::Boolean::New(isolate, true));
    result->Set(TRI_V8_STD_STRING(isolate, StaticStrings::ErrorNum),
                v8::Integer::New(isolate, _lastHttpReturnCode));
    result->Set(TRI_V8_STD_STRING(isolate, StaticStrings::ErrorMessage),
                TRI_V8_STD_STRING(isolate, _lastErrorMessage));

    return result;
  }

  // complete

  _lastHttpReturnCode = response->statusCode();

  // create raw response
  result->Set(TRI_V8_ASCII_STRING(isolate, "code"),
              v8::Integer::New(isolate, _lastHttpReturnCode));

  if (_lastHttpReturnCode >= 400) {
    std::string msg(GeneralResponse::responseString(
        static_cast<ResponseCode>(_lastHttpReturnCode)));

    result->Set(TRI_V8_STD_STRING(isolate, StaticStrings::Error),
                v8::Boolean::New(isolate, true));
    result->Set(TRI_V8_STD_STRING(isolate, StaticStrings::ErrorNum),
                v8::Integer::New(isolate, _lastHttpReturnCode));
    result->Set(TRI_V8_STD_STRING(isolate, StaticStrings::ErrorMessage),
                TRI_V8_STD_STRING(isolate, msg));
  } else {
    result->Set(TRI_V8_STD_STRING(isolate, StaticStrings::Error),
                v8::Boolean::New(isolate, false));
  }

  // got a body, copy it into the result
  auto sb = response->payload();
  if (sb.size() > 0) {
    const char* str = reinterpret_cast<const char*>(sb.data());
    v8::Local<v8::String> b = TRI_V8_PAIR_STRING(isolate, str, sb.size());
    result->Set(TRI_V8_ASCII_STRING(isolate, "body"), b);
  }

  // copy all headers
  v8::Local<v8::Object> headers = v8::Object::New(isolate);
  for (auto const& it : response->header.meta) {
    v8::Local<v8::String> key = TRI_V8_STD_STRING(isolate, it.first);
    v8::Local<v8::String> val = TRI_V8_STD_STRING(isolate, it.second);

    headers->Set(key, val);
  }

  result->Set(TRI_V8_ASCII_STRING(isolate, "headers"), headers);

  // and returns
  return result;
}

v8::Local<v8::Value> V8ClientConnection::handleResult(v8::Isolate* isolate,
                                                      std::unique_ptr<fuerte::Response> res,
                                                      fuerte::Error ec) {
  // not complete
  if (!res) {
    _lastErrorMessage = fuerte::to_string(ec);
    _lastHttpReturnCode = static_cast<int>(rest::ResponseCode::SERVER_ERROR);

    v8::Local<v8::Object> result = v8::Object::New(isolate);
    result->Set(TRI_V8_STD_STRING(isolate, StaticStrings::Error),
                v8::Boolean::New(isolate, true));
    result->Set(TRI_V8_ASCII_STRING(isolate, "code"),
                v8::Integer::New(isolate, static_cast<int>(rest::ResponseCode::SERVER_ERROR)));

    int errorNumber = 0;
    switch (ec) {
      case fuerte::Error::CouldNotConnect:
      case fuerte::Error::ConnectionClosed:
        errorNumber = TRI_SIMPLE_CLIENT_COULD_NOT_CONNECT;
        break;

      case fuerte::Error::ReadError:
        errorNumber = TRI_SIMPLE_CLIENT_COULD_NOT_READ;
        break;

      case fuerte::Error::WriteError:
        errorNumber = TRI_SIMPLE_CLIENT_COULD_NOT_WRITE;
        break;

      default:
        errorNumber = TRI_SIMPLE_CLIENT_UNKNOWN_ERROR;
        break;
    }

    result->Set(TRI_V8_STD_STRING(isolate, StaticStrings::ErrorNum),
                v8::Integer::New(isolate, errorNumber));
    result->Set(TRI_V8_STD_STRING(isolate, StaticStrings::ErrorMessage),
                TRI_V8_STD_STRING(isolate, _lastErrorMessage));

    return result;
  }

  // complete
  _lastHttpReturnCode = res->statusCode();

  // got a body
  auto sb = res->payload();
  if (sb.size() > 0) {
    if (res->isContentTypeVPack()) {
      std::vector<VPackSlice> const& slices = res->slices();
      if (!slices.empty()) {
        return TRI_VPackToV8(isolate, slices[0]);
      }  // no body
    }

    char const* str = reinterpret_cast<char const*>(sb.data());

    if (res->isContentTypeJSON()) {
      return TRI_FromJsonString(isolate, str, sb.size(), nullptr);
    }
    // return body as string
    return TRI_V8_PAIR_STRING(isolate, str, sb.size());
  }

  // no body

  v8::Local<v8::Object> result = v8::Object::New(isolate);

  result->Set(TRI_V8_ASCII_STRING(isolate, "code"),
              v8::Integer::New(isolate, _lastHttpReturnCode));

  if (_lastHttpReturnCode >= 400) {
    std::string msg(GeneralResponse::responseString(
        static_cast<ResponseCode>(_lastHttpReturnCode)));

    result->Set(TRI_V8_STD_STRING(isolate, StaticStrings::Error),
                v8::Boolean::New(isolate, true));
    result->Set(TRI_V8_STD_STRING(isolate, StaticStrings::ErrorNum),
                v8::Integer::New(isolate, _lastHttpReturnCode));
    result->Set(TRI_V8_STD_STRING(isolate, StaticStrings::ErrorMessage),
                TRI_V8_STD_STRING(isolate, msg));
  } else {
    result->Set(TRI_V8_STD_STRING(isolate, StaticStrings::Error),
                v8::Boolean::New(isolate, false));
  }

  return result;
}

void V8ClientConnection::initServer(v8::Isolate* isolate, v8::Local<v8::Context> context,
                                    ClientFeature* client) {
  v8::Local<v8::Value> v8client = v8::External::New(isolate, client);

  v8::Local<v8::FunctionTemplate> connection_templ = v8::FunctionTemplate::New(isolate);

  connection_templ->SetClassName(
      TRI_V8_ASCII_STRING(isolate, "ArangoConnection"));

  v8::Local<v8::ObjectTemplate> connection_proto = connection_templ->PrototypeTemplate();

  connection_proto->Set(isolate, "DELETE",
                        v8::FunctionTemplate::New(isolate, ClientConnection_httpDelete));

  connection_proto->Set(isolate, "DELETE_RAW",
                        v8::FunctionTemplate::New(isolate, ClientConnection_httpDeleteRaw));

  connection_proto->Set(isolate, "GET",
                        v8::FunctionTemplate::New(isolate, ClientConnection_httpGet));

  connection_proto->Set(isolate, "GET_RAW",
                        v8::FunctionTemplate::New(isolate, ClientConnection_httpGetRaw));

  connection_proto->Set(isolate, "HEAD",
                        v8::FunctionTemplate::New(isolate, ClientConnection_httpHead));

  connection_proto->Set(isolate, "HEAD_RAW",
                        v8::FunctionTemplate::New(isolate, ClientConnection_httpHeadRaw));

  connection_proto->Set(isolate, "OPTIONS",
                        v8::FunctionTemplate::New(isolate, ClientConnection_httpOptions));

  connection_proto->Set(isolate, "OPTIONS_RAW",
                        v8::FunctionTemplate::New(isolate, ClientConnection_httpOptionsRaw));

  connection_proto->Set(isolate, "PATCH",
                        v8::FunctionTemplate::New(isolate, ClientConnection_httpPatch));

  connection_proto->Set(isolate, "PATCH_RAW",
                        v8::FunctionTemplate::New(isolate, ClientConnection_httpPatchRaw));

  connection_proto->Set(isolate, "POST",
                        v8::FunctionTemplate::New(isolate, ClientConnection_httpPost));

  connection_proto->Set(isolate, "POST_RAW",
                        v8::FunctionTemplate::New(isolate, ClientConnection_httpPostRaw));

  connection_proto->Set(isolate, "PUT",
                        v8::FunctionTemplate::New(isolate, ClientConnection_httpPut));
  connection_proto->Set(isolate, "PUT_RAW",
                        v8::FunctionTemplate::New(isolate, ClientConnection_httpPutRaw));

  connection_proto->Set(isolate, "SEND_FILE",
                        v8::FunctionTemplate::New(isolate, ClientConnection_httpSendFile));

  connection_proto->Set(isolate, "getEndpoint",
                        v8::FunctionTemplate::New(isolate, ClientConnection_getEndpoint, v8client));

  connection_proto->Set(isolate, "lastHttpReturnCode",
                        v8::FunctionTemplate::New(isolate, ClientConnection_lastHttpReturnCode));

  connection_proto->Set(isolate, "lastErrorMessage",
                        v8::FunctionTemplate::New(isolate, ClientConnection_lastErrorMessage));

  connection_proto->Set(isolate, "isConnected",
                        v8::FunctionTemplate::New(isolate, ClientConnection_isConnected));

  connection_proto->Set(isolate, "reconnect",
                        v8::FunctionTemplate::New(isolate, ClientConnection_reconnect, v8client));

  connection_proto->Set(isolate, "connectedUser",
                        v8::FunctionTemplate::New(isolate, ClientConnection_connectedUser,
                                                  v8client));

  connection_proto->Set(isolate, "timeout",
                        v8::FunctionTemplate::New(isolate, ClientConnection_timeout));

  connection_proto->Set(isolate, "toString",
                        v8::FunctionTemplate::New(isolate, ClientConnection_toString));

  connection_proto->Set(isolate, "getVersion",
                        v8::FunctionTemplate::New(isolate, ClientConnection_getVersion));

  connection_proto->Set(isolate, "getMode",
                        v8::FunctionTemplate::New(isolate, ClientConnection_getMode));

  connection_proto->Set(isolate, "getRole",
                        v8::FunctionTemplate::New(isolate, ClientConnection_getRole));

  connection_proto->Set(isolate, "getDatabaseName",
                        v8::FunctionTemplate::New(isolate, ClientConnection_getDatabaseName));

  connection_proto->Set(isolate, "setDatabaseName",
                        v8::FunctionTemplate::New(isolate, ClientConnection_setDatabaseName,
                                                  v8client));

  connection_proto->Set(isolate, "importCsv",
                        v8::FunctionTemplate::New(isolate, ClientConnection_importCsv, v8client));

  connection_proto->Set(isolate, "importJson",
                        v8::FunctionTemplate::New(isolate, ClientConnection_importJson, v8client));

  connection_proto->SetCallAsFunctionHandler(ClientConnection_ConstructorCallback, v8client);

  v8::Local<v8::ObjectTemplate> connection_inst = connection_templ->InstanceTemplate();

  connection_inst->SetInternalFieldCount(2);

  TRI_AddGlobalVariableVocbase(isolate,
                               TRI_V8_ASCII_STRING(isolate, "ArangoConnection"),
                               connection_proto->NewInstance());

  ConnectionTempl.Reset(isolate, connection_inst);

  // add the client connection to the context:
  TRI_AddGlobalVariableVocbase(isolate,
                               TRI_V8_ASCII_STRING(isolate, "SYS_ARANGO"),
                               WrapV8ClientConnection(isolate, this));
}

void V8ClientConnection::shutdownConnection() {
  auto connection = std::atomic_load(&_connection);
  if (connection) {
    connection->cancel();
    std::atomic_store(&_connection, std::shared_ptr<fuerte::Connection>());
  }
}<|MERGE_RESOLUTION|>--- conflicted
+++ resolved
@@ -1491,11 +1491,7 @@
     req->header.acceptType(fuerte::ContentType::VPack);
   }
   req->timeout(std::chrono::duration_cast<std::chrono::milliseconds>(_requestTimeout));
-<<<<<<< HEAD
-  
-=======
-
->>>>>>> 422fd605
+
   auto connection = std::atomic_load(&_connection);
   if (!connection) {
     TRI_V8_SET_EXCEPTION_MESSAGE(TRI_SIMPLE_CLIENT_COULD_NOT_CONNECT,
@@ -1554,11 +1550,7 @@
     req->header.acceptType(fuerte::ContentType::VPack);
   }
   req->timeout(std::chrono::duration_cast<std::chrono::milliseconds>(_requestTimeout));
-<<<<<<< HEAD
-  
-=======
-
->>>>>>> 422fd605
+
   auto connection = std::atomic_load(&_connection);
   if (!connection) {
     TRI_V8_SET_EXCEPTION_MESSAGE(TRI_SIMPLE_CLIENT_COULD_NOT_CONNECT,
