!CHAPTER Shortest Path in AQL

!SECTION General query idea

This type of query is supposed to find the shortest path between two given documents
(*startVertex* and *targetVertex*) in your graph. For all vertices on this shortest
path you will get a result in form of a set with two items:

1. The vertex on this path.
2. The edge pointing to it.

!SUBSECTION Example execution

Let's take a look at a simple example to explain how it works.
This is the graph that we are going to find a shortest path on:

![traversal graph](../../Manual/Graphs/traversal_graph.png)

Now we use the following parameters for our query:

1. We start at the vertex **A**.
2. We finish with the vertex **D**.

So obviously we will have the vertices **A**, **B**, **C** and **D** on the
shortest path in exactly this order. Than the shortest path statement will
return the following pairs:

| Vertex | Edge  |
|--------|-------|
|    A   | null  |
|    B   | A → B |
|    C   | B → C |
|    D   | C → D |

Note: The first edge will always be `null` because there is no edge pointing
to the *startVertex*.

!SECTION Syntax

Now let's see how we can write a shortest path query.
You have two options here, you can either use a named graph or a set of edge
collections (anonymous graph).

!SUBSUBSECTION Working with named graphs

```
FOR vertex[, edge]
  IN OUTBOUND|INBOUND|ANY SHORTEST_PATH
  startVertex TO targetVertex
  GRAPH graphName
  [OPTIONS options]
```

- `FOR`: emits up to two variables:
  - **vertex** (object): the current vertex on the shortest path
  - **edge** (object, *optional*): the edge pointing to the vertex
- `IN` `OUTBOUND|INBOUND|ANY`: defines in which direction edges are followed
  (outgoing, incoming, or both)
- **startVertex** `TO` **targetVertex** (both string|object): the two vertices between
  which the shortest path will be computed. This can be specified in the form of
  an ID string or in the form of a document with the attribute `_id`. All other
  values will lead to a warning and an empty result. If one of the specified
  documents does not exist, the result is empty as well and there is no warning.
- `GRAPH` **graphName** (string): the name identifying the named graph. Its vertex and
  edge collections will be looked up.
- `OPTIONS` **options** (object, *optional*): used to modify the execution of the
  traversal. Only the following attributes have an effect, all others are ignored:
  - **weightAttribute** (string): a top-level edge attribute that should be used
  to read the edge weight. If the attribute is not existent or not numeric, the
  *defaultWeight* will be used instead.
  - **defaultWeight** (number): this value will be used as fallback if there is
  no *weightAttribute* in the edge document, or if it's not a number. The default
  is 1.

!SUBSECTION Working with collection sets

```
FOR vertex[, edge]
  IN OUTBOUND|INBOUND|ANY SHORTEST_PATH
  startVertex TO targetVertex
  edgeCollection1, ..., edgeCollectionN
  [OPTIONS options]
```

Instead of `GRAPH graphName` you may specify a list of edge collections (anonymous
graph). The involved vertex collections are determined by the edges of the given
edge collections. The rest of the behavior is similar to the named version.

!SUBSECTION Traversing in mixed directions

For shortest path with a list of edge collections you can optionally specify the
direction for some of the edge collections. Say for example you have three edge
collections *edges1*, *edges2* and *edges3*, where in *edges2* the direction
has no relevance, but in *edges1* and *edges3* the direction should be taken into
account. In this case you can use *OUTBOUND* as general search direction and *ANY*
specifically for *edges2* as follows:

```
FOR vertex IN OUTBOUND SHORTEST_PATH
  startVertex TO targetVertex
  edges1, ANY edges2, edges3
```

All collections in the list that do not specify their own direction will use the
direction defined after *IN* (here: *OUTBOUND*). This allows to use a different
direction for each collection in your path search.

!SECTION Conditional shortest path

The SHORTEST_PATH computation will only find an unconditioned shortest path.
With this construct it is not possible to define a condition like: "Find the
shortest path where all edges are of type *X*". If you want to do this, use a
normal [Traversal](Traversals.md) instead with the option `{bfs: true}` in
combination with `LIMIT 1`.

!SECTION Examples
We will create a simple symmetric traversal demonstration graph:

![traversal graph](../../Manual/Graphs/traversal_graph.png)

    @startDocuBlockInline GRAPHSP_01_create_graph
    @EXAMPLE_ARANGOSH_OUTPUT{GRAPHSP_01_create_graph}
    ~addIgnoreCollection("circles");
    ~addIgnoreCollection("edges");
    var examples = require("@arangodb/graph-examples/example-graph.js");
    var graph = examples.loadGraph("traversalGraph");
    db.circles.toArray();
    db.edges.toArray();
    @END_EXAMPLE_ARANGOSH_OUTPUT
    @endDocuBlock GRAPHSP_01_create_graph

We start with the shortest path from **A** to **D** as above:

    @startDocuBlockInline GRAPHSP_02_A_to_D
    @EXAMPLE_ARANGOSH_OUTPUT{GRAPHSP_02_A_to_D}
    db._query("FOR v, e IN OUTBOUND SHORTEST_PATH 'circles/A' TO 'circles/D' GRAPH 'traversalGraph' RETURN [v._key, e._key]");
    db._query("FOR v, e IN OUTBOUND SHORTEST_PATH 'circles/A' TO 'circles/D' edges RETURN [v._key, e._key]");
    @END_EXAMPLE_ARANGOSH_OUTPUT
    @endDocuBlock GRAPHSP_02_A_to_D

<<<<<<< HEAD
We can see our expectations are fulfilled. We find the vertices in the correct ordering and the first edge is `null`, because no edge is pointing to the start vertex on t his path.
=======
We can see our expectations are fulfilled. We find the vertices in the correct
ordering and the first edge is *null*.
>>>>>>> 7037605c

We can also compute shortest paths based on documents found in collections:

    @startDocuBlockInline GRAPHSP_03_A_to_D
    @EXAMPLE_ARANGOSH_OUTPUT{GRAPHSP_03_A_to_D}
    db._query("FOR a IN circles FILTER a._key == 'A' FOR d IN circles FILTER d._key == 'D' FOR v, e IN OUTBOUND SHORTEST_PATH a TO d GRAPH 'traversalGraph' RETURN [v._key, e._key]");
    db._query("FOR a IN circles FILTER a._key == 'A' FOR d IN circles FILTER d._key == 'D' FOR v, e IN OUTBOUND SHORTEST_PATH a TO d edges RETURN [v._key, e._key]");
    @END_EXAMPLE_ARANGOSH_OUTPUT
    @endDocuBlock GRAPHSP_03_A_to_D

<<<<<<< HEAD

=======
>>>>>>> 7037605c
And finally clean it up again:

    @startDocuBlockInline GRAPHSP_99_drop_graph
    @EXAMPLE_ARANGOSH_OUTPUT{GRAPHSP_99_drop_graph}
    var examples = require("@arangodb/graph-examples/example-graph.js");
    examples.dropGraph("traversalGraph");
    ~removeIgnoreCollection("circles");
    ~removeIgnoreCollection("edges");
    @END_EXAMPLE_ARANGOSH_OUTPUT
    @endDocuBlock GRAPHSP_99_drop_graph<|MERGE_RESOLUTION|>--- conflicted
+++ resolved
@@ -138,12 +138,8 @@
     @END_EXAMPLE_ARANGOSH_OUTPUT
     @endDocuBlock GRAPHSP_02_A_to_D
 
-<<<<<<< HEAD
-We can see our expectations are fulfilled. We find the vertices in the correct ordering and the first edge is `null`, because no edge is pointing to the start vertex on t his path.
-=======
-We can see our expectations are fulfilled. We find the vertices in the correct
-ordering and the first edge is *null*.
->>>>>>> 7037605c
+We can see our expectations are fulfilled. We find the vertices in the correct ordering and
+the first edge is *null*, because no edge is pointing to the start vertex on t his path.
 
 We can also compute shortest paths based on documents found in collections:
 
@@ -154,10 +150,7 @@
     @END_EXAMPLE_ARANGOSH_OUTPUT
     @endDocuBlock GRAPHSP_03_A_to_D
 
-<<<<<<< HEAD
 
-=======
->>>>>>> 7037605c
 And finally clean it up again:
 
     @startDocuBlockInline GRAPHSP_99_drop_graph
