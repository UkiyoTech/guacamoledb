arangosh> var examples = require("org/arangodb/graph-examples/example-graph.js");
arangosh> var g = examples.loadGraph("routeplanner");
arangosh> g._shortestPath([{_id: 'germanCity/Cologne'},{_id: 'germanCity/Munich'}], 'frenchCity/Lyon',
........> {weight : 'distance'});
[ 
  [ 
    { 
<<<<<<< HEAD
      "vertices" : [ 
        "germanCity/Cologne", 
        "frenchCity/Lyon" 
      ], 
      "edges" : [ 
        "internationalHighway/1073224930" 
      ], 
      "distance" : 1 
=======
      "vertex" : { 
        "_id" : "frenchCity/Lyon", 
        "_key" : "Lyon", 
        "_rev" : "513185245893", 
        "isCapital" : false, 
        "population" : 80000 
      }, 
      "distance" : 700, 
      "path" : { 
        "vertices" : [ 
          { 
            "_id" : "germanCity/Cologne", 
            "_key" : "Cologne", 
            "_rev" : "513184656069", 
            "isCapital" : false, 
            "population" : 1000000 
          }, 
          { 
            "_id" : "frenchCity/Lyon", 
            "_key" : "Lyon", 
            "_rev" : "513185245893", 
            "isCapital" : false, 
            "population" : 80000 
          } 
        ], 
        "edges" : [ 
          { 
            "_id" : "internationalHighway/513187605189", 
            "_key" : "513187605189", 
            "_rev" : "513187605189", 
            "_from" : "germanCity/Cologne", 
            "_to" : "frenchCity/Lyon", 
            "distance" : 700 
          } 
        ] 
      }, 
      "startVertex" : "germanCity/Cologne", 
      "paths" : [ 
        { 
          "vertices" : [ 
            { 
              "_id" : "germanCity/Cologne", 
              "_key" : "Cologne", 
              "_rev" : "513184656069", 
              "isCapital" : false, 
              "population" : 1000000 
            }, 
            { 
              "_id" : "frenchCity/Lyon", 
              "_key" : "Lyon", 
              "_rev" : "513185245893", 
              "isCapital" : false, 
              "population" : 80000 
            } 
          ], 
          "edges" : [ 
            { 
              "_id" : "internationalHighway/513187605189", 
              "_key" : "513187605189", 
              "_rev" : "513187605189", 
              "_from" : "germanCity/Cologne", 
              "_to" : "frenchCity/Lyon", 
              "distance" : 700 
            } 
          ] 
        } 
      ] 
>>>>>>> 096ad46f
    } 
  ] 
]<|MERGE_RESOLUTION|>--- conflicted
+++ resolved
@@ -5,16 +5,6 @@
 [ 
   [ 
     { 
-<<<<<<< HEAD
-      "vertices" : [ 
-        "germanCity/Cologne", 
-        "frenchCity/Lyon" 
-      ], 
-      "edges" : [ 
-        "internationalHighway/1073224930" 
-      ], 
-      "distance" : 1 
-=======
       "vertex" : { 
         "_id" : "frenchCity/Lyon", 
         "_key" : "Lyon", 
@@ -82,7 +72,6 @@
           ] 
         } 
       ] 
->>>>>>> 096ad46f
     } 
   ] 
 ]