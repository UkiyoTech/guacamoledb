--- conflicted
+++ resolved
@@ -6,16 +6,6 @@
 { 
   <span class="hljs-string">"state"</span> : { 
     <span class="hljs-string">"running"</span> : <span class="hljs-literal">true</span>, 
-<<<<<<< HEAD
-    <span class="hljs-string">"lastLogTick"</span> : <span class="hljs-string">"11116"</span>, 
-    <span class="hljs-string">"lastUncommittedLogTick"</span> : <span class="hljs-string">"11116"</span>, 
-    <span class="hljs-string">"totalEvents"</span> : <span class="hljs-number">3779</span>, 
-    <span class="hljs-string">"time"</span> : <span class="hljs-string">"2016-05-24T09:24:09Z"</span> 
-  }, 
-  <span class="hljs-string">"server"</span> : { 
-    <span class="hljs-string">"version"</span> : <span class="hljs-string">"3.0.0-beta1"</span>, 
-    <span class="hljs-string">"serverId"</span> : <span class="hljs-string">"82590812163018"</span> 
-=======
     <span class="hljs-string">"lastLogTick"</span> : <span class="hljs-string">"11130"</span>, 
     <span class="hljs-string">"lastUncommittedLogTick"</span> : <span class="hljs-string">"11130"</span>, 
     <span class="hljs-string">"totalEvents"</span> : <span class="hljs-number">3782</span>, 
@@ -24,7 +14,6 @@
   <span class="hljs-string">"server"</span> : { 
     <span class="hljs-string">"version"</span> : <span class="hljs-string">"3.0.x-devel"</span>, 
     <span class="hljs-string">"serverId"</span> : <span class="hljs-string">"52155502359397"</span> 
->>>>>>> c1e90bb4
   }, 
   <span class="hljs-string">"clients"</span> : [ ] 
 }