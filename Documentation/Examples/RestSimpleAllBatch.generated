--- conflicted
+++ resolved
@@ -8,28 +8,6 @@
 { 
   <span class="hljs-string">"result"</span> : [ 
     { 
-<<<<<<< HEAD
-      <span class="hljs-string">"_key"</span> : <span class="hljs-string">"11017"</span>, 
-      <span class="hljs-string">"_id"</span> : <span class="hljs-string">"products/11017"</span>, 
-      <span class="hljs-string">"_rev"</span> : <span class="hljs-string">"11017"</span>, 
-      <span class="hljs-string">"Hello3"</span> : <span class="hljs-string">"World3"</span> 
-    }, 
-    { 
-      <span class="hljs-string">"_key"</span> : <span class="hljs-string">"11010"</span>, 
-      <span class="hljs-string">"_id"</span> : <span class="hljs-string">"products/11010"</span>, 
-      <span class="hljs-string">"_rev"</span> : <span class="hljs-string">"11010"</span>, 
-      <span class="hljs-string">"Hello1"</span> : <span class="hljs-string">"World1"</span> 
-    }, 
-    { 
-      <span class="hljs-string">"_key"</span> : <span class="hljs-string">"11014"</span>, 
-      <span class="hljs-string">"_id"</span> : <span class="hljs-string">"products/11014"</span>, 
-      <span class="hljs-string">"_rev"</span> : <span class="hljs-string">"11014"</span>, 
-      <span class="hljs-string">"Hello2"</span> : <span class="hljs-string">"World2"</span> 
-    } 
-  ], 
-  <span class="hljs-string">"hasMore"</span> : <span class="hljs-literal">true</span>, 
-  <span class="hljs-string">"id"</span> : <span class="hljs-string">"11026"</span>, 
-=======
       <span class="hljs-string">"_key"</span> : <span class="hljs-string">"11011"</span>, 
       <span class="hljs-string">"_id"</span> : <span class="hljs-string">"products/11011"</span>, 
       <span class="hljs-string">"_rev"</span> : <span class="hljs-string">"11011"</span>, 
@@ -50,7 +28,6 @@
   ], 
   <span class="hljs-string">"hasMore"</span> : <span class="hljs-literal">true</span>, 
   <span class="hljs-string">"id"</span> : <span class="hljs-string">"11014"</span>, 
->>>>>>> ca897dce
   <span class="hljs-string">"count"</span> : <span class="hljs-number">5</span>, 
   <span class="hljs-string">"extra"</span> : { 
     <span class="hljs-string">"stats"</span> : { 
@@ -59,11 +36,7 @@
       <span class="hljs-string">"scannedFull"</span> : <span class="hljs-number">5</span>, 
       <span class="hljs-string">"scannedIndex"</span> : <span class="hljs-number">0</span>, 
       <span class="hljs-string">"filtered"</span> : <span class="hljs-number">0</span>, 
-<<<<<<< HEAD
-      <span class="hljs-string">"executionTime"</span> : <span class="hljs-number">0.00025200843811035156</span> 
-=======
       <span class="hljs-string">"executionTime"</span> : <span class="hljs-number">0.0002582073211669922</span> 
->>>>>>> ca897dce
     }, 
     <span class="hljs-string">"warnings"</span> : [ ] 
   }, 
