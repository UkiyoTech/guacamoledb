arangosh&gt; <span class="hljs-keyword">var</span> examples = <span class="hljs-built_in">require</span>(<span class="hljs-string">"org/arangodb/graph-examples/example-graph.js"</span>);
arangosh&gt; <span class="hljs-keyword">var</span> graph = examples.loadGraph(<span class="hljs-string">"social"</span>);
arangosh&gt; graph.male.save({neym: <span class="hljs-string">"Jon"</span>, _key: <span class="hljs-string">"john"</span>});
{ 
<<<<<<< HEAD
  "_id" : "male/john", 
  "_rev" : "1839342529", 
  "_key" : "john" 
=======
  <span class="hljs-string">"_id"</span> : <span class="hljs-string">"male/john"</span>, 
  <span class="hljs-string">"_rev"</span> : <span class="hljs-string">"1852116514"</span>, 
  <span class="hljs-string">"_key"</span> : <span class="hljs-string">"john"</span> 
>>>>>>> 1a748b46
}
arangosh&gt; graph.male.replace(<span class="hljs-string">"male/john"</span>, {name: <span class="hljs-string">"John"</span>});
{ 
<<<<<<< HEAD
  "_id" : "male/john", 
  "_rev" : "1839539137", 
  "_key" : "john" 
=======
  <span class="hljs-string">"_id"</span> : <span class="hljs-string">"male/john"</span>, 
  <span class="hljs-string">"_rev"</span> : <span class="hljs-string">"1852313122"</span>, 
  <span class="hljs-string">"_key"</span> : <span class="hljs-string">"john"</span> 
>>>>>>> 1a748b46
}<|MERGE_RESOLUTION|>--- conflicted
+++ resolved
@@ -2,25 +2,13 @@
 arangosh&gt; <span class="hljs-keyword">var</span> graph = examples.loadGraph(<span class="hljs-string">"social"</span>);
 arangosh&gt; graph.male.save({neym: <span class="hljs-string">"Jon"</span>, _key: <span class="hljs-string">"john"</span>});
 { 
-<<<<<<< HEAD
-  "_id" : "male/john", 
-  "_rev" : "1839342529", 
-  "_key" : "john" 
-=======
   <span class="hljs-string">"_id"</span> : <span class="hljs-string">"male/john"</span>, 
   <span class="hljs-string">"_rev"</span> : <span class="hljs-string">"1852116514"</span>, 
   <span class="hljs-string">"_key"</span> : <span class="hljs-string">"john"</span> 
->>>>>>> 1a748b46
 }
 arangosh&gt; graph.male.replace(<span class="hljs-string">"male/john"</span>, {name: <span class="hljs-string">"John"</span>});
 { 
-<<<<<<< HEAD
-  "_id" : "male/john", 
-  "_rev" : "1839539137", 
-  "_key" : "john" 
-=======
   <span class="hljs-string">"_id"</span> : <span class="hljs-string">"male/john"</span>, 
   <span class="hljs-string">"_rev"</span> : <span class="hljs-string">"1852313122"</span>, 
   <span class="hljs-string">"_key"</span> : <span class="hljs-string">"john"</span> 
->>>>>>> 1a748b46
 }