--- conflicted
+++ resolved
@@ -6,41 +6,25 @@
   { 
     "_id" : "female/alice", 
     "_key" : "alice", 
-<<<<<<< HEAD
-    "_rev" : "828906722", 
-=======
     "_rev" : "512928541381", 
->>>>>>> 096ad46f
     "name" : "Alice" 
   }, 
   { 
     "_id" : "male/bob", 
     "_key" : "bob", 
-<<<<<<< HEAD
-    "_rev" : "829234402", 
-=======
     "_rev" : "512928869061", 
->>>>>>> 096ad46f
     "name" : "Bob" 
   }, 
   { 
     "_id" : "female/diana", 
     "_key" : "diana", 
-<<<<<<< HEAD
-    "_rev" : "829627618", 
-=======
     "_rev" : "512929262277", 
->>>>>>> 096ad46f
     "name" : "Diana" 
   }, 
   { 
     "_id" : "male/charly", 
     "_key" : "charly", 
-<<<<<<< HEAD
-    "_rev" : "829431010", 
-=======
     "_rev" : "512929065669", 
->>>>>>> 096ad46f
     "name" : "Charly" 
   } 
 ]