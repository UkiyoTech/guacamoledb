shell> curl -X PUT --data-binary @- --dump - http://localhost:8529/_api/simple/all &lt;&lt;EOF
{ "collection": "products", "skip": 2, "limit" : 2 }
EOF

HTTP/<span class="hljs-number">1.1</span> <span class="hljs-number">201</span> Created
content-type: application/json; charset=utf<span class="hljs-number">-8</span>

{ 
  <span class="hljs-string">"result"</span> : [ 
    { 
<<<<<<< HEAD
      <span class="hljs-string">"_key"</span> : <span class="hljs-string">"11141"</span>, 
      <span class="hljs-string">"_id"</span> : <span class="hljs-string">"products/11141"</span>, 
      <span class="hljs-string">"_rev"</span> : <span class="hljs-string">"11141"</span>, 
      <span class="hljs-string">"Hello1"</span> : <span class="hljs-string">"World1"</span> 
    }, 
    { 
      <span class="hljs-string">"_key"</span> : <span class="hljs-string">"11151"</span>, 
      <span class="hljs-string">"_id"</span> : <span class="hljs-string">"products/11151"</span>, 
      <span class="hljs-string">"_rev"</span> : <span class="hljs-string">"11151"</span>, 
      <span class="hljs-string">"Hello4"</span> : <span class="hljs-string">"World4"</span> 
=======
      <span class="hljs-string">"_key"</span> : <span class="hljs-string">"11159"</span>, 
      <span class="hljs-string">"_id"</span> : <span class="hljs-string">"products/11159"</span>, 
      <span class="hljs-string">"_rev"</span> : <span class="hljs-string">"11159"</span>, 
      <span class="hljs-string">"Hello2"</span> : <span class="hljs-string">"World2"</span> 
    }, 
    { 
      <span class="hljs-string">"_key"</span> : <span class="hljs-string">"11155"</span>, 
      <span class="hljs-string">"_id"</span> : <span class="hljs-string">"products/11155"</span>, 
      <span class="hljs-string">"_rev"</span> : <span class="hljs-string">"11155"</span>, 
      <span class="hljs-string">"Hello1"</span> : <span class="hljs-string">"World1"</span> 
>>>>>>> c1e90bb4
    } 
  ], 
  <span class="hljs-string">"hasMore"</span> : <span class="hljs-literal">false</span>, 
  <span class="hljs-string">"count"</span> : <span class="hljs-number">2</span>, 
  <span class="hljs-string">"cached"</span> : <span class="hljs-literal">false</span>, 
  <span class="hljs-string">"extra"</span> : { 
    <span class="hljs-string">"stats"</span> : { 
      <span class="hljs-string">"writesExecuted"</span> : <span class="hljs-number">0</span>, 
      <span class="hljs-string">"writesIgnored"</span> : <span class="hljs-number">0</span>, 
      <span class="hljs-string">"scannedFull"</span> : <span class="hljs-number">4</span>, 
      <span class="hljs-string">"scannedIndex"</span> : <span class="hljs-number">0</span>, 
      <span class="hljs-string">"filtered"</span> : <span class="hljs-number">0</span>, 
<<<<<<< HEAD
      <span class="hljs-string">"executionTime"</span> : <span class="hljs-number">0.00009202957153320312</span> 
=======
      <span class="hljs-string">"executionTime"</span> : <span class="hljs-number">0.00012111663818359375</span> 
>>>>>>> c1e90bb4
    }, 
    <span class="hljs-string">"warnings"</span> : [ ] 
  }, 
  <span class="hljs-string">"error"</span> : <span class="hljs-literal">false</span>, 
  <span class="hljs-string">"code"</span> : <span class="hljs-number">201</span> 
}<|MERGE_RESOLUTION|>--- conflicted
+++ resolved
@@ -8,18 +8,6 @@
 { 
   <span class="hljs-string">"result"</span> : [ 
     { 
-<<<<<<< HEAD
-      <span class="hljs-string">"_key"</span> : <span class="hljs-string">"11141"</span>, 
-      <span class="hljs-string">"_id"</span> : <span class="hljs-string">"products/11141"</span>, 
-      <span class="hljs-string">"_rev"</span> : <span class="hljs-string">"11141"</span>, 
-      <span class="hljs-string">"Hello1"</span> : <span class="hljs-string">"World1"</span> 
-    }, 
-    { 
-      <span class="hljs-string">"_key"</span> : <span class="hljs-string">"11151"</span>, 
-      <span class="hljs-string">"_id"</span> : <span class="hljs-string">"products/11151"</span>, 
-      <span class="hljs-string">"_rev"</span> : <span class="hljs-string">"11151"</span>, 
-      <span class="hljs-string">"Hello4"</span> : <span class="hljs-string">"World4"</span> 
-=======
       <span class="hljs-string">"_key"</span> : <span class="hljs-string">"11159"</span>, 
       <span class="hljs-string">"_id"</span> : <span class="hljs-string">"products/11159"</span>, 
       <span class="hljs-string">"_rev"</span> : <span class="hljs-string">"11159"</span>, 
@@ -30,7 +18,6 @@
       <span class="hljs-string">"_id"</span> : <span class="hljs-string">"products/11155"</span>, 
       <span class="hljs-string">"_rev"</span> : <span class="hljs-string">"11155"</span>, 
       <span class="hljs-string">"Hello1"</span> : <span class="hljs-string">"World1"</span> 
->>>>>>> c1e90bb4
     } 
   ], 
   <span class="hljs-string">"hasMore"</span> : <span class="hljs-literal">false</span>, 
@@ -43,11 +30,7 @@
       <span class="hljs-string">"scannedFull"</span> : <span class="hljs-number">4</span>, 
       <span class="hljs-string">"scannedIndex"</span> : <span class="hljs-number">0</span>, 
       <span class="hljs-string">"filtered"</span> : <span class="hljs-number">0</span>, 
-<<<<<<< HEAD
-      <span class="hljs-string">"executionTime"</span> : <span class="hljs-number">0.00009202957153320312</span> 
-=======
       <span class="hljs-string">"executionTime"</span> : <span class="hljs-number">0.00012111663818359375</span> 
->>>>>>> c1e90bb4
     }, 
     <span class="hljs-string">"warnings"</span> : [ ] 
   }, 
