shell> curl --dump - http://localhost:8529/_api/edges/edges?vertex=vertices/1&direction=out

HTTP/1.1 200 OK
content-type: application/json; charset=utf-8

{ 
  "edges" : [ 
    { 
      "_id" : "edges/5", 
      "_key" : "5", 
<<<<<<< HEAD
      "_rev" : "1274879202", 
=======
      "_rev" : "512119433925", 
>>>>>>> 096ad46f
      "_from" : "vertices/1", 
      "_to" : "vertices/3", 
      "$label" : "v1 -> v3" 
    } 
  ], 
  "error" : false, 
  "code" : 200 
}<|MERGE_RESOLUTION|>--- conflicted
+++ resolved
@@ -8,11 +8,7 @@
     { 
       "_id" : "edges/5", 
       "_key" : "5", 
-<<<<<<< HEAD
-      "_rev" : "1274879202", 
-=======
       "_rev" : "512119433925", 
->>>>>>> 096ad46f
       "_from" : "vertices/1", 
       "_to" : "vertices/3", 
       "$label" : "v1 -> v3" 
