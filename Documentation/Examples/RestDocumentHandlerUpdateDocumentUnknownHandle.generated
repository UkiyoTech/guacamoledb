<<<<<<< HEAD
shell> curl -X PUT --data-binary @- --dump - http://localhost:8529/_api/document/products/9938 &lt;&lt;EOF
=======
shell> curl -X PUT --data-binary @- --dump - http://localhost:8529/_api/document/products/9902 &lt;&lt;EOF
>>>>>>> 014de716
{}
EOF

HTTP/<span class="hljs-number">1.1</span> <span class="hljs-number">404</span> Not Found
content-type: application/json; charset=utf<span class="hljs-number">-8</span>

{ 
  <span class="hljs-string">"error"</span> : <span class="hljs-literal">true</span>, 
  <span class="hljs-string">"errorMessage"</span> : <span class="hljs-string">"document not found"</span>, 
  <span class="hljs-string">"code"</span> : <span class="hljs-number">404</span>, 
  <span class="hljs-string">"errorNum"</span> : <span class="hljs-number">1202</span> 
}<|MERGE_RESOLUTION|>--- conflicted
+++ resolved
@@ -1,8 +1,4 @@
-<<<<<<< HEAD
-shell> curl -X PUT --data-binary @- --dump - http://localhost:8529/_api/document/products/9938 &lt;&lt;EOF
-=======
 shell> curl -X PUT --data-binary @- --dump - http://localhost:8529/_api/document/products/9902 &lt;&lt;EOF
->>>>>>> 014de716
 {}
 EOF
 
