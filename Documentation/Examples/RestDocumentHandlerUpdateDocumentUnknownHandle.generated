--- conflicted
+++ resolved
@@ -1,8 +1,4 @@
-<<<<<<< HEAD
-shell> curl -X PUT --data-binary @- --dump - http://localhost:8529/_api/document/products/10091 &lt;&lt;EOF
-=======
 shell> curl -X PUT --data-binary @- --dump - http://localhost:8529/_api/document/products/10047 &lt;&lt;EOF
->>>>>>> a692577f
 {}
 EOF
 
