shell> curl --dump - http://localhost:8529/_api/collection/products/figures

HTTP/<span class="hljs-number">1.1</span> <span class="hljs-number">200</span> OK
content-type: application/json; charset=utf<span class="hljs-number">-8</span>
location: <span class="hljs-regexp">/_db/</span>_system/_api/collection/products/figures

{ 
<<<<<<< HEAD
  <span class="hljs-string">"id"</span> : <span class="hljs-string">"9797"</span>, 
=======
  <span class="hljs-string">"id"</span> : <span class="hljs-string">"9817"</span>, 
>>>>>>> c1e90bb4
  <span class="hljs-string">"name"</span> : <span class="hljs-string">"products"</span>, 
  <span class="hljs-string">"isSystem"</span> : <span class="hljs-literal">false</span>, 
  <span class="hljs-string">"doCompact"</span> : <span class="hljs-literal">true</span>, 
  <span class="hljs-string">"isVolatile"</span> : <span class="hljs-literal">false</span>, 
  <span class="hljs-string">"journalSize"</span> : <span class="hljs-number">33554432</span>, 
  <span class="hljs-string">"keyOptions"</span> : { 
    <span class="hljs-string">"type"</span> : <span class="hljs-string">"traditional"</span>, 
    <span class="hljs-string">"allowUserKeys"</span> : <span class="hljs-literal">true</span> 
  }, 
  <span class="hljs-string">"waitForSync"</span> : <span class="hljs-literal">false</span>, 
  <span class="hljs-string">"indexBuckets"</span> : <span class="hljs-number">8</span>, 
  <span class="hljs-string">"count"</span> : <span class="hljs-number">1</span>, 
  <span class="hljs-string">"figures"</span> : { 
    <span class="hljs-string">"alive"</span> : { 
      <span class="hljs-string">"count"</span> : <span class="hljs-number">1</span>, 
      <span class="hljs-string">"size"</span> : <span class="hljs-number">64</span> 
    }, 
    <span class="hljs-string">"dead"</span> : { 
      <span class="hljs-string">"count"</span> : <span class="hljs-number">0</span>, 
      <span class="hljs-string">"size"</span> : <span class="hljs-number">0</span>, 
      <span class="hljs-string">"deletion"</span> : <span class="hljs-number">0</span> 
    }, 
    <span class="hljs-string">"datafiles"</span> : { 
      <span class="hljs-string">"count"</span> : <span class="hljs-number">0</span>, 
      <span class="hljs-string">"fileSize"</span> : <span class="hljs-number">0</span> 
    }, 
    <span class="hljs-string">"journals"</span> : { 
      <span class="hljs-string">"count"</span> : <span class="hljs-number">1</span>, 
      <span class="hljs-string">"fileSize"</span> : <span class="hljs-number">33554432</span> 
    }, 
    <span class="hljs-string">"compactors"</span> : { 
      <span class="hljs-string">"count"</span> : <span class="hljs-number">0</span>, 
      <span class="hljs-string">"fileSize"</span> : <span class="hljs-number">0</span> 
    }, 
    <span class="hljs-string">"indexes"</span> : { 
      <span class="hljs-string">"count"</span> : <span class="hljs-number">1</span>, 
      <span class="hljs-string">"size"</span> : <span class="hljs-number">16088</span> 
    }, 
<<<<<<< HEAD
    <span class="hljs-string">"lastTick"</span> : <span class="hljs-string">"9802"</span>, 
=======
    <span class="hljs-string">"lastTick"</span> : <span class="hljs-string">"9822"</span>, 
>>>>>>> c1e90bb4
    <span class="hljs-string">"uncollectedLogfileEntries"</span> : <span class="hljs-number">0</span>, 
    <span class="hljs-string">"documentReferences"</span> : <span class="hljs-number">0</span>, 
    <span class="hljs-string">"waitingFor"</span> : <span class="hljs-string">"-"</span>, 
    <span class="hljs-string">"compactionStatus"</span> : { 
      <span class="hljs-string">"message"</span> : <span class="hljs-string">"skipped compaction because collection has no datafiles"</span>, 
<<<<<<< HEAD
      <span class="hljs-string">"time"</span> : <span class="hljs-string">"2016-05-24T09:23:30Z"</span> 
=======
      <span class="hljs-string">"time"</span> : <span class="hljs-string">"2016-05-30T09:29:02Z"</span> 
>>>>>>> c1e90bb4
    } 
  }, 
  <span class="hljs-string">"status"</span> : <span class="hljs-number">3</span>, 
  <span class="hljs-string">"type"</span> : <span class="hljs-number">2</span>, 
  <span class="hljs-string">"error"</span> : <span class="hljs-literal">false</span>, 
  <span class="hljs-string">"code"</span> : <span class="hljs-number">200</span> 
}<|MERGE_RESOLUTION|>--- conflicted
+++ resolved
@@ -5,11 +5,7 @@
 location: <span class="hljs-regexp">/_db/</span>_system/_api/collection/products/figures
 
 { 
-<<<<<<< HEAD
-  <span class="hljs-string">"id"</span> : <span class="hljs-string">"9797"</span>, 
-=======
   <span class="hljs-string">"id"</span> : <span class="hljs-string">"9817"</span>, 
->>>>>>> c1e90bb4
   <span class="hljs-string">"name"</span> : <span class="hljs-string">"products"</span>, 
   <span class="hljs-string">"isSystem"</span> : <span class="hljs-literal">false</span>, 
   <span class="hljs-string">"doCompact"</span> : <span class="hljs-literal">true</span>, 
@@ -48,21 +44,13 @@
       <span class="hljs-string">"count"</span> : <span class="hljs-number">1</span>, 
       <span class="hljs-string">"size"</span> : <span class="hljs-number">16088</span> 
     }, 
-<<<<<<< HEAD
-    <span class="hljs-string">"lastTick"</span> : <span class="hljs-string">"9802"</span>, 
-=======
     <span class="hljs-string">"lastTick"</span> : <span class="hljs-string">"9822"</span>, 
->>>>>>> c1e90bb4
     <span class="hljs-string">"uncollectedLogfileEntries"</span> : <span class="hljs-number">0</span>, 
     <span class="hljs-string">"documentReferences"</span> : <span class="hljs-number">0</span>, 
     <span class="hljs-string">"waitingFor"</span> : <span class="hljs-string">"-"</span>, 
     <span class="hljs-string">"compactionStatus"</span> : { 
       <span class="hljs-string">"message"</span> : <span class="hljs-string">"skipped compaction because collection has no datafiles"</span>, 
-<<<<<<< HEAD
-      <span class="hljs-string">"time"</span> : <span class="hljs-string">"2016-05-24T09:23:30Z"</span> 
-=======
       <span class="hljs-string">"time"</span> : <span class="hljs-string">"2016-05-30T09:29:02Z"</span> 
->>>>>>> c1e90bb4
     } 
   }, 
   <span class="hljs-string">"status"</span> : <span class="hljs-number">3</span>, 
