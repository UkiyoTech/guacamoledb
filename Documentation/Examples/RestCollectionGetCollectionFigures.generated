shell> curl --dump - http://localhost:8529/_api/collection/products/figures

HTTP/<span class="hljs-number">1.1</span> <span class="hljs-number">200</span> OK
content-type: application/json; charset=utf<span class="hljs-number">-8</span>
location: <span class="hljs-regexp">/_db/</span>_system/_api/collection/products/figures

{ 
<<<<<<< HEAD
  <span class="hljs-string">"id"</span> : <span class="hljs-string">"9766"</span>, 
=======
  <span class="hljs-string">"id"</span> : <span class="hljs-string">"9859"</span>, 
>>>>>>> 54d39573
  <span class="hljs-string">"name"</span> : <span class="hljs-string">"products"</span>, 
  <span class="hljs-string">"isSystem"</span> : <span class="hljs-literal">false</span>, 
  <span class="hljs-string">"doCompact"</span> : <span class="hljs-literal">true</span>, 
  <span class="hljs-string">"isVolatile"</span> : <span class="hljs-literal">false</span>, 
  <span class="hljs-string">"journalSize"</span> : <span class="hljs-number">33554432</span>, 
  <span class="hljs-string">"keyOptions"</span> : { 
    <span class="hljs-string">"type"</span> : <span class="hljs-string">"traditional"</span>, 
    <span class="hljs-string">"allowUserKeys"</span> : <span class="hljs-literal">true</span> 
  }, 
  <span class="hljs-string">"waitForSync"</span> : <span class="hljs-literal">false</span>, 
  <span class="hljs-string">"indexBuckets"</span> : <span class="hljs-number">8</span>, 
  <span class="hljs-string">"count"</span> : <span class="hljs-number">1</span>, 
  <span class="hljs-string">"figures"</span> : { 
    <span class="hljs-string">"alive"</span> : { 
      <span class="hljs-string">"count"</span> : <span class="hljs-number">0</span>, 
      <span class="hljs-string">"size"</span> : <span class="hljs-number">0</span> 
    }, 
    <span class="hljs-string">"dead"</span> : { 
      <span class="hljs-string">"count"</span> : <span class="hljs-number">0</span>, 
      <span class="hljs-string">"size"</span> : <span class="hljs-number">0</span>, 
      <span class="hljs-string">"deletion"</span> : <span class="hljs-number">0</span> 
    }, 
    <span class="hljs-string">"datafiles"</span> : { 
      <span class="hljs-string">"count"</span> : <span class="hljs-number">0</span>, 
      <span class="hljs-string">"fileSize"</span> : <span class="hljs-number">0</span> 
    }, 
    <span class="hljs-string">"journals"</span> : { 
      <span class="hljs-string">"count"</span> : <span class="hljs-number">1</span>, 
      <span class="hljs-string">"fileSize"</span> : <span class="hljs-number">33554432</span> 
    }, 
    <span class="hljs-string">"compactors"</span> : { 
      <span class="hljs-string">"count"</span> : <span class="hljs-number">0</span>, 
      <span class="hljs-string">"fileSize"</span> : <span class="hljs-number">0</span> 
    }, 
    <span class="hljs-string">"indexes"</span> : { 
      <span class="hljs-string">"count"</span> : <span class="hljs-number">1</span>, 
      <span class="hljs-string">"size"</span> : <span class="hljs-number">16088</span> 
    }, 
<<<<<<< HEAD
    <span class="hljs-string">"lastTick"</span> : <span class="hljs-string">"9771"</span>, 
    <span class="hljs-string">"uncollectedLogfileEntries"</span> : <span class="hljs-number">1</span>, 
    <span class="hljs-string">"documentReferences"</span> : <span class="hljs-number">1</span>, 
    <span class="hljs-string">"waitingFor"</span> : <span class="hljs-string">"document-reference"</span>, 
    <span class="hljs-string">"compactionStatus"</span> : { 
      <span class="hljs-string">"message"</span> : <span class="hljs-string">"skipped compaction because collection has no datafiles"</span>, 
      <span class="hljs-string">"time"</span> : <span class="hljs-string">"2016-06-07T21:06:39Z"</span> 
=======
    <span class="hljs-string">"lastTick"</span> : <span class="hljs-string">"9864"</span>, 
    <span class="hljs-string">"uncollectedLogfileEntries"</span> : <span class="hljs-number">0</span>, 
    <span class="hljs-string">"documentReferences"</span> : <span class="hljs-number">0</span>, 
    <span class="hljs-string">"waitingFor"</span> : <span class="hljs-string">"-"</span>, 
    <span class="hljs-string">"compactionStatus"</span> : { 
      <span class="hljs-string">"message"</span> : <span class="hljs-string">"skipped compaction because collection has no datafiles"</span>, 
      <span class="hljs-string">"time"</span> : <span class="hljs-string">"2016-06-12T19:06:45Z"</span> 
>>>>>>> 54d39573
    } 
  }, 
  <span class="hljs-string">"status"</span> : <span class="hljs-number">3</span>, 
  <span class="hljs-string">"type"</span> : <span class="hljs-number">2</span>, 
  <span class="hljs-string">"error"</span> : <span class="hljs-literal">false</span>, 
  <span class="hljs-string">"code"</span> : <span class="hljs-number">200</span> 
}<|MERGE_RESOLUTION|>--- conflicted
+++ resolved
@@ -5,11 +5,7 @@
 location: <span class="hljs-regexp">/_db/</span>_system/_api/collection/products/figures
 
 { 
-<<<<<<< HEAD
-  <span class="hljs-string">"id"</span> : <span class="hljs-string">"9766"</span>, 
-=======
   <span class="hljs-string">"id"</span> : <span class="hljs-string">"9859"</span>, 
->>>>>>> 54d39573
   <span class="hljs-string">"name"</span> : <span class="hljs-string">"products"</span>, 
   <span class="hljs-string">"isSystem"</span> : <span class="hljs-literal">false</span>, 
   <span class="hljs-string">"doCompact"</span> : <span class="hljs-literal">true</span>, 
@@ -24,8 +20,8 @@
   <span class="hljs-string">"count"</span> : <span class="hljs-number">1</span>, 
   <span class="hljs-string">"figures"</span> : { 
     <span class="hljs-string">"alive"</span> : { 
-      <span class="hljs-string">"count"</span> : <span class="hljs-number">0</span>, 
-      <span class="hljs-string">"size"</span> : <span class="hljs-number">0</span> 
+      <span class="hljs-string">"count"</span> : <span class="hljs-number">1</span>, 
+      <span class="hljs-string">"size"</span> : <span class="hljs-number">64</span> 
     }, 
     <span class="hljs-string">"dead"</span> : { 
       <span class="hljs-string">"count"</span> : <span class="hljs-number">0</span>, 
@@ -48,15 +44,6 @@
       <span class="hljs-string">"count"</span> : <span class="hljs-number">1</span>, 
       <span class="hljs-string">"size"</span> : <span class="hljs-number">16088</span> 
     }, 
-<<<<<<< HEAD
-    <span class="hljs-string">"lastTick"</span> : <span class="hljs-string">"9771"</span>, 
-    <span class="hljs-string">"uncollectedLogfileEntries"</span> : <span class="hljs-number">1</span>, 
-    <span class="hljs-string">"documentReferences"</span> : <span class="hljs-number">1</span>, 
-    <span class="hljs-string">"waitingFor"</span> : <span class="hljs-string">"document-reference"</span>, 
-    <span class="hljs-string">"compactionStatus"</span> : { 
-      <span class="hljs-string">"message"</span> : <span class="hljs-string">"skipped compaction because collection has no datafiles"</span>, 
-      <span class="hljs-string">"time"</span> : <span class="hljs-string">"2016-06-07T21:06:39Z"</span> 
-=======
     <span class="hljs-string">"lastTick"</span> : <span class="hljs-string">"9864"</span>, 
     <span class="hljs-string">"uncollectedLogfileEntries"</span> : <span class="hljs-number">0</span>, 
     <span class="hljs-string">"documentReferences"</span> : <span class="hljs-number">0</span>, 
@@ -64,7 +51,6 @@
     <span class="hljs-string">"compactionStatus"</span> : { 
       <span class="hljs-string">"message"</span> : <span class="hljs-string">"skipped compaction because collection has no datafiles"</span>, 
       <span class="hljs-string">"time"</span> : <span class="hljs-string">"2016-06-12T19:06:45Z"</span> 
->>>>>>> 54d39573
     } 
   }, 
   <span class="hljs-string">"status"</span> : <span class="hljs-number">3</span>, 
