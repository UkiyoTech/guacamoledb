--- conflicted
+++ resolved
@@ -1,16 +1,5 @@
 arangosh> a1 = db.example.insert({ a : 1 });
 { 
-<<<<<<< HEAD
-  "_id" : "example/476781794", 
-  "_rev" : "476781794", 
-  "_key" : "476781794" 
-}
-arangosh> a2 = db._update(a1, { b : 2 });
-{ 
-  "_id" : "example/476781794", 
-  "_rev" : "477109474", 
-  "_key" : "476781794" 
-=======
   "_id" : "example/512540502725", 
   "_rev" : "512540502725", 
   "_key" : "512540502725" 
@@ -20,7 +9,6 @@
   "_id" : "example/512540502725", 
   "_rev" : "512540830405", 
   "_key" : "512540502725" 
->>>>>>> 096ad46f
 }
 arangosh> a3 = db._update(a1, { c : 3 });
 [ArangoError 1200: precondition failed]