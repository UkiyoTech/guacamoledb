shell> curl --dump - http://localhost:8529/_api/tasks/statistics-average-collector

HTTP/1.1 200 OK
content-type: application/json; charset=utf-8

{ 
  "id" : "statistics-average-collector", 
  "name" : "statistics-average-collector", 
  "type" : "periodic", 
  "period" : 900, 
<<<<<<< HEAD
  "created" : 1436880654.396757, 
=======
  "created" : 1439224507.217302, 
>>>>>>> 096ad46f
  "command" : "require('org/arangodb/statistics').historianAverage();", 
  "database" : "_system", 
  "error" : false, 
  "code" : 200 
}<|MERGE_RESOLUTION|>--- conflicted
+++ resolved
@@ -8,11 +8,7 @@
   "name" : "statistics-average-collector", 
   "type" : "periodic", 
   "period" : 900, 
-<<<<<<< HEAD
-  "created" : 1436880654.396757, 
-=======
   "created" : 1439224507.217302, 
->>>>>>> 096ad46f
   "command" : "require('org/arangodb/statistics').historianAverage();", 
   "database" : "_system", 
   "error" : false, 
