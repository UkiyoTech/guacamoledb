shell&gt; curl -X POST --data-binary @- --dump - http:<span class="hljs-comment">//localhost:8529/_api/traversal &lt;&lt;EOF</span>
{ <span class="hljs-string">"startVertex"</span>: <span class="hljs-string">"persons/alice"</span>, <span class="hljs-string">"graphName"</span> : <span class="hljs-string">"knows_graph"</span>, <span class="hljs-string">"direction"</span> : <span class="hljs-string">"outbound"</span>, <span class="hljs-string">"filter"</span> : <span class="hljs-string">"if (vertex.name === \"Bob\") {return \"prune\";}return;"</span>}
EOF

HTTP/<span class="hljs-number">1.1</span> <span class="hljs-number">200</span> OK
content-type: application/json; charset=utf-<span class="hljs-number">8</span>

{ 
  <span class="hljs-string">"result"</span> : { 
    <span class="hljs-string">"visited"</span> : { 
      <span class="hljs-string">"vertices"</span> : [ 
        { 
<<<<<<< HEAD
          "_id" : "persons/alice", 
          "_key" : "alice", 
          "_rev" : "924525505", 
          "name" : "Alice" 
        }, 
        { 
          "_id" : "persons/bob", 
          "_key" : "bob", 
          "_rev" : "924722113", 
          "name" : "Bob" 
=======
          <span class="hljs-string">"_id"</span> : <span class="hljs-string">"persons/alice"</span>, 
          <span class="hljs-string">"_key"</span> : <span class="hljs-string">"alice"</span>, 
          <span class="hljs-string">"_rev"</span> : <span class="hljs-string">"935988770"</span>, 
          <span class="hljs-string">"name"</span> : <span class="hljs-string">"Alice"</span> 
        }, 
        { 
          <span class="hljs-string">"_id"</span> : <span class="hljs-string">"persons/bob"</span>, 
          <span class="hljs-string">"_key"</span> : <span class="hljs-string">"bob"</span>, 
          <span class="hljs-string">"_rev"</span> : <span class="hljs-string">"936185378"</span>, 
          <span class="hljs-string">"name"</span> : <span class="hljs-string">"Bob"</span> 
>>>>>>> 1a748b46
        } 
      ], 
      <span class="hljs-string">"paths"</span> : [ 
        { 
          <span class="hljs-string">"edges"</span> : [ ], 
          <span class="hljs-string">"vertices"</span> : [ 
            { 
<<<<<<< HEAD
              "_id" : "persons/alice", 
              "_key" : "alice", 
              "_rev" : "924525505", 
              "name" : "Alice" 
=======
              <span class="hljs-string">"_id"</span> : <span class="hljs-string">"persons/alice"</span>, 
              <span class="hljs-string">"_key"</span> : <span class="hljs-string">"alice"</span>, 
              <span class="hljs-string">"_rev"</span> : <span class="hljs-string">"935988770"</span>, 
              <span class="hljs-string">"name"</span> : <span class="hljs-string">"Alice"</span> 
>>>>>>> 1a748b46
            } 
          ] 
        }, 
        { 
          <span class="hljs-string">"edges"</span> : [ 
            { 
<<<<<<< HEAD
              "_id" : "knows/925639617", 
              "_key" : "925639617", 
              "_rev" : "925639617", 
              "_from" : "persons/alice", 
              "_to" : "persons/bob" 
=======
              <span class="hljs-string">"_id"</span> : <span class="hljs-string">"knows/937102882"</span>, 
              <span class="hljs-string">"_key"</span> : <span class="hljs-string">"937102882"</span>, 
              <span class="hljs-string">"_rev"</span> : <span class="hljs-string">"937102882"</span>, 
              <span class="hljs-string">"_from"</span> : <span class="hljs-string">"persons/alice"</span>, 
              <span class="hljs-string">"_to"</span> : <span class="hljs-string">"persons/bob"</span> 
>>>>>>> 1a748b46
            } 
          ], 
          <span class="hljs-string">"vertices"</span> : [ 
            { 
<<<<<<< HEAD
              "_id" : "persons/alice", 
              "_key" : "alice", 
              "_rev" : "924525505", 
              "name" : "Alice" 
            }, 
            { 
              "_id" : "persons/bob", 
              "_key" : "bob", 
              "_rev" : "924722113", 
              "name" : "Bob" 
=======
              <span class="hljs-string">"_id"</span> : <span class="hljs-string">"persons/alice"</span>, 
              <span class="hljs-string">"_key"</span> : <span class="hljs-string">"alice"</span>, 
              <span class="hljs-string">"_rev"</span> : <span class="hljs-string">"935988770"</span>, 
              <span class="hljs-string">"name"</span> : <span class="hljs-string">"Alice"</span> 
            }, 
            { 
              <span class="hljs-string">"_id"</span> : <span class="hljs-string">"persons/bob"</span>, 
              <span class="hljs-string">"_key"</span> : <span class="hljs-string">"bob"</span>, 
              <span class="hljs-string">"_rev"</span> : <span class="hljs-string">"936185378"</span>, 
              <span class="hljs-string">"name"</span> : <span class="hljs-string">"Bob"</span> 
>>>>>>> 1a748b46
            } 
          ] 
        } 
      ] 
    } 
  }, 
  <span class="hljs-string">"error"</span> : <span class="hljs-literal">false</span>, 
  <span class="hljs-string">"code"</span> : <span class="hljs-number">200</span> 
}<|MERGE_RESOLUTION|>--- conflicted
+++ resolved
@@ -10,18 +10,6 @@
     <span class="hljs-string">"visited"</span> : { 
       <span class="hljs-string">"vertices"</span> : [ 
         { 
-<<<<<<< HEAD
-          "_id" : "persons/alice", 
-          "_key" : "alice", 
-          "_rev" : "924525505", 
-          "name" : "Alice" 
-        }, 
-        { 
-          "_id" : "persons/bob", 
-          "_key" : "bob", 
-          "_rev" : "924722113", 
-          "name" : "Bob" 
-=======
           <span class="hljs-string">"_id"</span> : <span class="hljs-string">"persons/alice"</span>, 
           <span class="hljs-string">"_key"</span> : <span class="hljs-string">"alice"</span>, 
           <span class="hljs-string">"_rev"</span> : <span class="hljs-string">"935988770"</span>, 
@@ -32,7 +20,6 @@
           <span class="hljs-string">"_key"</span> : <span class="hljs-string">"bob"</span>, 
           <span class="hljs-string">"_rev"</span> : <span class="hljs-string">"936185378"</span>, 
           <span class="hljs-string">"name"</span> : <span class="hljs-string">"Bob"</span> 
->>>>>>> 1a748b46
         } 
       ], 
       <span class="hljs-string">"paths"</span> : [ 
@@ -40,52 +27,25 @@
           <span class="hljs-string">"edges"</span> : [ ], 
           <span class="hljs-string">"vertices"</span> : [ 
             { 
-<<<<<<< HEAD
-              "_id" : "persons/alice", 
-              "_key" : "alice", 
-              "_rev" : "924525505", 
-              "name" : "Alice" 
-=======
               <span class="hljs-string">"_id"</span> : <span class="hljs-string">"persons/alice"</span>, 
               <span class="hljs-string">"_key"</span> : <span class="hljs-string">"alice"</span>, 
               <span class="hljs-string">"_rev"</span> : <span class="hljs-string">"935988770"</span>, 
               <span class="hljs-string">"name"</span> : <span class="hljs-string">"Alice"</span> 
->>>>>>> 1a748b46
             } 
           ] 
         }, 
         { 
           <span class="hljs-string">"edges"</span> : [ 
             { 
-<<<<<<< HEAD
-              "_id" : "knows/925639617", 
-              "_key" : "925639617", 
-              "_rev" : "925639617", 
-              "_from" : "persons/alice", 
-              "_to" : "persons/bob" 
-=======
               <span class="hljs-string">"_id"</span> : <span class="hljs-string">"knows/937102882"</span>, 
               <span class="hljs-string">"_key"</span> : <span class="hljs-string">"937102882"</span>, 
               <span class="hljs-string">"_rev"</span> : <span class="hljs-string">"937102882"</span>, 
               <span class="hljs-string">"_from"</span> : <span class="hljs-string">"persons/alice"</span>, 
               <span class="hljs-string">"_to"</span> : <span class="hljs-string">"persons/bob"</span> 
->>>>>>> 1a748b46
             } 
           ], 
           <span class="hljs-string">"vertices"</span> : [ 
             { 
-<<<<<<< HEAD
-              "_id" : "persons/alice", 
-              "_key" : "alice", 
-              "_rev" : "924525505", 
-              "name" : "Alice" 
-            }, 
-            { 
-              "_id" : "persons/bob", 
-              "_key" : "bob", 
-              "_rev" : "924722113", 
-              "name" : "Bob" 
-=======
               <span class="hljs-string">"_id"</span> : <span class="hljs-string">"persons/alice"</span>, 
               <span class="hljs-string">"_key"</span> : <span class="hljs-string">"alice"</span>, 
               <span class="hljs-string">"_rev"</span> : <span class="hljs-string">"935988770"</span>, 
@@ -96,7 +56,6 @@
               <span class="hljs-string">"_key"</span> : <span class="hljs-string">"bob"</span>, 
               <span class="hljs-string">"_rev"</span> : <span class="hljs-string">"936185378"</span>, 
               <span class="hljs-string">"name"</span> : <span class="hljs-string">"Bob"</span> 
->>>>>>> 1a748b46
             } 
           ] 
         } 
