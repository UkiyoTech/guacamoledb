shell> curl -X POST --data-binary @- --dump - http://localhost:8529/_api/traversal &lt;&lt;EOF
{ 
  <span class="hljs-string">"startVertex"</span> : <span class="hljs-string">"persons/alice"</span>, 
  <span class="hljs-string">"graphName"</span> : <span class="hljs-string">"knows_graph"</span>, 
  <span class="hljs-string">"direction"</span> : <span class="hljs-string">"any"</span>, 
  <span class="hljs-string">"order"</span> : <span class="hljs-string">"postorder"</span> 
}
EOF

HTTP/<span class="hljs-number">1.1</span> <span class="hljs-number">200</span> OK
content-type: application/json; charset=utf<span class="hljs-number">-8</span>

{ 
  <span class="hljs-string">"result"</span> : { 
    <span class="hljs-string">"visited"</span> : { 
      <span class="hljs-string">"vertices"</span> : [ 
        { 
          <span class="hljs-string">"_key"</span> : <span class="hljs-string">"charlie"</span>, 
          <span class="hljs-string">"_id"</span> : <span class="hljs-string">"persons/charlie"</span>, 
<<<<<<< HEAD
          <span class="hljs-string">"_rev"</span> : <span class="hljs-string">"12624"</span>, 
=======
          <span class="hljs-string">"_rev"</span> : <span class="hljs-string">"12599"</span>, 
>>>>>>> ca897dce
          <span class="hljs-string">"name"</span> : <span class="hljs-string">"Charlie"</span> 
        }, 
        { 
          <span class="hljs-string">"_key"</span> : <span class="hljs-string">"dave"</span>, 
          <span class="hljs-string">"_id"</span> : <span class="hljs-string">"persons/dave"</span>, 
<<<<<<< HEAD
          <span class="hljs-string">"_rev"</span> : <span class="hljs-string">"12627"</span>, 
=======
          <span class="hljs-string">"_rev"</span> : <span class="hljs-string">"12602"</span>, 
>>>>>>> ca897dce
          <span class="hljs-string">"name"</span> : <span class="hljs-string">"Dave"</span> 
        }, 
        { 
          <span class="hljs-string">"_key"</span> : <span class="hljs-string">"alice"</span>, 
          <span class="hljs-string">"_id"</span> : <span class="hljs-string">"persons/alice"</span>, 
<<<<<<< HEAD
          <span class="hljs-string">"_rev"</span> : <span class="hljs-string">"12617"</span>, 
=======
          <span class="hljs-string">"_rev"</span> : <span class="hljs-string">"12592"</span>, 
>>>>>>> ca897dce
          <span class="hljs-string">"name"</span> : <span class="hljs-string">"Alice"</span> 
        }, 
        { 
          <span class="hljs-string">"_key"</span> : <span class="hljs-string">"eve"</span>, 
          <span class="hljs-string">"_id"</span> : <span class="hljs-string">"persons/eve"</span>, 
<<<<<<< HEAD
          <span class="hljs-string">"_rev"</span> : <span class="hljs-string">"12630"</span>, 
=======
          <span class="hljs-string">"_rev"</span> : <span class="hljs-string">"12605"</span>, 
>>>>>>> ca897dce
          <span class="hljs-string">"name"</span> : <span class="hljs-string">"Eve"</span> 
        }, 
        { 
          <span class="hljs-string">"_key"</span> : <span class="hljs-string">"bob"</span>, 
          <span class="hljs-string">"_id"</span> : <span class="hljs-string">"persons/bob"</span>, 
<<<<<<< HEAD
          <span class="hljs-string">"_rev"</span> : <span class="hljs-string">"12621"</span>, 
=======
          <span class="hljs-string">"_rev"</span> : <span class="hljs-string">"12596"</span>, 
>>>>>>> ca897dce
          <span class="hljs-string">"name"</span> : <span class="hljs-string">"Bob"</span> 
        }, 
        { 
          <span class="hljs-string">"_key"</span> : <span class="hljs-string">"charlie"</span>, 
          <span class="hljs-string">"_id"</span> : <span class="hljs-string">"persons/charlie"</span>, 
<<<<<<< HEAD
          <span class="hljs-string">"_rev"</span> : <span class="hljs-string">"12624"</span>, 
=======
          <span class="hljs-string">"_rev"</span> : <span class="hljs-string">"12599"</span>, 
>>>>>>> ca897dce
          <span class="hljs-string">"name"</span> : <span class="hljs-string">"Charlie"</span> 
        }, 
        { 
          <span class="hljs-string">"_key"</span> : <span class="hljs-string">"dave"</span>, 
          <span class="hljs-string">"_id"</span> : <span class="hljs-string">"persons/dave"</span>, 
<<<<<<< HEAD
          <span class="hljs-string">"_rev"</span> : <span class="hljs-string">"12627"</span>, 
=======
          <span class="hljs-string">"_rev"</span> : <span class="hljs-string">"12602"</span>, 
>>>>>>> ca897dce
          <span class="hljs-string">"name"</span> : <span class="hljs-string">"Dave"</span> 
        }, 
        { 
          <span class="hljs-string">"_key"</span> : <span class="hljs-string">"alice"</span>, 
          <span class="hljs-string">"_id"</span> : <span class="hljs-string">"persons/alice"</span>, 
<<<<<<< HEAD
          <span class="hljs-string">"_rev"</span> : <span class="hljs-string">"12617"</span>, 
=======
          <span class="hljs-string">"_rev"</span> : <span class="hljs-string">"12592"</span>, 
>>>>>>> ca897dce
          <span class="hljs-string">"name"</span> : <span class="hljs-string">"Alice"</span> 
        }, 
        { 
          <span class="hljs-string">"_key"</span> : <span class="hljs-string">"bob"</span>, 
          <span class="hljs-string">"_id"</span> : <span class="hljs-string">"persons/bob"</span>, 
<<<<<<< HEAD
          <span class="hljs-string">"_rev"</span> : <span class="hljs-string">"12621"</span>, 
=======
          <span class="hljs-string">"_rev"</span> : <span class="hljs-string">"12596"</span>, 
>>>>>>> ca897dce
          <span class="hljs-string">"name"</span> : <span class="hljs-string">"Bob"</span> 
        }, 
        { 
          <span class="hljs-string">"_key"</span> : <span class="hljs-string">"eve"</span>, 
          <span class="hljs-string">"_id"</span> : <span class="hljs-string">"persons/eve"</span>, 
<<<<<<< HEAD
          <span class="hljs-string">"_rev"</span> : <span class="hljs-string">"12630"</span>, 
=======
          <span class="hljs-string">"_rev"</span> : <span class="hljs-string">"12605"</span>, 
>>>>>>> ca897dce
          <span class="hljs-string">"name"</span> : <span class="hljs-string">"Eve"</span> 
        }, 
        { 
          <span class="hljs-string">"_key"</span> : <span class="hljs-string">"alice"</span>, 
          <span class="hljs-string">"_id"</span> : <span class="hljs-string">"persons/alice"</span>, 
<<<<<<< HEAD
          <span class="hljs-string">"_rev"</span> : <span class="hljs-string">"12617"</span>, 
=======
          <span class="hljs-string">"_rev"</span> : <span class="hljs-string">"12592"</span>, 
>>>>>>> ca897dce
          <span class="hljs-string">"name"</span> : <span class="hljs-string">"Alice"</span> 
        } 
      ], 
      <span class="hljs-string">"paths"</span> : [ 
        { 
          <span class="hljs-string">"edges"</span> : [ 
            { 
<<<<<<< HEAD
              <span class="hljs-string">"_key"</span> : <span class="hljs-string">"12633"</span>, 
              <span class="hljs-string">"_id"</span> : <span class="hljs-string">"knows/12633"</span>, 
              <span class="hljs-string">"_from"</span> : <span class="hljs-string">"persons/alice"</span>, 
              <span class="hljs-string">"_to"</span> : <span class="hljs-string">"persons/bob"</span>, 
              <span class="hljs-string">"_rev"</span> : <span class="hljs-string">"12633"</span> 
            }, 
            { 
              <span class="hljs-string">"_key"</span> : <span class="hljs-string">"12637"</span>, 
              <span class="hljs-string">"_id"</span> : <span class="hljs-string">"knows/12637"</span>, 
              <span class="hljs-string">"_from"</span> : <span class="hljs-string">"persons/bob"</span>, 
              <span class="hljs-string">"_to"</span> : <span class="hljs-string">"persons/charlie"</span>, 
              <span class="hljs-string">"_rev"</span> : <span class="hljs-string">"12637"</span> 
=======
              <span class="hljs-string">"_key"</span> : <span class="hljs-string">"12608"</span>, 
              <span class="hljs-string">"_id"</span> : <span class="hljs-string">"knows/12608"</span>, 
              <span class="hljs-string">"_from"</span> : <span class="hljs-string">"persons/alice"</span>, 
              <span class="hljs-string">"_to"</span> : <span class="hljs-string">"persons/bob"</span>, 
              <span class="hljs-string">"_rev"</span> : <span class="hljs-string">"12608"</span> 
            }, 
            { 
              <span class="hljs-string">"_key"</span> : <span class="hljs-string">"12612"</span>, 
              <span class="hljs-string">"_id"</span> : <span class="hljs-string">"knows/12612"</span>, 
              <span class="hljs-string">"_from"</span> : <span class="hljs-string">"persons/bob"</span>, 
              <span class="hljs-string">"_to"</span> : <span class="hljs-string">"persons/charlie"</span>, 
              <span class="hljs-string">"_rev"</span> : <span class="hljs-string">"12612"</span> 
>>>>>>> ca897dce
            } 
          ], 
          <span class="hljs-string">"vertices"</span> : [ 
            { 
              <span class="hljs-string">"_key"</span> : <span class="hljs-string">"alice"</span>, 
              <span class="hljs-string">"_id"</span> : <span class="hljs-string">"persons/alice"</span>, 
<<<<<<< HEAD
              <span class="hljs-string">"_rev"</span> : <span class="hljs-string">"12617"</span>, 
=======
              <span class="hljs-string">"_rev"</span> : <span class="hljs-string">"12592"</span>, 
>>>>>>> ca897dce
              <span class="hljs-string">"name"</span> : <span class="hljs-string">"Alice"</span> 
            }, 
            { 
              <span class="hljs-string">"_key"</span> : <span class="hljs-string">"bob"</span>, 
              <span class="hljs-string">"_id"</span> : <span class="hljs-string">"persons/bob"</span>, 
<<<<<<< HEAD
              <span class="hljs-string">"_rev"</span> : <span class="hljs-string">"12621"</span>, 
=======
              <span class="hljs-string">"_rev"</span> : <span class="hljs-string">"12596"</span>, 
>>>>>>> ca897dce
              <span class="hljs-string">"name"</span> : <span class="hljs-string">"Bob"</span> 
            }, 
            { 
              <span class="hljs-string">"_key"</span> : <span class="hljs-string">"charlie"</span>, 
              <span class="hljs-string">"_id"</span> : <span class="hljs-string">"persons/charlie"</span>, 
<<<<<<< HEAD
              <span class="hljs-string">"_rev"</span> : <span class="hljs-string">"12624"</span>, 
=======
              <span class="hljs-string">"_rev"</span> : <span class="hljs-string">"12599"</span>, 
>>>>>>> ca897dce
              <span class="hljs-string">"name"</span> : <span class="hljs-string">"Charlie"</span> 
            } 
          ] 
        }, 
        { 
          <span class="hljs-string">"edges"</span> : [ 
            { 
<<<<<<< HEAD
              <span class="hljs-string">"_key"</span> : <span class="hljs-string">"12633"</span>, 
              <span class="hljs-string">"_id"</span> : <span class="hljs-string">"knows/12633"</span>, 
              <span class="hljs-string">"_from"</span> : <span class="hljs-string">"persons/alice"</span>, 
              <span class="hljs-string">"_to"</span> : <span class="hljs-string">"persons/bob"</span>, 
              <span class="hljs-string">"_rev"</span> : <span class="hljs-string">"12633"</span> 
            }, 
            { 
              <span class="hljs-string">"_key"</span> : <span class="hljs-string">"12640"</span>, 
              <span class="hljs-string">"_id"</span> : <span class="hljs-string">"knows/12640"</span>, 
              <span class="hljs-string">"_from"</span> : <span class="hljs-string">"persons/bob"</span>, 
              <span class="hljs-string">"_to"</span> : <span class="hljs-string">"persons/dave"</span>, 
              <span class="hljs-string">"_rev"</span> : <span class="hljs-string">"12640"</span> 
=======
              <span class="hljs-string">"_key"</span> : <span class="hljs-string">"12608"</span>, 
              <span class="hljs-string">"_id"</span> : <span class="hljs-string">"knows/12608"</span>, 
              <span class="hljs-string">"_from"</span> : <span class="hljs-string">"persons/alice"</span>, 
              <span class="hljs-string">"_to"</span> : <span class="hljs-string">"persons/bob"</span>, 
              <span class="hljs-string">"_rev"</span> : <span class="hljs-string">"12608"</span> 
            }, 
            { 
              <span class="hljs-string">"_key"</span> : <span class="hljs-string">"12615"</span>, 
              <span class="hljs-string">"_id"</span> : <span class="hljs-string">"knows/12615"</span>, 
              <span class="hljs-string">"_from"</span> : <span class="hljs-string">"persons/bob"</span>, 
              <span class="hljs-string">"_to"</span> : <span class="hljs-string">"persons/dave"</span>, 
              <span class="hljs-string">"_rev"</span> : <span class="hljs-string">"12615"</span> 
>>>>>>> ca897dce
            } 
          ], 
          <span class="hljs-string">"vertices"</span> : [ 
            { 
              <span class="hljs-string">"_key"</span> : <span class="hljs-string">"alice"</span>, 
              <span class="hljs-string">"_id"</span> : <span class="hljs-string">"persons/alice"</span>, 
<<<<<<< HEAD
              <span class="hljs-string">"_rev"</span> : <span class="hljs-string">"12617"</span>, 
=======
              <span class="hljs-string">"_rev"</span> : <span class="hljs-string">"12592"</span>, 
>>>>>>> ca897dce
              <span class="hljs-string">"name"</span> : <span class="hljs-string">"Alice"</span> 
            }, 
            { 
              <span class="hljs-string">"_key"</span> : <span class="hljs-string">"bob"</span>, 
              <span class="hljs-string">"_id"</span> : <span class="hljs-string">"persons/bob"</span>, 
<<<<<<< HEAD
              <span class="hljs-string">"_rev"</span> : <span class="hljs-string">"12621"</span>, 
=======
              <span class="hljs-string">"_rev"</span> : <span class="hljs-string">"12596"</span>, 
>>>>>>> ca897dce
              <span class="hljs-string">"name"</span> : <span class="hljs-string">"Bob"</span> 
            }, 
            { 
              <span class="hljs-string">"_key"</span> : <span class="hljs-string">"dave"</span>, 
              <span class="hljs-string">"_id"</span> : <span class="hljs-string">"persons/dave"</span>, 
<<<<<<< HEAD
              <span class="hljs-string">"_rev"</span> : <span class="hljs-string">"12627"</span>, 
=======
              <span class="hljs-string">"_rev"</span> : <span class="hljs-string">"12602"</span>, 
>>>>>>> ca897dce
              <span class="hljs-string">"name"</span> : <span class="hljs-string">"Dave"</span> 
            } 
          ] 
        }, 
        { 
          <span class="hljs-string">"edges"</span> : [ 
            { 
<<<<<<< HEAD
              <span class="hljs-string">"_key"</span> : <span class="hljs-string">"12633"</span>, 
              <span class="hljs-string">"_id"</span> : <span class="hljs-string">"knows/12633"</span>, 
              <span class="hljs-string">"_from"</span> : <span class="hljs-string">"persons/alice"</span>, 
              <span class="hljs-string">"_to"</span> : <span class="hljs-string">"persons/bob"</span>, 
              <span class="hljs-string">"_rev"</span> : <span class="hljs-string">"12633"</span> 
            }, 
            { 
              <span class="hljs-string">"_key"</span> : <span class="hljs-string">"12646"</span>, 
              <span class="hljs-string">"_id"</span> : <span class="hljs-string">"knows/12646"</span>, 
              <span class="hljs-string">"_from"</span> : <span class="hljs-string">"persons/eve"</span>, 
              <span class="hljs-string">"_to"</span> : <span class="hljs-string">"persons/bob"</span>, 
              <span class="hljs-string">"_rev"</span> : <span class="hljs-string">"12646"</span> 
            }, 
            { 
              <span class="hljs-string">"_key"</span> : <span class="hljs-string">"12643"</span>, 
              <span class="hljs-string">"_id"</span> : <span class="hljs-string">"knows/12643"</span>, 
              <span class="hljs-string">"_from"</span> : <span class="hljs-string">"persons/eve"</span>, 
              <span class="hljs-string">"_to"</span> : <span class="hljs-string">"persons/alice"</span>, 
              <span class="hljs-string">"_rev"</span> : <span class="hljs-string">"12643"</span> 
=======
              <span class="hljs-string">"_key"</span> : <span class="hljs-string">"12608"</span>, 
              <span class="hljs-string">"_id"</span> : <span class="hljs-string">"knows/12608"</span>, 
              <span class="hljs-string">"_from"</span> : <span class="hljs-string">"persons/alice"</span>, 
              <span class="hljs-string">"_to"</span> : <span class="hljs-string">"persons/bob"</span>, 
              <span class="hljs-string">"_rev"</span> : <span class="hljs-string">"12608"</span> 
            }, 
            { 
              <span class="hljs-string">"_key"</span> : <span class="hljs-string">"12621"</span>, 
              <span class="hljs-string">"_id"</span> : <span class="hljs-string">"knows/12621"</span>, 
              <span class="hljs-string">"_from"</span> : <span class="hljs-string">"persons/eve"</span>, 
              <span class="hljs-string">"_to"</span> : <span class="hljs-string">"persons/bob"</span>, 
              <span class="hljs-string">"_rev"</span> : <span class="hljs-string">"12621"</span> 
            }, 
            { 
              <span class="hljs-string">"_key"</span> : <span class="hljs-string">"12618"</span>, 
              <span class="hljs-string">"_id"</span> : <span class="hljs-string">"knows/12618"</span>, 
              <span class="hljs-string">"_from"</span> : <span class="hljs-string">"persons/eve"</span>, 
              <span class="hljs-string">"_to"</span> : <span class="hljs-string">"persons/alice"</span>, 
              <span class="hljs-string">"_rev"</span> : <span class="hljs-string">"12618"</span> 
>>>>>>> ca897dce
            } 
          ], 
          <span class="hljs-string">"vertices"</span> : [ 
            { 
              <span class="hljs-string">"_key"</span> : <span class="hljs-string">"alice"</span>, 
              <span class="hljs-string">"_id"</span> : <span class="hljs-string">"persons/alice"</span>, 
<<<<<<< HEAD
              <span class="hljs-string">"_rev"</span> : <span class="hljs-string">"12617"</span>, 
=======
              <span class="hljs-string">"_rev"</span> : <span class="hljs-string">"12592"</span>, 
>>>>>>> ca897dce
              <span class="hljs-string">"name"</span> : <span class="hljs-string">"Alice"</span> 
            }, 
            { 
              <span class="hljs-string">"_key"</span> : <span class="hljs-string">"bob"</span>, 
              <span class="hljs-string">"_id"</span> : <span class="hljs-string">"persons/bob"</span>, 
<<<<<<< HEAD
              <span class="hljs-string">"_rev"</span> : <span class="hljs-string">"12621"</span>, 
=======
              <span class="hljs-string">"_rev"</span> : <span class="hljs-string">"12596"</span>, 
>>>>>>> ca897dce
              <span class="hljs-string">"name"</span> : <span class="hljs-string">"Bob"</span> 
            }, 
            { 
              <span class="hljs-string">"_key"</span> : <span class="hljs-string">"eve"</span>, 
              <span class="hljs-string">"_id"</span> : <span class="hljs-string">"persons/eve"</span>, 
<<<<<<< HEAD
              <span class="hljs-string">"_rev"</span> : <span class="hljs-string">"12630"</span>, 
=======
              <span class="hljs-string">"_rev"</span> : <span class="hljs-string">"12605"</span>, 
>>>>>>> ca897dce
              <span class="hljs-string">"name"</span> : <span class="hljs-string">"Eve"</span> 
            }, 
            { 
              <span class="hljs-string">"_key"</span> : <span class="hljs-string">"alice"</span>, 
              <span class="hljs-string">"_id"</span> : <span class="hljs-string">"persons/alice"</span>, 
<<<<<<< HEAD
              <span class="hljs-string">"_rev"</span> : <span class="hljs-string">"12617"</span>, 
=======
              <span class="hljs-string">"_rev"</span> : <span class="hljs-string">"12592"</span>, 
>>>>>>> ca897dce
              <span class="hljs-string">"name"</span> : <span class="hljs-string">"Alice"</span> 
            } 
          ] 
        }, 
        { 
          <span class="hljs-string">"edges"</span> : [ 
            { 
<<<<<<< HEAD
              <span class="hljs-string">"_key"</span> : <span class="hljs-string">"12633"</span>, 
              <span class="hljs-string">"_id"</span> : <span class="hljs-string">"knows/12633"</span>, 
              <span class="hljs-string">"_from"</span> : <span class="hljs-string">"persons/alice"</span>, 
              <span class="hljs-string">"_to"</span> : <span class="hljs-string">"persons/bob"</span>, 
              <span class="hljs-string">"_rev"</span> : <span class="hljs-string">"12633"</span> 
            }, 
            { 
              <span class="hljs-string">"_key"</span> : <span class="hljs-string">"12646"</span>, 
              <span class="hljs-string">"_id"</span> : <span class="hljs-string">"knows/12646"</span>, 
              <span class="hljs-string">"_from"</span> : <span class="hljs-string">"persons/eve"</span>, 
              <span class="hljs-string">"_to"</span> : <span class="hljs-string">"persons/bob"</span>, 
              <span class="hljs-string">"_rev"</span> : <span class="hljs-string">"12646"</span> 
=======
              <span class="hljs-string">"_key"</span> : <span class="hljs-string">"12608"</span>, 
              <span class="hljs-string">"_id"</span> : <span class="hljs-string">"knows/12608"</span>, 
              <span class="hljs-string">"_from"</span> : <span class="hljs-string">"persons/alice"</span>, 
              <span class="hljs-string">"_to"</span> : <span class="hljs-string">"persons/bob"</span>, 
              <span class="hljs-string">"_rev"</span> : <span class="hljs-string">"12608"</span> 
            }, 
            { 
              <span class="hljs-string">"_key"</span> : <span class="hljs-string">"12621"</span>, 
              <span class="hljs-string">"_id"</span> : <span class="hljs-string">"knows/12621"</span>, 
              <span class="hljs-string">"_from"</span> : <span class="hljs-string">"persons/eve"</span>, 
              <span class="hljs-string">"_to"</span> : <span class="hljs-string">"persons/bob"</span>, 
              <span class="hljs-string">"_rev"</span> : <span class="hljs-string">"12621"</span> 
>>>>>>> ca897dce
            } 
          ], 
          <span class="hljs-string">"vertices"</span> : [ 
            { 
              <span class="hljs-string">"_key"</span> : <span class="hljs-string">"alice"</span>, 
              <span class="hljs-string">"_id"</span> : <span class="hljs-string">"persons/alice"</span>, 
<<<<<<< HEAD
              <span class="hljs-string">"_rev"</span> : <span class="hljs-string">"12617"</span>, 
=======
              <span class="hljs-string">"_rev"</span> : <span class="hljs-string">"12592"</span>, 
>>>>>>> ca897dce
              <span class="hljs-string">"name"</span> : <span class="hljs-string">"Alice"</span> 
            }, 
            { 
              <span class="hljs-string">"_key"</span> : <span class="hljs-string">"bob"</span>, 
              <span class="hljs-string">"_id"</span> : <span class="hljs-string">"persons/bob"</span>, 
<<<<<<< HEAD
              <span class="hljs-string">"_rev"</span> : <span class="hljs-string">"12621"</span>, 
=======
              <span class="hljs-string">"_rev"</span> : <span class="hljs-string">"12596"</span>, 
>>>>>>> ca897dce
              <span class="hljs-string">"name"</span> : <span class="hljs-string">"Bob"</span> 
            }, 
            { 
              <span class="hljs-string">"_key"</span> : <span class="hljs-string">"eve"</span>, 
              <span class="hljs-string">"_id"</span> : <span class="hljs-string">"persons/eve"</span>, 
<<<<<<< HEAD
              <span class="hljs-string">"_rev"</span> : <span class="hljs-string">"12630"</span>, 
=======
              <span class="hljs-string">"_rev"</span> : <span class="hljs-string">"12605"</span>, 
>>>>>>> ca897dce
              <span class="hljs-string">"name"</span> : <span class="hljs-string">"Eve"</span> 
            } 
          ] 
        }, 
        { 
          <span class="hljs-string">"edges"</span> : [ 
            { 
<<<<<<< HEAD
              <span class="hljs-string">"_key"</span> : <span class="hljs-string">"12633"</span>, 
              <span class="hljs-string">"_id"</span> : <span class="hljs-string">"knows/12633"</span>, 
              <span class="hljs-string">"_from"</span> : <span class="hljs-string">"persons/alice"</span>, 
              <span class="hljs-string">"_to"</span> : <span class="hljs-string">"persons/bob"</span>, 
              <span class="hljs-string">"_rev"</span> : <span class="hljs-string">"12633"</span> 
=======
              <span class="hljs-string">"_key"</span> : <span class="hljs-string">"12608"</span>, 
              <span class="hljs-string">"_id"</span> : <span class="hljs-string">"knows/12608"</span>, 
              <span class="hljs-string">"_from"</span> : <span class="hljs-string">"persons/alice"</span>, 
              <span class="hljs-string">"_to"</span> : <span class="hljs-string">"persons/bob"</span>, 
              <span class="hljs-string">"_rev"</span> : <span class="hljs-string">"12608"</span> 
>>>>>>> ca897dce
            } 
          ], 
          <span class="hljs-string">"vertices"</span> : [ 
            { 
              <span class="hljs-string">"_key"</span> : <span class="hljs-string">"alice"</span>, 
              <span class="hljs-string">"_id"</span> : <span class="hljs-string">"persons/alice"</span>, 
<<<<<<< HEAD
              <span class="hljs-string">"_rev"</span> : <span class="hljs-string">"12617"</span>, 
=======
              <span class="hljs-string">"_rev"</span> : <span class="hljs-string">"12592"</span>, 
>>>>>>> ca897dce
              <span class="hljs-string">"name"</span> : <span class="hljs-string">"Alice"</span> 
            }, 
            { 
              <span class="hljs-string">"_key"</span> : <span class="hljs-string">"bob"</span>, 
              <span class="hljs-string">"_id"</span> : <span class="hljs-string">"persons/bob"</span>, 
<<<<<<< HEAD
              <span class="hljs-string">"_rev"</span> : <span class="hljs-string">"12621"</span>, 
=======
              <span class="hljs-string">"_rev"</span> : <span class="hljs-string">"12596"</span>, 
>>>>>>> ca897dce
              <span class="hljs-string">"name"</span> : <span class="hljs-string">"Bob"</span> 
            } 
          ] 
        }, 
        { 
          <span class="hljs-string">"edges"</span> : [ 
            { 
<<<<<<< HEAD
              <span class="hljs-string">"_key"</span> : <span class="hljs-string">"12643"</span>, 
              <span class="hljs-string">"_id"</span> : <span class="hljs-string">"knows/12643"</span>, 
              <span class="hljs-string">"_from"</span> : <span class="hljs-string">"persons/eve"</span>, 
              <span class="hljs-string">"_to"</span> : <span class="hljs-string">"persons/alice"</span>, 
              <span class="hljs-string">"_rev"</span> : <span class="hljs-string">"12643"</span> 
            }, 
            { 
              <span class="hljs-string">"_key"</span> : <span class="hljs-string">"12646"</span>, 
              <span class="hljs-string">"_id"</span> : <span class="hljs-string">"knows/12646"</span>, 
              <span class="hljs-string">"_from"</span> : <span class="hljs-string">"persons/eve"</span>, 
              <span class="hljs-string">"_to"</span> : <span class="hljs-string">"persons/bob"</span>, 
              <span class="hljs-string">"_rev"</span> : <span class="hljs-string">"12646"</span> 
            }, 
            { 
              <span class="hljs-string">"_key"</span> : <span class="hljs-string">"12637"</span>, 
              <span class="hljs-string">"_id"</span> : <span class="hljs-string">"knows/12637"</span>, 
              <span class="hljs-string">"_from"</span> : <span class="hljs-string">"persons/bob"</span>, 
              <span class="hljs-string">"_to"</span> : <span class="hljs-string">"persons/charlie"</span>, 
              <span class="hljs-string">"_rev"</span> : <span class="hljs-string">"12637"</span> 
=======
              <span class="hljs-string">"_key"</span> : <span class="hljs-string">"12618"</span>, 
              <span class="hljs-string">"_id"</span> : <span class="hljs-string">"knows/12618"</span>, 
              <span class="hljs-string">"_from"</span> : <span class="hljs-string">"persons/eve"</span>, 
              <span class="hljs-string">"_to"</span> : <span class="hljs-string">"persons/alice"</span>, 
              <span class="hljs-string">"_rev"</span> : <span class="hljs-string">"12618"</span> 
            }, 
            { 
              <span class="hljs-string">"_key"</span> : <span class="hljs-string">"12621"</span>, 
              <span class="hljs-string">"_id"</span> : <span class="hljs-string">"knows/12621"</span>, 
              <span class="hljs-string">"_from"</span> : <span class="hljs-string">"persons/eve"</span>, 
              <span class="hljs-string">"_to"</span> : <span class="hljs-string">"persons/bob"</span>, 
              <span class="hljs-string">"_rev"</span> : <span class="hljs-string">"12621"</span> 
            }, 
            { 
              <span class="hljs-string">"_key"</span> : <span class="hljs-string">"12612"</span>, 
              <span class="hljs-string">"_id"</span> : <span class="hljs-string">"knows/12612"</span>, 
              <span class="hljs-string">"_from"</span> : <span class="hljs-string">"persons/bob"</span>, 
              <span class="hljs-string">"_to"</span> : <span class="hljs-string">"persons/charlie"</span>, 
              <span class="hljs-string">"_rev"</span> : <span class="hljs-string">"12612"</span> 
>>>>>>> ca897dce
            } 
          ], 
          <span class="hljs-string">"vertices"</span> : [ 
            { 
              <span class="hljs-string">"_key"</span> : <span class="hljs-string">"alice"</span>, 
              <span class="hljs-string">"_id"</span> : <span class="hljs-string">"persons/alice"</span>, 
<<<<<<< HEAD
              <span class="hljs-string">"_rev"</span> : <span class="hljs-string">"12617"</span>, 
=======
              <span class="hljs-string">"_rev"</span> : <span class="hljs-string">"12592"</span>, 
>>>>>>> ca897dce
              <span class="hljs-string">"name"</span> : <span class="hljs-string">"Alice"</span> 
            }, 
            { 
              <span class="hljs-string">"_key"</span> : <span class="hljs-string">"eve"</span>, 
              <span class="hljs-string">"_id"</span> : <span class="hljs-string">"persons/eve"</span>, 
<<<<<<< HEAD
              <span class="hljs-string">"_rev"</span> : <span class="hljs-string">"12630"</span>, 
=======
              <span class="hljs-string">"_rev"</span> : <span class="hljs-string">"12605"</span>, 
>>>>>>> ca897dce
              <span class="hljs-string">"name"</span> : <span class="hljs-string">"Eve"</span> 
            }, 
            { 
              <span class="hljs-string">"_key"</span> : <span class="hljs-string">"bob"</span>, 
              <span class="hljs-string">"_id"</span> : <span class="hljs-string">"persons/bob"</span>, 
<<<<<<< HEAD
              <span class="hljs-string">"_rev"</span> : <span class="hljs-string">"12621"</span>, 
=======
              <span class="hljs-string">"_rev"</span> : <span class="hljs-string">"12596"</span>, 
>>>>>>> ca897dce
              <span class="hljs-string">"name"</span> : <span class="hljs-string">"Bob"</span> 
            }, 
            { 
              <span class="hljs-string">"_key"</span> : <span class="hljs-string">"charlie"</span>, 
              <span class="hljs-string">"_id"</span> : <span class="hljs-string">"persons/charlie"</span>, 
<<<<<<< HEAD
              <span class="hljs-string">"_rev"</span> : <span class="hljs-string">"12624"</span>, 
=======
              <span class="hljs-string">"_rev"</span> : <span class="hljs-string">"12599"</span>, 
>>>>>>> ca897dce
              <span class="hljs-string">"name"</span> : <span class="hljs-string">"Charlie"</span> 
            } 
          ] 
        }, 
        { 
          <span class="hljs-string">"edges"</span> : [ 
            { 
<<<<<<< HEAD
              <span class="hljs-string">"_key"</span> : <span class="hljs-string">"12643"</span>, 
              <span class="hljs-string">"_id"</span> : <span class="hljs-string">"knows/12643"</span>, 
              <span class="hljs-string">"_from"</span> : <span class="hljs-string">"persons/eve"</span>, 
              <span class="hljs-string">"_to"</span> : <span class="hljs-string">"persons/alice"</span>, 
              <span class="hljs-string">"_rev"</span> : <span class="hljs-string">"12643"</span> 
            }, 
            { 
              <span class="hljs-string">"_key"</span> : <span class="hljs-string">"12646"</span>, 
              <span class="hljs-string">"_id"</span> : <span class="hljs-string">"knows/12646"</span>, 
              <span class="hljs-string">"_from"</span> : <span class="hljs-string">"persons/eve"</span>, 
              <span class="hljs-string">"_to"</span> : <span class="hljs-string">"persons/bob"</span>, 
              <span class="hljs-string">"_rev"</span> : <span class="hljs-string">"12646"</span> 
            }, 
            { 
              <span class="hljs-string">"_key"</span> : <span class="hljs-string">"12640"</span>, 
              <span class="hljs-string">"_id"</span> : <span class="hljs-string">"knows/12640"</span>, 
              <span class="hljs-string">"_from"</span> : <span class="hljs-string">"persons/bob"</span>, 
              <span class="hljs-string">"_to"</span> : <span class="hljs-string">"persons/dave"</span>, 
              <span class="hljs-string">"_rev"</span> : <span class="hljs-string">"12640"</span> 
=======
              <span class="hljs-string">"_key"</span> : <span class="hljs-string">"12618"</span>, 
              <span class="hljs-string">"_id"</span> : <span class="hljs-string">"knows/12618"</span>, 
              <span class="hljs-string">"_from"</span> : <span class="hljs-string">"persons/eve"</span>, 
              <span class="hljs-string">"_to"</span> : <span class="hljs-string">"persons/alice"</span>, 
              <span class="hljs-string">"_rev"</span> : <span class="hljs-string">"12618"</span> 
            }, 
            { 
              <span class="hljs-string">"_key"</span> : <span class="hljs-string">"12621"</span>, 
              <span class="hljs-string">"_id"</span> : <span class="hljs-string">"knows/12621"</span>, 
              <span class="hljs-string">"_from"</span> : <span class="hljs-string">"persons/eve"</span>, 
              <span class="hljs-string">"_to"</span> : <span class="hljs-string">"persons/bob"</span>, 
              <span class="hljs-string">"_rev"</span> : <span class="hljs-string">"12621"</span> 
            }, 
            { 
              <span class="hljs-string">"_key"</span> : <span class="hljs-string">"12615"</span>, 
              <span class="hljs-string">"_id"</span> : <span class="hljs-string">"knows/12615"</span>, 
              <span class="hljs-string">"_from"</span> : <span class="hljs-string">"persons/bob"</span>, 
              <span class="hljs-string">"_to"</span> : <span class="hljs-string">"persons/dave"</span>, 
              <span class="hljs-string">"_rev"</span> : <span class="hljs-string">"12615"</span> 
>>>>>>> ca897dce
            } 
          ], 
          <span class="hljs-string">"vertices"</span> : [ 
            { 
              <span class="hljs-string">"_key"</span> : <span class="hljs-string">"alice"</span>, 
              <span class="hljs-string">"_id"</span> : <span class="hljs-string">"persons/alice"</span>, 
<<<<<<< HEAD
              <span class="hljs-string">"_rev"</span> : <span class="hljs-string">"12617"</span>, 
=======
              <span class="hljs-string">"_rev"</span> : <span class="hljs-string">"12592"</span>, 
>>>>>>> ca897dce
              <span class="hljs-string">"name"</span> : <span class="hljs-string">"Alice"</span> 
            }, 
            { 
              <span class="hljs-string">"_key"</span> : <span class="hljs-string">"eve"</span>, 
              <span class="hljs-string">"_id"</span> : <span class="hljs-string">"persons/eve"</span>, 
<<<<<<< HEAD
              <span class="hljs-string">"_rev"</span> : <span class="hljs-string">"12630"</span>, 
=======
              <span class="hljs-string">"_rev"</span> : <span class="hljs-string">"12605"</span>, 
>>>>>>> ca897dce
              <span class="hljs-string">"name"</span> : <span class="hljs-string">"Eve"</span> 
            }, 
            { 
              <span class="hljs-string">"_key"</span> : <span class="hljs-string">"bob"</span>, 
              <span class="hljs-string">"_id"</span> : <span class="hljs-string">"persons/bob"</span>, 
<<<<<<< HEAD
              <span class="hljs-string">"_rev"</span> : <span class="hljs-string">"12621"</span>, 
=======
              <span class="hljs-string">"_rev"</span> : <span class="hljs-string">"12596"</span>, 
>>>>>>> ca897dce
              <span class="hljs-string">"name"</span> : <span class="hljs-string">"Bob"</span> 
            }, 
            { 
              <span class="hljs-string">"_key"</span> : <span class="hljs-string">"dave"</span>, 
              <span class="hljs-string">"_id"</span> : <span class="hljs-string">"persons/dave"</span>, 
<<<<<<< HEAD
              <span class="hljs-string">"_rev"</span> : <span class="hljs-string">"12627"</span>, 
=======
              <span class="hljs-string">"_rev"</span> : <span class="hljs-string">"12602"</span>, 
>>>>>>> ca897dce
              <span class="hljs-string">"name"</span> : <span class="hljs-string">"Dave"</span> 
            } 
          ] 
        }, 
        { 
          <span class="hljs-string">"edges"</span> : [ 
            { 
<<<<<<< HEAD
              <span class="hljs-string">"_key"</span> : <span class="hljs-string">"12643"</span>, 
              <span class="hljs-string">"_id"</span> : <span class="hljs-string">"knows/12643"</span>, 
              <span class="hljs-string">"_from"</span> : <span class="hljs-string">"persons/eve"</span>, 
              <span class="hljs-string">"_to"</span> : <span class="hljs-string">"persons/alice"</span>, 
              <span class="hljs-string">"_rev"</span> : <span class="hljs-string">"12643"</span> 
            }, 
            { 
              <span class="hljs-string">"_key"</span> : <span class="hljs-string">"12646"</span>, 
              <span class="hljs-string">"_id"</span> : <span class="hljs-string">"knows/12646"</span>, 
              <span class="hljs-string">"_from"</span> : <span class="hljs-string">"persons/eve"</span>, 
              <span class="hljs-string">"_to"</span> : <span class="hljs-string">"persons/bob"</span>, 
              <span class="hljs-string">"_rev"</span> : <span class="hljs-string">"12646"</span> 
            }, 
            { 
              <span class="hljs-string">"_key"</span> : <span class="hljs-string">"12633"</span>, 
              <span class="hljs-string">"_id"</span> : <span class="hljs-string">"knows/12633"</span>, 
              <span class="hljs-string">"_from"</span> : <span class="hljs-string">"persons/alice"</span>, 
              <span class="hljs-string">"_to"</span> : <span class="hljs-string">"persons/bob"</span>, 
              <span class="hljs-string">"_rev"</span> : <span class="hljs-string">"12633"</span> 
=======
              <span class="hljs-string">"_key"</span> : <span class="hljs-string">"12618"</span>, 
              <span class="hljs-string">"_id"</span> : <span class="hljs-string">"knows/12618"</span>, 
              <span class="hljs-string">"_from"</span> : <span class="hljs-string">"persons/eve"</span>, 
              <span class="hljs-string">"_to"</span> : <span class="hljs-string">"persons/alice"</span>, 
              <span class="hljs-string">"_rev"</span> : <span class="hljs-string">"12618"</span> 
            }, 
            { 
              <span class="hljs-string">"_key"</span> : <span class="hljs-string">"12621"</span>, 
              <span class="hljs-string">"_id"</span> : <span class="hljs-string">"knows/12621"</span>, 
              <span class="hljs-string">"_from"</span> : <span class="hljs-string">"persons/eve"</span>, 
              <span class="hljs-string">"_to"</span> : <span class="hljs-string">"persons/bob"</span>, 
              <span class="hljs-string">"_rev"</span> : <span class="hljs-string">"12621"</span> 
            }, 
            { 
              <span class="hljs-string">"_key"</span> : <span class="hljs-string">"12608"</span>, 
              <span class="hljs-string">"_id"</span> : <span class="hljs-string">"knows/12608"</span>, 
              <span class="hljs-string">"_from"</span> : <span class="hljs-string">"persons/alice"</span>, 
              <span class="hljs-string">"_to"</span> : <span class="hljs-string">"persons/bob"</span>, 
              <span class="hljs-string">"_rev"</span> : <span class="hljs-string">"12608"</span> 
>>>>>>> ca897dce
            } 
          ], 
          <span class="hljs-string">"vertices"</span> : [ 
            { 
              <span class="hljs-string">"_key"</span> : <span class="hljs-string">"alice"</span>, 
              <span class="hljs-string">"_id"</span> : <span class="hljs-string">"persons/alice"</span>, 
<<<<<<< HEAD
              <span class="hljs-string">"_rev"</span> : <span class="hljs-string">"12617"</span>, 
=======
              <span class="hljs-string">"_rev"</span> : <span class="hljs-string">"12592"</span>, 
>>>>>>> ca897dce
              <span class="hljs-string">"name"</span> : <span class="hljs-string">"Alice"</span> 
            }, 
            { 
              <span class="hljs-string">"_key"</span> : <span class="hljs-string">"eve"</span>, 
              <span class="hljs-string">"_id"</span> : <span class="hljs-string">"persons/eve"</span>, 
<<<<<<< HEAD
              <span class="hljs-string">"_rev"</span> : <span class="hljs-string">"12630"</span>, 
=======
              <span class="hljs-string">"_rev"</span> : <span class="hljs-string">"12605"</span>, 
>>>>>>> ca897dce
              <span class="hljs-string">"name"</span> : <span class="hljs-string">"Eve"</span> 
            }, 
            { 
              <span class="hljs-string">"_key"</span> : <span class="hljs-string">"bob"</span>, 
              <span class="hljs-string">"_id"</span> : <span class="hljs-string">"persons/bob"</span>, 
<<<<<<< HEAD
              <span class="hljs-string">"_rev"</span> : <span class="hljs-string">"12621"</span>, 
=======
              <span class="hljs-string">"_rev"</span> : <span class="hljs-string">"12596"</span>, 
>>>>>>> ca897dce
              <span class="hljs-string">"name"</span> : <span class="hljs-string">"Bob"</span> 
            }, 
            { 
              <span class="hljs-string">"_key"</span> : <span class="hljs-string">"alice"</span>, 
              <span class="hljs-string">"_id"</span> : <span class="hljs-string">"persons/alice"</span>, 
<<<<<<< HEAD
              <span class="hljs-string">"_rev"</span> : <span class="hljs-string">"12617"</span>, 
=======
              <span class="hljs-string">"_rev"</span> : <span class="hljs-string">"12592"</span>, 
>>>>>>> ca897dce
              <span class="hljs-string">"name"</span> : <span class="hljs-string">"Alice"</span> 
            } 
          ] 
        }, 
        { 
          <span class="hljs-string">"edges"</span> : [ 
            { 
<<<<<<< HEAD
              <span class="hljs-string">"_key"</span> : <span class="hljs-string">"12643"</span>, 
              <span class="hljs-string">"_id"</span> : <span class="hljs-string">"knows/12643"</span>, 
              <span class="hljs-string">"_from"</span> : <span class="hljs-string">"persons/eve"</span>, 
              <span class="hljs-string">"_to"</span> : <span class="hljs-string">"persons/alice"</span>, 
              <span class="hljs-string">"_rev"</span> : <span class="hljs-string">"12643"</span> 
            }, 
            { 
              <span class="hljs-string">"_key"</span> : <span class="hljs-string">"12646"</span>, 
              <span class="hljs-string">"_id"</span> : <span class="hljs-string">"knows/12646"</span>, 
              <span class="hljs-string">"_from"</span> : <span class="hljs-string">"persons/eve"</span>, 
              <span class="hljs-string">"_to"</span> : <span class="hljs-string">"persons/bob"</span>, 
              <span class="hljs-string">"_rev"</span> : <span class="hljs-string">"12646"</span> 
=======
              <span class="hljs-string">"_key"</span> : <span class="hljs-string">"12618"</span>, 
              <span class="hljs-string">"_id"</span> : <span class="hljs-string">"knows/12618"</span>, 
              <span class="hljs-string">"_from"</span> : <span class="hljs-string">"persons/eve"</span>, 
              <span class="hljs-string">"_to"</span> : <span class="hljs-string">"persons/alice"</span>, 
              <span class="hljs-string">"_rev"</span> : <span class="hljs-string">"12618"</span> 
            }, 
            { 
              <span class="hljs-string">"_key"</span> : <span class="hljs-string">"12621"</span>, 
              <span class="hljs-string">"_id"</span> : <span class="hljs-string">"knows/12621"</span>, 
              <span class="hljs-string">"_from"</span> : <span class="hljs-string">"persons/eve"</span>, 
              <span class="hljs-string">"_to"</span> : <span class="hljs-string">"persons/bob"</span>, 
              <span class="hljs-string">"_rev"</span> : <span class="hljs-string">"12621"</span> 
>>>>>>> ca897dce
            } 
          ], 
          <span class="hljs-string">"vertices"</span> : [ 
            { 
              <span class="hljs-string">"_key"</span> : <span class="hljs-string">"alice"</span>, 
              <span class="hljs-string">"_id"</span> : <span class="hljs-string">"persons/alice"</span>, 
<<<<<<< HEAD
              <span class="hljs-string">"_rev"</span> : <span class="hljs-string">"12617"</span>, 
=======
              <span class="hljs-string">"_rev"</span> : <span class="hljs-string">"12592"</span>, 
>>>>>>> ca897dce
              <span class="hljs-string">"name"</span> : <span class="hljs-string">"Alice"</span> 
            }, 
            { 
              <span class="hljs-string">"_key"</span> : <span class="hljs-string">"eve"</span>, 
              <span class="hljs-string">"_id"</span> : <span class="hljs-string">"persons/eve"</span>, 
<<<<<<< HEAD
              <span class="hljs-string">"_rev"</span> : <span class="hljs-string">"12630"</span>, 
=======
              <span class="hljs-string">"_rev"</span> : <span class="hljs-string">"12605"</span>, 
>>>>>>> ca897dce
              <span class="hljs-string">"name"</span> : <span class="hljs-string">"Eve"</span> 
            }, 
            { 
              <span class="hljs-string">"_key"</span> : <span class="hljs-string">"bob"</span>, 
              <span class="hljs-string">"_id"</span> : <span class="hljs-string">"persons/bob"</span>, 
<<<<<<< HEAD
              <span class="hljs-string">"_rev"</span> : <span class="hljs-string">"12621"</span>, 
=======
              <span class="hljs-string">"_rev"</span> : <span class="hljs-string">"12596"</span>, 
>>>>>>> ca897dce
              <span class="hljs-string">"name"</span> : <span class="hljs-string">"Bob"</span> 
            } 
          ] 
        }, 
        { 
          <span class="hljs-string">"edges"</span> : [ 
            { 
<<<<<<< HEAD
              <span class="hljs-string">"_key"</span> : <span class="hljs-string">"12643"</span>, 
              <span class="hljs-string">"_id"</span> : <span class="hljs-string">"knows/12643"</span>, 
              <span class="hljs-string">"_from"</span> : <span class="hljs-string">"persons/eve"</span>, 
              <span class="hljs-string">"_to"</span> : <span class="hljs-string">"persons/alice"</span>, 
              <span class="hljs-string">"_rev"</span> : <span class="hljs-string">"12643"</span> 
=======
              <span class="hljs-string">"_key"</span> : <span class="hljs-string">"12618"</span>, 
              <span class="hljs-string">"_id"</span> : <span class="hljs-string">"knows/12618"</span>, 
              <span class="hljs-string">"_from"</span> : <span class="hljs-string">"persons/eve"</span>, 
              <span class="hljs-string">"_to"</span> : <span class="hljs-string">"persons/alice"</span>, 
              <span class="hljs-string">"_rev"</span> : <span class="hljs-string">"12618"</span> 
>>>>>>> ca897dce
            } 
          ], 
          <span class="hljs-string">"vertices"</span> : [ 
            { 
              <span class="hljs-string">"_key"</span> : <span class="hljs-string">"alice"</span>, 
              <span class="hljs-string">"_id"</span> : <span class="hljs-string">"persons/alice"</span>, 
<<<<<<< HEAD
              <span class="hljs-string">"_rev"</span> : <span class="hljs-string">"12617"</span>, 
=======
              <span class="hljs-string">"_rev"</span> : <span class="hljs-string">"12592"</span>, 
>>>>>>> ca897dce
              <span class="hljs-string">"name"</span> : <span class="hljs-string">"Alice"</span> 
            }, 
            { 
              <span class="hljs-string">"_key"</span> : <span class="hljs-string">"eve"</span>, 
              <span class="hljs-string">"_id"</span> : <span class="hljs-string">"persons/eve"</span>, 
<<<<<<< HEAD
              <span class="hljs-string">"_rev"</span> : <span class="hljs-string">"12630"</span>, 
=======
              <span class="hljs-string">"_rev"</span> : <span class="hljs-string">"12605"</span>, 
>>>>>>> ca897dce
              <span class="hljs-string">"name"</span> : <span class="hljs-string">"Eve"</span> 
            } 
          ] 
        }, 
        { 
          <span class="hljs-string">"edges"</span> : [ ], 
          <span class="hljs-string">"vertices"</span> : [ 
            { 
              <span class="hljs-string">"_key"</span> : <span class="hljs-string">"alice"</span>, 
              <span class="hljs-string">"_id"</span> : <span class="hljs-string">"persons/alice"</span>, 
<<<<<<< HEAD
              <span class="hljs-string">"_rev"</span> : <span class="hljs-string">"12617"</span>, 
=======
              <span class="hljs-string">"_rev"</span> : <span class="hljs-string">"12592"</span>, 
>>>>>>> ca897dce
              <span class="hljs-string">"name"</span> : <span class="hljs-string">"Alice"</span> 
            } 
          ] 
        } 
      ] 
    } 
  }, 
  <span class="hljs-string">"error"</span> : <span class="hljs-literal">false</span>, 
  <span class="hljs-string">"code"</span> : <span class="hljs-number">200</span> 
}<|MERGE_RESOLUTION|>--- conflicted
+++ resolved
@@ -17,111 +17,67 @@
         { 
           <span class="hljs-string">"_key"</span> : <span class="hljs-string">"charlie"</span>, 
           <span class="hljs-string">"_id"</span> : <span class="hljs-string">"persons/charlie"</span>, 
-<<<<<<< HEAD
-          <span class="hljs-string">"_rev"</span> : <span class="hljs-string">"12624"</span>, 
-=======
           <span class="hljs-string">"_rev"</span> : <span class="hljs-string">"12599"</span>, 
->>>>>>> ca897dce
           <span class="hljs-string">"name"</span> : <span class="hljs-string">"Charlie"</span> 
         }, 
         { 
           <span class="hljs-string">"_key"</span> : <span class="hljs-string">"dave"</span>, 
           <span class="hljs-string">"_id"</span> : <span class="hljs-string">"persons/dave"</span>, 
-<<<<<<< HEAD
-          <span class="hljs-string">"_rev"</span> : <span class="hljs-string">"12627"</span>, 
-=======
           <span class="hljs-string">"_rev"</span> : <span class="hljs-string">"12602"</span>, 
->>>>>>> ca897dce
           <span class="hljs-string">"name"</span> : <span class="hljs-string">"Dave"</span> 
         }, 
         { 
           <span class="hljs-string">"_key"</span> : <span class="hljs-string">"alice"</span>, 
           <span class="hljs-string">"_id"</span> : <span class="hljs-string">"persons/alice"</span>, 
-<<<<<<< HEAD
-          <span class="hljs-string">"_rev"</span> : <span class="hljs-string">"12617"</span>, 
-=======
           <span class="hljs-string">"_rev"</span> : <span class="hljs-string">"12592"</span>, 
->>>>>>> ca897dce
           <span class="hljs-string">"name"</span> : <span class="hljs-string">"Alice"</span> 
         }, 
         { 
           <span class="hljs-string">"_key"</span> : <span class="hljs-string">"eve"</span>, 
           <span class="hljs-string">"_id"</span> : <span class="hljs-string">"persons/eve"</span>, 
-<<<<<<< HEAD
-          <span class="hljs-string">"_rev"</span> : <span class="hljs-string">"12630"</span>, 
-=======
           <span class="hljs-string">"_rev"</span> : <span class="hljs-string">"12605"</span>, 
->>>>>>> ca897dce
           <span class="hljs-string">"name"</span> : <span class="hljs-string">"Eve"</span> 
         }, 
         { 
           <span class="hljs-string">"_key"</span> : <span class="hljs-string">"bob"</span>, 
           <span class="hljs-string">"_id"</span> : <span class="hljs-string">"persons/bob"</span>, 
-<<<<<<< HEAD
-          <span class="hljs-string">"_rev"</span> : <span class="hljs-string">"12621"</span>, 
-=======
           <span class="hljs-string">"_rev"</span> : <span class="hljs-string">"12596"</span>, 
->>>>>>> ca897dce
           <span class="hljs-string">"name"</span> : <span class="hljs-string">"Bob"</span> 
         }, 
         { 
           <span class="hljs-string">"_key"</span> : <span class="hljs-string">"charlie"</span>, 
           <span class="hljs-string">"_id"</span> : <span class="hljs-string">"persons/charlie"</span>, 
-<<<<<<< HEAD
-          <span class="hljs-string">"_rev"</span> : <span class="hljs-string">"12624"</span>, 
-=======
           <span class="hljs-string">"_rev"</span> : <span class="hljs-string">"12599"</span>, 
->>>>>>> ca897dce
           <span class="hljs-string">"name"</span> : <span class="hljs-string">"Charlie"</span> 
         }, 
         { 
           <span class="hljs-string">"_key"</span> : <span class="hljs-string">"dave"</span>, 
           <span class="hljs-string">"_id"</span> : <span class="hljs-string">"persons/dave"</span>, 
-<<<<<<< HEAD
-          <span class="hljs-string">"_rev"</span> : <span class="hljs-string">"12627"</span>, 
-=======
           <span class="hljs-string">"_rev"</span> : <span class="hljs-string">"12602"</span>, 
->>>>>>> ca897dce
           <span class="hljs-string">"name"</span> : <span class="hljs-string">"Dave"</span> 
         }, 
         { 
           <span class="hljs-string">"_key"</span> : <span class="hljs-string">"alice"</span>, 
           <span class="hljs-string">"_id"</span> : <span class="hljs-string">"persons/alice"</span>, 
-<<<<<<< HEAD
-          <span class="hljs-string">"_rev"</span> : <span class="hljs-string">"12617"</span>, 
-=======
           <span class="hljs-string">"_rev"</span> : <span class="hljs-string">"12592"</span>, 
->>>>>>> ca897dce
           <span class="hljs-string">"name"</span> : <span class="hljs-string">"Alice"</span> 
         }, 
         { 
           <span class="hljs-string">"_key"</span> : <span class="hljs-string">"bob"</span>, 
           <span class="hljs-string">"_id"</span> : <span class="hljs-string">"persons/bob"</span>, 
-<<<<<<< HEAD
-          <span class="hljs-string">"_rev"</span> : <span class="hljs-string">"12621"</span>, 
-=======
           <span class="hljs-string">"_rev"</span> : <span class="hljs-string">"12596"</span>, 
->>>>>>> ca897dce
           <span class="hljs-string">"name"</span> : <span class="hljs-string">"Bob"</span> 
         }, 
         { 
           <span class="hljs-string">"_key"</span> : <span class="hljs-string">"eve"</span>, 
           <span class="hljs-string">"_id"</span> : <span class="hljs-string">"persons/eve"</span>, 
-<<<<<<< HEAD
-          <span class="hljs-string">"_rev"</span> : <span class="hljs-string">"12630"</span>, 
-=======
           <span class="hljs-string">"_rev"</span> : <span class="hljs-string">"12605"</span>, 
->>>>>>> ca897dce
           <span class="hljs-string">"name"</span> : <span class="hljs-string">"Eve"</span> 
         }, 
         { 
           <span class="hljs-string">"_key"</span> : <span class="hljs-string">"alice"</span>, 
           <span class="hljs-string">"_id"</span> : <span class="hljs-string">"persons/alice"</span>, 
-<<<<<<< HEAD
-          <span class="hljs-string">"_rev"</span> : <span class="hljs-string">"12617"</span>, 
-=======
           <span class="hljs-string">"_rev"</span> : <span class="hljs-string">"12592"</span>, 
->>>>>>> ca897dce
           <span class="hljs-string">"name"</span> : <span class="hljs-string">"Alice"</span> 
         } 
       ], 
@@ -129,20 +85,6 @@
         { 
           <span class="hljs-string">"edges"</span> : [ 
             { 
-<<<<<<< HEAD
-              <span class="hljs-string">"_key"</span> : <span class="hljs-string">"12633"</span>, 
-              <span class="hljs-string">"_id"</span> : <span class="hljs-string">"knows/12633"</span>, 
-              <span class="hljs-string">"_from"</span> : <span class="hljs-string">"persons/alice"</span>, 
-              <span class="hljs-string">"_to"</span> : <span class="hljs-string">"persons/bob"</span>, 
-              <span class="hljs-string">"_rev"</span> : <span class="hljs-string">"12633"</span> 
-            }, 
-            { 
-              <span class="hljs-string">"_key"</span> : <span class="hljs-string">"12637"</span>, 
-              <span class="hljs-string">"_id"</span> : <span class="hljs-string">"knows/12637"</span>, 
-              <span class="hljs-string">"_from"</span> : <span class="hljs-string">"persons/bob"</span>, 
-              <span class="hljs-string">"_to"</span> : <span class="hljs-string">"persons/charlie"</span>, 
-              <span class="hljs-string">"_rev"</span> : <span class="hljs-string">"12637"</span> 
-=======
               <span class="hljs-string">"_key"</span> : <span class="hljs-string">"12608"</span>, 
               <span class="hljs-string">"_id"</span> : <span class="hljs-string">"knows/12608"</span>, 
               <span class="hljs-string">"_from"</span> : <span class="hljs-string">"persons/alice"</span>, 
@@ -155,38 +97,25 @@
               <span class="hljs-string">"_from"</span> : <span class="hljs-string">"persons/bob"</span>, 
               <span class="hljs-string">"_to"</span> : <span class="hljs-string">"persons/charlie"</span>, 
               <span class="hljs-string">"_rev"</span> : <span class="hljs-string">"12612"</span> 
->>>>>>> ca897dce
-            } 
-          ], 
-          <span class="hljs-string">"vertices"</span> : [ 
-            { 
-              <span class="hljs-string">"_key"</span> : <span class="hljs-string">"alice"</span>, 
-              <span class="hljs-string">"_id"</span> : <span class="hljs-string">"persons/alice"</span>, 
-<<<<<<< HEAD
-              <span class="hljs-string">"_rev"</span> : <span class="hljs-string">"12617"</span>, 
-=======
-              <span class="hljs-string">"_rev"</span> : <span class="hljs-string">"12592"</span>, 
->>>>>>> ca897dce
-              <span class="hljs-string">"name"</span> : <span class="hljs-string">"Alice"</span> 
-            }, 
-            { 
-              <span class="hljs-string">"_key"</span> : <span class="hljs-string">"bob"</span>, 
-              <span class="hljs-string">"_id"</span> : <span class="hljs-string">"persons/bob"</span>, 
-<<<<<<< HEAD
-              <span class="hljs-string">"_rev"</span> : <span class="hljs-string">"12621"</span>, 
-=======
-              <span class="hljs-string">"_rev"</span> : <span class="hljs-string">"12596"</span>, 
->>>>>>> ca897dce
+            } 
+          ], 
+          <span class="hljs-string">"vertices"</span> : [ 
+            { 
+              <span class="hljs-string">"_key"</span> : <span class="hljs-string">"alice"</span>, 
+              <span class="hljs-string">"_id"</span> : <span class="hljs-string">"persons/alice"</span>, 
+              <span class="hljs-string">"_rev"</span> : <span class="hljs-string">"12592"</span>, 
+              <span class="hljs-string">"name"</span> : <span class="hljs-string">"Alice"</span> 
+            }, 
+            { 
+              <span class="hljs-string">"_key"</span> : <span class="hljs-string">"bob"</span>, 
+              <span class="hljs-string">"_id"</span> : <span class="hljs-string">"persons/bob"</span>, 
+              <span class="hljs-string">"_rev"</span> : <span class="hljs-string">"12596"</span>, 
               <span class="hljs-string">"name"</span> : <span class="hljs-string">"Bob"</span> 
             }, 
             { 
               <span class="hljs-string">"_key"</span> : <span class="hljs-string">"charlie"</span>, 
               <span class="hljs-string">"_id"</span> : <span class="hljs-string">"persons/charlie"</span>, 
-<<<<<<< HEAD
-              <span class="hljs-string">"_rev"</span> : <span class="hljs-string">"12624"</span>, 
-=======
               <span class="hljs-string">"_rev"</span> : <span class="hljs-string">"12599"</span>, 
->>>>>>> ca897dce
               <span class="hljs-string">"name"</span> : <span class="hljs-string">"Charlie"</span> 
             } 
           ] 
@@ -194,20 +123,6 @@
         { 
           <span class="hljs-string">"edges"</span> : [ 
             { 
-<<<<<<< HEAD
-              <span class="hljs-string">"_key"</span> : <span class="hljs-string">"12633"</span>, 
-              <span class="hljs-string">"_id"</span> : <span class="hljs-string">"knows/12633"</span>, 
-              <span class="hljs-string">"_from"</span> : <span class="hljs-string">"persons/alice"</span>, 
-              <span class="hljs-string">"_to"</span> : <span class="hljs-string">"persons/bob"</span>, 
-              <span class="hljs-string">"_rev"</span> : <span class="hljs-string">"12633"</span> 
-            }, 
-            { 
-              <span class="hljs-string">"_key"</span> : <span class="hljs-string">"12640"</span>, 
-              <span class="hljs-string">"_id"</span> : <span class="hljs-string">"knows/12640"</span>, 
-              <span class="hljs-string">"_from"</span> : <span class="hljs-string">"persons/bob"</span>, 
-              <span class="hljs-string">"_to"</span> : <span class="hljs-string">"persons/dave"</span>, 
-              <span class="hljs-string">"_rev"</span> : <span class="hljs-string">"12640"</span> 
-=======
               <span class="hljs-string">"_key"</span> : <span class="hljs-string">"12608"</span>, 
               <span class="hljs-string">"_id"</span> : <span class="hljs-string">"knows/12608"</span>, 
               <span class="hljs-string">"_from"</span> : <span class="hljs-string">"persons/alice"</span>, 
@@ -220,38 +135,25 @@
               <span class="hljs-string">"_from"</span> : <span class="hljs-string">"persons/bob"</span>, 
               <span class="hljs-string">"_to"</span> : <span class="hljs-string">"persons/dave"</span>, 
               <span class="hljs-string">"_rev"</span> : <span class="hljs-string">"12615"</span> 
->>>>>>> ca897dce
-            } 
-          ], 
-          <span class="hljs-string">"vertices"</span> : [ 
-            { 
-              <span class="hljs-string">"_key"</span> : <span class="hljs-string">"alice"</span>, 
-              <span class="hljs-string">"_id"</span> : <span class="hljs-string">"persons/alice"</span>, 
-<<<<<<< HEAD
-              <span class="hljs-string">"_rev"</span> : <span class="hljs-string">"12617"</span>, 
-=======
-              <span class="hljs-string">"_rev"</span> : <span class="hljs-string">"12592"</span>, 
->>>>>>> ca897dce
-              <span class="hljs-string">"name"</span> : <span class="hljs-string">"Alice"</span> 
-            }, 
-            { 
-              <span class="hljs-string">"_key"</span> : <span class="hljs-string">"bob"</span>, 
-              <span class="hljs-string">"_id"</span> : <span class="hljs-string">"persons/bob"</span>, 
-<<<<<<< HEAD
-              <span class="hljs-string">"_rev"</span> : <span class="hljs-string">"12621"</span>, 
-=======
-              <span class="hljs-string">"_rev"</span> : <span class="hljs-string">"12596"</span>, 
->>>>>>> ca897dce
+            } 
+          ], 
+          <span class="hljs-string">"vertices"</span> : [ 
+            { 
+              <span class="hljs-string">"_key"</span> : <span class="hljs-string">"alice"</span>, 
+              <span class="hljs-string">"_id"</span> : <span class="hljs-string">"persons/alice"</span>, 
+              <span class="hljs-string">"_rev"</span> : <span class="hljs-string">"12592"</span>, 
+              <span class="hljs-string">"name"</span> : <span class="hljs-string">"Alice"</span> 
+            }, 
+            { 
+              <span class="hljs-string">"_key"</span> : <span class="hljs-string">"bob"</span>, 
+              <span class="hljs-string">"_id"</span> : <span class="hljs-string">"persons/bob"</span>, 
+              <span class="hljs-string">"_rev"</span> : <span class="hljs-string">"12596"</span>, 
               <span class="hljs-string">"name"</span> : <span class="hljs-string">"Bob"</span> 
             }, 
             { 
               <span class="hljs-string">"_key"</span> : <span class="hljs-string">"dave"</span>, 
               <span class="hljs-string">"_id"</span> : <span class="hljs-string">"persons/dave"</span>, 
-<<<<<<< HEAD
-              <span class="hljs-string">"_rev"</span> : <span class="hljs-string">"12627"</span>, 
-=======
               <span class="hljs-string">"_rev"</span> : <span class="hljs-string">"12602"</span>, 
->>>>>>> ca897dce
               <span class="hljs-string">"name"</span> : <span class="hljs-string">"Dave"</span> 
             } 
           ] 
@@ -259,27 +161,6 @@
         { 
           <span class="hljs-string">"edges"</span> : [ 
             { 
-<<<<<<< HEAD
-              <span class="hljs-string">"_key"</span> : <span class="hljs-string">"12633"</span>, 
-              <span class="hljs-string">"_id"</span> : <span class="hljs-string">"knows/12633"</span>, 
-              <span class="hljs-string">"_from"</span> : <span class="hljs-string">"persons/alice"</span>, 
-              <span class="hljs-string">"_to"</span> : <span class="hljs-string">"persons/bob"</span>, 
-              <span class="hljs-string">"_rev"</span> : <span class="hljs-string">"12633"</span> 
-            }, 
-            { 
-              <span class="hljs-string">"_key"</span> : <span class="hljs-string">"12646"</span>, 
-              <span class="hljs-string">"_id"</span> : <span class="hljs-string">"knows/12646"</span>, 
-              <span class="hljs-string">"_from"</span> : <span class="hljs-string">"persons/eve"</span>, 
-              <span class="hljs-string">"_to"</span> : <span class="hljs-string">"persons/bob"</span>, 
-              <span class="hljs-string">"_rev"</span> : <span class="hljs-string">"12646"</span> 
-            }, 
-            { 
-              <span class="hljs-string">"_key"</span> : <span class="hljs-string">"12643"</span>, 
-              <span class="hljs-string">"_id"</span> : <span class="hljs-string">"knows/12643"</span>, 
-              <span class="hljs-string">"_from"</span> : <span class="hljs-string">"persons/eve"</span>, 
-              <span class="hljs-string">"_to"</span> : <span class="hljs-string">"persons/alice"</span>, 
-              <span class="hljs-string">"_rev"</span> : <span class="hljs-string">"12643"</span> 
-=======
               <span class="hljs-string">"_key"</span> : <span class="hljs-string">"12608"</span>, 
               <span class="hljs-string">"_id"</span> : <span class="hljs-string">"knows/12608"</span>, 
               <span class="hljs-string">"_from"</span> : <span class="hljs-string">"persons/alice"</span>, 
@@ -299,69 +180,38 @@
               <span class="hljs-string">"_from"</span> : <span class="hljs-string">"persons/eve"</span>, 
               <span class="hljs-string">"_to"</span> : <span class="hljs-string">"persons/alice"</span>, 
               <span class="hljs-string">"_rev"</span> : <span class="hljs-string">"12618"</span> 
->>>>>>> ca897dce
-            } 
-          ], 
-          <span class="hljs-string">"vertices"</span> : [ 
-            { 
-              <span class="hljs-string">"_key"</span> : <span class="hljs-string">"alice"</span>, 
-              <span class="hljs-string">"_id"</span> : <span class="hljs-string">"persons/alice"</span>, 
-<<<<<<< HEAD
-              <span class="hljs-string">"_rev"</span> : <span class="hljs-string">"12617"</span>, 
-=======
-              <span class="hljs-string">"_rev"</span> : <span class="hljs-string">"12592"</span>, 
->>>>>>> ca897dce
-              <span class="hljs-string">"name"</span> : <span class="hljs-string">"Alice"</span> 
-            }, 
-            { 
-              <span class="hljs-string">"_key"</span> : <span class="hljs-string">"bob"</span>, 
-              <span class="hljs-string">"_id"</span> : <span class="hljs-string">"persons/bob"</span>, 
-<<<<<<< HEAD
-              <span class="hljs-string">"_rev"</span> : <span class="hljs-string">"12621"</span>, 
-=======
-              <span class="hljs-string">"_rev"</span> : <span class="hljs-string">"12596"</span>, 
->>>>>>> ca897dce
-              <span class="hljs-string">"name"</span> : <span class="hljs-string">"Bob"</span> 
-            }, 
-            { 
-              <span class="hljs-string">"_key"</span> : <span class="hljs-string">"eve"</span>, 
-              <span class="hljs-string">"_id"</span> : <span class="hljs-string">"persons/eve"</span>, 
-<<<<<<< HEAD
-              <span class="hljs-string">"_rev"</span> : <span class="hljs-string">"12630"</span>, 
-=======
-              <span class="hljs-string">"_rev"</span> : <span class="hljs-string">"12605"</span>, 
->>>>>>> ca897dce
-              <span class="hljs-string">"name"</span> : <span class="hljs-string">"Eve"</span> 
-            }, 
-            { 
-              <span class="hljs-string">"_key"</span> : <span class="hljs-string">"alice"</span>, 
-              <span class="hljs-string">"_id"</span> : <span class="hljs-string">"persons/alice"</span>, 
-<<<<<<< HEAD
-              <span class="hljs-string">"_rev"</span> : <span class="hljs-string">"12617"</span>, 
-=======
-              <span class="hljs-string">"_rev"</span> : <span class="hljs-string">"12592"</span>, 
->>>>>>> ca897dce
-              <span class="hljs-string">"name"</span> : <span class="hljs-string">"Alice"</span> 
-            } 
-          ] 
-        }, 
-        { 
-          <span class="hljs-string">"edges"</span> : [ 
-            { 
-<<<<<<< HEAD
-              <span class="hljs-string">"_key"</span> : <span class="hljs-string">"12633"</span>, 
-              <span class="hljs-string">"_id"</span> : <span class="hljs-string">"knows/12633"</span>, 
-              <span class="hljs-string">"_from"</span> : <span class="hljs-string">"persons/alice"</span>, 
-              <span class="hljs-string">"_to"</span> : <span class="hljs-string">"persons/bob"</span>, 
-              <span class="hljs-string">"_rev"</span> : <span class="hljs-string">"12633"</span> 
-            }, 
-            { 
-              <span class="hljs-string">"_key"</span> : <span class="hljs-string">"12646"</span>, 
-              <span class="hljs-string">"_id"</span> : <span class="hljs-string">"knows/12646"</span>, 
-              <span class="hljs-string">"_from"</span> : <span class="hljs-string">"persons/eve"</span>, 
-              <span class="hljs-string">"_to"</span> : <span class="hljs-string">"persons/bob"</span>, 
-              <span class="hljs-string">"_rev"</span> : <span class="hljs-string">"12646"</span> 
-=======
+            } 
+          ], 
+          <span class="hljs-string">"vertices"</span> : [ 
+            { 
+              <span class="hljs-string">"_key"</span> : <span class="hljs-string">"alice"</span>, 
+              <span class="hljs-string">"_id"</span> : <span class="hljs-string">"persons/alice"</span>, 
+              <span class="hljs-string">"_rev"</span> : <span class="hljs-string">"12592"</span>, 
+              <span class="hljs-string">"name"</span> : <span class="hljs-string">"Alice"</span> 
+            }, 
+            { 
+              <span class="hljs-string">"_key"</span> : <span class="hljs-string">"bob"</span>, 
+              <span class="hljs-string">"_id"</span> : <span class="hljs-string">"persons/bob"</span>, 
+              <span class="hljs-string">"_rev"</span> : <span class="hljs-string">"12596"</span>, 
+              <span class="hljs-string">"name"</span> : <span class="hljs-string">"Bob"</span> 
+            }, 
+            { 
+              <span class="hljs-string">"_key"</span> : <span class="hljs-string">"eve"</span>, 
+              <span class="hljs-string">"_id"</span> : <span class="hljs-string">"persons/eve"</span>, 
+              <span class="hljs-string">"_rev"</span> : <span class="hljs-string">"12605"</span>, 
+              <span class="hljs-string">"name"</span> : <span class="hljs-string">"Eve"</span> 
+            }, 
+            { 
+              <span class="hljs-string">"_key"</span> : <span class="hljs-string">"alice"</span>, 
+              <span class="hljs-string">"_id"</span> : <span class="hljs-string">"persons/alice"</span>, 
+              <span class="hljs-string">"_rev"</span> : <span class="hljs-string">"12592"</span>, 
+              <span class="hljs-string">"name"</span> : <span class="hljs-string">"Alice"</span> 
+            } 
+          ] 
+        }, 
+        { 
+          <span class="hljs-string">"edges"</span> : [ 
+            { 
               <span class="hljs-string">"_key"</span> : <span class="hljs-string">"12608"</span>, 
               <span class="hljs-string">"_id"</span> : <span class="hljs-string">"knows/12608"</span>, 
               <span class="hljs-string">"_from"</span> : <span class="hljs-string">"persons/alice"</span>, 
@@ -374,107 +224,57 @@
               <span class="hljs-string">"_from"</span> : <span class="hljs-string">"persons/eve"</span>, 
               <span class="hljs-string">"_to"</span> : <span class="hljs-string">"persons/bob"</span>, 
               <span class="hljs-string">"_rev"</span> : <span class="hljs-string">"12621"</span> 
->>>>>>> ca897dce
-            } 
-          ], 
-          <span class="hljs-string">"vertices"</span> : [ 
-            { 
-              <span class="hljs-string">"_key"</span> : <span class="hljs-string">"alice"</span>, 
-              <span class="hljs-string">"_id"</span> : <span class="hljs-string">"persons/alice"</span>, 
-<<<<<<< HEAD
-              <span class="hljs-string">"_rev"</span> : <span class="hljs-string">"12617"</span>, 
-=======
-              <span class="hljs-string">"_rev"</span> : <span class="hljs-string">"12592"</span>, 
->>>>>>> ca897dce
-              <span class="hljs-string">"name"</span> : <span class="hljs-string">"Alice"</span> 
-            }, 
-            { 
-              <span class="hljs-string">"_key"</span> : <span class="hljs-string">"bob"</span>, 
-              <span class="hljs-string">"_id"</span> : <span class="hljs-string">"persons/bob"</span>, 
-<<<<<<< HEAD
-              <span class="hljs-string">"_rev"</span> : <span class="hljs-string">"12621"</span>, 
-=======
-              <span class="hljs-string">"_rev"</span> : <span class="hljs-string">"12596"</span>, 
->>>>>>> ca897dce
-              <span class="hljs-string">"name"</span> : <span class="hljs-string">"Bob"</span> 
-            }, 
-            { 
-              <span class="hljs-string">"_key"</span> : <span class="hljs-string">"eve"</span>, 
-              <span class="hljs-string">"_id"</span> : <span class="hljs-string">"persons/eve"</span>, 
-<<<<<<< HEAD
-              <span class="hljs-string">"_rev"</span> : <span class="hljs-string">"12630"</span>, 
-=======
-              <span class="hljs-string">"_rev"</span> : <span class="hljs-string">"12605"</span>, 
->>>>>>> ca897dce
-              <span class="hljs-string">"name"</span> : <span class="hljs-string">"Eve"</span> 
-            } 
-          ] 
-        }, 
-        { 
-          <span class="hljs-string">"edges"</span> : [ 
-            { 
-<<<<<<< HEAD
-              <span class="hljs-string">"_key"</span> : <span class="hljs-string">"12633"</span>, 
-              <span class="hljs-string">"_id"</span> : <span class="hljs-string">"knows/12633"</span>, 
-              <span class="hljs-string">"_from"</span> : <span class="hljs-string">"persons/alice"</span>, 
-              <span class="hljs-string">"_to"</span> : <span class="hljs-string">"persons/bob"</span>, 
-              <span class="hljs-string">"_rev"</span> : <span class="hljs-string">"12633"</span> 
-=======
+            } 
+          ], 
+          <span class="hljs-string">"vertices"</span> : [ 
+            { 
+              <span class="hljs-string">"_key"</span> : <span class="hljs-string">"alice"</span>, 
+              <span class="hljs-string">"_id"</span> : <span class="hljs-string">"persons/alice"</span>, 
+              <span class="hljs-string">"_rev"</span> : <span class="hljs-string">"12592"</span>, 
+              <span class="hljs-string">"name"</span> : <span class="hljs-string">"Alice"</span> 
+            }, 
+            { 
+              <span class="hljs-string">"_key"</span> : <span class="hljs-string">"bob"</span>, 
+              <span class="hljs-string">"_id"</span> : <span class="hljs-string">"persons/bob"</span>, 
+              <span class="hljs-string">"_rev"</span> : <span class="hljs-string">"12596"</span>, 
+              <span class="hljs-string">"name"</span> : <span class="hljs-string">"Bob"</span> 
+            }, 
+            { 
+              <span class="hljs-string">"_key"</span> : <span class="hljs-string">"eve"</span>, 
+              <span class="hljs-string">"_id"</span> : <span class="hljs-string">"persons/eve"</span>, 
+              <span class="hljs-string">"_rev"</span> : <span class="hljs-string">"12605"</span>, 
+              <span class="hljs-string">"name"</span> : <span class="hljs-string">"Eve"</span> 
+            } 
+          ] 
+        }, 
+        { 
+          <span class="hljs-string">"edges"</span> : [ 
+            { 
               <span class="hljs-string">"_key"</span> : <span class="hljs-string">"12608"</span>, 
               <span class="hljs-string">"_id"</span> : <span class="hljs-string">"knows/12608"</span>, 
               <span class="hljs-string">"_from"</span> : <span class="hljs-string">"persons/alice"</span>, 
               <span class="hljs-string">"_to"</span> : <span class="hljs-string">"persons/bob"</span>, 
               <span class="hljs-string">"_rev"</span> : <span class="hljs-string">"12608"</span> 
->>>>>>> ca897dce
-            } 
-          ], 
-          <span class="hljs-string">"vertices"</span> : [ 
-            { 
-              <span class="hljs-string">"_key"</span> : <span class="hljs-string">"alice"</span>, 
-              <span class="hljs-string">"_id"</span> : <span class="hljs-string">"persons/alice"</span>, 
-<<<<<<< HEAD
-              <span class="hljs-string">"_rev"</span> : <span class="hljs-string">"12617"</span>, 
-=======
-              <span class="hljs-string">"_rev"</span> : <span class="hljs-string">"12592"</span>, 
->>>>>>> ca897dce
-              <span class="hljs-string">"name"</span> : <span class="hljs-string">"Alice"</span> 
-            }, 
-            { 
-              <span class="hljs-string">"_key"</span> : <span class="hljs-string">"bob"</span>, 
-              <span class="hljs-string">"_id"</span> : <span class="hljs-string">"persons/bob"</span>, 
-<<<<<<< HEAD
-              <span class="hljs-string">"_rev"</span> : <span class="hljs-string">"12621"</span>, 
-=======
-              <span class="hljs-string">"_rev"</span> : <span class="hljs-string">"12596"</span>, 
->>>>>>> ca897dce
-              <span class="hljs-string">"name"</span> : <span class="hljs-string">"Bob"</span> 
-            } 
-          ] 
-        }, 
-        { 
-          <span class="hljs-string">"edges"</span> : [ 
-            { 
-<<<<<<< HEAD
-              <span class="hljs-string">"_key"</span> : <span class="hljs-string">"12643"</span>, 
-              <span class="hljs-string">"_id"</span> : <span class="hljs-string">"knows/12643"</span>, 
-              <span class="hljs-string">"_from"</span> : <span class="hljs-string">"persons/eve"</span>, 
-              <span class="hljs-string">"_to"</span> : <span class="hljs-string">"persons/alice"</span>, 
-              <span class="hljs-string">"_rev"</span> : <span class="hljs-string">"12643"</span> 
-            }, 
-            { 
-              <span class="hljs-string">"_key"</span> : <span class="hljs-string">"12646"</span>, 
-              <span class="hljs-string">"_id"</span> : <span class="hljs-string">"knows/12646"</span>, 
-              <span class="hljs-string">"_from"</span> : <span class="hljs-string">"persons/eve"</span>, 
-              <span class="hljs-string">"_to"</span> : <span class="hljs-string">"persons/bob"</span>, 
-              <span class="hljs-string">"_rev"</span> : <span class="hljs-string">"12646"</span> 
-            }, 
-            { 
-              <span class="hljs-string">"_key"</span> : <span class="hljs-string">"12637"</span>, 
-              <span class="hljs-string">"_id"</span> : <span class="hljs-string">"knows/12637"</span>, 
-              <span class="hljs-string">"_from"</span> : <span class="hljs-string">"persons/bob"</span>, 
-              <span class="hljs-string">"_to"</span> : <span class="hljs-string">"persons/charlie"</span>, 
-              <span class="hljs-string">"_rev"</span> : <span class="hljs-string">"12637"</span> 
-=======
+            } 
+          ], 
+          <span class="hljs-string">"vertices"</span> : [ 
+            { 
+              <span class="hljs-string">"_key"</span> : <span class="hljs-string">"alice"</span>, 
+              <span class="hljs-string">"_id"</span> : <span class="hljs-string">"persons/alice"</span>, 
+              <span class="hljs-string">"_rev"</span> : <span class="hljs-string">"12592"</span>, 
+              <span class="hljs-string">"name"</span> : <span class="hljs-string">"Alice"</span> 
+            }, 
+            { 
+              <span class="hljs-string">"_key"</span> : <span class="hljs-string">"bob"</span>, 
+              <span class="hljs-string">"_id"</span> : <span class="hljs-string">"persons/bob"</span>, 
+              <span class="hljs-string">"_rev"</span> : <span class="hljs-string">"12596"</span>, 
+              <span class="hljs-string">"name"</span> : <span class="hljs-string">"Bob"</span> 
+            } 
+          ] 
+        }, 
+        { 
+          <span class="hljs-string">"edges"</span> : [ 
+            { 
               <span class="hljs-string">"_key"</span> : <span class="hljs-string">"12618"</span>, 
               <span class="hljs-string">"_id"</span> : <span class="hljs-string">"knows/12618"</span>, 
               <span class="hljs-string">"_from"</span> : <span class="hljs-string">"persons/eve"</span>, 
@@ -494,48 +294,31 @@
               <span class="hljs-string">"_from"</span> : <span class="hljs-string">"persons/bob"</span>, 
               <span class="hljs-string">"_to"</span> : <span class="hljs-string">"persons/charlie"</span>, 
               <span class="hljs-string">"_rev"</span> : <span class="hljs-string">"12612"</span> 
->>>>>>> ca897dce
-            } 
-          ], 
-          <span class="hljs-string">"vertices"</span> : [ 
-            { 
-              <span class="hljs-string">"_key"</span> : <span class="hljs-string">"alice"</span>, 
-              <span class="hljs-string">"_id"</span> : <span class="hljs-string">"persons/alice"</span>, 
-<<<<<<< HEAD
-              <span class="hljs-string">"_rev"</span> : <span class="hljs-string">"12617"</span>, 
-=======
-              <span class="hljs-string">"_rev"</span> : <span class="hljs-string">"12592"</span>, 
->>>>>>> ca897dce
-              <span class="hljs-string">"name"</span> : <span class="hljs-string">"Alice"</span> 
-            }, 
-            { 
-              <span class="hljs-string">"_key"</span> : <span class="hljs-string">"eve"</span>, 
-              <span class="hljs-string">"_id"</span> : <span class="hljs-string">"persons/eve"</span>, 
-<<<<<<< HEAD
-              <span class="hljs-string">"_rev"</span> : <span class="hljs-string">"12630"</span>, 
-=======
-              <span class="hljs-string">"_rev"</span> : <span class="hljs-string">"12605"</span>, 
->>>>>>> ca897dce
-              <span class="hljs-string">"name"</span> : <span class="hljs-string">"Eve"</span> 
-            }, 
-            { 
-              <span class="hljs-string">"_key"</span> : <span class="hljs-string">"bob"</span>, 
-              <span class="hljs-string">"_id"</span> : <span class="hljs-string">"persons/bob"</span>, 
-<<<<<<< HEAD
-              <span class="hljs-string">"_rev"</span> : <span class="hljs-string">"12621"</span>, 
-=======
-              <span class="hljs-string">"_rev"</span> : <span class="hljs-string">"12596"</span>, 
->>>>>>> ca897dce
+            } 
+          ], 
+          <span class="hljs-string">"vertices"</span> : [ 
+            { 
+              <span class="hljs-string">"_key"</span> : <span class="hljs-string">"alice"</span>, 
+              <span class="hljs-string">"_id"</span> : <span class="hljs-string">"persons/alice"</span>, 
+              <span class="hljs-string">"_rev"</span> : <span class="hljs-string">"12592"</span>, 
+              <span class="hljs-string">"name"</span> : <span class="hljs-string">"Alice"</span> 
+            }, 
+            { 
+              <span class="hljs-string">"_key"</span> : <span class="hljs-string">"eve"</span>, 
+              <span class="hljs-string">"_id"</span> : <span class="hljs-string">"persons/eve"</span>, 
+              <span class="hljs-string">"_rev"</span> : <span class="hljs-string">"12605"</span>, 
+              <span class="hljs-string">"name"</span> : <span class="hljs-string">"Eve"</span> 
+            }, 
+            { 
+              <span class="hljs-string">"_key"</span> : <span class="hljs-string">"bob"</span>, 
+              <span class="hljs-string">"_id"</span> : <span class="hljs-string">"persons/bob"</span>, 
+              <span class="hljs-string">"_rev"</span> : <span class="hljs-string">"12596"</span>, 
               <span class="hljs-string">"name"</span> : <span class="hljs-string">"Bob"</span> 
             }, 
             { 
               <span class="hljs-string">"_key"</span> : <span class="hljs-string">"charlie"</span>, 
               <span class="hljs-string">"_id"</span> : <span class="hljs-string">"persons/charlie"</span>, 
-<<<<<<< HEAD
-              <span class="hljs-string">"_rev"</span> : <span class="hljs-string">"12624"</span>, 
-=======
               <span class="hljs-string">"_rev"</span> : <span class="hljs-string">"12599"</span>, 
->>>>>>> ca897dce
               <span class="hljs-string">"name"</span> : <span class="hljs-string">"Charlie"</span> 
             } 
           ] 
@@ -543,27 +326,6 @@
         { 
           <span class="hljs-string">"edges"</span> : [ 
             { 
-<<<<<<< HEAD
-              <span class="hljs-string">"_key"</span> : <span class="hljs-string">"12643"</span>, 
-              <span class="hljs-string">"_id"</span> : <span class="hljs-string">"knows/12643"</span>, 
-              <span class="hljs-string">"_from"</span> : <span class="hljs-string">"persons/eve"</span>, 
-              <span class="hljs-string">"_to"</span> : <span class="hljs-string">"persons/alice"</span>, 
-              <span class="hljs-string">"_rev"</span> : <span class="hljs-string">"12643"</span> 
-            }, 
-            { 
-              <span class="hljs-string">"_key"</span> : <span class="hljs-string">"12646"</span>, 
-              <span class="hljs-string">"_id"</span> : <span class="hljs-string">"knows/12646"</span>, 
-              <span class="hljs-string">"_from"</span> : <span class="hljs-string">"persons/eve"</span>, 
-              <span class="hljs-string">"_to"</span> : <span class="hljs-string">"persons/bob"</span>, 
-              <span class="hljs-string">"_rev"</span> : <span class="hljs-string">"12646"</span> 
-            }, 
-            { 
-              <span class="hljs-string">"_key"</span> : <span class="hljs-string">"12640"</span>, 
-              <span class="hljs-string">"_id"</span> : <span class="hljs-string">"knows/12640"</span>, 
-              <span class="hljs-string">"_from"</span> : <span class="hljs-string">"persons/bob"</span>, 
-              <span class="hljs-string">"_to"</span> : <span class="hljs-string">"persons/dave"</span>, 
-              <span class="hljs-string">"_rev"</span> : <span class="hljs-string">"12640"</span> 
-=======
               <span class="hljs-string">"_key"</span> : <span class="hljs-string">"12618"</span>, 
               <span class="hljs-string">"_id"</span> : <span class="hljs-string">"knows/12618"</span>, 
               <span class="hljs-string">"_from"</span> : <span class="hljs-string">"persons/eve"</span>, 
@@ -583,48 +345,31 @@
               <span class="hljs-string">"_from"</span> : <span class="hljs-string">"persons/bob"</span>, 
               <span class="hljs-string">"_to"</span> : <span class="hljs-string">"persons/dave"</span>, 
               <span class="hljs-string">"_rev"</span> : <span class="hljs-string">"12615"</span> 
->>>>>>> ca897dce
-            } 
-          ], 
-          <span class="hljs-string">"vertices"</span> : [ 
-            { 
-              <span class="hljs-string">"_key"</span> : <span class="hljs-string">"alice"</span>, 
-              <span class="hljs-string">"_id"</span> : <span class="hljs-string">"persons/alice"</span>, 
-<<<<<<< HEAD
-              <span class="hljs-string">"_rev"</span> : <span class="hljs-string">"12617"</span>, 
-=======
-              <span class="hljs-string">"_rev"</span> : <span class="hljs-string">"12592"</span>, 
->>>>>>> ca897dce
-              <span class="hljs-string">"name"</span> : <span class="hljs-string">"Alice"</span> 
-            }, 
-            { 
-              <span class="hljs-string">"_key"</span> : <span class="hljs-string">"eve"</span>, 
-              <span class="hljs-string">"_id"</span> : <span class="hljs-string">"persons/eve"</span>, 
-<<<<<<< HEAD
-              <span class="hljs-string">"_rev"</span> : <span class="hljs-string">"12630"</span>, 
-=======
-              <span class="hljs-string">"_rev"</span> : <span class="hljs-string">"12605"</span>, 
->>>>>>> ca897dce
-              <span class="hljs-string">"name"</span> : <span class="hljs-string">"Eve"</span> 
-            }, 
-            { 
-              <span class="hljs-string">"_key"</span> : <span class="hljs-string">"bob"</span>, 
-              <span class="hljs-string">"_id"</span> : <span class="hljs-string">"persons/bob"</span>, 
-<<<<<<< HEAD
-              <span class="hljs-string">"_rev"</span> : <span class="hljs-string">"12621"</span>, 
-=======
-              <span class="hljs-string">"_rev"</span> : <span class="hljs-string">"12596"</span>, 
->>>>>>> ca897dce
+            } 
+          ], 
+          <span class="hljs-string">"vertices"</span> : [ 
+            { 
+              <span class="hljs-string">"_key"</span> : <span class="hljs-string">"alice"</span>, 
+              <span class="hljs-string">"_id"</span> : <span class="hljs-string">"persons/alice"</span>, 
+              <span class="hljs-string">"_rev"</span> : <span class="hljs-string">"12592"</span>, 
+              <span class="hljs-string">"name"</span> : <span class="hljs-string">"Alice"</span> 
+            }, 
+            { 
+              <span class="hljs-string">"_key"</span> : <span class="hljs-string">"eve"</span>, 
+              <span class="hljs-string">"_id"</span> : <span class="hljs-string">"persons/eve"</span>, 
+              <span class="hljs-string">"_rev"</span> : <span class="hljs-string">"12605"</span>, 
+              <span class="hljs-string">"name"</span> : <span class="hljs-string">"Eve"</span> 
+            }, 
+            { 
+              <span class="hljs-string">"_key"</span> : <span class="hljs-string">"bob"</span>, 
+              <span class="hljs-string">"_id"</span> : <span class="hljs-string">"persons/bob"</span>, 
+              <span class="hljs-string">"_rev"</span> : <span class="hljs-string">"12596"</span>, 
               <span class="hljs-string">"name"</span> : <span class="hljs-string">"Bob"</span> 
             }, 
             { 
               <span class="hljs-string">"_key"</span> : <span class="hljs-string">"dave"</span>, 
               <span class="hljs-string">"_id"</span> : <span class="hljs-string">"persons/dave"</span>, 
-<<<<<<< HEAD
-              <span class="hljs-string">"_rev"</span> : <span class="hljs-string">"12627"</span>, 
-=======
               <span class="hljs-string">"_rev"</span> : <span class="hljs-string">"12602"</span>, 
->>>>>>> ca897dce
               <span class="hljs-string">"name"</span> : <span class="hljs-string">"Dave"</span> 
             } 
           ] 
@@ -632,27 +377,6 @@
         { 
           <span class="hljs-string">"edges"</span> : [ 
             { 
-<<<<<<< HEAD
-              <span class="hljs-string">"_key"</span> : <span class="hljs-string">"12643"</span>, 
-              <span class="hljs-string">"_id"</span> : <span class="hljs-string">"knows/12643"</span>, 
-              <span class="hljs-string">"_from"</span> : <span class="hljs-string">"persons/eve"</span>, 
-              <span class="hljs-string">"_to"</span> : <span class="hljs-string">"persons/alice"</span>, 
-              <span class="hljs-string">"_rev"</span> : <span class="hljs-string">"12643"</span> 
-            }, 
-            { 
-              <span class="hljs-string">"_key"</span> : <span class="hljs-string">"12646"</span>, 
-              <span class="hljs-string">"_id"</span> : <span class="hljs-string">"knows/12646"</span>, 
-              <span class="hljs-string">"_from"</span> : <span class="hljs-string">"persons/eve"</span>, 
-              <span class="hljs-string">"_to"</span> : <span class="hljs-string">"persons/bob"</span>, 
-              <span class="hljs-string">"_rev"</span> : <span class="hljs-string">"12646"</span> 
-            }, 
-            { 
-              <span class="hljs-string">"_key"</span> : <span class="hljs-string">"12633"</span>, 
-              <span class="hljs-string">"_id"</span> : <span class="hljs-string">"knows/12633"</span>, 
-              <span class="hljs-string">"_from"</span> : <span class="hljs-string">"persons/alice"</span>, 
-              <span class="hljs-string">"_to"</span> : <span class="hljs-string">"persons/bob"</span>, 
-              <span class="hljs-string">"_rev"</span> : <span class="hljs-string">"12633"</span> 
-=======
               <span class="hljs-string">"_key"</span> : <span class="hljs-string">"12618"</span>, 
               <span class="hljs-string">"_id"</span> : <span class="hljs-string">"knows/12618"</span>, 
               <span class="hljs-string">"_from"</span> : <span class="hljs-string">"persons/eve"</span>, 
@@ -672,69 +396,38 @@
               <span class="hljs-string">"_from"</span> : <span class="hljs-string">"persons/alice"</span>, 
               <span class="hljs-string">"_to"</span> : <span class="hljs-string">"persons/bob"</span>, 
               <span class="hljs-string">"_rev"</span> : <span class="hljs-string">"12608"</span> 
->>>>>>> ca897dce
-            } 
-          ], 
-          <span class="hljs-string">"vertices"</span> : [ 
-            { 
-              <span class="hljs-string">"_key"</span> : <span class="hljs-string">"alice"</span>, 
-              <span class="hljs-string">"_id"</span> : <span class="hljs-string">"persons/alice"</span>, 
-<<<<<<< HEAD
-              <span class="hljs-string">"_rev"</span> : <span class="hljs-string">"12617"</span>, 
-=======
-              <span class="hljs-string">"_rev"</span> : <span class="hljs-string">"12592"</span>, 
->>>>>>> ca897dce
-              <span class="hljs-string">"name"</span> : <span class="hljs-string">"Alice"</span> 
-            }, 
-            { 
-              <span class="hljs-string">"_key"</span> : <span class="hljs-string">"eve"</span>, 
-              <span class="hljs-string">"_id"</span> : <span class="hljs-string">"persons/eve"</span>, 
-<<<<<<< HEAD
-              <span class="hljs-string">"_rev"</span> : <span class="hljs-string">"12630"</span>, 
-=======
-              <span class="hljs-string">"_rev"</span> : <span class="hljs-string">"12605"</span>, 
->>>>>>> ca897dce
-              <span class="hljs-string">"name"</span> : <span class="hljs-string">"Eve"</span> 
-            }, 
-            { 
-              <span class="hljs-string">"_key"</span> : <span class="hljs-string">"bob"</span>, 
-              <span class="hljs-string">"_id"</span> : <span class="hljs-string">"persons/bob"</span>, 
-<<<<<<< HEAD
-              <span class="hljs-string">"_rev"</span> : <span class="hljs-string">"12621"</span>, 
-=======
-              <span class="hljs-string">"_rev"</span> : <span class="hljs-string">"12596"</span>, 
->>>>>>> ca897dce
-              <span class="hljs-string">"name"</span> : <span class="hljs-string">"Bob"</span> 
-            }, 
-            { 
-              <span class="hljs-string">"_key"</span> : <span class="hljs-string">"alice"</span>, 
-              <span class="hljs-string">"_id"</span> : <span class="hljs-string">"persons/alice"</span>, 
-<<<<<<< HEAD
-              <span class="hljs-string">"_rev"</span> : <span class="hljs-string">"12617"</span>, 
-=======
-              <span class="hljs-string">"_rev"</span> : <span class="hljs-string">"12592"</span>, 
->>>>>>> ca897dce
-              <span class="hljs-string">"name"</span> : <span class="hljs-string">"Alice"</span> 
-            } 
-          ] 
-        }, 
-        { 
-          <span class="hljs-string">"edges"</span> : [ 
-            { 
-<<<<<<< HEAD
-              <span class="hljs-string">"_key"</span> : <span class="hljs-string">"12643"</span>, 
-              <span class="hljs-string">"_id"</span> : <span class="hljs-string">"knows/12643"</span>, 
-              <span class="hljs-string">"_from"</span> : <span class="hljs-string">"persons/eve"</span>, 
-              <span class="hljs-string">"_to"</span> : <span class="hljs-string">"persons/alice"</span>, 
-              <span class="hljs-string">"_rev"</span> : <span class="hljs-string">"12643"</span> 
-            }, 
-            { 
-              <span class="hljs-string">"_key"</span> : <span class="hljs-string">"12646"</span>, 
-              <span class="hljs-string">"_id"</span> : <span class="hljs-string">"knows/12646"</span>, 
-              <span class="hljs-string">"_from"</span> : <span class="hljs-string">"persons/eve"</span>, 
-              <span class="hljs-string">"_to"</span> : <span class="hljs-string">"persons/bob"</span>, 
-              <span class="hljs-string">"_rev"</span> : <span class="hljs-string">"12646"</span> 
-=======
+            } 
+          ], 
+          <span class="hljs-string">"vertices"</span> : [ 
+            { 
+              <span class="hljs-string">"_key"</span> : <span class="hljs-string">"alice"</span>, 
+              <span class="hljs-string">"_id"</span> : <span class="hljs-string">"persons/alice"</span>, 
+              <span class="hljs-string">"_rev"</span> : <span class="hljs-string">"12592"</span>, 
+              <span class="hljs-string">"name"</span> : <span class="hljs-string">"Alice"</span> 
+            }, 
+            { 
+              <span class="hljs-string">"_key"</span> : <span class="hljs-string">"eve"</span>, 
+              <span class="hljs-string">"_id"</span> : <span class="hljs-string">"persons/eve"</span>, 
+              <span class="hljs-string">"_rev"</span> : <span class="hljs-string">"12605"</span>, 
+              <span class="hljs-string">"name"</span> : <span class="hljs-string">"Eve"</span> 
+            }, 
+            { 
+              <span class="hljs-string">"_key"</span> : <span class="hljs-string">"bob"</span>, 
+              <span class="hljs-string">"_id"</span> : <span class="hljs-string">"persons/bob"</span>, 
+              <span class="hljs-string">"_rev"</span> : <span class="hljs-string">"12596"</span>, 
+              <span class="hljs-string">"name"</span> : <span class="hljs-string">"Bob"</span> 
+            }, 
+            { 
+              <span class="hljs-string">"_key"</span> : <span class="hljs-string">"alice"</span>, 
+              <span class="hljs-string">"_id"</span> : <span class="hljs-string">"persons/alice"</span>, 
+              <span class="hljs-string">"_rev"</span> : <span class="hljs-string">"12592"</span>, 
+              <span class="hljs-string">"name"</span> : <span class="hljs-string">"Alice"</span> 
+            } 
+          ] 
+        }, 
+        { 
+          <span class="hljs-string">"edges"</span> : [ 
+            { 
               <span class="hljs-string">"_key"</span> : <span class="hljs-string">"12618"</span>, 
               <span class="hljs-string">"_id"</span> : <span class="hljs-string">"knows/12618"</span>, 
               <span class="hljs-string">"_from"</span> : <span class="hljs-string">"persons/eve"</span>, 
@@ -747,79 +440,50 @@
               <span class="hljs-string">"_from"</span> : <span class="hljs-string">"persons/eve"</span>, 
               <span class="hljs-string">"_to"</span> : <span class="hljs-string">"persons/bob"</span>, 
               <span class="hljs-string">"_rev"</span> : <span class="hljs-string">"12621"</span> 
->>>>>>> ca897dce
-            } 
-          ], 
-          <span class="hljs-string">"vertices"</span> : [ 
-            { 
-              <span class="hljs-string">"_key"</span> : <span class="hljs-string">"alice"</span>, 
-              <span class="hljs-string">"_id"</span> : <span class="hljs-string">"persons/alice"</span>, 
-<<<<<<< HEAD
-              <span class="hljs-string">"_rev"</span> : <span class="hljs-string">"12617"</span>, 
-=======
-              <span class="hljs-string">"_rev"</span> : <span class="hljs-string">"12592"</span>, 
->>>>>>> ca897dce
-              <span class="hljs-string">"name"</span> : <span class="hljs-string">"Alice"</span> 
-            }, 
-            { 
-              <span class="hljs-string">"_key"</span> : <span class="hljs-string">"eve"</span>, 
-              <span class="hljs-string">"_id"</span> : <span class="hljs-string">"persons/eve"</span>, 
-<<<<<<< HEAD
-              <span class="hljs-string">"_rev"</span> : <span class="hljs-string">"12630"</span>, 
-=======
-              <span class="hljs-string">"_rev"</span> : <span class="hljs-string">"12605"</span>, 
->>>>>>> ca897dce
-              <span class="hljs-string">"name"</span> : <span class="hljs-string">"Eve"</span> 
-            }, 
-            { 
-              <span class="hljs-string">"_key"</span> : <span class="hljs-string">"bob"</span>, 
-              <span class="hljs-string">"_id"</span> : <span class="hljs-string">"persons/bob"</span>, 
-<<<<<<< HEAD
-              <span class="hljs-string">"_rev"</span> : <span class="hljs-string">"12621"</span>, 
-=======
-              <span class="hljs-string">"_rev"</span> : <span class="hljs-string">"12596"</span>, 
->>>>>>> ca897dce
-              <span class="hljs-string">"name"</span> : <span class="hljs-string">"Bob"</span> 
-            } 
-          ] 
-        }, 
-        { 
-          <span class="hljs-string">"edges"</span> : [ 
-            { 
-<<<<<<< HEAD
-              <span class="hljs-string">"_key"</span> : <span class="hljs-string">"12643"</span>, 
-              <span class="hljs-string">"_id"</span> : <span class="hljs-string">"knows/12643"</span>, 
-              <span class="hljs-string">"_from"</span> : <span class="hljs-string">"persons/eve"</span>, 
-              <span class="hljs-string">"_to"</span> : <span class="hljs-string">"persons/alice"</span>, 
-              <span class="hljs-string">"_rev"</span> : <span class="hljs-string">"12643"</span> 
-=======
+            } 
+          ], 
+          <span class="hljs-string">"vertices"</span> : [ 
+            { 
+              <span class="hljs-string">"_key"</span> : <span class="hljs-string">"alice"</span>, 
+              <span class="hljs-string">"_id"</span> : <span class="hljs-string">"persons/alice"</span>, 
+              <span class="hljs-string">"_rev"</span> : <span class="hljs-string">"12592"</span>, 
+              <span class="hljs-string">"name"</span> : <span class="hljs-string">"Alice"</span> 
+            }, 
+            { 
+              <span class="hljs-string">"_key"</span> : <span class="hljs-string">"eve"</span>, 
+              <span class="hljs-string">"_id"</span> : <span class="hljs-string">"persons/eve"</span>, 
+              <span class="hljs-string">"_rev"</span> : <span class="hljs-string">"12605"</span>, 
+              <span class="hljs-string">"name"</span> : <span class="hljs-string">"Eve"</span> 
+            }, 
+            { 
+              <span class="hljs-string">"_key"</span> : <span class="hljs-string">"bob"</span>, 
+              <span class="hljs-string">"_id"</span> : <span class="hljs-string">"persons/bob"</span>, 
+              <span class="hljs-string">"_rev"</span> : <span class="hljs-string">"12596"</span>, 
+              <span class="hljs-string">"name"</span> : <span class="hljs-string">"Bob"</span> 
+            } 
+          ] 
+        }, 
+        { 
+          <span class="hljs-string">"edges"</span> : [ 
+            { 
               <span class="hljs-string">"_key"</span> : <span class="hljs-string">"12618"</span>, 
               <span class="hljs-string">"_id"</span> : <span class="hljs-string">"knows/12618"</span>, 
               <span class="hljs-string">"_from"</span> : <span class="hljs-string">"persons/eve"</span>, 
               <span class="hljs-string">"_to"</span> : <span class="hljs-string">"persons/alice"</span>, 
               <span class="hljs-string">"_rev"</span> : <span class="hljs-string">"12618"</span> 
->>>>>>> ca897dce
-            } 
-          ], 
-          <span class="hljs-string">"vertices"</span> : [ 
-            { 
-              <span class="hljs-string">"_key"</span> : <span class="hljs-string">"alice"</span>, 
-              <span class="hljs-string">"_id"</span> : <span class="hljs-string">"persons/alice"</span>, 
-<<<<<<< HEAD
-              <span class="hljs-string">"_rev"</span> : <span class="hljs-string">"12617"</span>, 
-=======
-              <span class="hljs-string">"_rev"</span> : <span class="hljs-string">"12592"</span>, 
->>>>>>> ca897dce
-              <span class="hljs-string">"name"</span> : <span class="hljs-string">"Alice"</span> 
-            }, 
-            { 
-              <span class="hljs-string">"_key"</span> : <span class="hljs-string">"eve"</span>, 
-              <span class="hljs-string">"_id"</span> : <span class="hljs-string">"persons/eve"</span>, 
-<<<<<<< HEAD
-              <span class="hljs-string">"_rev"</span> : <span class="hljs-string">"12630"</span>, 
-=======
-              <span class="hljs-string">"_rev"</span> : <span class="hljs-string">"12605"</span>, 
->>>>>>> ca897dce
+            } 
+          ], 
+          <span class="hljs-string">"vertices"</span> : [ 
+            { 
+              <span class="hljs-string">"_key"</span> : <span class="hljs-string">"alice"</span>, 
+              <span class="hljs-string">"_id"</span> : <span class="hljs-string">"persons/alice"</span>, 
+              <span class="hljs-string">"_rev"</span> : <span class="hljs-string">"12592"</span>, 
+              <span class="hljs-string">"name"</span> : <span class="hljs-string">"Alice"</span> 
+            }, 
+            { 
+              <span class="hljs-string">"_key"</span> : <span class="hljs-string">"eve"</span>, 
+              <span class="hljs-string">"_id"</span> : <span class="hljs-string">"persons/eve"</span>, 
+              <span class="hljs-string">"_rev"</span> : <span class="hljs-string">"12605"</span>, 
               <span class="hljs-string">"name"</span> : <span class="hljs-string">"Eve"</span> 
             } 
           ] 
@@ -830,11 +494,7 @@
             { 
               <span class="hljs-string">"_key"</span> : <span class="hljs-string">"alice"</span>, 
               <span class="hljs-string">"_id"</span> : <span class="hljs-string">"persons/alice"</span>, 
-<<<<<<< HEAD
-              <span class="hljs-string">"_rev"</span> : <span class="hljs-string">"12617"</span>, 
-=======
-              <span class="hljs-string">"_rev"</span> : <span class="hljs-string">"12592"</span>, 
->>>>>>> ca897dce
+              <span class="hljs-string">"_rev"</span> : <span class="hljs-string">"12592"</span>, 
               <span class="hljs-string">"name"</span> : <span class="hljs-string">"Alice"</span> 
             } 
           ] 
