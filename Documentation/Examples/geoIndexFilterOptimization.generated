arangosh&gt; db.geoFilter.ensureIndex({ <span class="hljs-attr">type</span>: <span class="hljs-string">"geo"</span>, <span class="hljs-attr">fields</span>: [ <span class="hljs-string">"latitude"</span>, <span class="hljs-string">"longitude"</span> ] });
{ 
  <span class="hljs-string">"bestIndexedLevel"</span> : <span class="hljs-number">17</span>, 
  <span class="hljs-string">"fields"</span> : [ 
    <span class="hljs-string">"latitude"</span>, 
    <span class="hljs-string">"longitude"</span> 
  ], 
<<<<<<< HEAD
  <span class="hljs-string">"id"</span> : <span class="hljs-string">"geoFilter/33044"</span>, 
  <span class="hljs-string">"ignoreNull"</span> : <span class="hljs-literal">true</span>, 
=======
  <span class="hljs-string">"geoJson"</span> : <span class="hljs-literal">false</span>, 
  <span class="hljs-string">"id"</span> : <span class="hljs-string">"geoFilter/123368"</span>, 
>>>>>>> 948820e4
  <span class="hljs-string">"isNewlyCreated"</span> : <span class="hljs-literal">true</span>, 
  <span class="hljs-string">"maxNumCoverCells"</span> : <span class="hljs-number">8</span>, 
  <span class="hljs-string">"sparse"</span> : <span class="hljs-literal">true</span>, 
  <span class="hljs-string">"type"</span> : <span class="hljs-string">"geo"</span>, 
  <span class="hljs-string">"unique"</span> : <span class="hljs-literal">false</span>, 
  <span class="hljs-string">"worstIndexedLevel"</span> : <span class="hljs-number">4</span>, 
  <span class="hljs-string">"code"</span> : <span class="hljs-number">201</span> 
}
arangosh&gt; <span class="hljs-keyword">for</span> (i = <span class="hljs-number">-90</span>;  i &lt;= <span class="hljs-number">90</span>;  i += <span class="hljs-number">10</span>) {
........&gt;     <span class="hljs-keyword">for</span> (j = <span class="hljs-number">-180</span>; j &lt;= <span class="hljs-number">180</span>; j += <span class="hljs-number">10</span>) {
........&gt;         db.geoFilter.save({ <span class="hljs-attr">name</span> : <span class="hljs-string">"Name/"</span> + i + <span class="hljs-string">"/"</span> + j, <span class="hljs-attr">latitude</span> : i, <span class="hljs-attr">longitude</span> : j });
........&gt;     }
........&gt; }
arangosh&gt; <span class="hljs-keyword">var</span> query = <span class="hljs-string">"FOR doc in geoFilter FILTER DISTANCE(doc.latitude, doc.longitude, 0, 0) &lt; 2000 RETURN doc"</span>
arangosh&gt; db._explain(query, {}, {<span class="hljs-attr">colors</span>: <span class="hljs-literal">false</span>});
Query <span class="hljs-built_in">String</span>:
 FOR doc <span class="hljs-keyword">in</span> geoFilter FILTER DISTANCE(doc.latitude, doc.longitude, <span class="hljs-number">0</span>, <span class="hljs-number">0</span>) &lt; <span class="hljs-number">2000</span> RETURN doc

Execution plan:
 Id   NodeType        Est.   Comment
  <span class="hljs-number">1</span>   SingletonNode      <span class="hljs-number">1</span>   * ROOT
  <span class="hljs-number">6</span>   IndexNode        <span class="hljs-number">703</span>     - FOR doc IN geoFilter   <span class="hljs-comment">/* geo index scan */</span>
  <span class="hljs-number">5</span>   ReturnNode       <span class="hljs-number">703</span>       - RETURN doc

Indexes used:
 By   Type   Collection   Unique   Sparse   Selectivity   Fields                        Ranges
  <span class="hljs-number">6</span>   geo    geoFilter    <span class="hljs-literal">false</span>    <span class="hljs-literal">true</span>             n/a   [ <span class="hljs-string">`latitude`</span>, <span class="hljs-string">`longitude`</span> ]   (GEO_DISTANCE([ <span class="hljs-number">0</span>, <span class="hljs-number">0</span> ], [ doc.<span class="hljs-string">`longitude`</span>, doc.<span class="hljs-string">`latitude`</span> ]) &lt; <span class="hljs-number">2000</span>)

Optimization rules applied:
 Id   RuleName
  <span class="hljs-number">1</span>   geo-index-optimizer
  <span class="hljs-number">2</span>   remove-unnecessary-calculations<span class="hljs-number">-2</span>


arangosh&gt; db._query(query);
[ 
  { 
<<<<<<< HEAD
    <span class="hljs-string">"_key"</span> : <span class="hljs-string">"34101"</span>, 
    <span class="hljs-string">"_id"</span> : <span class="hljs-string">"geoFilter/34101"</span>, 
    <span class="hljs-string">"_rev"</span> : <span class="hljs-string">"_WQyaOG6--B"</span>, 
=======
    <span class="hljs-string">"_key"</span> : <span class="hljs-string">"124425"</span>, 
    <span class="hljs-string">"_id"</span> : <span class="hljs-string">"geoFilter/124425"</span>, 
    <span class="hljs-string">"_rev"</span> : <span class="hljs-string">"_XUJzW-C--B"</span>, 
>>>>>>> 948820e4
    <span class="hljs-string">"name"</span> : <span class="hljs-string">"Name/0/0"</span>, 
    <span class="hljs-string">"latitude"</span> : <span class="hljs-number">0</span>, 
    <span class="hljs-string">"longitude"</span> : <span class="hljs-number">0</span> 
  } 
]
[object ArangoQueryCursor, <span class="hljs-attr">count</span>: <span class="hljs-number">1</span>, <span class="hljs-attr">cached</span>: <span class="hljs-literal">false</span>, <span class="hljs-attr">hasMore</span>: <span class="hljs-literal">false</span>]<|MERGE_RESOLUTION|>--- conflicted
+++ resolved
@@ -5,13 +5,8 @@
     <span class="hljs-string">"latitude"</span>, 
     <span class="hljs-string">"longitude"</span> 
   ], 
-<<<<<<< HEAD
-  <span class="hljs-string">"id"</span> : <span class="hljs-string">"geoFilter/33044"</span>, 
-  <span class="hljs-string">"ignoreNull"</span> : <span class="hljs-literal">true</span>, 
-=======
   <span class="hljs-string">"geoJson"</span> : <span class="hljs-literal">false</span>, 
   <span class="hljs-string">"id"</span> : <span class="hljs-string">"geoFilter/123368"</span>, 
->>>>>>> 948820e4
   <span class="hljs-string">"isNewlyCreated"</span> : <span class="hljs-literal">true</span>, 
   <span class="hljs-string">"maxNumCoverCells"</span> : <span class="hljs-number">8</span>, 
   <span class="hljs-string">"sparse"</span> : <span class="hljs-literal">true</span>, 
@@ -49,15 +44,9 @@
 arangosh&gt; db._query(query);
 [ 
   { 
-<<<<<<< HEAD
-    <span class="hljs-string">"_key"</span> : <span class="hljs-string">"34101"</span>, 
-    <span class="hljs-string">"_id"</span> : <span class="hljs-string">"geoFilter/34101"</span>, 
-    <span class="hljs-string">"_rev"</span> : <span class="hljs-string">"_WQyaOG6--B"</span>, 
-=======
     <span class="hljs-string">"_key"</span> : <span class="hljs-string">"124425"</span>, 
     <span class="hljs-string">"_id"</span> : <span class="hljs-string">"geoFilter/124425"</span>, 
     <span class="hljs-string">"_rev"</span> : <span class="hljs-string">"_XUJzW-C--B"</span>, 
->>>>>>> 948820e4
     <span class="hljs-string">"name"</span> : <span class="hljs-string">"Name/0/0"</span>, 
     <span class="hljs-string">"latitude"</span> : <span class="hljs-number">0</span>, 
     <span class="hljs-string">"longitude"</span> : <span class="hljs-number">0</span> 
