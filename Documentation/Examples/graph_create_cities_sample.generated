--- conflicted
+++ resolved
@@ -5,11 +5,7 @@
   { 
     <span class="hljs-string">"_key"</span> : <span class="hljs-string">"Lyon"</span>, 
     <span class="hljs-string">"_id"</span> : <span class="hljs-string">"frenchCity/Lyon"</span>, 
-<<<<<<< HEAD
-    <span class="hljs-string">"_rev"</span> : <span class="hljs-string">"_XWbdf8q--_"</span>, 
-=======
     <span class="hljs-string">"_rev"</span> : <span class="hljs-string">"_XWXJ9lq--_"</span>, 
->>>>>>> eec3ec2b
     <span class="hljs-string">"population"</span> : <span class="hljs-number">80000</span>, 
     <span class="hljs-string">"isCapital"</span> : <span class="hljs-literal">false</span>, 
     <span class="hljs-string">"type"</span> : <span class="hljs-string">"Point"</span>, 
@@ -21,11 +17,7 @@
   { 
     <span class="hljs-string">"_key"</span> : <span class="hljs-string">"Paris"</span>, 
     <span class="hljs-string">"_id"</span> : <span class="hljs-string">"frenchCity/Paris"</span>, 
-<<<<<<< HEAD
-    <span class="hljs-string">"_rev"</span> : <span class="hljs-string">"_XWbdf8u--_"</span>, 
-=======
     <span class="hljs-string">"_rev"</span> : <span class="hljs-string">"_XWXJ9lq--B"</span>, 
->>>>>>> eec3ec2b
     <span class="hljs-string">"population"</span> : <span class="hljs-number">4000000</span>, 
     <span class="hljs-string">"isCapital"</span> : <span class="hljs-literal">true</span>, 
     <span class="hljs-string">"type"</span> : <span class="hljs-string">"Point"</span>, 
@@ -40,11 +32,7 @@
   { 
     <span class="hljs-string">"_key"</span> : <span class="hljs-string">"Cologne"</span>, 
     <span class="hljs-string">"_id"</span> : <span class="hljs-string">"germanCity/Cologne"</span>, 
-<<<<<<< HEAD
-    <span class="hljs-string">"_rev"</span> : <span class="hljs-string">"_XWbdf8m--_"</span>, 
-=======
     <span class="hljs-string">"_rev"</span> : <span class="hljs-string">"_XWXJ9lm--B"</span>, 
->>>>>>> eec3ec2b
     <span class="hljs-string">"population"</span> : <span class="hljs-number">1000000</span>, 
     <span class="hljs-string">"isCapital"</span> : <span class="hljs-literal">false</span>, 
     <span class="hljs-string">"type"</span> : <span class="hljs-string">"Point"</span>, 
@@ -56,11 +44,7 @@
   { 
     <span class="hljs-string">"_key"</span> : <span class="hljs-string">"Hamburg"</span>, 
     <span class="hljs-string">"_id"</span> : <span class="hljs-string">"germanCity/Hamburg"</span>, 
-<<<<<<< HEAD
-    <span class="hljs-string">"_rev"</span> : <span class="hljs-string">"_XWbdf8m--B"</span>, 
-=======
     <span class="hljs-string">"_rev"</span> : <span class="hljs-string">"_XWXJ9lm--D"</span>, 
->>>>>>> eec3ec2b
     <span class="hljs-string">"population"</span> : <span class="hljs-number">1000000</span>, 
     <span class="hljs-string">"isCapital"</span> : <span class="hljs-literal">false</span>, 
     <span class="hljs-string">"type"</span> : <span class="hljs-string">"Point"</span>, 
@@ -72,11 +56,7 @@
   { 
     <span class="hljs-string">"_key"</span> : <span class="hljs-string">"Berlin"</span>, 
     <span class="hljs-string">"_id"</span> : <span class="hljs-string">"germanCity/Berlin"</span>, 
-<<<<<<< HEAD
-    <span class="hljs-string">"_rev"</span> : <span class="hljs-string">"_XWbdf8i--_"</span>, 
-=======
     <span class="hljs-string">"_rev"</span> : <span class="hljs-string">"_XWXJ9lm--_"</span>, 
->>>>>>> eec3ec2b
     <span class="hljs-string">"population"</span> : <span class="hljs-number">3000000</span>, 
     <span class="hljs-string">"isCapital"</span> : <span class="hljs-literal">true</span>, 
     <span class="hljs-string">"type"</span> : <span class="hljs-string">"Point"</span>, 
@@ -89,29 +69,6 @@
 arangosh&gt; db.germanHighway.toArray();
 [ 
   { 
-<<<<<<< HEAD
-    <span class="hljs-string">"_key"</span> : <span class="hljs-string">"129868"</span>, 
-    <span class="hljs-string">"_id"</span> : <span class="hljs-string">"germanHighway/129868"</span>, 
-    <span class="hljs-string">"_from"</span> : <span class="hljs-string">"germanCity/Berlin"</span>, 
-    <span class="hljs-string">"_to"</span> : <span class="hljs-string">"germanCity/Cologne"</span>, 
-    <span class="hljs-string">"_rev"</span> : <span class="hljs-string">"_XWbdf9q--_"</span>, 
-    <span class="hljs-string">"distance"</span> : <span class="hljs-number">850</span> 
-  }, 
-  { 
-    <span class="hljs-string">"_key"</span> : <span class="hljs-string">"129875"</span>, 
-    <span class="hljs-string">"_id"</span> : <span class="hljs-string">"germanHighway/129875"</span>, 
-    <span class="hljs-string">"_from"</span> : <span class="hljs-string">"germanCity/Hamburg"</span>, 
-    <span class="hljs-string">"_to"</span> : <span class="hljs-string">"germanCity/Cologne"</span>, 
-    <span class="hljs-string">"_rev"</span> : <span class="hljs-string">"_XWbdf9y--_"</span>, 
-    <span class="hljs-string">"distance"</span> : <span class="hljs-number">500</span> 
-  }, 
-  { 
-    <span class="hljs-string">"_key"</span> : <span class="hljs-string">"129872"</span>, 
-    <span class="hljs-string">"_id"</span> : <span class="hljs-string">"germanHighway/129872"</span>, 
-    <span class="hljs-string">"_from"</span> : <span class="hljs-string">"germanCity/Berlin"</span>, 
-    <span class="hljs-string">"_to"</span> : <span class="hljs-string">"germanCity/Hamburg"</span>, 
-    <span class="hljs-string">"_rev"</span> : <span class="hljs-string">"_XWbdf9u--_"</span>, 
-=======
     <span class="hljs-string">"_key"</span> : <span class="hljs-string">"167"</span>, 
     <span class="hljs-string">"_id"</span> : <span class="hljs-string">"germanHighway/167"</span>, 
     <span class="hljs-string">"_from"</span> : <span class="hljs-string">"germanCity/Berlin"</span>, 
@@ -133,80 +90,23 @@
     <span class="hljs-string">"_from"</span> : <span class="hljs-string">"germanCity/Berlin"</span>, 
     <span class="hljs-string">"_to"</span> : <span class="hljs-string">"germanCity/Hamburg"</span>, 
     <span class="hljs-string">"_rev"</span> : <span class="hljs-string">"_XWXJ9vu--_"</span>, 
->>>>>>> eec3ec2b
     <span class="hljs-string">"distance"</span> : <span class="hljs-number">400</span> 
   } 
 ]
 arangosh&gt; db.frenchHighway.toArray();
 [ 
   { 
-<<<<<<< HEAD
-    <span class="hljs-string">"_key"</span> : <span class="hljs-string">"129878"</span>, 
-    <span class="hljs-string">"_id"</span> : <span class="hljs-string">"frenchHighway/129878"</span>, 
-    <span class="hljs-string">"_from"</span> : <span class="hljs-string">"frenchCity/Paris"</span>, 
-    <span class="hljs-string">"_to"</span> : <span class="hljs-string">"frenchCity/Lyon"</span>, 
-    <span class="hljs-string">"_rev"</span> : <span class="hljs-string">"_XWbdf9y--B"</span>, 
-=======
     <span class="hljs-string">"_key"</span> : <span class="hljs-string">"177"</span>, 
     <span class="hljs-string">"_id"</span> : <span class="hljs-string">"frenchHighway/177"</span>, 
     <span class="hljs-string">"_from"</span> : <span class="hljs-string">"frenchCity/Paris"</span>, 
     <span class="hljs-string">"_to"</span> : <span class="hljs-string">"frenchCity/Lyon"</span>, 
     <span class="hljs-string">"_rev"</span> : <span class="hljs-string">"_XWXJ9vy--_"</span>, 
->>>>>>> eec3ec2b
     <span class="hljs-string">"distance"</span> : <span class="hljs-number">550</span> 
   } 
 ]
 arangosh&gt; db.internationalHighway.toArray();
 [ 
   { 
-<<<<<<< HEAD
-    <span class="hljs-string">"_key"</span> : <span class="hljs-string">"129892"</span>, 
-    <span class="hljs-string">"_id"</span> : <span class="hljs-string">"internationalHighway/129892"</span>, 
-    <span class="hljs-string">"_from"</span> : <span class="hljs-string">"germanCity/Hamburg"</span>, 
-    <span class="hljs-string">"_to"</span> : <span class="hljs-string">"frenchCity/Lyon"</span>, 
-    <span class="hljs-string">"_rev"</span> : <span class="hljs-string">"_XWbdg----_"</span>, 
-    <span class="hljs-string">"distance"</span> : <span class="hljs-number">1300</span> 
-  }, 
-  { 
-    <span class="hljs-string">"_key"</span> : <span class="hljs-string">"129889"</span>, 
-    <span class="hljs-string">"_id"</span> : <span class="hljs-string">"internationalHighway/129889"</span>, 
-    <span class="hljs-string">"_from"</span> : <span class="hljs-string">"germanCity/Hamburg"</span>, 
-    <span class="hljs-string">"_to"</span> : <span class="hljs-string">"frenchCity/Paris"</span>, 
-    <span class="hljs-string">"_rev"</span> : <span class="hljs-string">"_XWbdf96--B"</span>, 
-    <span class="hljs-string">"distance"</span> : <span class="hljs-number">900</span> 
-  }, 
-  { 
-    <span class="hljs-string">"_key"</span> : <span class="hljs-string">"129895"</span>, 
-    <span class="hljs-string">"_id"</span> : <span class="hljs-string">"internationalHighway/129895"</span>, 
-    <span class="hljs-string">"_from"</span> : <span class="hljs-string">"germanCity/Cologne"</span>, 
-    <span class="hljs-string">"_to"</span> : <span class="hljs-string">"frenchCity/Lyon"</span>, 
-    <span class="hljs-string">"_rev"</span> : <span class="hljs-string">"_XWbdg-C--_"</span>, 
-    <span class="hljs-string">"distance"</span> : <span class="hljs-number">700</span> 
-  }, 
-  { 
-    <span class="hljs-string">"_key"</span> : <span class="hljs-string">"129886"</span>, 
-    <span class="hljs-string">"_id"</span> : <span class="hljs-string">"internationalHighway/129886"</span>, 
-    <span class="hljs-string">"_from"</span> : <span class="hljs-string">"germanCity/Berlin"</span>, 
-    <span class="hljs-string">"_to"</span> : <span class="hljs-string">"frenchCity/Paris"</span>, 
-    <span class="hljs-string">"_rev"</span> : <span class="hljs-string">"_XWbdf96--_"</span>, 
-    <span class="hljs-string">"distance"</span> : <span class="hljs-number">1200</span> 
-  }, 
-  { 
-    <span class="hljs-string">"_key"</span> : <span class="hljs-string">"129898"</span>, 
-    <span class="hljs-string">"_id"</span> : <span class="hljs-string">"internationalHighway/129898"</span>, 
-    <span class="hljs-string">"_from"</span> : <span class="hljs-string">"germanCity/Cologne"</span>, 
-    <span class="hljs-string">"_to"</span> : <span class="hljs-string">"frenchCity/Paris"</span>, 
-    <span class="hljs-string">"_rev"</span> : <span class="hljs-string">"_XWbdg-C--B"</span>, 
-    <span class="hljs-string">"distance"</span> : <span class="hljs-number">550</span> 
-  }, 
-  { 
-    <span class="hljs-string">"_key"</span> : <span class="hljs-string">"129882"</span>, 
-    <span class="hljs-string">"_id"</span> : <span class="hljs-string">"internationalHighway/129882"</span>, 
-    <span class="hljs-string">"_from"</span> : <span class="hljs-string">"germanCity/Berlin"</span>, 
-    <span class="hljs-string">"_to"</span> : <span class="hljs-string">"frenchCity/Lyon"</span>, 
-    <span class="hljs-string">"_rev"</span> : <span class="hljs-string">"_XWbdf92--_"</span>, 
-    <span class="hljs-string">"distance"</span> : <span class="hljs-number">1100</span> 
-=======
     <span class="hljs-string">"_key"</span> : <span class="hljs-string">"197"</span>, 
     <span class="hljs-string">"_id"</span> : <span class="hljs-string">"internationalHighway/197"</span>, 
     <span class="hljs-string">"_from"</span> : <span class="hljs-string">"germanCity/Cologne"</span>, 
@@ -253,7 +153,6 @@
     <span class="hljs-string">"_to"</span> : <span class="hljs-string">"frenchCity/Lyon"</span>, 
     <span class="hljs-string">"_rev"</span> : <span class="hljs-string">"_XWXJ9v2--D"</span>, 
     <span class="hljs-string">"distance"</span> : <span class="hljs-number">700</span> 
->>>>>>> eec3ec2b
   } 
 ]
 arangosh&gt; examples.dropGraph(<span class="hljs-string">"routeplanner"</span>);