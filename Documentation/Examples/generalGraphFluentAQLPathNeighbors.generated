--- conflicted
+++ resolved
@@ -7,11 +7,7 @@
     { 
       "_id" : "female/alice", 
       "_key" : "alice", 
-<<<<<<< HEAD
-      "_rev" : "798047394", 
-=======
       "_rev" : "802737395", 
->>>>>>> 25aa2a58
       "name" : "Alice" 
     }, 
     { 
@@ -19,11 +15,7 @@
         { 
           "_id" : "relation/aliceAndBob", 
           "_key" : "aliceAndBob", 
-<<<<<<< HEAD
-          "_rev" : "799095970", 
-=======
           "_rev" : "803785971", 
->>>>>>> 25aa2a58
           "_from" : "female/alice", 
           "_to" : "male/bob", 
           "type" : "married" 
@@ -33,21 +25,13 @@
         { 
           "_id" : "female/alice", 
           "_key" : "alice", 
-<<<<<<< HEAD
-          "_rev" : "798047394", 
-=======
           "_rev" : "802737395", 
->>>>>>> 25aa2a58
           "name" : "Alice" 
         }, 
         { 
           "_id" : "male/bob", 
           "_key" : "bob", 
-<<<<<<< HEAD
-          "_rev" : "798375074", 
-=======
           "_rev" : "803065075", 
->>>>>>> 25aa2a58
           "name" : "Bob" 
         } 
       ] 
@@ -57,11 +41,7 @@
     { 
       "_id" : "female/alice", 
       "_key" : "alice", 
-<<<<<<< HEAD
-      "_rev" : "798047394", 
-=======
       "_rev" : "802737395", 
->>>>>>> 25aa2a58
       "name" : "Alice" 
     }, 
     { 
@@ -69,11 +49,7 @@
         { 
           "_id" : "relation/aliceAndCharly", 
           "_key" : "aliceAndCharly", 
-<<<<<<< HEAD
-          "_rev" : "799358114", 
-=======
           "_rev" : "804048115", 
->>>>>>> 25aa2a58
           "_from" : "female/alice", 
           "_to" : "male/charly", 
           "type" : "friend" 
@@ -83,21 +59,13 @@
         { 
           "_id" : "female/alice", 
           "_key" : "alice", 
-<<<<<<< HEAD
-          "_rev" : "798047394", 
-=======
           "_rev" : "802737395", 
->>>>>>> 25aa2a58
           "name" : "Alice" 
         }, 
         { 
           "_id" : "male/charly", 
           "_key" : "charly", 
-<<<<<<< HEAD
-          "_rev" : "798571682", 
-=======
           "_rev" : "803261683", 
->>>>>>> 25aa2a58
           "name" : "Charly" 
         } 
       ] 
