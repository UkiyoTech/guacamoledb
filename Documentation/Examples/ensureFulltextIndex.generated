arangosh&gt; db.example.ensureIndex({ type: <span class="hljs-string">"fulltext"</span>, fields: [ <span class="hljs-string">"text"</span> ], minLength: <span class="hljs-number">3</span> });
{ 
<<<<<<< HEAD
  <span class="hljs-string">"id"</span> : <span class="hljs-string">"example/15585"</span>, 
=======
  <span class="hljs-string">"id"</span> : <span class="hljs-string">"example/15806"</span>, 
>>>>>>> 54d39573
  <span class="hljs-string">"type"</span> : <span class="hljs-string">"fulltext"</span>, 
  <span class="hljs-string">"fields"</span> : [ 
    <span class="hljs-string">"text"</span> 
  ], 
  <span class="hljs-string">"unique"</span> : <span class="hljs-literal">false</span>, 
  <span class="hljs-string">"sparse"</span> : <span class="hljs-literal">true</span>, 
  <span class="hljs-string">"minLength"</span> : <span class="hljs-number">3</span>, 
  <span class="hljs-string">"isNewlyCreated"</span> : <span class="hljs-literal">true</span>, 
  <span class="hljs-string">"code"</span> : <span class="hljs-number">201</span> 
}
arangosh&gt; db.example.save({ text : <span class="hljs-string">"the quick brown"</span>, b : { c : <span class="hljs-number">1</span> } });
{ 
<<<<<<< HEAD
  <span class="hljs-string">"_id"</span> : <span class="hljs-string">"example/15588"</span>, 
  <span class="hljs-string">"_key"</span> : <span class="hljs-string">"15588"</span>, 
  <span class="hljs-string">"_rev"</span> : <span class="hljs-string">"15588"</span> 
}
arangosh&gt; db.example.save({ text : <span class="hljs-string">"quick brown fox"</span>, b : { c : <span class="hljs-number">2</span> } });
{ 
  <span class="hljs-string">"_id"</span> : <span class="hljs-string">"example/15592"</span>, 
  <span class="hljs-string">"_key"</span> : <span class="hljs-string">"15592"</span>, 
  <span class="hljs-string">"_rev"</span> : <span class="hljs-string">"15592"</span> 
}
arangosh&gt; db.example.save({ text : <span class="hljs-string">"brown fox jums"</span>, b : { c : <span class="hljs-number">3</span> } });
{ 
  <span class="hljs-string">"_id"</span> : <span class="hljs-string">"example/15595"</span>, 
  <span class="hljs-string">"_key"</span> : <span class="hljs-string">"15595"</span>, 
  <span class="hljs-string">"_rev"</span> : <span class="hljs-string">"15595"</span> 
}
arangosh&gt; db.example.save({ text : <span class="hljs-string">"fox jumps over"</span>, b : { c : <span class="hljs-number">4</span> } });
{ 
  <span class="hljs-string">"_id"</span> : <span class="hljs-string">"example/15598"</span>, 
  <span class="hljs-string">"_key"</span> : <span class="hljs-string">"15598"</span>, 
  <span class="hljs-string">"_rev"</span> : <span class="hljs-string">"15598"</span> 
}
arangosh&gt; db.example.save({ text : <span class="hljs-string">"jumps over the"</span>, b : { c : <span class="hljs-number">5</span> } });
{ 
  <span class="hljs-string">"_id"</span> : <span class="hljs-string">"example/15601"</span>, 
  <span class="hljs-string">"_key"</span> : <span class="hljs-string">"15601"</span>, 
  <span class="hljs-string">"_rev"</span> : <span class="hljs-string">"15601"</span> 
}
arangosh&gt; db.example.save({ text : <span class="hljs-string">"over the lazy"</span>, b : { c : <span class="hljs-number">6</span> } });
{ 
  <span class="hljs-string">"_id"</span> : <span class="hljs-string">"example/15604"</span>, 
  <span class="hljs-string">"_key"</span> : <span class="hljs-string">"15604"</span>, 
  <span class="hljs-string">"_rev"</span> : <span class="hljs-string">"15604"</span> 
}
arangosh&gt; db.example.save({ text : <span class="hljs-string">"the lazy dog"</span>, b : { c : <span class="hljs-number">7</span> } });
{ 
  <span class="hljs-string">"_id"</span> : <span class="hljs-string">"example/15607"</span>, 
  <span class="hljs-string">"_key"</span> : <span class="hljs-string">"15607"</span>, 
  <span class="hljs-string">"_rev"</span> : <span class="hljs-string">"15607"</span> 
=======
  <span class="hljs-string">"_id"</span> : <span class="hljs-string">"example/15809"</span>, 
  <span class="hljs-string">"_key"</span> : <span class="hljs-string">"15809"</span>, 
  <span class="hljs-string">"_rev"</span> : <span class="hljs-string">"15809"</span> 
}
arangosh&gt; db.example.save({ text : <span class="hljs-string">"quick brown fox"</span>, b : { c : <span class="hljs-number">2</span> } });
{ 
  <span class="hljs-string">"_id"</span> : <span class="hljs-string">"example/15813"</span>, 
  <span class="hljs-string">"_key"</span> : <span class="hljs-string">"15813"</span>, 
  <span class="hljs-string">"_rev"</span> : <span class="hljs-string">"15813"</span> 
}
arangosh&gt; db.example.save({ text : <span class="hljs-string">"brown fox jums"</span>, b : { c : <span class="hljs-number">3</span> } });
{ 
  <span class="hljs-string">"_id"</span> : <span class="hljs-string">"example/15816"</span>, 
  <span class="hljs-string">"_key"</span> : <span class="hljs-string">"15816"</span>, 
  <span class="hljs-string">"_rev"</span> : <span class="hljs-string">"15816"</span> 
}
arangosh&gt; db.example.save({ text : <span class="hljs-string">"fox jumps over"</span>, b : { c : <span class="hljs-number">4</span> } });
{ 
  <span class="hljs-string">"_id"</span> : <span class="hljs-string">"example/15819"</span>, 
  <span class="hljs-string">"_key"</span> : <span class="hljs-string">"15819"</span>, 
  <span class="hljs-string">"_rev"</span> : <span class="hljs-string">"15819"</span> 
}
arangosh&gt; db.example.save({ text : <span class="hljs-string">"jumps over the"</span>, b : { c : <span class="hljs-number">5</span> } });
{ 
  <span class="hljs-string">"_id"</span> : <span class="hljs-string">"example/15822"</span>, 
  <span class="hljs-string">"_key"</span> : <span class="hljs-string">"15822"</span>, 
  <span class="hljs-string">"_rev"</span> : <span class="hljs-string">"15822"</span> 
}
arangosh&gt; db.example.save({ text : <span class="hljs-string">"over the lazy"</span>, b : { c : <span class="hljs-number">6</span> } });
{ 
  <span class="hljs-string">"_id"</span> : <span class="hljs-string">"example/15825"</span>, 
  <span class="hljs-string">"_key"</span> : <span class="hljs-string">"15825"</span>, 
  <span class="hljs-string">"_rev"</span> : <span class="hljs-string">"15825"</span> 
}
arangosh&gt; db.example.save({ text : <span class="hljs-string">"the lazy dog"</span>, b : { c : <span class="hljs-number">7</span> } });
{ 
  <span class="hljs-string">"_id"</span> : <span class="hljs-string">"example/15828"</span>, 
  <span class="hljs-string">"_key"</span> : <span class="hljs-string">"15828"</span>, 
  <span class="hljs-string">"_rev"</span> : <span class="hljs-string">"15828"</span> 
>>>>>>> 54d39573
}
arangosh&gt; db._query(<span class="hljs-string">"FOR document IN FULLTEXT(example, 'text', 'the') RETURN document"</span>);
[ 
  { 
<<<<<<< HEAD
    <span class="hljs-string">"_key"</span> : <span class="hljs-string">"15588"</span>, 
    <span class="hljs-string">"_id"</span> : <span class="hljs-string">"example/15588"</span>, 
    <span class="hljs-string">"_rev"</span> : <span class="hljs-string">"15588"</span>, 
=======
    <span class="hljs-string">"_key"</span> : <span class="hljs-string">"15809"</span>, 
    <span class="hljs-string">"_id"</span> : <span class="hljs-string">"example/15809"</span>, 
    <span class="hljs-string">"_rev"</span> : <span class="hljs-string">"15809"</span>, 
>>>>>>> 54d39573
    <span class="hljs-string">"b"</span> : { 
      <span class="hljs-string">"c"</span> : <span class="hljs-number">1</span> 
    }, 
    <span class="hljs-string">"text"</span> : <span class="hljs-string">"the quick brown"</span> 
  }, 
  { 
<<<<<<< HEAD
    <span class="hljs-string">"_key"</span> : <span class="hljs-string">"15601"</span>, 
    <span class="hljs-string">"_id"</span> : <span class="hljs-string">"example/15601"</span>, 
    <span class="hljs-string">"_rev"</span> : <span class="hljs-string">"15601"</span>, 
=======
    <span class="hljs-string">"_key"</span> : <span class="hljs-string">"15822"</span>, 
    <span class="hljs-string">"_id"</span> : <span class="hljs-string">"example/15822"</span>, 
    <span class="hljs-string">"_rev"</span> : <span class="hljs-string">"15822"</span>, 
>>>>>>> 54d39573
    <span class="hljs-string">"b"</span> : { 
      <span class="hljs-string">"c"</span> : <span class="hljs-number">5</span> 
    }, 
    <span class="hljs-string">"text"</span> : <span class="hljs-string">"jumps over the"</span> 
  }, 
  { 
<<<<<<< HEAD
    <span class="hljs-string">"_key"</span> : <span class="hljs-string">"15604"</span>, 
    <span class="hljs-string">"_id"</span> : <span class="hljs-string">"example/15604"</span>, 
    <span class="hljs-string">"_rev"</span> : <span class="hljs-string">"15604"</span>, 
=======
    <span class="hljs-string">"_key"</span> : <span class="hljs-string">"15825"</span>, 
    <span class="hljs-string">"_id"</span> : <span class="hljs-string">"example/15825"</span>, 
    <span class="hljs-string">"_rev"</span> : <span class="hljs-string">"15825"</span>, 
>>>>>>> 54d39573
    <span class="hljs-string">"b"</span> : { 
      <span class="hljs-string">"c"</span> : <span class="hljs-number">6</span> 
    }, 
    <span class="hljs-string">"text"</span> : <span class="hljs-string">"over the lazy"</span> 
  }, 
  { 
<<<<<<< HEAD
    <span class="hljs-string">"_key"</span> : <span class="hljs-string">"15607"</span>, 
    <span class="hljs-string">"_id"</span> : <span class="hljs-string">"example/15607"</span>, 
    <span class="hljs-string">"_rev"</span> : <span class="hljs-string">"15607"</span>, 
=======
    <span class="hljs-string">"_key"</span> : <span class="hljs-string">"15828"</span>, 
    <span class="hljs-string">"_id"</span> : <span class="hljs-string">"example/15828"</span>, 
    <span class="hljs-string">"_rev"</span> : <span class="hljs-string">"15828"</span>, 
>>>>>>> 54d39573
    <span class="hljs-string">"b"</span> : { 
      <span class="hljs-string">"c"</span> : <span class="hljs-number">7</span> 
    }, 
    <span class="hljs-string">"text"</span> : <span class="hljs-string">"the lazy dog"</span> 
  } 
]
[object ArangoQueryCursor, count: <span class="hljs-number">4</span>, hasMore: <span class="hljs-literal">false</span>]<|MERGE_RESOLUTION|>--- conflicted
+++ resolved
@@ -1,10 +1,6 @@
 arangosh&gt; db.example.ensureIndex({ type: <span class="hljs-string">"fulltext"</span>, fields: [ <span class="hljs-string">"text"</span> ], minLength: <span class="hljs-number">3</span> });
 { 
-<<<<<<< HEAD
-  <span class="hljs-string">"id"</span> : <span class="hljs-string">"example/15585"</span>, 
-=======
   <span class="hljs-string">"id"</span> : <span class="hljs-string">"example/15806"</span>, 
->>>>>>> 54d39573
   <span class="hljs-string">"type"</span> : <span class="hljs-string">"fulltext"</span>, 
   <span class="hljs-string">"fields"</span> : [ 
     <span class="hljs-string">"text"</span> 
@@ -17,47 +13,6 @@
 }
 arangosh&gt; db.example.save({ text : <span class="hljs-string">"the quick brown"</span>, b : { c : <span class="hljs-number">1</span> } });
 { 
-<<<<<<< HEAD
-  <span class="hljs-string">"_id"</span> : <span class="hljs-string">"example/15588"</span>, 
-  <span class="hljs-string">"_key"</span> : <span class="hljs-string">"15588"</span>, 
-  <span class="hljs-string">"_rev"</span> : <span class="hljs-string">"15588"</span> 
-}
-arangosh&gt; db.example.save({ text : <span class="hljs-string">"quick brown fox"</span>, b : { c : <span class="hljs-number">2</span> } });
-{ 
-  <span class="hljs-string">"_id"</span> : <span class="hljs-string">"example/15592"</span>, 
-  <span class="hljs-string">"_key"</span> : <span class="hljs-string">"15592"</span>, 
-  <span class="hljs-string">"_rev"</span> : <span class="hljs-string">"15592"</span> 
-}
-arangosh&gt; db.example.save({ text : <span class="hljs-string">"brown fox jums"</span>, b : { c : <span class="hljs-number">3</span> } });
-{ 
-  <span class="hljs-string">"_id"</span> : <span class="hljs-string">"example/15595"</span>, 
-  <span class="hljs-string">"_key"</span> : <span class="hljs-string">"15595"</span>, 
-  <span class="hljs-string">"_rev"</span> : <span class="hljs-string">"15595"</span> 
-}
-arangosh&gt; db.example.save({ text : <span class="hljs-string">"fox jumps over"</span>, b : { c : <span class="hljs-number">4</span> } });
-{ 
-  <span class="hljs-string">"_id"</span> : <span class="hljs-string">"example/15598"</span>, 
-  <span class="hljs-string">"_key"</span> : <span class="hljs-string">"15598"</span>, 
-  <span class="hljs-string">"_rev"</span> : <span class="hljs-string">"15598"</span> 
-}
-arangosh&gt; db.example.save({ text : <span class="hljs-string">"jumps over the"</span>, b : { c : <span class="hljs-number">5</span> } });
-{ 
-  <span class="hljs-string">"_id"</span> : <span class="hljs-string">"example/15601"</span>, 
-  <span class="hljs-string">"_key"</span> : <span class="hljs-string">"15601"</span>, 
-  <span class="hljs-string">"_rev"</span> : <span class="hljs-string">"15601"</span> 
-}
-arangosh&gt; db.example.save({ text : <span class="hljs-string">"over the lazy"</span>, b : { c : <span class="hljs-number">6</span> } });
-{ 
-  <span class="hljs-string">"_id"</span> : <span class="hljs-string">"example/15604"</span>, 
-  <span class="hljs-string">"_key"</span> : <span class="hljs-string">"15604"</span>, 
-  <span class="hljs-string">"_rev"</span> : <span class="hljs-string">"15604"</span> 
-}
-arangosh&gt; db.example.save({ text : <span class="hljs-string">"the lazy dog"</span>, b : { c : <span class="hljs-number">7</span> } });
-{ 
-  <span class="hljs-string">"_id"</span> : <span class="hljs-string">"example/15607"</span>, 
-  <span class="hljs-string">"_key"</span> : <span class="hljs-string">"15607"</span>, 
-  <span class="hljs-string">"_rev"</span> : <span class="hljs-string">"15607"</span> 
-=======
   <span class="hljs-string">"_id"</span> : <span class="hljs-string">"example/15809"</span>, 
   <span class="hljs-string">"_key"</span> : <span class="hljs-string">"15809"</span>, 
   <span class="hljs-string">"_rev"</span> : <span class="hljs-string">"15809"</span> 
@@ -97,65 +52,40 @@
   <span class="hljs-string">"_id"</span> : <span class="hljs-string">"example/15828"</span>, 
   <span class="hljs-string">"_key"</span> : <span class="hljs-string">"15828"</span>, 
   <span class="hljs-string">"_rev"</span> : <span class="hljs-string">"15828"</span> 
->>>>>>> 54d39573
 }
 arangosh&gt; db._query(<span class="hljs-string">"FOR document IN FULLTEXT(example, 'text', 'the') RETURN document"</span>);
 [ 
   { 
-<<<<<<< HEAD
-    <span class="hljs-string">"_key"</span> : <span class="hljs-string">"15588"</span>, 
-    <span class="hljs-string">"_id"</span> : <span class="hljs-string">"example/15588"</span>, 
-    <span class="hljs-string">"_rev"</span> : <span class="hljs-string">"15588"</span>, 
-=======
     <span class="hljs-string">"_key"</span> : <span class="hljs-string">"15809"</span>, 
     <span class="hljs-string">"_id"</span> : <span class="hljs-string">"example/15809"</span>, 
     <span class="hljs-string">"_rev"</span> : <span class="hljs-string">"15809"</span>, 
->>>>>>> 54d39573
     <span class="hljs-string">"b"</span> : { 
       <span class="hljs-string">"c"</span> : <span class="hljs-number">1</span> 
     }, 
     <span class="hljs-string">"text"</span> : <span class="hljs-string">"the quick brown"</span> 
   }, 
   { 
-<<<<<<< HEAD
-    <span class="hljs-string">"_key"</span> : <span class="hljs-string">"15601"</span>, 
-    <span class="hljs-string">"_id"</span> : <span class="hljs-string">"example/15601"</span>, 
-    <span class="hljs-string">"_rev"</span> : <span class="hljs-string">"15601"</span>, 
-=======
     <span class="hljs-string">"_key"</span> : <span class="hljs-string">"15822"</span>, 
     <span class="hljs-string">"_id"</span> : <span class="hljs-string">"example/15822"</span>, 
     <span class="hljs-string">"_rev"</span> : <span class="hljs-string">"15822"</span>, 
->>>>>>> 54d39573
     <span class="hljs-string">"b"</span> : { 
       <span class="hljs-string">"c"</span> : <span class="hljs-number">5</span> 
     }, 
     <span class="hljs-string">"text"</span> : <span class="hljs-string">"jumps over the"</span> 
   }, 
   { 
-<<<<<<< HEAD
-    <span class="hljs-string">"_key"</span> : <span class="hljs-string">"15604"</span>, 
-    <span class="hljs-string">"_id"</span> : <span class="hljs-string">"example/15604"</span>, 
-    <span class="hljs-string">"_rev"</span> : <span class="hljs-string">"15604"</span>, 
-=======
     <span class="hljs-string">"_key"</span> : <span class="hljs-string">"15825"</span>, 
     <span class="hljs-string">"_id"</span> : <span class="hljs-string">"example/15825"</span>, 
     <span class="hljs-string">"_rev"</span> : <span class="hljs-string">"15825"</span>, 
->>>>>>> 54d39573
     <span class="hljs-string">"b"</span> : { 
       <span class="hljs-string">"c"</span> : <span class="hljs-number">6</span> 
     }, 
     <span class="hljs-string">"text"</span> : <span class="hljs-string">"over the lazy"</span> 
   }, 
   { 
-<<<<<<< HEAD
-    <span class="hljs-string">"_key"</span> : <span class="hljs-string">"15607"</span>, 
-    <span class="hljs-string">"_id"</span> : <span class="hljs-string">"example/15607"</span>, 
-    <span class="hljs-string">"_rev"</span> : <span class="hljs-string">"15607"</span>, 
-=======
     <span class="hljs-string">"_key"</span> : <span class="hljs-string">"15828"</span>, 
     <span class="hljs-string">"_id"</span> : <span class="hljs-string">"example/15828"</span>, 
     <span class="hljs-string">"_rev"</span> : <span class="hljs-string">"15828"</span>, 
->>>>>>> 54d39573
     <span class="hljs-string">"b"</span> : { 
       <span class="hljs-string">"c"</span> : <span class="hljs-number">7</span> 
     }, 
