--- conflicted
+++ resolved
@@ -13,20 +13,6 @@
 content-type: application/json; charset=utf-<span class="hljs-number">8</span>
 
 { 
-<<<<<<< HEAD
-  "id" : "products/814359489", 
-  "type" : "hash", 
-  "fields" : [ 
-    "a", 
-    "b" 
-  ], 
-  "selectivityEstimate" : 1, 
-  "unique" : false, 
-  "sparse" : false, 
-  "isNewlyCreated" : true, 
-  "error" : false, 
-  "code" : 201 
-=======
   <span class="hljs-string">"id"</span> : <span class="hljs-string">"products/830082594"</span>, 
   <span class="hljs-string">"type"</span> : <span class="hljs-string">"hash"</span>, 
   <span class="hljs-string">"fields"</span> : [ 
@@ -39,5 +25,4 @@
   <span class="hljs-string">"isNewlyCreated"</span> : <span class="hljs-literal">true</span>, 
   <span class="hljs-string">"error"</span> : <span class="hljs-literal">false</span>, 
   <span class="hljs-string">"code"</span> : <span class="hljs-number">201</span> 
->>>>>>> 1a748b46
 }