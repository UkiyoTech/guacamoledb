arangosh> var examples = require("org/arangodb/graph-examples/example-graph.js");
arangosh> var graph = examples.loadGraph("social");
arangosh> var query = graph._edges({type: "married"});
arangosh> query.vertices({name: "Alice"}).toArray();
[ 
  { 
    "_id" : "female/alice", 
    "_key" : "alice", 
<<<<<<< HEAD
    "_rev" : "843594914", 
=======
    "_rev" : "848284915", 
>>>>>>> 25aa2a58
    "name" : "Alice" 
  } 
]<|MERGE_RESOLUTION|>--- conflicted
+++ resolved
@@ -6,11 +6,7 @@
   { 
     "_id" : "female/alice", 
     "_key" : "alice", 
-<<<<<<< HEAD
-    "_rev" : "843594914", 
-=======
     "_rev" : "848284915", 
->>>>>>> 25aa2a58
     "name" : "Alice" 
   } 
 ]