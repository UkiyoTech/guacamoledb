--- conflicted
+++ resolved
@@ -53,40 +53,6 @@
             } 
           ] 
         }, 
-<<<<<<< HEAD
-        "outVariable" : { 
-          "id" : 2, 
-          "name" : "1" 
-        }, 
-        "canThrow" : false, 
-        "expressionType" : "simple" 
-      }, 
-      { 
-        "type" : "FilterNode", 
-        "dependencies" : [ 
-          3 
-        ], 
-        "id" : 4, 
-        "estimatedCost" : 301, 
-        "estimatedNrItems" : 100, 
-        "inVariable" : { 
-          "id" : 2, 
-          "name" : "1" 
-        } 
-      }, 
-      { 
-        "type" : "CalculationNode", 
-        "dependencies" : [ 
-          4 
-        ], 
-        "id" : 5, 
-        "estimatedCost" : 401, 
-        "estimatedNrItems" : 100, 
-        "expression" : { 
-          "type" : "attribute access", 
-          "name" : "value", 
-          "subNodes" : [ 
-=======
         <span class="hljs-string">"outVariable"</span> : { 
           <span class="hljs-string">"id"</span> : <span class="hljs-number">2</span>, 
           <span class="hljs-string">"name"</span> : <span class="hljs-string">"1"</span> 
@@ -119,7 +85,6 @@
           <span class="hljs-string">"type"</span> : <span class="hljs-string">"attribute access"</span>, 
           <span class="hljs-string">"name"</span> : <span class="hljs-string">"value"</span>, 
           <span class="hljs-string">"subNodes"</span> : [ 
->>>>>>> 1a748b46
             { 
               <span class="hljs-string">"type"</span> : <span class="hljs-string">"reference"</span>, 
               <span class="hljs-string">"name"</span> : <span class="hljs-string">"i"</span>, 
@@ -127,28 +92,6 @@
             } 
           ] 
         }, 
-<<<<<<< HEAD
-        "outVariable" : { 
-          "id" : 4, 
-          "name" : "3" 
-        }, 
-        "canThrow" : false, 
-        "expressionType" : "attribute" 
-      }, 
-      { 
-        "type" : "SortNode", 
-        "dependencies" : [ 
-          5 
-        ], 
-        "id" : 6, 
-        "estimatedCost" : 861.5170185988092, 
-        "estimatedNrItems" : 100, 
-        "elements" : [ 
-          { 
-            "inVariable" : { 
-              "id" : 4, 
-              "name" : "3" 
-=======
         <span class="hljs-string">"outVariable"</span> : { 
           <span class="hljs-string">"id"</span> : <span class="hljs-number">4</span>, 
           <span class="hljs-string">"name"</span> : <span class="hljs-string">"3"</span> 
@@ -169,7 +112,6 @@
             <span class="hljs-string">"inVariable"</span> : { 
               <span class="hljs-string">"id"</span> : <span class="hljs-number">4</span>, 
               <span class="hljs-string">"name"</span> : <span class="hljs-string">"3"</span> 
->>>>>>> 1a748b46
             }, 
             <span class="hljs-string">"ascending"</span> : <span class="hljs-literal">true</span> 
           } 
@@ -177,49 +119,6 @@
         <span class="hljs-string">"stable"</span> : <span class="hljs-literal">false</span> 
       }, 
       { 
-<<<<<<< HEAD
-        "type" : "CalculationNode", 
-        "dependencies" : [ 
-          6 
-        ], 
-        "id" : 7, 
-        "estimatedCost" : 961.5170185988092, 
-        "estimatedNrItems" : 100, 
-        "expression" : { 
-          "type" : "attribute access", 
-          "name" : "value", 
-          "subNodes" : [ 
-            { 
-              "type" : "reference", 
-              "name" : "i", 
-              "id" : 0 
-            } 
-          ] 
-        }, 
-        "outVariable" : { 
-          "id" : 6, 
-          "name" : "5" 
-        }, 
-        "canThrow" : false, 
-        "expressionType" : "attribute" 
-      }, 
-      { 
-        "type" : "ReturnNode", 
-        "dependencies" : [ 
-          7 
-        ], 
-        "id" : 8, 
-        "estimatedCost" : 1061.517018598809, 
-        "estimatedNrItems" : 100, 
-        "inVariable" : { 
-          "id" : 6, 
-          "name" : "5" 
-        } 
-      } 
-    ], 
-    "rules" : [ ], 
-    "collections" : [ 
-=======
         <span class="hljs-string">"type"</span> : <span class="hljs-string">"CalculationNode"</span>, 
         <span class="hljs-string">"dependencies"</span> : [ 
           <span class="hljs-number">6</span> 
@@ -261,7 +160,6 @@
     ], 
     <span class="hljs-string">"rules"</span> : [ ], 
     <span class="hljs-string">"collections"</span> : [ 
->>>>>>> 1a748b46
       { 
         <span class="hljs-string">"name"</span> : <span class="hljs-string">"test"</span>, 
         <span class="hljs-string">"type"</span> : <span class="hljs-string">"read"</span> 
@@ -269,18 +167,6 @@
     ], 
     <span class="hljs-string">"variables"</span> : [ 
       { 
-<<<<<<< HEAD
-        "id" : 6, 
-        "name" : "5" 
-      }, 
-      { 
-        "id" : 4, 
-        "name" : "3" 
-      }, 
-      { 
-        "id" : 2, 
-        "name" : "1" 
-=======
         <span class="hljs-string">"id"</span> : <span class="hljs-number">6</span>, 
         <span class="hljs-string">"name"</span> : <span class="hljs-string">"5"</span> 
       }, 
@@ -291,7 +177,6 @@
       { 
         <span class="hljs-string">"id"</span> : <span class="hljs-number">2</span>, 
         <span class="hljs-string">"name"</span> : <span class="hljs-string">"1"</span> 
->>>>>>> 1a748b46
       }, 
       { 
         <span class="hljs-string">"id"</span> : <span class="hljs-number">0</span>, 
@@ -301,18 +186,10 @@
     <span class="hljs-string">"estimatedCost"</span> : <span class="hljs-number">1061.517018598809</span>, 
     <span class="hljs-string">"estimatedNrItems"</span> : <span class="hljs-number">100</span> 
   }, 
-<<<<<<< HEAD
-  "warnings" : [ ], 
-  "stats" : { 
-    "rulesExecuted" : 0, 
-    "rulesSkipped" : 22, 
-    "plansCreated" : 1 
-=======
   <span class="hljs-string">"warnings"</span> : [ ], 
   <span class="hljs-string">"stats"</span> : { 
     <span class="hljs-string">"rulesExecuted"</span> : <span class="hljs-number">0</span>, 
     <span class="hljs-string">"rulesSkipped"</span> : <span class="hljs-number">23</span>, 
     <span class="hljs-string">"plansCreated"</span> : <span class="hljs-number">1</span> 
->>>>>>> 1a748b46
   } 
 }