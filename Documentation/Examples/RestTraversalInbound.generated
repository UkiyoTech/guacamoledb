shell> curl -X POST --data-binary @- --dump - http://localhost:8529/_api/traversal &lt;&lt;EOF
{ 
  <span class="hljs-string">"startVertex"</span> : <span class="hljs-string">"persons/alice"</span>, 
  <span class="hljs-string">"graphName"</span> : <span class="hljs-string">"knows_graph"</span>, 
  <span class="hljs-string">"direction"</span> : <span class="hljs-string">"inbound"</span> 
}
EOF

HTTP/<span class="hljs-number">1.1</span> <span class="hljs-number">200</span> OK
content-type: application/json; charset=utf<span class="hljs-number">-8</span>

{ 
  <span class="hljs-string">"result"</span> : { 
    <span class="hljs-string">"visited"</span> : { 
      <span class="hljs-string">"vertices"</span> : [ 
        { 
          <span class="hljs-string">"_key"</span> : <span class="hljs-string">"alice"</span>, 
          <span class="hljs-string">"_id"</span> : <span class="hljs-string">"persons/alice"</span>, 
<<<<<<< HEAD
          <span class="hljs-string">"_rev"</span> : <span class="hljs-string">"12375"</span>, 
=======
          <span class="hljs-string">"_rev"</span> : <span class="hljs-string">"12389"</span>, 
>>>>>>> c1e90bb4
          <span class="hljs-string">"name"</span> : <span class="hljs-string">"Alice"</span> 
        }, 
        { 
          <span class="hljs-string">"_key"</span> : <span class="hljs-string">"eve"</span>, 
          <span class="hljs-string">"_id"</span> : <span class="hljs-string">"persons/eve"</span>, 
<<<<<<< HEAD
          <span class="hljs-string">"_rev"</span> : <span class="hljs-string">"12388"</span>, 
=======
          <span class="hljs-string">"_rev"</span> : <span class="hljs-string">"12402"</span>, 
>>>>>>> c1e90bb4
          <span class="hljs-string">"name"</span> : <span class="hljs-string">"Eve"</span> 
        } 
      ], 
      <span class="hljs-string">"paths"</span> : [ 
        { 
          <span class="hljs-string">"edges"</span> : [ ], 
          <span class="hljs-string">"vertices"</span> : [ 
            { 
              <span class="hljs-string">"_key"</span> : <span class="hljs-string">"alice"</span>, 
              <span class="hljs-string">"_id"</span> : <span class="hljs-string">"persons/alice"</span>, 
<<<<<<< HEAD
              <span class="hljs-string">"_rev"</span> : <span class="hljs-string">"12375"</span>, 
=======
              <span class="hljs-string">"_rev"</span> : <span class="hljs-string">"12389"</span>, 
>>>>>>> c1e90bb4
              <span class="hljs-string">"name"</span> : <span class="hljs-string">"Alice"</span> 
            } 
          ] 
        }, 
        { 
          <span class="hljs-string">"edges"</span> : [ 
            { 
<<<<<<< HEAD
              <span class="hljs-string">"_key"</span> : <span class="hljs-string">"12401"</span>, 
              <span class="hljs-string">"_id"</span> : <span class="hljs-string">"knows/12401"</span>, 
              <span class="hljs-string">"_from"</span> : <span class="hljs-string">"persons/eve"</span>, 
              <span class="hljs-string">"_to"</span> : <span class="hljs-string">"persons/alice"</span>, 
              <span class="hljs-string">"_rev"</span> : <span class="hljs-string">"12401"</span> 
=======
              <span class="hljs-string">"_key"</span> : <span class="hljs-string">"12415"</span>, 
              <span class="hljs-string">"_id"</span> : <span class="hljs-string">"knows/12415"</span>, 
              <span class="hljs-string">"_from"</span> : <span class="hljs-string">"persons/eve"</span>, 
              <span class="hljs-string">"_to"</span> : <span class="hljs-string">"persons/alice"</span>, 
              <span class="hljs-string">"_rev"</span> : <span class="hljs-string">"12415"</span> 
>>>>>>> c1e90bb4
            } 
          ], 
          <span class="hljs-string">"vertices"</span> : [ 
            { 
              <span class="hljs-string">"_key"</span> : <span class="hljs-string">"alice"</span>, 
              <span class="hljs-string">"_id"</span> : <span class="hljs-string">"persons/alice"</span>, 
<<<<<<< HEAD
              <span class="hljs-string">"_rev"</span> : <span class="hljs-string">"12375"</span>, 
=======
              <span class="hljs-string">"_rev"</span> : <span class="hljs-string">"12389"</span>, 
>>>>>>> c1e90bb4
              <span class="hljs-string">"name"</span> : <span class="hljs-string">"Alice"</span> 
            }, 
            { 
              <span class="hljs-string">"_key"</span> : <span class="hljs-string">"eve"</span>, 
              <span class="hljs-string">"_id"</span> : <span class="hljs-string">"persons/eve"</span>, 
<<<<<<< HEAD
              <span class="hljs-string">"_rev"</span> : <span class="hljs-string">"12388"</span>, 
=======
              <span class="hljs-string">"_rev"</span> : <span class="hljs-string">"12402"</span>, 
>>>>>>> c1e90bb4
              <span class="hljs-string">"name"</span> : <span class="hljs-string">"Eve"</span> 
            } 
          ] 
        } 
      ] 
    } 
  }, 
  <span class="hljs-string">"error"</span> : <span class="hljs-literal">false</span>, 
  <span class="hljs-string">"code"</span> : <span class="hljs-number">200</span> 
}<|MERGE_RESOLUTION|>--- conflicted
+++ resolved
@@ -16,21 +16,13 @@
         { 
           <span class="hljs-string">"_key"</span> : <span class="hljs-string">"alice"</span>, 
           <span class="hljs-string">"_id"</span> : <span class="hljs-string">"persons/alice"</span>, 
-<<<<<<< HEAD
-          <span class="hljs-string">"_rev"</span> : <span class="hljs-string">"12375"</span>, 
-=======
           <span class="hljs-string">"_rev"</span> : <span class="hljs-string">"12389"</span>, 
->>>>>>> c1e90bb4
           <span class="hljs-string">"name"</span> : <span class="hljs-string">"Alice"</span> 
         }, 
         { 
           <span class="hljs-string">"_key"</span> : <span class="hljs-string">"eve"</span>, 
           <span class="hljs-string">"_id"</span> : <span class="hljs-string">"persons/eve"</span>, 
-<<<<<<< HEAD
-          <span class="hljs-string">"_rev"</span> : <span class="hljs-string">"12388"</span>, 
-=======
           <span class="hljs-string">"_rev"</span> : <span class="hljs-string">"12402"</span>, 
->>>>>>> c1e90bb4
           <span class="hljs-string">"name"</span> : <span class="hljs-string">"Eve"</span> 
         } 
       ], 
@@ -41,11 +33,7 @@
             { 
               <span class="hljs-string">"_key"</span> : <span class="hljs-string">"alice"</span>, 
               <span class="hljs-string">"_id"</span> : <span class="hljs-string">"persons/alice"</span>, 
-<<<<<<< HEAD
-              <span class="hljs-string">"_rev"</span> : <span class="hljs-string">"12375"</span>, 
-=======
               <span class="hljs-string">"_rev"</span> : <span class="hljs-string">"12389"</span>, 
->>>>>>> c1e90bb4
               <span class="hljs-string">"name"</span> : <span class="hljs-string">"Alice"</span> 
             } 
           ] 
@@ -53,40 +41,24 @@
         { 
           <span class="hljs-string">"edges"</span> : [ 
             { 
-<<<<<<< HEAD
-              <span class="hljs-string">"_key"</span> : <span class="hljs-string">"12401"</span>, 
-              <span class="hljs-string">"_id"</span> : <span class="hljs-string">"knows/12401"</span>, 
-              <span class="hljs-string">"_from"</span> : <span class="hljs-string">"persons/eve"</span>, 
-              <span class="hljs-string">"_to"</span> : <span class="hljs-string">"persons/alice"</span>, 
-              <span class="hljs-string">"_rev"</span> : <span class="hljs-string">"12401"</span> 
-=======
               <span class="hljs-string">"_key"</span> : <span class="hljs-string">"12415"</span>, 
               <span class="hljs-string">"_id"</span> : <span class="hljs-string">"knows/12415"</span>, 
               <span class="hljs-string">"_from"</span> : <span class="hljs-string">"persons/eve"</span>, 
               <span class="hljs-string">"_to"</span> : <span class="hljs-string">"persons/alice"</span>, 
               <span class="hljs-string">"_rev"</span> : <span class="hljs-string">"12415"</span> 
->>>>>>> c1e90bb4
             } 
           ], 
           <span class="hljs-string">"vertices"</span> : [ 
             { 
               <span class="hljs-string">"_key"</span> : <span class="hljs-string">"alice"</span>, 
               <span class="hljs-string">"_id"</span> : <span class="hljs-string">"persons/alice"</span>, 
-<<<<<<< HEAD
-              <span class="hljs-string">"_rev"</span> : <span class="hljs-string">"12375"</span>, 
-=======
               <span class="hljs-string">"_rev"</span> : <span class="hljs-string">"12389"</span>, 
->>>>>>> c1e90bb4
               <span class="hljs-string">"name"</span> : <span class="hljs-string">"Alice"</span> 
             }, 
             { 
               <span class="hljs-string">"_key"</span> : <span class="hljs-string">"eve"</span>, 
               <span class="hljs-string">"_id"</span> : <span class="hljs-string">"persons/eve"</span>, 
-<<<<<<< HEAD
-              <span class="hljs-string">"_rev"</span> : <span class="hljs-string">"12388"</span>, 
-=======
               <span class="hljs-string">"_rev"</span> : <span class="hljs-string">"12402"</span>, 
->>>>>>> c1e90bb4
               <span class="hljs-string">"name"</span> : <span class="hljs-string">"Eve"</span> 
             } 
           ] 
