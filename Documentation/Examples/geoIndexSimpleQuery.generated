arangosh&gt; <span class="hljs-keyword">for</span> (i = <span class="hljs-number">-90</span>;  i &lt;= <span class="hljs-number">90</span>;  i += <span class="hljs-number">10</span>) {
........&gt;  <span class="hljs-keyword">for</span> (j = <span class="hljs-number">-180</span>;  j &lt;= <span class="hljs-number">180</span>;  j += <span class="hljs-number">10</span>) {
........&gt;    db.complex.save({ name : <span class="hljs-string">"Name/"</span> + i + <span class="hljs-string">"/"</span> + j,
........&gt;                      home : [ i, j ],
........&gt;                      work : [ -i, -j ] });
........&gt;  }
........&gt; }
........&gt; 
arangosh&gt; db.complex.near(<span class="hljs-number">0</span>, <span class="hljs-number">170</span>).limit(<span class="hljs-number">5</span>);
[ArangoError <span class="hljs-number">1570</span>: no suitable geo index found <span class="hljs-keyword">for</span> geo restriction on <span class="hljs-string">'complex'</span>]
arangosh&gt; db.complex.ensureIndex({ type: <span class="hljs-string">"geo"</span>, fields: [ <span class="hljs-string">"home"</span> ] });
{ 
<<<<<<< HEAD
  <span class="hljs-string">"id"</span> : <span class="hljs-string">"complex/35383"</span>, 
=======
  <span class="hljs-string">"id"</span> : <span class="hljs-string">"complex/29354"</span>, 
>>>>>>> 54d39573
  <span class="hljs-string">"type"</span> : <span class="hljs-string">"geo1"</span>, 
  <span class="hljs-string">"fields"</span> : [ 
    <span class="hljs-string">"home"</span> 
  ], 
  <span class="hljs-string">"geoJson"</span> : <span class="hljs-literal">false</span>, 
  <span class="hljs-string">"constraint"</span> : <span class="hljs-literal">false</span>, 
  <span class="hljs-string">"unique"</span> : <span class="hljs-literal">false</span>, 
  <span class="hljs-string">"ignoreNull"</span> : <span class="hljs-literal">true</span>, 
  <span class="hljs-string">"sparse"</span> : <span class="hljs-literal">true</span>, 
  <span class="hljs-string">"isNewlyCreated"</span> : <span class="hljs-literal">true</span>, 
  <span class="hljs-string">"code"</span> : <span class="hljs-number">201</span> 
}
arangosh&gt; db.complex.near(<span class="hljs-number">0</span>, <span class="hljs-number">170</span>).limit(<span class="hljs-number">5</span>).toArray();
[ 
  { 
<<<<<<< HEAD
    <span class="hljs-string">"_key"</span> : <span class="hljs-string">"34377"</span>, 
    <span class="hljs-string">"_id"</span> : <span class="hljs-string">"complex/34377"</span>, 
    <span class="hljs-string">"_rev"</span> : <span class="hljs-string">"34377"</span>, 
=======
    <span class="hljs-string">"_key"</span> : <span class="hljs-string">"28348"</span>, 
    <span class="hljs-string">"_id"</span> : <span class="hljs-string">"complex/28348"</span>, 
    <span class="hljs-string">"_rev"</span> : <span class="hljs-string">"28348"</span>, 
>>>>>>> 54d39573
    <span class="hljs-string">"home"</span> : [ 
      <span class="hljs-number">0</span>, 
      <span class="hljs-number">170</span> 
    ], 
    <span class="hljs-string">"name"</span> : <span class="hljs-string">"Name/0/170"</span>, 
    <span class="hljs-string">"work"</span> : [ 
      <span class="hljs-number">0</span>, 
      <span class="hljs-number">-170</span> 
    ] 
  }, 
  { 
<<<<<<< HEAD
    <span class="hljs-string">"_key"</span> : <span class="hljs-string">"34380"</span>, 
    <span class="hljs-string">"_id"</span> : <span class="hljs-string">"complex/34380"</span>, 
    <span class="hljs-string">"_rev"</span> : <span class="hljs-string">"34380"</span>, 
=======
    <span class="hljs-string">"_key"</span> : <span class="hljs-string">"28351"</span>, 
    <span class="hljs-string">"_id"</span> : <span class="hljs-string">"complex/28351"</span>, 
    <span class="hljs-string">"_rev"</span> : <span class="hljs-string">"28351"</span>, 
>>>>>>> 54d39573
    <span class="hljs-string">"home"</span> : [ 
      <span class="hljs-number">0</span>, 
      <span class="hljs-number">180</span> 
    ], 
    <span class="hljs-string">"name"</span> : <span class="hljs-string">"Name/0/180"</span>, 
    <span class="hljs-string">"work"</span> : [ 
      <span class="hljs-number">0</span>, 
      <span class="hljs-number">-180</span> 
    ] 
  }, 
  { 
<<<<<<< HEAD
    <span class="hljs-string">"_key"</span> : <span class="hljs-string">"34272"</span>, 
    <span class="hljs-string">"_id"</span> : <span class="hljs-string">"complex/34272"</span>, 
    <span class="hljs-string">"_rev"</span> : <span class="hljs-string">"34272"</span>, 
=======
    <span class="hljs-string">"_key"</span> : <span class="hljs-string">"28243"</span>, 
    <span class="hljs-string">"_id"</span> : <span class="hljs-string">"complex/28243"</span>, 
    <span class="hljs-string">"_rev"</span> : <span class="hljs-string">"28243"</span>, 
>>>>>>> 54d39573
    <span class="hljs-string">"home"</span> : [ 
      <span class="hljs-number">0</span>, 
      <span class="hljs-number">-180</span> 
    ], 
    <span class="hljs-string">"name"</span> : <span class="hljs-string">"Name/0/-180"</span>, 
    <span class="hljs-string">"work"</span> : [ 
      <span class="hljs-number">0</span>, 
      <span class="hljs-number">180</span> 
    ] 
  }, 
  { 
<<<<<<< HEAD
    <span class="hljs-string">"_key"</span> : <span class="hljs-string">"34488"</span>, 
    <span class="hljs-string">"_id"</span> : <span class="hljs-string">"complex/34488"</span>, 
    <span class="hljs-string">"_rev"</span> : <span class="hljs-string">"34488"</span>, 
=======
    <span class="hljs-string">"_key"</span> : <span class="hljs-string">"28459"</span>, 
    <span class="hljs-string">"_id"</span> : <span class="hljs-string">"complex/28459"</span>, 
    <span class="hljs-string">"_rev"</span> : <span class="hljs-string">"28459"</span>, 
>>>>>>> 54d39573
    <span class="hljs-string">"home"</span> : [ 
      <span class="hljs-number">10</span>, 
      <span class="hljs-number">170</span> 
    ], 
    <span class="hljs-string">"name"</span> : <span class="hljs-string">"Name/10/170"</span>, 
    <span class="hljs-string">"work"</span> : [ 
      <span class="hljs-number">-10</span>, 
      <span class="hljs-number">-170</span> 
    ] 
  }, 
  { 
<<<<<<< HEAD
    <span class="hljs-string">"_key"</span> : <span class="hljs-string">"34266"</span>, 
    <span class="hljs-string">"_id"</span> : <span class="hljs-string">"complex/34266"</span>, 
    <span class="hljs-string">"_rev"</span> : <span class="hljs-string">"34266"</span>, 
=======
    <span class="hljs-string">"_key"</span> : <span class="hljs-string">"28237"</span>, 
    <span class="hljs-string">"_id"</span> : <span class="hljs-string">"complex/28237"</span>, 
    <span class="hljs-string">"_rev"</span> : <span class="hljs-string">"28237"</span>, 
>>>>>>> 54d39573
    <span class="hljs-string">"home"</span> : [ 
      <span class="hljs-number">-10</span>, 
      <span class="hljs-number">170</span> 
    ], 
    <span class="hljs-string">"name"</span> : <span class="hljs-string">"Name/-10/170"</span>, 
    <span class="hljs-string">"work"</span> : [ 
      <span class="hljs-number">10</span>, 
      <span class="hljs-number">-170</span> 
    ] 
  } 
]
arangosh&gt; db.complex.geo(<span class="hljs-string">"work"</span>).near(<span class="hljs-number">0</span>, <span class="hljs-number">170</span>).limit(<span class="hljs-number">5</span>);
[ArangoError <span class="hljs-number">1570</span>: no suitable geo index found <span class="hljs-keyword">for</span> geo restriction on <span class="hljs-string">'complex'</span>]
arangosh&gt; db.complex.ensureIndex({ type: <span class="hljs-string">"geo"</span>, fields: [ <span class="hljs-string">"work"</span> ] });
{ 
<<<<<<< HEAD
  <span class="hljs-string">"id"</span> : <span class="hljs-string">"complex/35391"</span>, 
=======
  <span class="hljs-string">"id"</span> : <span class="hljs-string">"complex/29362"</span>, 
>>>>>>> 54d39573
  <span class="hljs-string">"type"</span> : <span class="hljs-string">"geo1"</span>, 
  <span class="hljs-string">"fields"</span> : [ 
    <span class="hljs-string">"work"</span> 
  ], 
  <span class="hljs-string">"geoJson"</span> : <span class="hljs-literal">false</span>, 
  <span class="hljs-string">"constraint"</span> : <span class="hljs-literal">false</span>, 
  <span class="hljs-string">"unique"</span> : <span class="hljs-literal">false</span>, 
  <span class="hljs-string">"ignoreNull"</span> : <span class="hljs-literal">true</span>, 
  <span class="hljs-string">"sparse"</span> : <span class="hljs-literal">true</span>, 
  <span class="hljs-string">"isNewlyCreated"</span> : <span class="hljs-literal">true</span>, 
  <span class="hljs-string">"code"</span> : <span class="hljs-number">201</span> 
}
arangosh&gt; db.complex.geo(<span class="hljs-string">"work"</span>).near(<span class="hljs-number">0</span>, <span class="hljs-number">170</span>).limit(<span class="hljs-number">5</span>).toArray();
[ 
  { 
<<<<<<< HEAD
    <span class="hljs-string">"_key"</span> : <span class="hljs-string">"34377"</span>, 
    <span class="hljs-string">"_id"</span> : <span class="hljs-string">"complex/34377"</span>, 
    <span class="hljs-string">"_rev"</span> : <span class="hljs-string">"34377"</span>, 
=======
    <span class="hljs-string">"_key"</span> : <span class="hljs-string">"28348"</span>, 
    <span class="hljs-string">"_id"</span> : <span class="hljs-string">"complex/28348"</span>, 
    <span class="hljs-string">"_rev"</span> : <span class="hljs-string">"28348"</span>, 
>>>>>>> 54d39573
    <span class="hljs-string">"home"</span> : [ 
      <span class="hljs-number">0</span>, 
      <span class="hljs-number">170</span> 
    ], 
    <span class="hljs-string">"name"</span> : <span class="hljs-string">"Name/0/170"</span>, 
    <span class="hljs-string">"work"</span> : [ 
      <span class="hljs-number">0</span>, 
      <span class="hljs-number">-170</span> 
    ] 
  }, 
  { 
<<<<<<< HEAD
    <span class="hljs-string">"_key"</span> : <span class="hljs-string">"34380"</span>, 
    <span class="hljs-string">"_id"</span> : <span class="hljs-string">"complex/34380"</span>, 
    <span class="hljs-string">"_rev"</span> : <span class="hljs-string">"34380"</span>, 
=======
    <span class="hljs-string">"_key"</span> : <span class="hljs-string">"28351"</span>, 
    <span class="hljs-string">"_id"</span> : <span class="hljs-string">"complex/28351"</span>, 
    <span class="hljs-string">"_rev"</span> : <span class="hljs-string">"28351"</span>, 
>>>>>>> 54d39573
    <span class="hljs-string">"home"</span> : [ 
      <span class="hljs-number">0</span>, 
      <span class="hljs-number">180</span> 
    ], 
    <span class="hljs-string">"name"</span> : <span class="hljs-string">"Name/0/180"</span>, 
    <span class="hljs-string">"work"</span> : [ 
      <span class="hljs-number">0</span>, 
      <span class="hljs-number">-180</span> 
    ] 
  }, 
  { 
<<<<<<< HEAD
    <span class="hljs-string">"_key"</span> : <span class="hljs-string">"34272"</span>, 
    <span class="hljs-string">"_id"</span> : <span class="hljs-string">"complex/34272"</span>, 
    <span class="hljs-string">"_rev"</span> : <span class="hljs-string">"34272"</span>, 
=======
    <span class="hljs-string">"_key"</span> : <span class="hljs-string">"28243"</span>, 
    <span class="hljs-string">"_id"</span> : <span class="hljs-string">"complex/28243"</span>, 
    <span class="hljs-string">"_rev"</span> : <span class="hljs-string">"28243"</span>, 
>>>>>>> 54d39573
    <span class="hljs-string">"home"</span> : [ 
      <span class="hljs-number">0</span>, 
      <span class="hljs-number">-180</span> 
    ], 
    <span class="hljs-string">"name"</span> : <span class="hljs-string">"Name/0/-180"</span>, 
    <span class="hljs-string">"work"</span> : [ 
      <span class="hljs-number">0</span>, 
      <span class="hljs-number">180</span> 
    ] 
  }, 
  { 
<<<<<<< HEAD
    <span class="hljs-string">"_key"</span> : <span class="hljs-string">"34488"</span>, 
    <span class="hljs-string">"_id"</span> : <span class="hljs-string">"complex/34488"</span>, 
    <span class="hljs-string">"_rev"</span> : <span class="hljs-string">"34488"</span>, 
=======
    <span class="hljs-string">"_key"</span> : <span class="hljs-string">"28459"</span>, 
    <span class="hljs-string">"_id"</span> : <span class="hljs-string">"complex/28459"</span>, 
    <span class="hljs-string">"_rev"</span> : <span class="hljs-string">"28459"</span>, 
>>>>>>> 54d39573
    <span class="hljs-string">"home"</span> : [ 
      <span class="hljs-number">10</span>, 
      <span class="hljs-number">170</span> 
    ], 
    <span class="hljs-string">"name"</span> : <span class="hljs-string">"Name/10/170"</span>, 
    <span class="hljs-string">"work"</span> : [ 
      <span class="hljs-number">-10</span>, 
      <span class="hljs-number">-170</span> 
    ] 
  }, 
  { 
<<<<<<< HEAD
    <span class="hljs-string">"_key"</span> : <span class="hljs-string">"34266"</span>, 
    <span class="hljs-string">"_id"</span> : <span class="hljs-string">"complex/34266"</span>, 
    <span class="hljs-string">"_rev"</span> : <span class="hljs-string">"34266"</span>, 
=======
    <span class="hljs-string">"_key"</span> : <span class="hljs-string">"28237"</span>, 
    <span class="hljs-string">"_id"</span> : <span class="hljs-string">"complex/28237"</span>, 
    <span class="hljs-string">"_rev"</span> : <span class="hljs-string">"28237"</span>, 
>>>>>>> 54d39573
    <span class="hljs-string">"home"</span> : [ 
      <span class="hljs-number">-10</span>, 
      <span class="hljs-number">170</span> 
    ], 
    <span class="hljs-string">"name"</span> : <span class="hljs-string">"Name/-10/170"</span>, 
    <span class="hljs-string">"work"</span> : [ 
      <span class="hljs-number">10</span>, 
      <span class="hljs-number">-170</span> 
    ] 
  } 
]<|MERGE_RESOLUTION|>--- conflicted
+++ resolved
@@ -10,11 +10,7 @@
 [ArangoError <span class="hljs-number">1570</span>: no suitable geo index found <span class="hljs-keyword">for</span> geo restriction on <span class="hljs-string">'complex'</span>]
 arangosh&gt; db.complex.ensureIndex({ type: <span class="hljs-string">"geo"</span>, fields: [ <span class="hljs-string">"home"</span> ] });
 { 
-<<<<<<< HEAD
-  <span class="hljs-string">"id"</span> : <span class="hljs-string">"complex/35383"</span>, 
-=======
   <span class="hljs-string">"id"</span> : <span class="hljs-string">"complex/29354"</span>, 
->>>>>>> 54d39573
   <span class="hljs-string">"type"</span> : <span class="hljs-string">"geo1"</span>, 
   <span class="hljs-string">"fields"</span> : [ 
     <span class="hljs-string">"home"</span> 
@@ -30,15 +26,9 @@
 arangosh&gt; db.complex.near(<span class="hljs-number">0</span>, <span class="hljs-number">170</span>).limit(<span class="hljs-number">5</span>).toArray();
 [ 
   { 
-<<<<<<< HEAD
-    <span class="hljs-string">"_key"</span> : <span class="hljs-string">"34377"</span>, 
-    <span class="hljs-string">"_id"</span> : <span class="hljs-string">"complex/34377"</span>, 
-    <span class="hljs-string">"_rev"</span> : <span class="hljs-string">"34377"</span>, 
-=======
     <span class="hljs-string">"_key"</span> : <span class="hljs-string">"28348"</span>, 
     <span class="hljs-string">"_id"</span> : <span class="hljs-string">"complex/28348"</span>, 
     <span class="hljs-string">"_rev"</span> : <span class="hljs-string">"28348"</span>, 
->>>>>>> 54d39573
     <span class="hljs-string">"home"</span> : [ 
       <span class="hljs-number">0</span>, 
       <span class="hljs-number">170</span> 
@@ -50,15 +40,9 @@
     ] 
   }, 
   { 
-<<<<<<< HEAD
-    <span class="hljs-string">"_key"</span> : <span class="hljs-string">"34380"</span>, 
-    <span class="hljs-string">"_id"</span> : <span class="hljs-string">"complex/34380"</span>, 
-    <span class="hljs-string">"_rev"</span> : <span class="hljs-string">"34380"</span>, 
-=======
     <span class="hljs-string">"_key"</span> : <span class="hljs-string">"28351"</span>, 
     <span class="hljs-string">"_id"</span> : <span class="hljs-string">"complex/28351"</span>, 
     <span class="hljs-string">"_rev"</span> : <span class="hljs-string">"28351"</span>, 
->>>>>>> 54d39573
     <span class="hljs-string">"home"</span> : [ 
       <span class="hljs-number">0</span>, 
       <span class="hljs-number">180</span> 
@@ -70,15 +54,9 @@
     ] 
   }, 
   { 
-<<<<<<< HEAD
-    <span class="hljs-string">"_key"</span> : <span class="hljs-string">"34272"</span>, 
-    <span class="hljs-string">"_id"</span> : <span class="hljs-string">"complex/34272"</span>, 
-    <span class="hljs-string">"_rev"</span> : <span class="hljs-string">"34272"</span>, 
-=======
     <span class="hljs-string">"_key"</span> : <span class="hljs-string">"28243"</span>, 
     <span class="hljs-string">"_id"</span> : <span class="hljs-string">"complex/28243"</span>, 
     <span class="hljs-string">"_rev"</span> : <span class="hljs-string">"28243"</span>, 
->>>>>>> 54d39573
     <span class="hljs-string">"home"</span> : [ 
       <span class="hljs-number">0</span>, 
       <span class="hljs-number">-180</span> 
@@ -90,15 +68,9 @@
     ] 
   }, 
   { 
-<<<<<<< HEAD
-    <span class="hljs-string">"_key"</span> : <span class="hljs-string">"34488"</span>, 
-    <span class="hljs-string">"_id"</span> : <span class="hljs-string">"complex/34488"</span>, 
-    <span class="hljs-string">"_rev"</span> : <span class="hljs-string">"34488"</span>, 
-=======
     <span class="hljs-string">"_key"</span> : <span class="hljs-string">"28459"</span>, 
     <span class="hljs-string">"_id"</span> : <span class="hljs-string">"complex/28459"</span>, 
     <span class="hljs-string">"_rev"</span> : <span class="hljs-string">"28459"</span>, 
->>>>>>> 54d39573
     <span class="hljs-string">"home"</span> : [ 
       <span class="hljs-number">10</span>, 
       <span class="hljs-number">170</span> 
@@ -110,15 +82,9 @@
     ] 
   }, 
   { 
-<<<<<<< HEAD
-    <span class="hljs-string">"_key"</span> : <span class="hljs-string">"34266"</span>, 
-    <span class="hljs-string">"_id"</span> : <span class="hljs-string">"complex/34266"</span>, 
-    <span class="hljs-string">"_rev"</span> : <span class="hljs-string">"34266"</span>, 
-=======
     <span class="hljs-string">"_key"</span> : <span class="hljs-string">"28237"</span>, 
     <span class="hljs-string">"_id"</span> : <span class="hljs-string">"complex/28237"</span>, 
     <span class="hljs-string">"_rev"</span> : <span class="hljs-string">"28237"</span>, 
->>>>>>> 54d39573
     <span class="hljs-string">"home"</span> : [ 
       <span class="hljs-number">-10</span>, 
       <span class="hljs-number">170</span> 
@@ -134,11 +100,7 @@
 [ArangoError <span class="hljs-number">1570</span>: no suitable geo index found <span class="hljs-keyword">for</span> geo restriction on <span class="hljs-string">'complex'</span>]
 arangosh&gt; db.complex.ensureIndex({ type: <span class="hljs-string">"geo"</span>, fields: [ <span class="hljs-string">"work"</span> ] });
 { 
-<<<<<<< HEAD
-  <span class="hljs-string">"id"</span> : <span class="hljs-string">"complex/35391"</span>, 
-=======
   <span class="hljs-string">"id"</span> : <span class="hljs-string">"complex/29362"</span>, 
->>>>>>> 54d39573
   <span class="hljs-string">"type"</span> : <span class="hljs-string">"geo1"</span>, 
   <span class="hljs-string">"fields"</span> : [ 
     <span class="hljs-string">"work"</span> 
@@ -154,15 +116,9 @@
 arangosh&gt; db.complex.geo(<span class="hljs-string">"work"</span>).near(<span class="hljs-number">0</span>, <span class="hljs-number">170</span>).limit(<span class="hljs-number">5</span>).toArray();
 [ 
   { 
-<<<<<<< HEAD
-    <span class="hljs-string">"_key"</span> : <span class="hljs-string">"34377"</span>, 
-    <span class="hljs-string">"_id"</span> : <span class="hljs-string">"complex/34377"</span>, 
-    <span class="hljs-string">"_rev"</span> : <span class="hljs-string">"34377"</span>, 
-=======
     <span class="hljs-string">"_key"</span> : <span class="hljs-string">"28348"</span>, 
     <span class="hljs-string">"_id"</span> : <span class="hljs-string">"complex/28348"</span>, 
     <span class="hljs-string">"_rev"</span> : <span class="hljs-string">"28348"</span>, 
->>>>>>> 54d39573
     <span class="hljs-string">"home"</span> : [ 
       <span class="hljs-number">0</span>, 
       <span class="hljs-number">170</span> 
@@ -174,15 +130,9 @@
     ] 
   }, 
   { 
-<<<<<<< HEAD
-    <span class="hljs-string">"_key"</span> : <span class="hljs-string">"34380"</span>, 
-    <span class="hljs-string">"_id"</span> : <span class="hljs-string">"complex/34380"</span>, 
-    <span class="hljs-string">"_rev"</span> : <span class="hljs-string">"34380"</span>, 
-=======
     <span class="hljs-string">"_key"</span> : <span class="hljs-string">"28351"</span>, 
     <span class="hljs-string">"_id"</span> : <span class="hljs-string">"complex/28351"</span>, 
     <span class="hljs-string">"_rev"</span> : <span class="hljs-string">"28351"</span>, 
->>>>>>> 54d39573
     <span class="hljs-string">"home"</span> : [ 
       <span class="hljs-number">0</span>, 
       <span class="hljs-number">180</span> 
@@ -194,15 +144,9 @@
     ] 
   }, 
   { 
-<<<<<<< HEAD
-    <span class="hljs-string">"_key"</span> : <span class="hljs-string">"34272"</span>, 
-    <span class="hljs-string">"_id"</span> : <span class="hljs-string">"complex/34272"</span>, 
-    <span class="hljs-string">"_rev"</span> : <span class="hljs-string">"34272"</span>, 
-=======
     <span class="hljs-string">"_key"</span> : <span class="hljs-string">"28243"</span>, 
     <span class="hljs-string">"_id"</span> : <span class="hljs-string">"complex/28243"</span>, 
     <span class="hljs-string">"_rev"</span> : <span class="hljs-string">"28243"</span>, 
->>>>>>> 54d39573
     <span class="hljs-string">"home"</span> : [ 
       <span class="hljs-number">0</span>, 
       <span class="hljs-number">-180</span> 
@@ -214,15 +158,9 @@
     ] 
   }, 
   { 
-<<<<<<< HEAD
-    <span class="hljs-string">"_key"</span> : <span class="hljs-string">"34488"</span>, 
-    <span class="hljs-string">"_id"</span> : <span class="hljs-string">"complex/34488"</span>, 
-    <span class="hljs-string">"_rev"</span> : <span class="hljs-string">"34488"</span>, 
-=======
     <span class="hljs-string">"_key"</span> : <span class="hljs-string">"28459"</span>, 
     <span class="hljs-string">"_id"</span> : <span class="hljs-string">"complex/28459"</span>, 
     <span class="hljs-string">"_rev"</span> : <span class="hljs-string">"28459"</span>, 
->>>>>>> 54d39573
     <span class="hljs-string">"home"</span> : [ 
       <span class="hljs-number">10</span>, 
       <span class="hljs-number">170</span> 
@@ -234,15 +172,9 @@
     ] 
   }, 
   { 
-<<<<<<< HEAD
-    <span class="hljs-string">"_key"</span> : <span class="hljs-string">"34266"</span>, 
-    <span class="hljs-string">"_id"</span> : <span class="hljs-string">"complex/34266"</span>, 
-    <span class="hljs-string">"_rev"</span> : <span class="hljs-string">"34266"</span>, 
-=======
     <span class="hljs-string">"_key"</span> : <span class="hljs-string">"28237"</span>, 
     <span class="hljs-string">"_id"</span> : <span class="hljs-string">"complex/28237"</span>, 
     <span class="hljs-string">"_rev"</span> : <span class="hljs-string">"28237"</span>, 
->>>>>>> 54d39573
     <span class="hljs-string">"home"</span> : [ 
       <span class="hljs-number">-10</span>, 
       <span class="hljs-number">170</span> 
