--- conflicted
+++ resolved
@@ -1,11 +1,7 @@
 shell> curl --dump - http://localhost:8529/_api/gharial/social/edge/relation/aliceAndBob
 
 HTTP/<span class="hljs-number">1.1</span> <span class="hljs-number">200</span> OK
-<<<<<<< HEAD
-etag: _T9XbTtG---
-=======
 etag: _U-_pSJi--A
->>>>>>> 014de716
 content-type: application/json; charset=utf<span class="hljs-number">-8</span>
 
 { 
@@ -15,11 +11,7 @@
     <span class="hljs-string">"_id"</span> : <span class="hljs-string">"relation/aliceAndBob"</span>, 
     <span class="hljs-string">"_from"</span> : <span class="hljs-string">"female/alice"</span>, 
     <span class="hljs-string">"_to"</span> : <span class="hljs-string">"male/bob"</span>, 
-<<<<<<< HEAD
-    <span class="hljs-string">"_rev"</span> : <span class="hljs-string">"_T9XbTtG---"</span>, 
-=======
     <span class="hljs-string">"_rev"</span> : <span class="hljs-string">"_U-_pSJi--A"</span>, 
->>>>>>> 014de716
     <span class="hljs-string">"type"</span> : <span class="hljs-string">"married"</span> 
   }, 
   <span class="hljs-string">"code"</span> : <span class="hljs-number">200</span> 
