--- conflicted
+++ resolved
@@ -6,21 +6,13 @@
 
 HTTP/1.1 202 Accepted
 content-type: application/json; charset=utf-8
-<<<<<<< HEAD
-etag: 1344027810
-=======
 etag: 1364577523
->>>>>>> 25aa2a58
 
 { 
   "vertex" : { 
     "_id" : "vertices/v1", 
     "_key" : "v1", 
-<<<<<<< HEAD
-    "_rev" : "1344027810", 
-=======
     "_rev" : "1364577523", 
->>>>>>> 25aa2a58
     "optional1" : "val2" 
   }, 
   "error" : false, 
