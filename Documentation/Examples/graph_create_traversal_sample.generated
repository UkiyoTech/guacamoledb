--- conflicted
+++ resolved
@@ -5,160 +5,93 @@
   { 
     <span class="hljs-string">"_key"</span> : <span class="hljs-string">"I"</span>, 
     <span class="hljs-string">"_id"</span> : <span class="hljs-string">"circles/I"</span>, 
-<<<<<<< HEAD
-    <span class="hljs-string">"_rev"</span> : <span class="hljs-string">"_VO3wWv---_"</span>, 
-=======
     <span class="hljs-string">"_rev"</span> : <span class="hljs-string">"_VRerw0W--A"</span>, 
->>>>>>> a692577f
     <span class="hljs-string">"label"</span> : <span class="hljs-string">"9"</span> 
   }, 
   { 
     <span class="hljs-string">"_key"</span> : <span class="hljs-string">"G"</span>, 
     <span class="hljs-string">"_id"</span> : <span class="hljs-string">"circles/G"</span>, 
-<<<<<<< HEAD
-    <span class="hljs-string">"_rev"</span> : <span class="hljs-string">"_VO3wWu6--_"</span>, 
-=======
     <span class="hljs-string">"_rev"</span> : <span class="hljs-string">"_VRerw0W---"</span>, 
->>>>>>> a692577f
     <span class="hljs-string">"label"</span> : <span class="hljs-string">"7"</span> 
   }, 
   { 
     <span class="hljs-string">"_key"</span> : <span class="hljs-string">"F"</span>, 
     <span class="hljs-string">"_id"</span> : <span class="hljs-string">"circles/F"</span>, 
-<<<<<<< HEAD
-    <span class="hljs-string">"_rev"</span> : <span class="hljs-string">"_VO3wWu6---"</span>, 
-=======
     <span class="hljs-string">"_rev"</span> : <span class="hljs-string">"_VRerw0S--_"</span>, 
->>>>>>> a692577f
     <span class="hljs-string">"label"</span> : <span class="hljs-string">"6"</span> 
   }, 
   { 
     <span class="hljs-string">"_key"</span> : <span class="hljs-string">"A"</span>, 
     <span class="hljs-string">"_id"</span> : <span class="hljs-string">"circles/A"</span>, 
-<<<<<<< HEAD
-    <span class="hljs-string">"_rev"</span> : <span class="hljs-string">"_VO3wWuy---"</span>, 
-=======
     <span class="hljs-string">"_rev"</span> : <span class="hljs-string">"_VRerw0K---"</span>, 
->>>>>>> a692577f
     <span class="hljs-string">"label"</span> : <span class="hljs-string">"1"</span> 
   }, 
   { 
     <span class="hljs-string">"_key"</span> : <span class="hljs-string">"E"</span>, 
     <span class="hljs-string">"_id"</span> : <span class="hljs-string">"circles/E"</span>, 
-<<<<<<< HEAD
-    <span class="hljs-string">"_rev"</span> : <span class="hljs-string">"_VO3wWu2--A"</span>, 
-=======
     <span class="hljs-string">"_rev"</span> : <span class="hljs-string">"_VRerw0S---"</span>, 
->>>>>>> a692577f
     <span class="hljs-string">"label"</span> : <span class="hljs-string">"5"</span> 
   }, 
   { 
     <span class="hljs-string">"_key"</span> : <span class="hljs-string">"C"</span>, 
     <span class="hljs-string">"_id"</span> : <span class="hljs-string">"circles/C"</span>, 
-<<<<<<< HEAD
-    <span class="hljs-string">"_rev"</span> : <span class="hljs-string">"_VO3wWu2---"</span>, 
-=======
     <span class="hljs-string">"_rev"</span> : <span class="hljs-string">"_VRerw0O---"</span>, 
->>>>>>> a692577f
     <span class="hljs-string">"label"</span> : <span class="hljs-string">"3"</span> 
   }, 
   { 
     <span class="hljs-string">"_key"</span> : <span class="hljs-string">"D"</span>, 
     <span class="hljs-string">"_id"</span> : <span class="hljs-string">"circles/D"</span>, 
-<<<<<<< HEAD
-    <span class="hljs-string">"_rev"</span> : <span class="hljs-string">"_VO3wWu2--_"</span>, 
-=======
     <span class="hljs-string">"_rev"</span> : <span class="hljs-string">"_VRerw0O--_"</span>, 
->>>>>>> a692577f
     <span class="hljs-string">"label"</span> : <span class="hljs-string">"4"</span> 
   }, 
   { 
     <span class="hljs-string">"_key"</span> : <span class="hljs-string">"J"</span>, 
     <span class="hljs-string">"_id"</span> : <span class="hljs-string">"circles/J"</span>, 
-<<<<<<< HEAD
-    <span class="hljs-string">"_rev"</span> : <span class="hljs-string">"_VO3wWv---A"</span>, 
-=======
     <span class="hljs-string">"_rev"</span> : <span class="hljs-string">"_VRerw0a---"</span>, 
->>>>>>> a692577f
     <span class="hljs-string">"label"</span> : <span class="hljs-string">"10"</span> 
   }, 
   { 
     <span class="hljs-string">"_key"</span> : <span class="hljs-string">"B"</span>, 
     <span class="hljs-string">"_id"</span> : <span class="hljs-string">"circles/B"</span>, 
-<<<<<<< HEAD
-    <span class="hljs-string">"_rev"</span> : <span class="hljs-string">"_VO3wWuy--_"</span>, 
-=======
     <span class="hljs-string">"_rev"</span> : <span class="hljs-string">"_VRerw0K--_"</span>, 
->>>>>>> a692577f
     <span class="hljs-string">"label"</span> : <span class="hljs-string">"2"</span> 
   }, 
   { 
     <span class="hljs-string">"_key"</span> : <span class="hljs-string">"H"</span>, 
     <span class="hljs-string">"_id"</span> : <span class="hljs-string">"circles/H"</span>, 
-<<<<<<< HEAD
-    <span class="hljs-string">"_rev"</span> : <span class="hljs-string">"_VO3wWv----"</span>, 
-=======
     <span class="hljs-string">"_rev"</span> : <span class="hljs-string">"_VRerw0W--_"</span>, 
->>>>>>> a692577f
     <span class="hljs-string">"label"</span> : <span class="hljs-string">"8"</span> 
   }, 
   { 
     <span class="hljs-string">"_key"</span> : <span class="hljs-string">"K"</span>, 
     <span class="hljs-string">"_id"</span> : <span class="hljs-string">"circles/K"</span>, 
-<<<<<<< HEAD
-    <span class="hljs-string">"_rev"</span> : <span class="hljs-string">"_VO3wWvC---"</span>, 
-=======
     <span class="hljs-string">"_rev"</span> : <span class="hljs-string">"_VRerw0e---"</span>, 
->>>>>>> a692577f
     <span class="hljs-string">"label"</span> : <span class="hljs-string">"11"</span> 
   } 
 ]
 arangosh&gt; db.edges.toArray();
 [ 
   { 
-<<<<<<< HEAD
-    <span class="hljs-string">"_key"</span> : <span class="hljs-string">"33402"</span>, 
-    <span class="hljs-string">"_id"</span> : <span class="hljs-string">"edges/33402"</span>, 
-    <span class="hljs-string">"_from"</span> : <span class="hljs-string">"circles/B"</span>, 
-    <span class="hljs-string">"_to"</span> : <span class="hljs-string">"circles/C"</span>, 
-    <span class="hljs-string">"_rev"</span> : <span class="hljs-string">"_VO3wWvC--A"</span>, 
-=======
     <span class="hljs-string">"_key"</span> : <span class="hljs-string">"33279"</span>, 
     <span class="hljs-string">"_id"</span> : <span class="hljs-string">"edges/33279"</span>, 
     <span class="hljs-string">"_from"</span> : <span class="hljs-string">"circles/H"</span>, 
     <span class="hljs-string">"_to"</span> : <span class="hljs-string">"circles/I"</span>, 
     <span class="hljs-string">"_rev"</span> : <span class="hljs-string">"_VRerw0u---"</span>, 
->>>>>>> a692577f
     <span class="hljs-string">"theFalse"</span> : <span class="hljs-literal">false</span>, 
     <span class="hljs-string">"theTruth"</span> : <span class="hljs-literal">true</span>, 
     <span class="hljs-string">"label"</span> : <span class="hljs-string">"right_blub"</span> 
   }, 
   { 
-<<<<<<< HEAD
-    <span class="hljs-string">"_key"</span> : <span class="hljs-string">"33426"</span>, 
-    <span class="hljs-string">"_id"</span> : <span class="hljs-string">"edges/33426"</span>, 
-    <span class="hljs-string">"_from"</span> : <span class="hljs-string">"circles/J"</span>, 
-    <span class="hljs-string">"_to"</span> : <span class="hljs-string">"circles/K"</span>, 
-    <span class="hljs-string">"_rev"</span> : <span class="hljs-string">"_VO3wWvO--_"</span>, 
-=======
     <span class="hljs-string">"_key"</span> : <span class="hljs-string">"33267"</span>, 
     <span class="hljs-string">"_id"</span> : <span class="hljs-string">"edges/33267"</span>, 
     <span class="hljs-string">"_from"</span> : <span class="hljs-string">"circles/B"</span>, 
     <span class="hljs-string">"_to"</span> : <span class="hljs-string">"circles/E"</span>, 
     <span class="hljs-string">"_rev"</span> : <span class="hljs-string">"_VRerw0m---"</span>, 
->>>>>>> a692577f
     <span class="hljs-string">"theFalse"</span> : <span class="hljs-literal">false</span>, 
     <span class="hljs-string">"theTruth"</span> : <span class="hljs-literal">true</span>, 
     <span class="hljs-string">"label"</span> : <span class="hljs-string">"left_blub"</span> 
   }, 
   { 
-<<<<<<< HEAD
-    <span class="hljs-string">"_key"</span> : <span class="hljs-string">"33417"</span>, 
-    <span class="hljs-string">"_id"</span> : <span class="hljs-string">"edges/33417"</span>, 
-    <span class="hljs-string">"_from"</span> : <span class="hljs-string">"circles/G"</span>, 
-    <span class="hljs-string">"_to"</span> : <span class="hljs-string">"circles/H"</span>, 
-    <span class="hljs-string">"_rev"</span> : <span class="hljs-string">"_VO3wWvK--_"</span>, 
-=======
     <span class="hljs-string">"_key"</span> : <span class="hljs-string">"33276"</span>, 
     <span class="hljs-string">"_id"</span> : <span class="hljs-string">"edges/33276"</span>, 
     <span class="hljs-string">"_from"</span> : <span class="hljs-string">"circles/G"</span>, 
@@ -174,47 +107,21 @@
     <span class="hljs-string">"_from"</span> : <span class="hljs-string">"circles/B"</span>, 
     <span class="hljs-string">"_to"</span> : <span class="hljs-string">"circles/C"</span>, 
     <span class="hljs-string">"_rev"</span> : <span class="hljs-string">"_VRerw0i---"</span>, 
->>>>>>> a692577f
     <span class="hljs-string">"theFalse"</span> : <span class="hljs-literal">false</span>, 
     <span class="hljs-string">"theTruth"</span> : <span class="hljs-literal">true</span>, 
     <span class="hljs-string">"label"</span> : <span class="hljs-string">"left_blarg"</span> 
   }, 
   { 
-<<<<<<< HEAD
-    <span class="hljs-string">"_key"</span> : <span class="hljs-string">"33405"</span>, 
-    <span class="hljs-string">"_id"</span> : <span class="hljs-string">"edges/33405"</span>, 
-    <span class="hljs-string">"_from"</span> : <span class="hljs-string">"circles/C"</span>, 
-    <span class="hljs-string">"_to"</span> : <span class="hljs-string">"circles/D"</span>, 
-    <span class="hljs-string">"_rev"</span> : <span class="hljs-string">"_VO3wWvG---"</span>, 
-=======
     <span class="hljs-string">"_key"</span> : <span class="hljs-string">"33264"</span>, 
     <span class="hljs-string">"_id"</span> : <span class="hljs-string">"edges/33264"</span>, 
     <span class="hljs-string">"_from"</span> : <span class="hljs-string">"circles/C"</span>, 
     <span class="hljs-string">"_to"</span> : <span class="hljs-string">"circles/D"</span>, 
     <span class="hljs-string">"_rev"</span> : <span class="hljs-string">"_VRerw0i--_"</span>, 
->>>>>>> a692577f
     <span class="hljs-string">"theFalse"</span> : <span class="hljs-literal">false</span>, 
     <span class="hljs-string">"theTruth"</span> : <span class="hljs-literal">true</span>, 
     <span class="hljs-string">"label"</span> : <span class="hljs-string">"left_blorg"</span> 
   }, 
   { 
-<<<<<<< HEAD
-    <span class="hljs-string">"_key"</span> : <span class="hljs-string">"33398"</span>, 
-    <span class="hljs-string">"_id"</span> : <span class="hljs-string">"edges/33398"</span>, 
-    <span class="hljs-string">"_from"</span> : <span class="hljs-string">"circles/A"</span>, 
-    <span class="hljs-string">"_to"</span> : <span class="hljs-string">"circles/B"</span>, 
-    <span class="hljs-string">"_rev"</span> : <span class="hljs-string">"_VO3wWvC--_"</span>, 
-    <span class="hljs-string">"theFalse"</span> : <span class="hljs-literal">false</span>, 
-    <span class="hljs-string">"theTruth"</span> : <span class="hljs-literal">true</span>, 
-    <span class="hljs-string">"label"</span> : <span class="hljs-string">"left_bar"</span> 
-  }, 
-  { 
-    <span class="hljs-string">"_key"</span> : <span class="hljs-string">"33414"</span>, 
-    <span class="hljs-string">"_id"</span> : <span class="hljs-string">"edges/33414"</span>, 
-    <span class="hljs-string">"_from"</span> : <span class="hljs-string">"circles/A"</span>, 
-    <span class="hljs-string">"_to"</span> : <span class="hljs-string">"circles/G"</span>, 
-    <span class="hljs-string">"_rev"</span> : <span class="hljs-string">"_VO3wWvK---"</span>, 
-=======
     <span class="hljs-string">"_key"</span> : <span class="hljs-string">"33270"</span>, 
     <span class="hljs-string">"_id"</span> : <span class="hljs-string">"edges/33270"</span>, 
     <span class="hljs-string">"_from"</span> : <span class="hljs-string">"circles/E"</span>, 
@@ -230,52 +137,11 @@
     <span class="hljs-string">"_from"</span> : <span class="hljs-string">"circles/J"</span>, 
     <span class="hljs-string">"_to"</span> : <span class="hljs-string">"circles/K"</span>, 
     <span class="hljs-string">"_rev"</span> : <span class="hljs-string">"_VRerw0y---"</span>, 
->>>>>>> a692577f
     <span class="hljs-string">"theFalse"</span> : <span class="hljs-literal">false</span>, 
     <span class="hljs-string">"theTruth"</span> : <span class="hljs-literal">true</span>, 
     <span class="hljs-string">"label"</span> : <span class="hljs-string">"right_zup"</span> 
   }, 
   { 
-<<<<<<< HEAD
-    <span class="hljs-string">"_key"</span> : <span class="hljs-string">"33408"</span>, 
-    <span class="hljs-string">"_id"</span> : <span class="hljs-string">"edges/33408"</span>, 
-    <span class="hljs-string">"_from"</span> : <span class="hljs-string">"circles/B"</span>, 
-    <span class="hljs-string">"_to"</span> : <span class="hljs-string">"circles/E"</span>, 
-    <span class="hljs-string">"_rev"</span> : <span class="hljs-string">"_VO3wWvG--_"</span>, 
-    <span class="hljs-string">"theFalse"</span> : <span class="hljs-literal">false</span>, 
-    <span class="hljs-string">"theTruth"</span> : <span class="hljs-literal">true</span>, 
-    <span class="hljs-string">"label"</span> : <span class="hljs-string">"left_blub"</span> 
-  }, 
-  { 
-    <span class="hljs-string">"_key"</span> : <span class="hljs-string">"33420"</span>, 
-    <span class="hljs-string">"_id"</span> : <span class="hljs-string">"edges/33420"</span>, 
-    <span class="hljs-string">"_from"</span> : <span class="hljs-string">"circles/H"</span>, 
-    <span class="hljs-string">"_to"</span> : <span class="hljs-string">"circles/I"</span>, 
-    <span class="hljs-string">"_rev"</span> : <span class="hljs-string">"_VO3wWvK--A"</span>, 
-    <span class="hljs-string">"theFalse"</span> : <span class="hljs-literal">false</span>, 
-    <span class="hljs-string">"theTruth"</span> : <span class="hljs-literal">true</span>, 
-    <span class="hljs-string">"label"</span> : <span class="hljs-string">"right_blub"</span> 
-  }, 
-  { 
-    <span class="hljs-string">"_key"</span> : <span class="hljs-string">"33411"</span>, 
-    <span class="hljs-string">"_id"</span> : <span class="hljs-string">"edges/33411"</span>, 
-    <span class="hljs-string">"_from"</span> : <span class="hljs-string">"circles/E"</span>, 
-    <span class="hljs-string">"_to"</span> : <span class="hljs-string">"circles/F"</span>, 
-    <span class="hljs-string">"_rev"</span> : <span class="hljs-string">"_VO3wWvG--A"</span>, 
-    <span class="hljs-string">"theFalse"</span> : <span class="hljs-literal">false</span>, 
-    <span class="hljs-string">"theTruth"</span> : <span class="hljs-literal">true</span>, 
-    <span class="hljs-string">"label"</span> : <span class="hljs-string">"left_schubi"</span> 
-  }, 
-  { 
-    <span class="hljs-string">"_key"</span> : <span class="hljs-string">"33423"</span>, 
-    <span class="hljs-string">"_id"</span> : <span class="hljs-string">"edges/33423"</span>, 
-    <span class="hljs-string">"_from"</span> : <span class="hljs-string">"circles/G"</span>, 
-    <span class="hljs-string">"_to"</span> : <span class="hljs-string">"circles/J"</span>, 
-    <span class="hljs-string">"_rev"</span> : <span class="hljs-string">"_VO3wWvO---"</span>, 
-    <span class="hljs-string">"theFalse"</span> : <span class="hljs-literal">false</span>, 
-    <span class="hljs-string">"theTruth"</span> : <span class="hljs-literal">true</span>, 
-    <span class="hljs-string">"label"</span> : <span class="hljs-string">"right_zip"</span> 
-=======
     <span class="hljs-string">"_key"</span> : <span class="hljs-string">"33257"</span>, 
     <span class="hljs-string">"_id"</span> : <span class="hljs-string">"edges/33257"</span>, 
     <span class="hljs-string">"_from"</span> : <span class="hljs-string">"circles/A"</span>, 
@@ -304,7 +170,6 @@
     <span class="hljs-string">"theFalse"</span> : <span class="hljs-literal">false</span>, 
     <span class="hljs-string">"theTruth"</span> : <span class="hljs-literal">true</span>, 
     <span class="hljs-string">"label"</span> : <span class="hljs-string">"right_foo"</span> 
->>>>>>> a692577f
   } 
 ]
 arangosh&gt; examples.dropGraph(<span class="hljs-string">"traversalGraph"</span>);
