--- conflicted
+++ resolved
@@ -1,23 +1,6 @@
 arangosh&gt; result = db.users.all().toArray();
 [ 
   { 
-<<<<<<< HEAD
-    <span class="hljs-string">"_key"</span> : <span class="hljs-string">"15989"</span>, 
-    <span class="hljs-string">"_id"</span> : <span class="hljs-string">"users/15989"</span>, 
-    <span class="hljs-string">"_rev"</span> : <span class="hljs-string">"15989"</span>, 
-    <span class="hljs-string">"name"</span> : <span class="hljs-string">"Angela"</span> 
-  }, 
-  { 
-    <span class="hljs-string">"_key"</span> : <span class="hljs-string">"15982"</span>, 
-    <span class="hljs-string">"_id"</span> : <span class="hljs-string">"users/15982"</span>, 
-    <span class="hljs-string">"_rev"</span> : <span class="hljs-string">"15982"</span>, 
-    <span class="hljs-string">"name"</span> : <span class="hljs-string">"Gerhard"</span> 
-  }, 
-  { 
-    <span class="hljs-string">"_key"</span> : <span class="hljs-string">"15986"</span>, 
-    <span class="hljs-string">"_id"</span> : <span class="hljs-string">"users/15986"</span>, 
-    <span class="hljs-string">"_rev"</span> : <span class="hljs-string">"15986"</span>, 
-=======
     <span class="hljs-string">"_key"</span> : <span class="hljs-string">"15994"</span>, 
     <span class="hljs-string">"_id"</span> : <span class="hljs-string">"users/15994"</span>, 
     <span class="hljs-string">"_rev"</span> : <span class="hljs-string">"15994"</span>, 
@@ -33,7 +16,6 @@
     <span class="hljs-string">"_key"</span> : <span class="hljs-string">"15991"</span>, 
     <span class="hljs-string">"_id"</span> : <span class="hljs-string">"users/15991"</span>, 
     <span class="hljs-string">"_rev"</span> : <span class="hljs-string">"15991"</span>, 
->>>>>>> 7e16f1ff
     <span class="hljs-string">"name"</span> : <span class="hljs-string">"Helmut"</span> 
   } 
 ]
