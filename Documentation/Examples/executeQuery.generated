arangosh> result = db.users.all().toArray();
[ 
  { 
<<<<<<< HEAD
    "_id" : "users/502414498", 
    "_key" : "502414498", 
    "_rev" : "502414498", 
    "name" : "Angela" 
  }, 
  { 
    "_id" : "users/502217890", 
    "_key" : "502217890", 
    "_rev" : "502217890", 
    "name" : "Helmut" 
  }, 
  { 
    "_id" : "users/501955746", 
    "_key" : "501955746", 
    "_rev" : "501955746", 
    "name" : "Gerhard" 
=======
    "_id" : "users/505859315", 
    "_key" : "505859315", 
    "_rev" : "505859315", 
    "name" : "Helmut" 
  }, 
  { 
    "_id" : "users/505597171", 
    "_key" : "505597171", 
    "_rev" : "505597171", 
    "name" : "Gerhard" 
  }, 
  { 
    "_id" : "users/506055923", 
    "_key" : "506055923", 
    "_rev" : "506055923", 
    "name" : "Angela" 
>>>>>>> 25aa2a58
  } 
]
arangosh> q = db.users.all(); q.execute(); result = [ ]; while (q.hasNext()) { result.push(q.next()); }
SimpleQueryAll(users)<|MERGE_RESOLUTION|>--- conflicted
+++ resolved
@@ -1,24 +1,6 @@
 arangosh> result = db.users.all().toArray();
 [ 
   { 
-<<<<<<< HEAD
-    "_id" : "users/502414498", 
-    "_key" : "502414498", 
-    "_rev" : "502414498", 
-    "name" : "Angela" 
-  }, 
-  { 
-    "_id" : "users/502217890", 
-    "_key" : "502217890", 
-    "_rev" : "502217890", 
-    "name" : "Helmut" 
-  }, 
-  { 
-    "_id" : "users/501955746", 
-    "_key" : "501955746", 
-    "_rev" : "501955746", 
-    "name" : "Gerhard" 
-=======
     "_id" : "users/505859315", 
     "_key" : "505859315", 
     "_rev" : "505859315", 
@@ -35,7 +17,6 @@
     "_key" : "506055923", 
     "_rev" : "506055923", 
     "name" : "Angela" 
->>>>>>> 25aa2a58
   } 
 ]
 arangosh> q = db.users.all(); q.execute(); result = [ ]; while (q.hasNext()) { result.push(q.next()); }
