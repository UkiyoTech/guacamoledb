shell&gt; curl -X POST --data-binary @- --dump - http:<span class="hljs-comment">//localhost:8529/_api/explain &lt;&lt;EOF</span>
{ 
  <span class="hljs-string">"query"</span> : <span class="hljs-string">"FOR i IN 1..10 RETURN 1 / 0"</span> 
}
EOF

HTTP/<span class="hljs-number">1.1</span> <span class="hljs-number">200</span> OK
content-type: application/json; charset=utf-<span class="hljs-number">8</span>

{ 
  <span class="hljs-string">"plan"</span> : { 
    <span class="hljs-string">"nodes"</span> : [ 
      { 
        <span class="hljs-string">"type"</span> : <span class="hljs-string">"SingletonNode"</span>, 
        <span class="hljs-string">"dependencies"</span> : [ ], 
        <span class="hljs-string">"id"</span> : <span class="hljs-number">1</span>, 
        <span class="hljs-string">"estimatedCost"</span> : <span class="hljs-number">1</span>, 
        <span class="hljs-string">"estimatedNrItems"</span> : <span class="hljs-number">1</span> 
      }, 
      { 
        <span class="hljs-string">"type"</span> : <span class="hljs-string">"CalculationNode"</span>, 
        <span class="hljs-string">"dependencies"</span> : [ 
          <span class="hljs-number">1</span> 
        ], 
        <span class="hljs-string">"id"</span> : <span class="hljs-number">2</span>, 
        <span class="hljs-string">"estimatedCost"</span> : <span class="hljs-number">2</span>, 
        <span class="hljs-string">"estimatedNrItems"</span> : <span class="hljs-number">1</span>, 
        <span class="hljs-string">"expression"</span> : { 
          <span class="hljs-string">"type"</span> : <span class="hljs-string">"range"</span>, 
          <span class="hljs-string">"subNodes"</span> : [ 
            { 
              <span class="hljs-string">"type"</span> : <span class="hljs-string">"value"</span>, 
              <span class="hljs-string">"value"</span> : <span class="hljs-number">1</span> 
            }, 
            { 
              <span class="hljs-string">"type"</span> : <span class="hljs-string">"value"</span>, 
              <span class="hljs-string">"value"</span> : <span class="hljs-number">10</span> 
            } 
          ] 
        }, 
<<<<<<< HEAD
        "outVariable" : { 
          "id" : 2, 
          "name" : "1" 
        }, 
        "canThrow" : false, 
        "expressionType" : "simple" 
=======
        <span class="hljs-string">"outVariable"</span> : { 
          <span class="hljs-string">"id"</span> : <span class="hljs-number">2</span>, 
          <span class="hljs-string">"name"</span> : <span class="hljs-string">"1"</span> 
        }, 
        <span class="hljs-string">"canThrow"</span> : <span class="hljs-literal">false</span>, 
        <span class="hljs-string">"expressionType"</span> : <span class="hljs-string">"simple"</span> 
>>>>>>> 1a748b46
      }, 
      { 
        <span class="hljs-string">"type"</span> : <span class="hljs-string">"CalculationNode"</span>, 
        <span class="hljs-string">"dependencies"</span> : [ 
          <span class="hljs-number">2</span> 
        ], 
        <span class="hljs-string">"id"</span> : <span class="hljs-number">4</span>, 
        <span class="hljs-string">"estimatedCost"</span> : <span class="hljs-number">3</span>, 
        <span class="hljs-string">"estimatedNrItems"</span> : <span class="hljs-number">1</span>, 
        <span class="hljs-string">"expression"</span> : { 
          <span class="hljs-string">"type"</span> : <span class="hljs-string">"value"</span>, 
          <span class="hljs-string">"value"</span> : <span class="hljs-literal">null</span> 
        }, 
<<<<<<< HEAD
        "outVariable" : { 
          "id" : 4, 
          "name" : "3" 
        }, 
        "canThrow" : false, 
        "expressionType" : "json" 
=======
        <span class="hljs-string">"outVariable"</span> : { 
          <span class="hljs-string">"id"</span> : <span class="hljs-number">4</span>, 
          <span class="hljs-string">"name"</span> : <span class="hljs-string">"3"</span> 
        }, 
        <span class="hljs-string">"canThrow"</span> : <span class="hljs-literal">false</span>, 
        <span class="hljs-string">"expressionType"</span> : <span class="hljs-string">"json"</span> 
>>>>>>> 1a748b46
      }, 
      { 
        <span class="hljs-string">"type"</span> : <span class="hljs-string">"EnumerateListNode"</span>, 
        <span class="hljs-string">"dependencies"</span> : [ 
          <span class="hljs-number">4</span> 
        ], 
<<<<<<< HEAD
        "id" : 3, 
        "estimatedCost" : 13, 
        "estimatedNrItems" : 10, 
        "inVariable" : { 
          "id" : 2, 
          "name" : "1" 
=======
        <span class="hljs-string">"id"</span> : <span class="hljs-number">3</span>, 
        <span class="hljs-string">"estimatedCost"</span> : <span class="hljs-number">13</span>, 
        <span class="hljs-string">"estimatedNrItems"</span> : <span class="hljs-number">10</span>, 
        <span class="hljs-string">"inVariable"</span> : { 
          <span class="hljs-string">"id"</span> : <span class="hljs-number">2</span>, 
          <span class="hljs-string">"name"</span> : <span class="hljs-string">"1"</span> 
>>>>>>> 1a748b46
        }, 
        <span class="hljs-string">"outVariable"</span> : { 
          <span class="hljs-string">"id"</span> : <span class="hljs-number">0</span>, 
          <span class="hljs-string">"name"</span> : <span class="hljs-string">"i"</span> 
        } 
      }, 
      { 
        <span class="hljs-string">"type"</span> : <span class="hljs-string">"ReturnNode"</span>, 
        <span class="hljs-string">"dependencies"</span> : [ 
          <span class="hljs-number">3</span> 
        ], 
<<<<<<< HEAD
        "id" : 5, 
        "estimatedCost" : 23, 
        "estimatedNrItems" : 10, 
        "inVariable" : { 
          "id" : 4, 
          "name" : "3" 
=======
        <span class="hljs-string">"id"</span> : <span class="hljs-number">5</span>, 
        <span class="hljs-string">"estimatedCost"</span> : <span class="hljs-number">23</span>, 
        <span class="hljs-string">"estimatedNrItems"</span> : <span class="hljs-number">10</span>, 
        <span class="hljs-string">"inVariable"</span> : { 
          <span class="hljs-string">"id"</span> : <span class="hljs-number">4</span>, 
          <span class="hljs-string">"name"</span> : <span class="hljs-string">"3"</span> 
>>>>>>> 1a748b46
        } 
      } 
    ], 
    <span class="hljs-string">"rules"</span> : [ 
      <span class="hljs-string">"move-calculations-up"</span>, 
      <span class="hljs-string">"move-calculations-up-2"</span> 
    ], 
    <span class="hljs-string">"collections"</span> : [ ], 
    <span class="hljs-string">"variables"</span> : [ 
      { 
<<<<<<< HEAD
        "id" : 4, 
        "name" : "3" 
      }, 
      { 
        "id" : 2, 
        "name" : "1" 
=======
        <span class="hljs-string">"id"</span> : <span class="hljs-number">4</span>, 
        <span class="hljs-string">"name"</span> : <span class="hljs-string">"3"</span> 
      }, 
      { 
        <span class="hljs-string">"id"</span> : <span class="hljs-number">2</span>, 
        <span class="hljs-string">"name"</span> : <span class="hljs-string">"1"</span> 
>>>>>>> 1a748b46
      }, 
      { 
        <span class="hljs-string">"id"</span> : <span class="hljs-number">0</span>, 
        <span class="hljs-string">"name"</span> : <span class="hljs-string">"i"</span> 
      } 
    ], 
    <span class="hljs-string">"estimatedCost"</span> : <span class="hljs-number">23</span>, 
    <span class="hljs-string">"estimatedNrItems"</span> : <span class="hljs-number">10</span> 
  }, 
  <span class="hljs-string">"warnings"</span> : [ 
    { 
      <span class="hljs-string">"code"</span> : <span class="hljs-number">1562</span>, 
      <span class="hljs-string">"message"</span> : <span class="hljs-string">"division by zero"</span> 
    } 
  ], 
<<<<<<< HEAD
  "stats" : { 
    "rulesExecuted" : 22, 
    "rulesSkipped" : 0, 
    "plansCreated" : 1 
=======
  <span class="hljs-string">"stats"</span> : { 
    <span class="hljs-string">"rulesExecuted"</span> : <span class="hljs-number">23</span>, 
    <span class="hljs-string">"rulesSkipped"</span> : <span class="hljs-number">0</span>, 
    <span class="hljs-string">"plansCreated"</span> : <span class="hljs-number">1</span> 
>>>>>>> 1a748b46
  }, 
  <span class="hljs-string">"error"</span> : <span class="hljs-literal">false</span>, 
  <span class="hljs-string">"code"</span> : <span class="hljs-number">200</span> 
}<|MERGE_RESOLUTION|>--- conflicted
+++ resolved
@@ -38,21 +38,12 @@
             } 
           ] 
         }, 
-<<<<<<< HEAD
-        "outVariable" : { 
-          "id" : 2, 
-          "name" : "1" 
-        }, 
-        "canThrow" : false, 
-        "expressionType" : "simple" 
-=======
         <span class="hljs-string">"outVariable"</span> : { 
           <span class="hljs-string">"id"</span> : <span class="hljs-number">2</span>, 
           <span class="hljs-string">"name"</span> : <span class="hljs-string">"1"</span> 
         }, 
         <span class="hljs-string">"canThrow"</span> : <span class="hljs-literal">false</span>, 
         <span class="hljs-string">"expressionType"</span> : <span class="hljs-string">"simple"</span> 
->>>>>>> 1a748b46
       }, 
       { 
         <span class="hljs-string">"type"</span> : <span class="hljs-string">"CalculationNode"</span>, 
@@ -66,42 +57,24 @@
           <span class="hljs-string">"type"</span> : <span class="hljs-string">"value"</span>, 
           <span class="hljs-string">"value"</span> : <span class="hljs-literal">null</span> 
         }, 
-<<<<<<< HEAD
-        "outVariable" : { 
-          "id" : 4, 
-          "name" : "3" 
-        }, 
-        "canThrow" : false, 
-        "expressionType" : "json" 
-=======
         <span class="hljs-string">"outVariable"</span> : { 
           <span class="hljs-string">"id"</span> : <span class="hljs-number">4</span>, 
           <span class="hljs-string">"name"</span> : <span class="hljs-string">"3"</span> 
         }, 
         <span class="hljs-string">"canThrow"</span> : <span class="hljs-literal">false</span>, 
         <span class="hljs-string">"expressionType"</span> : <span class="hljs-string">"json"</span> 
->>>>>>> 1a748b46
       }, 
       { 
         <span class="hljs-string">"type"</span> : <span class="hljs-string">"EnumerateListNode"</span>, 
         <span class="hljs-string">"dependencies"</span> : [ 
           <span class="hljs-number">4</span> 
         ], 
-<<<<<<< HEAD
-        "id" : 3, 
-        "estimatedCost" : 13, 
-        "estimatedNrItems" : 10, 
-        "inVariable" : { 
-          "id" : 2, 
-          "name" : "1" 
-=======
         <span class="hljs-string">"id"</span> : <span class="hljs-number">3</span>, 
         <span class="hljs-string">"estimatedCost"</span> : <span class="hljs-number">13</span>, 
         <span class="hljs-string">"estimatedNrItems"</span> : <span class="hljs-number">10</span>, 
         <span class="hljs-string">"inVariable"</span> : { 
           <span class="hljs-string">"id"</span> : <span class="hljs-number">2</span>, 
           <span class="hljs-string">"name"</span> : <span class="hljs-string">"1"</span> 
->>>>>>> 1a748b46
         }, 
         <span class="hljs-string">"outVariable"</span> : { 
           <span class="hljs-string">"id"</span> : <span class="hljs-number">0</span>, 
@@ -113,21 +86,12 @@
         <span class="hljs-string">"dependencies"</span> : [ 
           <span class="hljs-number">3</span> 
         ], 
-<<<<<<< HEAD
-        "id" : 5, 
-        "estimatedCost" : 23, 
-        "estimatedNrItems" : 10, 
-        "inVariable" : { 
-          "id" : 4, 
-          "name" : "3" 
-=======
         <span class="hljs-string">"id"</span> : <span class="hljs-number">5</span>, 
         <span class="hljs-string">"estimatedCost"</span> : <span class="hljs-number">23</span>, 
         <span class="hljs-string">"estimatedNrItems"</span> : <span class="hljs-number">10</span>, 
         <span class="hljs-string">"inVariable"</span> : { 
           <span class="hljs-string">"id"</span> : <span class="hljs-number">4</span>, 
           <span class="hljs-string">"name"</span> : <span class="hljs-string">"3"</span> 
->>>>>>> 1a748b46
         } 
       } 
     ], 
@@ -138,21 +102,12 @@
     <span class="hljs-string">"collections"</span> : [ ], 
     <span class="hljs-string">"variables"</span> : [ 
       { 
-<<<<<<< HEAD
-        "id" : 4, 
-        "name" : "3" 
-      }, 
-      { 
-        "id" : 2, 
-        "name" : "1" 
-=======
         <span class="hljs-string">"id"</span> : <span class="hljs-number">4</span>, 
         <span class="hljs-string">"name"</span> : <span class="hljs-string">"3"</span> 
       }, 
       { 
         <span class="hljs-string">"id"</span> : <span class="hljs-number">2</span>, 
         <span class="hljs-string">"name"</span> : <span class="hljs-string">"1"</span> 
->>>>>>> 1a748b46
       }, 
       { 
         <span class="hljs-string">"id"</span> : <span class="hljs-number">0</span>, 
@@ -168,17 +123,10 @@
       <span class="hljs-string">"message"</span> : <span class="hljs-string">"division by zero"</span> 
     } 
   ], 
-<<<<<<< HEAD
-  "stats" : { 
-    "rulesExecuted" : 22, 
-    "rulesSkipped" : 0, 
-    "plansCreated" : 1 
-=======
   <span class="hljs-string">"stats"</span> : { 
     <span class="hljs-string">"rulesExecuted"</span> : <span class="hljs-number">23</span>, 
     <span class="hljs-string">"rulesSkipped"</span> : <span class="hljs-number">0</span>, 
     <span class="hljs-string">"plansCreated"</span> : <span class="hljs-number">1</span> 
->>>>>>> 1a748b46
   }, 
   <span class="hljs-string">"error"</span> : <span class="hljs-literal">false</span>, 
   <span class="hljs-string">"code"</span> : <span class="hljs-number">200</span> 
