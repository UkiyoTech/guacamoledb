shell> curl -X POST --data-binary @- --dump - http://localhost:8529/_api/collection <<EOF
{"name":"testCollectionBasics"}
EOF

HTTP/1.1 200 OK
content-type: application/json; charset=utf-8
location: /_db/_system/_api/collection/testCollectionBasics

{ 
<<<<<<< HEAD
  "id" : "1524448418", 
=======
  "id" : "1532284147", 
>>>>>>> 25aa2a58
  "name" : "testCollectionBasics", 
  "waitForSync" : false, 
  "isVolatile" : false, 
  "isSystem" : false, 
  "status" : 3, 
  "type" : 2, 
  "error" : false, 
  "code" : 200 
}
shell> curl -X POST --data-binary @- --dump - http://localhost:8529/_api/collection <<EOF
{"name":"testCollectionEdges","type":3}
EOF

HTTP/1.1 200 OK
content-type: application/json; charset=utf-8
location: /_db/_system/_api/collection/testCollectionEdges

{ 
<<<<<<< HEAD
  "id" : "1524579490", 
=======
  "id" : "1532415219", 
>>>>>>> 25aa2a58
  "name" : "testCollectionEdges", 
  "waitForSync" : false, 
  "isVolatile" : false, 
  "isSystem" : false, 
  "status" : 3, 
  "type" : 3, 
  "error" : false, 
  "code" : 200 
}<|MERGE_RESOLUTION|>--- conflicted
+++ resolved
@@ -7,11 +7,7 @@
 location: /_db/_system/_api/collection/testCollectionBasics
 
 { 
-<<<<<<< HEAD
-  "id" : "1524448418", 
-=======
   "id" : "1532284147", 
->>>>>>> 25aa2a58
   "name" : "testCollectionBasics", 
   "waitForSync" : false, 
   "isVolatile" : false, 
@@ -30,11 +26,7 @@
 location: /_db/_system/_api/collection/testCollectionEdges
 
 { 
-<<<<<<< HEAD
-  "id" : "1524579490", 
-=======
   "id" : "1532415219", 
->>>>>>> 25aa2a58
   "name" : "testCollectionEdges", 
   "waitForSync" : false, 
   "isVolatile" : false, 
