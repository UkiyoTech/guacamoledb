shell> curl -X POST --data-binary @- --dump - http://localhost:8529/_api/traversal &lt;&lt;EOF
{ 
  <span class="hljs-string">"startVertex"</span> : <span class="hljs-string">"persons/alice"</span>, 
  <span class="hljs-string">"graphName"</span> : <span class="hljs-string">"knows_graph"</span>, 
  <span class="hljs-string">"direction"</span> : <span class="hljs-string">"outbound"</span>, 
  <span class="hljs-string">"init"</span> : <span class="hljs-string">"result.visited = 0; result.myVertices = [ ];"</span>, 
  <span class="hljs-string">"visitor"</span> : <span class="hljs-string">"result.visited++; result.myVertices.push(vertex);"</span> 
}
EOF

HTTP/<span class="hljs-number">1.1</span> <span class="hljs-number">200</span> OK
content-type: application/json; charset=utf-<span class="hljs-number">8</span>

{ 
  <span class="hljs-string">"result"</span> : { 
    <span class="hljs-string">"visited"</span> : <span class="hljs-number">4</span>, 
    <span class="hljs-string">"myVertices"</span> : [ 
      { 
        <span class="hljs-string">"_id"</span> : <span class="hljs-string">"persons/alice"</span>, 
        <span class="hljs-string">"_key"</span> : <span class="hljs-string">"alice"</span>, 
<<<<<<< HEAD
        <span class="hljs-string">"_rev"</span> : <span class="hljs-string">"963044601"</span>, 
=======
        <span class="hljs-string">"_rev"</span> : <span class="hljs-string">"962175532"</span>, 
>>>>>>> 1b8e6ddf
        <span class="hljs-string">"name"</span> : <span class="hljs-string">"Alice"</span> 
      }, 
      { 
        <span class="hljs-string">"_id"</span> : <span class="hljs-string">"persons/bob"</span>, 
        <span class="hljs-string">"_key"</span> : <span class="hljs-string">"bob"</span>, 
<<<<<<< HEAD
        <span class="hljs-string">"_rev"</span> : <span class="hljs-string">"963241209"</span>, 
=======
        <span class="hljs-string">"_rev"</span> : <span class="hljs-string">"962372140"</span>, 
>>>>>>> 1b8e6ddf
        <span class="hljs-string">"name"</span> : <span class="hljs-string">"Bob"</span> 
      }, 
      { 
        <span class="hljs-string">"_id"</span> : <span class="hljs-string">"persons/charlie"</span>, 
        <span class="hljs-string">"_key"</span> : <span class="hljs-string">"charlie"</span>, 
<<<<<<< HEAD
        <span class="hljs-string">"_rev"</span> : <span class="hljs-string">"963503353"</span>, 
=======
        <span class="hljs-string">"_rev"</span> : <span class="hljs-string">"962634284"</span>, 
>>>>>>> 1b8e6ddf
        <span class="hljs-string">"name"</span> : <span class="hljs-string">"Charlie"</span> 
      }, 
      { 
        <span class="hljs-string">"_id"</span> : <span class="hljs-string">"persons/dave"</span>, 
        <span class="hljs-string">"_key"</span> : <span class="hljs-string">"dave"</span>, 
<<<<<<< HEAD
        <span class="hljs-string">"_rev"</span> : <span class="hljs-string">"963699961"</span>, 
=======
        <span class="hljs-string">"_rev"</span> : <span class="hljs-string">"962830892"</span>, 
>>>>>>> 1b8e6ddf
        <span class="hljs-string">"name"</span> : <span class="hljs-string">"Dave"</span> 
      } 
    ] 
  }, 
  <span class="hljs-string">"error"</span> : <span class="hljs-literal">false</span>, 
  <span class="hljs-string">"code"</span> : <span class="hljs-number">200</span> 
}<|MERGE_RESOLUTION|>--- conflicted
+++ resolved
@@ -18,41 +18,25 @@
       { 
         <span class="hljs-string">"_id"</span> : <span class="hljs-string">"persons/alice"</span>, 
         <span class="hljs-string">"_key"</span> : <span class="hljs-string">"alice"</span>, 
-<<<<<<< HEAD
-        <span class="hljs-string">"_rev"</span> : <span class="hljs-string">"963044601"</span>, 
-=======
         <span class="hljs-string">"_rev"</span> : <span class="hljs-string">"962175532"</span>, 
->>>>>>> 1b8e6ddf
         <span class="hljs-string">"name"</span> : <span class="hljs-string">"Alice"</span> 
       }, 
       { 
         <span class="hljs-string">"_id"</span> : <span class="hljs-string">"persons/bob"</span>, 
         <span class="hljs-string">"_key"</span> : <span class="hljs-string">"bob"</span>, 
-<<<<<<< HEAD
-        <span class="hljs-string">"_rev"</span> : <span class="hljs-string">"963241209"</span>, 
-=======
         <span class="hljs-string">"_rev"</span> : <span class="hljs-string">"962372140"</span>, 
->>>>>>> 1b8e6ddf
         <span class="hljs-string">"name"</span> : <span class="hljs-string">"Bob"</span> 
       }, 
       { 
         <span class="hljs-string">"_id"</span> : <span class="hljs-string">"persons/charlie"</span>, 
         <span class="hljs-string">"_key"</span> : <span class="hljs-string">"charlie"</span>, 
-<<<<<<< HEAD
-        <span class="hljs-string">"_rev"</span> : <span class="hljs-string">"963503353"</span>, 
-=======
         <span class="hljs-string">"_rev"</span> : <span class="hljs-string">"962634284"</span>, 
->>>>>>> 1b8e6ddf
         <span class="hljs-string">"name"</span> : <span class="hljs-string">"Charlie"</span> 
       }, 
       { 
         <span class="hljs-string">"_id"</span> : <span class="hljs-string">"persons/dave"</span>, 
         <span class="hljs-string">"_key"</span> : <span class="hljs-string">"dave"</span>, 
-<<<<<<< HEAD
-        <span class="hljs-string">"_rev"</span> : <span class="hljs-string">"963699961"</span>, 
-=======
         <span class="hljs-string">"_rev"</span> : <span class="hljs-string">"962830892"</span>, 
->>>>>>> 1b8e6ddf
         <span class="hljs-string">"name"</span> : <span class="hljs-string">"Dave"</span> 
       } 
     ] 
