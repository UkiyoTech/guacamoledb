--- conflicted
+++ resolved
@@ -10,63 +10,12 @@
       <span class="hljs-string">"indexes"</span> : [ ], 
       <span class="hljs-string">"parameters"</span> : { 
         <span class="hljs-string">"allowUserKeys"</span> : <span class="hljs-literal">true</span>, 
-<<<<<<< HEAD
-        <span class="hljs-string">"cid"</span> : <span class="hljs-string">"2"</span>, 
-        <span class="hljs-string">"count"</span> : <span class="hljs-number">0</span>, 
-        <span class="hljs-string">"deleted"</span> : <span class="hljs-literal">false</span>, 
-        <span class="hljs-string">"doCompact"</span> : <span class="hljs-literal">true</span>, 
-        <span class="hljs-string">"globallyUniqueId"</span> : <span class="hljs-string">"_iresearch_analyzers"</span>, 
-        <span class="hljs-string">"id"</span> : <span class="hljs-string">"2"</span>, 
-        <span class="hljs-string">"indexBuckets"</span> : <span class="hljs-number">8</span>, 
-        <span class="hljs-string">"indexes"</span> : [ 
-          { 
-            <span class="hljs-string">"id"</span> : <span class="hljs-string">"0"</span>, 
-            <span class="hljs-string">"type"</span> : <span class="hljs-string">"primary"</span>, 
-            <span class="hljs-string">"fields"</span> : [ 
-              <span class="hljs-string">"_key"</span> 
-            ], 
-            <span class="hljs-string">"selectivityEstimate"</span> : <span class="hljs-number">1</span>, 
-            <span class="hljs-string">"unique"</span> : <span class="hljs-literal">true</span>, 
-            <span class="hljs-string">"sparse"</span> : <span class="hljs-literal">false</span> 
-          } 
-        ], 
-        <span class="hljs-string">"isSmart"</span> : <span class="hljs-literal">false</span>, 
-        <span class="hljs-string">"isSystem"</span> : <span class="hljs-literal">true</span>, 
-        <span class="hljs-string">"isVolatile"</span> : <span class="hljs-literal">false</span>, 
-        <span class="hljs-string">"journalSize"</span> : <span class="hljs-number">33554432</span>, 
-        <span class="hljs-string">"keyOptions"</span> : { 
-          <span class="hljs-string">"type"</span> : <span class="hljs-string">"traditional"</span>, 
-          <span class="hljs-string">"allowUserKeys"</span> : <span class="hljs-literal">true</span>, 
-          <span class="hljs-string">"lastValue"</span> : <span class="hljs-number">0</span> 
-        }, 
-        <span class="hljs-string">"name"</span> : <span class="hljs-string">"_iresearch_analyzers"</span>, 
-        <span class="hljs-string">"numberOfShards"</span> : <span class="hljs-number">1</span>, 
-        <span class="hljs-string">"planId"</span> : <span class="hljs-string">"2"</span>, 
-        <span class="hljs-string">"replicationFactor"</span> : <span class="hljs-number">1</span>, 
-        <span class="hljs-string">"shardKeys"</span> : [ 
-          <span class="hljs-string">"_key"</span> 
-        ], 
-        <span class="hljs-string">"shards"</span> : { 
-        }, 
-        <span class="hljs-string">"status"</span> : <span class="hljs-number">3</span>, 
-        <span class="hljs-string">"type"</span> : <span class="hljs-number">0</span>, 
-        <span class="hljs-string">"version"</span> : <span class="hljs-number">6</span>, 
-        <span class="hljs-string">"waitForSync"</span> : <span class="hljs-literal">false</span> 
-      } 
-    }, 
-    { 
-      <span class="hljs-string">"indexes"</span> : [ ], 
-      <span class="hljs-string">"parameters"</span> : { 
-        <span class="hljs-string">"allowUserKeys"</span> : <span class="hljs-literal">true</span>, 
-        <span class="hljs-string">"cid"</span> : <span class="hljs-string">"47"</span>, 
-=======
         <span class="hljs-string">"cid"</span> : <span class="hljs-string">"48"</span>, 
->>>>>>> 948820e4
         <span class="hljs-string">"count"</span> : <span class="hljs-number">0</span>, 
         <span class="hljs-string">"deleted"</span> : <span class="hljs-literal">false</span>, 
         <span class="hljs-string">"doCompact"</span> : <span class="hljs-literal">true</span>, 
         <span class="hljs-string">"globallyUniqueId"</span> : <span class="hljs-string">"_appbundles"</span>, 
-        <span class="hljs-string">"id"</span> : <span class="hljs-string">"47"</span>, 
+        <span class="hljs-string">"id"</span> : <span class="hljs-string">"48"</span>, 
         <span class="hljs-string">"indexBuckets"</span> : <span class="hljs-number">8</span>, 
         <span class="hljs-string">"indexes"</span> : [ 
           { 
@@ -91,7 +40,7 @@
         }, 
         <span class="hljs-string">"name"</span> : <span class="hljs-string">"_appbundles"</span>, 
         <span class="hljs-string">"numberOfShards"</span> : <span class="hljs-number">1</span>, 
-        <span class="hljs-string">"planId"</span> : <span class="hljs-string">"47"</span>, 
+        <span class="hljs-string">"planId"</span> : <span class="hljs-string">"48"</span>, 
         <span class="hljs-string">"replicationFactor"</span> : <span class="hljs-number">2</span>, 
         <span class="hljs-string">"shardKeys"</span> : [ 
           <span class="hljs-string">"_key"</span> 
@@ -297,12 +246,8 @@
         <span class="hljs-string">"journalSize"</span> : <span class="hljs-number">33554432</span>, 
         <span class="hljs-string">"keyOptions"</span> : { 
           <span class="hljs-string">"allowUserKeys"</span> : <span class="hljs-literal">true</span>, 
-<<<<<<< HEAD
-          <span class="hljs-string">"lastValue"</span> : <span class="hljs-number">9905</span> 
-=======
-          <span class="hljs-string">"type"</span> : <span class="hljs-string">"traditional"</span>, 
-          <span class="hljs-string">"lastValue"</span> : <span class="hljs-number">0</span> 
->>>>>>> 948820e4
+          <span class="hljs-string">"type"</span> : <span class="hljs-string">"traditional"</span>, 
+          <span class="hljs-string">"lastValue"</span> : <span class="hljs-number">0</span> 
         }, 
         <span class="hljs-string">"name"</span> : <span class="hljs-string">"_iresearch_analyzers"</span>, 
         <span class="hljs-string">"numberOfShards"</span> : <span class="hljs-number">1</span>, 
@@ -348,12 +293,8 @@
         <span class="hljs-string">"journalSize"</span> : <span class="hljs-number">1048576</span>, 
         <span class="hljs-string">"keyOptions"</span> : { 
           <span class="hljs-string">"allowUserKeys"</span> : <span class="hljs-literal">true</span>, 
-<<<<<<< HEAD
-          <span class="hljs-string">"lastValue"</span> : <span class="hljs-number">9954</span> 
-=======
           <span class="hljs-string">"type"</span> : <span class="hljs-string">"traditional"</span>, 
           <span class="hljs-string">"lastValue"</span> : <span class="hljs-number">102246</span> 
->>>>>>> 948820e4
         }, 
         <span class="hljs-string">"name"</span> : <span class="hljs-string">"_modules"</span>, 
         <span class="hljs-string">"numberOfShards"</span> : <span class="hljs-number">1</span>, 
@@ -422,12 +363,8 @@
         <span class="hljs-string">"journalSize"</span> : <span class="hljs-number">1048576</span>, 
         <span class="hljs-string">"keyOptions"</span> : { 
           <span class="hljs-string">"allowUserKeys"</span> : <span class="hljs-literal">true</span>, 
-<<<<<<< HEAD
-          <span class="hljs-string">"lastValue"</span> : <span class="hljs-number">11996</span> 
-=======
           <span class="hljs-string">"type"</span> : <span class="hljs-string">"traditional"</span>, 
           <span class="hljs-string">"lastValue"</span> : <span class="hljs-number">104363</span> 
->>>>>>> 948820e4
         }, 
         <span class="hljs-string">"name"</span> : <span class="hljs-string">"_users"</span>, 
         <span class="hljs-string">"numberOfShards"</span> : <span class="hljs-number">1</span>, 
@@ -448,21 +385,12 @@
       <span class="hljs-string">"indexes"</span> : [ ], 
       <span class="hljs-string">"parameters"</span> : { 
         <span class="hljs-string">"allowUserKeys"</span> : <span class="hljs-literal">true</span>, 
-<<<<<<< HEAD
-        <span class="hljs-string">"cid"</span> : <span class="hljs-string">"108"</span>, 
-        <span class="hljs-string">"count"</span> : <span class="hljs-number">0</span>, 
-        <span class="hljs-string">"deleted"</span> : <span class="hljs-literal">false</span>, 
-        <span class="hljs-string">"doCompact"</span> : <span class="hljs-literal">true</span>, 
-        <span class="hljs-string">"globallyUniqueId"</span> : <span class="hljs-string">"hE3AEC1F32CEF/108"</span>, 
-        <span class="hljs-string">"id"</span> : <span class="hljs-string">"108"</span>, 
-=======
         <span class="hljs-string">"cid"</span> : <span class="hljs-string">"110"</span>, 
         <span class="hljs-string">"count"</span> : <span class="hljs-number">0</span>, 
         <span class="hljs-string">"deleted"</span> : <span class="hljs-literal">false</span>, 
         <span class="hljs-string">"doCompact"</span> : <span class="hljs-literal">true</span>, 
         <span class="hljs-string">"globallyUniqueId"</span> : <span class="hljs-string">"h6F41A1166091/110"</span>, 
         <span class="hljs-string">"id"</span> : <span class="hljs-string">"110"</span>, 
->>>>>>> 948820e4
         <span class="hljs-string">"indexBuckets"</span> : <span class="hljs-number">8</span>, 
         <span class="hljs-string">"indexes"</span> : [ 
           { 
@@ -487,11 +415,7 @@
         }, 
         <span class="hljs-string">"name"</span> : <span class="hljs-string">"animals"</span>, 
         <span class="hljs-string">"numberOfShards"</span> : <span class="hljs-number">1</span>, 
-<<<<<<< HEAD
-        <span class="hljs-string">"planId"</span> : <span class="hljs-string">"108"</span>, 
-=======
         <span class="hljs-string">"planId"</span> : <span class="hljs-string">"110"</span>, 
->>>>>>> 948820e4
         <span class="hljs-string">"replicationFactor"</span> : <span class="hljs-number">1</span>, 
         <span class="hljs-string">"shardKeys"</span> : [ 
           <span class="hljs-string">"_key"</span> 
@@ -508,21 +432,12 @@
       <span class="hljs-string">"indexes"</span> : [ ], 
       <span class="hljs-string">"parameters"</span> : { 
         <span class="hljs-string">"allowUserKeys"</span> : <span class="hljs-literal">true</span>, 
-<<<<<<< HEAD
-        <span class="hljs-string">"cid"</span> : <span class="hljs-string">"102"</span>, 
-        <span class="hljs-string">"count"</span> : <span class="hljs-number">0</span>, 
-        <span class="hljs-string">"deleted"</span> : <span class="hljs-literal">false</span>, 
-        <span class="hljs-string">"doCompact"</span> : <span class="hljs-literal">true</span>, 
-        <span class="hljs-string">"globallyUniqueId"</span> : <span class="hljs-string">"hE3AEC1F32CEF/102"</span>, 
-        <span class="hljs-string">"id"</span> : <span class="hljs-string">"102"</span>, 
-=======
         <span class="hljs-string">"cid"</span> : <span class="hljs-string">"101"</span>, 
         <span class="hljs-string">"count"</span> : <span class="hljs-number">0</span>, 
         <span class="hljs-string">"deleted"</span> : <span class="hljs-literal">false</span>, 
         <span class="hljs-string">"doCompact"</span> : <span class="hljs-literal">true</span>, 
         <span class="hljs-string">"globallyUniqueId"</span> : <span class="hljs-string">"h6F41A1166091/101"</span>, 
         <span class="hljs-string">"id"</span> : <span class="hljs-string">"101"</span>, 
->>>>>>> 948820e4
         <span class="hljs-string">"indexBuckets"</span> : <span class="hljs-number">8</span>, 
         <span class="hljs-string">"indexes"</span> : [ 
           { 
@@ -547,11 +462,7 @@
         }, 
         <span class="hljs-string">"name"</span> : <span class="hljs-string">"demo"</span>, 
         <span class="hljs-string">"numberOfShards"</span> : <span class="hljs-number">1</span>, 
-<<<<<<< HEAD
-        <span class="hljs-string">"planId"</span> : <span class="hljs-string">"102"</span>, 
-=======
         <span class="hljs-string">"planId"</span> : <span class="hljs-string">"101"</span>, 
->>>>>>> 948820e4
         <span class="hljs-string">"replicationFactor"</span> : <span class="hljs-number">1</span>, 
         <span class="hljs-string">"shardKeys"</span> : [ 
           <span class="hljs-string">"_key"</span> 
@@ -568,19 +479,10 @@
   <span class="hljs-string">"views"</span> : [ ], 
   <span class="hljs-string">"state"</span> : { 
     <span class="hljs-string">"running"</span> : <span class="hljs-literal">true</span>, 
-<<<<<<< HEAD
-    <span class="hljs-string">"lastLogTick"</span> : <span class="hljs-string">"12037"</span>, 
-    <span class="hljs-string">"lastUncommittedLogTick"</span> : <span class="hljs-string">"12047"</span>, 
-    <span class="hljs-string">"totalEvents"</span> : <span class="hljs-number">4146</span>, 
-    <span class="hljs-string">"time"</span> : <span class="hljs-string">"2018-01-25T11:37:53Z"</span> 
-  }, 
-  <span class="hljs-string">"tick"</span> : <span class="hljs-string">"12047"</span> 
-=======
     <span class="hljs-string">"lastLogTick"</span> : <span class="hljs-string">"104406"</span>, 
     <span class="hljs-string">"lastUncommittedLogTick"</span> : <span class="hljs-string">"104412"</span>, 
     <span class="hljs-string">"totalEvents"</span> : <span class="hljs-number">35150</span>, 
     <span class="hljs-string">"time"</span> : <span class="hljs-string">"2018-08-22T18:45:52Z"</span> 
   }, 
   <span class="hljs-string">"tick"</span> : <span class="hljs-string">"104412"</span> 
->>>>>>> 948820e4
 }