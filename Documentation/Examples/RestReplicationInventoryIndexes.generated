<span class="hljs-meta">shell&gt;</span><span class="bash"> curl --header <span class="hljs-string">'accept: application/json'</span> --dump - http://localhost:8529/_api/replication/inventory</span>

HTTP/<span class="hljs-number">1.1</span> <span class="hljs-literal">undefined</span>
content-type: application/json; charset=utf<span class="hljs-number">-8</span>
x-content-type-options: nosniff

{ 
  <span class="hljs-string">"collections"</span> : [ 
    { 
      <span class="hljs-string">"indexes"</span> : [ 
        { 
<<<<<<< HEAD
          <span class="hljs-string">"id"</span> : <span class="hljs-string">"12052"</span>, 
=======
          <span class="hljs-string">"id"</span> : <span class="hljs-string">"104420"</span>, 
>>>>>>> 948820e4
          <span class="hljs-string">"type"</span> : <span class="hljs-string">"hash"</span>, 
          <span class="hljs-string">"fields"</span> : [ 
            <span class="hljs-string">"name"</span> 
          ], 
          <span class="hljs-string">"selectivityEstimate"</span> : <span class="hljs-number">1</span>, 
          <span class="hljs-string">"unique"</span> : <span class="hljs-literal">false</span>, 
          <span class="hljs-string">"sparse"</span> : <span class="hljs-literal">false</span>, 
          <span class="hljs-string">"deduplicate"</span> : <span class="hljs-literal">true</span> 
        }, 
        { 
<<<<<<< HEAD
          <span class="hljs-string">"id"</span> : <span class="hljs-string">"12055"</span>, 
=======
          <span class="hljs-string">"id"</span> : <span class="hljs-string">"104423"</span>, 
>>>>>>> 948820e4
          <span class="hljs-string">"type"</span> : <span class="hljs-string">"skiplist"</span>, 
          <span class="hljs-string">"fields"</span> : [ 
            <span class="hljs-string">"a"</span>, 
            <span class="hljs-string">"b"</span> 
          ], 
          <span class="hljs-string">"unique"</span> : <span class="hljs-literal">true</span>, 
          <span class="hljs-string">"sparse"</span> : <span class="hljs-literal">false</span>, 
          <span class="hljs-string">"deduplicate"</span> : <span class="hljs-literal">true</span> 
        } 
      ], 
      <span class="hljs-string">"parameters"</span> : { 
        <span class="hljs-string">"allowUserKeys"</span> : <span class="hljs-literal">true</span>, 
<<<<<<< HEAD
        <span class="hljs-string">"cid"</span> : <span class="hljs-string">"12048"</span>, 
        <span class="hljs-string">"count"</span> : <span class="hljs-number">0</span>, 
        <span class="hljs-string">"deleted"</span> : <span class="hljs-literal">false</span>, 
        <span class="hljs-string">"doCompact"</span> : <span class="hljs-literal">true</span>, 
        <span class="hljs-string">"globallyUniqueId"</span> : <span class="hljs-string">"hE3AEC1F32CEF/12048"</span>, 
        <span class="hljs-string">"id"</span> : <span class="hljs-string">"12048"</span>, 
=======
        <span class="hljs-string">"cid"</span> : <span class="hljs-string">"104413"</span>, 
        <span class="hljs-string">"count"</span> : <span class="hljs-number">0</span>, 
        <span class="hljs-string">"deleted"</span> : <span class="hljs-literal">false</span>, 
        <span class="hljs-string">"doCompact"</span> : <span class="hljs-literal">true</span>, 
        <span class="hljs-string">"globallyUniqueId"</span> : <span class="hljs-string">"h6F41A1166091/104413"</span>, 
        <span class="hljs-string">"id"</span> : <span class="hljs-string">"104413"</span>, 
>>>>>>> 948820e4
        <span class="hljs-string">"indexBuckets"</span> : <span class="hljs-number">8</span>, 
        <span class="hljs-string">"indexes"</span> : [ 
          { 
            <span class="hljs-string">"id"</span> : <span class="hljs-string">"0"</span>, 
            <span class="hljs-string">"type"</span> : <span class="hljs-string">"primary"</span>, 
            <span class="hljs-string">"fields"</span> : [ 
              <span class="hljs-string">"_key"</span> 
            ], 
            <span class="hljs-string">"selectivityEstimate"</span> : <span class="hljs-number">1</span>, 
            <span class="hljs-string">"unique"</span> : <span class="hljs-literal">true</span>, 
            <span class="hljs-string">"sparse"</span> : <span class="hljs-literal">false</span> 
          }, 
          { 
<<<<<<< HEAD
            <span class="hljs-string">"id"</span> : <span class="hljs-string">"12052"</span>, 
=======
            <span class="hljs-string">"id"</span> : <span class="hljs-string">"104420"</span>, 
>>>>>>> 948820e4
            <span class="hljs-string">"type"</span> : <span class="hljs-string">"hash"</span>, 
            <span class="hljs-string">"fields"</span> : [ 
              <span class="hljs-string">"name"</span> 
            ], 
            <span class="hljs-string">"selectivityEstimate"</span> : <span class="hljs-number">1</span>, 
            <span class="hljs-string">"unique"</span> : <span class="hljs-literal">false</span>, 
            <span class="hljs-string">"sparse"</span> : <span class="hljs-literal">false</span>, 
            <span class="hljs-string">"deduplicate"</span> : <span class="hljs-literal">true</span> 
          }, 
          { 
<<<<<<< HEAD
            <span class="hljs-string">"id"</span> : <span class="hljs-string">"12055"</span>, 
=======
            <span class="hljs-string">"id"</span> : <span class="hljs-string">"104423"</span>, 
>>>>>>> 948820e4
            <span class="hljs-string">"type"</span> : <span class="hljs-string">"skiplist"</span>, 
            <span class="hljs-string">"fields"</span> : [ 
              <span class="hljs-string">"a"</span>, 
              <span class="hljs-string">"b"</span> 
            ], 
            <span class="hljs-string">"unique"</span> : <span class="hljs-literal">true</span>, 
            <span class="hljs-string">"sparse"</span> : <span class="hljs-literal">false</span>, 
            <span class="hljs-string">"deduplicate"</span> : <span class="hljs-literal">true</span> 
          } 
        ], 
        <span class="hljs-string">"isSmart"</span> : <span class="hljs-literal">false</span>, 
        <span class="hljs-string">"isSystem"</span> : <span class="hljs-literal">false</span>, 
        <span class="hljs-string">"isVolatile"</span> : <span class="hljs-literal">false</span>, 
        <span class="hljs-string">"journalSize"</span> : <span class="hljs-number">33554432</span>, 
        <span class="hljs-string">"keyOptions"</span> : { 
          <span class="hljs-string">"allowUserKeys"</span> : <span class="hljs-literal">true</span>, 
          <span class="hljs-string">"type"</span> : <span class="hljs-string">"traditional"</span>, 
          <span class="hljs-string">"lastValue"</span> : <span class="hljs-number">0</span> 
        }, 
        <span class="hljs-string">"name"</span> : <span class="hljs-string">"IndexedCollection1"</span>, 
        <span class="hljs-string">"numberOfShards"</span> : <span class="hljs-number">1</span>, 
<<<<<<< HEAD
        <span class="hljs-string">"planId"</span> : <span class="hljs-string">"12048"</span>, 
=======
        <span class="hljs-string">"planId"</span> : <span class="hljs-string">"104413"</span>, 
>>>>>>> 948820e4
        <span class="hljs-string">"replicationFactor"</span> : <span class="hljs-number">1</span>, 
        <span class="hljs-string">"shardKeys"</span> : [ 
          <span class="hljs-string">"_key"</span> 
        ], 
        <span class="hljs-string">"shards"</span> : { 
        }, 
        <span class="hljs-string">"status"</span> : <span class="hljs-number">3</span>, 
        <span class="hljs-string">"type"</span> : <span class="hljs-number">2</span>, 
        <span class="hljs-string">"version"</span> : <span class="hljs-number">7</span>, 
        <span class="hljs-string">"waitForSync"</span> : <span class="hljs-literal">false</span> 
      } 
    }, 
    { 
      <span class="hljs-string">"indexes"</span> : [ 
        { 
<<<<<<< HEAD
          <span class="hljs-string">"id"</span> : <span class="hljs-string">"12061"</span>, 
=======
          <span class="hljs-string">"id"</span> : <span class="hljs-string">"104432"</span>, 
>>>>>>> 948820e4
          <span class="hljs-string">"type"</span> : <span class="hljs-string">"fulltext"</span>, 
          <span class="hljs-string">"fields"</span> : [ 
            <span class="hljs-string">"text"</span> 
          ], 
          <span class="hljs-string">"unique"</span> : <span class="hljs-literal">false</span>, 
          <span class="hljs-string">"sparse"</span> : <span class="hljs-literal">true</span>, 
          <span class="hljs-string">"minLength"</span> : <span class="hljs-number">10</span> 
        }, 
        { 
<<<<<<< HEAD
          <span class="hljs-string">"id"</span> : <span class="hljs-string">"12073"</span>, 
=======
          <span class="hljs-string">"id"</span> : <span class="hljs-string">"104435"</span>, 
>>>>>>> 948820e4
          <span class="hljs-string">"type"</span> : <span class="hljs-string">"skiplist"</span>, 
          <span class="hljs-string">"fields"</span> : [ 
            <span class="hljs-string">"a"</span> 
          ], 
          <span class="hljs-string">"unique"</span> : <span class="hljs-literal">false</span>, 
          <span class="hljs-string">"sparse"</span> : <span class="hljs-literal">false</span>, 
          <span class="hljs-string">"deduplicate"</span> : <span class="hljs-literal">true</span> 
        } 
      ], 
      <span class="hljs-string">"parameters"</span> : { 
        <span class="hljs-string">"allowUserKeys"</span> : <span class="hljs-literal">true</span>, 
<<<<<<< HEAD
        <span class="hljs-string">"cid"</span> : <span class="hljs-string">"12057"</span>, 
        <span class="hljs-string">"count"</span> : <span class="hljs-number">0</span>, 
        <span class="hljs-string">"deleted"</span> : <span class="hljs-literal">false</span>, 
        <span class="hljs-string">"doCompact"</span> : <span class="hljs-literal">true</span>, 
        <span class="hljs-string">"globallyUniqueId"</span> : <span class="hljs-string">"hE3AEC1F32CEF/12057"</span>, 
        <span class="hljs-string">"id"</span> : <span class="hljs-string">"12057"</span>, 
=======
        <span class="hljs-string">"cid"</span> : <span class="hljs-string">"104425"</span>, 
        <span class="hljs-string">"count"</span> : <span class="hljs-number">0</span>, 
        <span class="hljs-string">"deleted"</span> : <span class="hljs-literal">false</span>, 
        <span class="hljs-string">"doCompact"</span> : <span class="hljs-literal">true</span>, 
        <span class="hljs-string">"globallyUniqueId"</span> : <span class="hljs-string">"h6F41A1166091/104425"</span>, 
        <span class="hljs-string">"id"</span> : <span class="hljs-string">"104425"</span>, 
>>>>>>> 948820e4
        <span class="hljs-string">"indexBuckets"</span> : <span class="hljs-number">8</span>, 
        <span class="hljs-string">"indexes"</span> : [ 
          { 
            <span class="hljs-string">"id"</span> : <span class="hljs-string">"0"</span>, 
            <span class="hljs-string">"type"</span> : <span class="hljs-string">"primary"</span>, 
            <span class="hljs-string">"fields"</span> : [ 
              <span class="hljs-string">"_key"</span> 
            ], 
            <span class="hljs-string">"selectivityEstimate"</span> : <span class="hljs-number">1</span>, 
            <span class="hljs-string">"unique"</span> : <span class="hljs-literal">true</span>, 
            <span class="hljs-string">"sparse"</span> : <span class="hljs-literal">false</span> 
          }, 
          { 
<<<<<<< HEAD
            <span class="hljs-string">"id"</span> : <span class="hljs-string">"12061"</span>, 
=======
            <span class="hljs-string">"id"</span> : <span class="hljs-string">"104432"</span>, 
>>>>>>> 948820e4
            <span class="hljs-string">"type"</span> : <span class="hljs-string">"fulltext"</span>, 
            <span class="hljs-string">"fields"</span> : [ 
              <span class="hljs-string">"text"</span> 
            ], 
            <span class="hljs-string">"unique"</span> : <span class="hljs-literal">false</span>, 
            <span class="hljs-string">"sparse"</span> : <span class="hljs-literal">true</span>, 
            <span class="hljs-string">"minLength"</span> : <span class="hljs-number">10</span> 
          }, 
          { 
<<<<<<< HEAD
            <span class="hljs-string">"id"</span> : <span class="hljs-string">"12073"</span>, 
=======
            <span class="hljs-string">"id"</span> : <span class="hljs-string">"104435"</span>, 
>>>>>>> 948820e4
            <span class="hljs-string">"type"</span> : <span class="hljs-string">"skiplist"</span>, 
            <span class="hljs-string">"fields"</span> : [ 
              <span class="hljs-string">"a"</span> 
            ], 
            <span class="hljs-string">"unique"</span> : <span class="hljs-literal">false</span>, 
            <span class="hljs-string">"sparse"</span> : <span class="hljs-literal">false</span>, 
            <span class="hljs-string">"deduplicate"</span> : <span class="hljs-literal">true</span> 
          } 
        ], 
        <span class="hljs-string">"isSmart"</span> : <span class="hljs-literal">false</span>, 
        <span class="hljs-string">"isSystem"</span> : <span class="hljs-literal">false</span>, 
        <span class="hljs-string">"isVolatile"</span> : <span class="hljs-literal">false</span>, 
        <span class="hljs-string">"journalSize"</span> : <span class="hljs-number">33554432</span>, 
        <span class="hljs-string">"keyOptions"</span> : { 
          <span class="hljs-string">"allowUserKeys"</span> : <span class="hljs-literal">true</span>, 
          <span class="hljs-string">"type"</span> : <span class="hljs-string">"traditional"</span>, 
          <span class="hljs-string">"lastValue"</span> : <span class="hljs-number">0</span> 
        }, 
        <span class="hljs-string">"name"</span> : <span class="hljs-string">"IndexedCollection2"</span>, 
        <span class="hljs-string">"numberOfShards"</span> : <span class="hljs-number">1</span>, 
<<<<<<< HEAD
        <span class="hljs-string">"planId"</span> : <span class="hljs-string">"12057"</span>, 
=======
        <span class="hljs-string">"planId"</span> : <span class="hljs-string">"104425"</span>, 
>>>>>>> 948820e4
        <span class="hljs-string">"replicationFactor"</span> : <span class="hljs-number">1</span>, 
        <span class="hljs-string">"shardKeys"</span> : [ 
          <span class="hljs-string">"_key"</span> 
        ], 
        <span class="hljs-string">"shards"</span> : { 
        }, 
        <span class="hljs-string">"status"</span> : <span class="hljs-number">3</span>, 
        <span class="hljs-string">"type"</span> : <span class="hljs-number">2</span>, 
        <span class="hljs-string">"version"</span> : <span class="hljs-number">7</span>, 
        <span class="hljs-string">"waitForSync"</span> : <span class="hljs-literal">false</span> 
      } 
    }, 
    { 
      <span class="hljs-string">"indexes"</span> : [ ], 
      <span class="hljs-string">"parameters"</span> : { 
        <span class="hljs-string">"allowUserKeys"</span> : <span class="hljs-literal">true</span>, 
        <span class="hljs-string">"cid"</span> : <span class="hljs-string">"47"</span>, 
        <span class="hljs-string">"count"</span> : <span class="hljs-number">0</span>, 
        <span class="hljs-string">"deleted"</span> : <span class="hljs-literal">false</span>, 
        <span class="hljs-string">"doCompact"</span> : <span class="hljs-literal">true</span>, 
        <span class="hljs-string">"globallyUniqueId"</span> : <span class="hljs-string">"_appbundles"</span>, 
        <span class="hljs-string">"id"</span> : <span class="hljs-string">"47"</span>, 
        <span class="hljs-string">"indexBuckets"</span> : <span class="hljs-number">8</span>, 
        <span class="hljs-string">"indexes"</span> : [ 
          { 
            <span class="hljs-string">"id"</span> : <span class="hljs-string">"0"</span>, 
            <span class="hljs-string">"type"</span> : <span class="hljs-string">"primary"</span>, 
            <span class="hljs-string">"fields"</span> : [ 
              <span class="hljs-string">"_key"</span> 
            ], 
            <span class="hljs-string">"selectivityEstimate"</span> : <span class="hljs-number">1</span>, 
            <span class="hljs-string">"unique"</span> : <span class="hljs-literal">true</span>, 
            <span class="hljs-string">"sparse"</span> : <span class="hljs-literal">false</span> 
          } 
        ], 
        <span class="hljs-string">"isSmart"</span> : <span class="hljs-literal">false</span>, 
        <span class="hljs-string">"isSystem"</span> : <span class="hljs-literal">true</span>, 
        <span class="hljs-string">"isVolatile"</span> : <span class="hljs-literal">false</span>, 
        <span class="hljs-string">"journalSize"</span> : <span class="hljs-number">1048576</span>, 
        <span class="hljs-string">"keyOptions"</span> : { 
          <span class="hljs-string">"allowUserKeys"</span> : <span class="hljs-literal">true</span>, 
          <span class="hljs-string">"type"</span> : <span class="hljs-string">"traditional"</span>, 
          <span class="hljs-string">"lastValue"</span> : <span class="hljs-number">0</span> 
        }, 
        <span class="hljs-string">"name"</span> : <span class="hljs-string">"_appbundles"</span>, 
        <span class="hljs-string">"numberOfShards"</span> : <span class="hljs-number">1</span>, 
        <span class="hljs-string">"planId"</span> : <span class="hljs-string">"47"</span>, 
        <span class="hljs-string">"replicationFactor"</span> : <span class="hljs-number">2</span>, 
        <span class="hljs-string">"shardKeys"</span> : [ 
          <span class="hljs-string">"_key"</span> 
        ], 
        <span class="hljs-string">"shards"</span> : { 
        }, 
        <span class="hljs-string">"status"</span> : <span class="hljs-number">3</span>, 
        <span class="hljs-string">"type"</span> : <span class="hljs-number">2</span>, 
        <span class="hljs-string">"version"</span> : <span class="hljs-number">7</span>, 
        <span class="hljs-string">"waitForSync"</span> : <span class="hljs-literal">false</span> 
      } 
    }, 
    { 
      <span class="hljs-string">"indexes"</span> : [ 
        { 
          <span class="hljs-string">"id"</span> : <span class="hljs-string">"45"</span>, 
          <span class="hljs-string">"type"</span> : <span class="hljs-string">"hash"</span>, 
          <span class="hljs-string">"fields"</span> : [ 
            <span class="hljs-string">"mount"</span> 
          ], 
          <span class="hljs-string">"selectivityEstimate"</span> : <span class="hljs-number">1</span>, 
          <span class="hljs-string">"unique"</span> : <span class="hljs-literal">true</span>, 
          <span class="hljs-string">"sparse"</span> : <span class="hljs-literal">true</span>, 
          <span class="hljs-string">"deduplicate"</span> : <span class="hljs-literal">true</span> 
        } 
      ], 
      <span class="hljs-string">"parameters"</span> : { 
        <span class="hljs-string">"allowUserKeys"</span> : <span class="hljs-literal">true</span>, 
        <span class="hljs-string">"cid"</span> : <span class="hljs-string">"42"</span>, 
        <span class="hljs-string">"count"</span> : <span class="hljs-number">0</span>, 
        <span class="hljs-string">"deleted"</span> : <span class="hljs-literal">false</span>, 
        <span class="hljs-string">"doCompact"</span> : <span class="hljs-literal">true</span>, 
        <span class="hljs-string">"globallyUniqueId"</span> : <span class="hljs-string">"_apps"</span>, 
        <span class="hljs-string">"id"</span> : <span class="hljs-string">"42"</span>, 
        <span class="hljs-string">"indexBuckets"</span> : <span class="hljs-number">8</span>, 
        <span class="hljs-string">"indexes"</span> : [ 
          { 
            <span class="hljs-string">"id"</span> : <span class="hljs-string">"0"</span>, 
            <span class="hljs-string">"type"</span> : <span class="hljs-string">"primary"</span>, 
            <span class="hljs-string">"fields"</span> : [ 
              <span class="hljs-string">"_key"</span> 
            ], 
            <span class="hljs-string">"selectivityEstimate"</span> : <span class="hljs-number">1</span>, 
            <span class="hljs-string">"unique"</span> : <span class="hljs-literal">true</span>, 
            <span class="hljs-string">"sparse"</span> : <span class="hljs-literal">false</span> 
          }, 
          { 
            <span class="hljs-string">"id"</span> : <span class="hljs-string">"45"</span>, 
            <span class="hljs-string">"type"</span> : <span class="hljs-string">"hash"</span>, 
            <span class="hljs-string">"fields"</span> : [ 
              <span class="hljs-string">"mount"</span> 
            ], 
            <span class="hljs-string">"selectivityEstimate"</span> : <span class="hljs-number">1</span>, 
            <span class="hljs-string">"unique"</span> : <span class="hljs-literal">true</span>, 
            <span class="hljs-string">"sparse"</span> : <span class="hljs-literal">true</span>, 
            <span class="hljs-string">"deduplicate"</span> : <span class="hljs-literal">true</span> 
          } 
        ], 
        <span class="hljs-string">"isSmart"</span> : <span class="hljs-literal">false</span>, 
        <span class="hljs-string">"isSystem"</span> : <span class="hljs-literal">true</span>, 
        <span class="hljs-string">"isVolatile"</span> : <span class="hljs-literal">false</span>, 
        <span class="hljs-string">"journalSize"</span> : <span class="hljs-number">1048576</span>, 
        <span class="hljs-string">"keyOptions"</span> : { 
          <span class="hljs-string">"allowUserKeys"</span> : <span class="hljs-literal">true</span>, 
          <span class="hljs-string">"type"</span> : <span class="hljs-string">"traditional"</span>, 
          <span class="hljs-string">"lastValue"</span> : <span class="hljs-number">58</span> 
        }, 
        <span class="hljs-string">"name"</span> : <span class="hljs-string">"_apps"</span>, 
        <span class="hljs-string">"numberOfShards"</span> : <span class="hljs-number">1</span>, 
        <span class="hljs-string">"planId"</span> : <span class="hljs-string">"42"</span>, 
        <span class="hljs-string">"replicationFactor"</span> : <span class="hljs-number">2</span>, 
        <span class="hljs-string">"shardKeys"</span> : [ 
          <span class="hljs-string">"_key"</span> 
        ], 
        <span class="hljs-string">"shards"</span> : { 
        }, 
        <span class="hljs-string">"status"</span> : <span class="hljs-number">3</span>, 
        <span class="hljs-string">"type"</span> : <span class="hljs-number">2</span>, 
        <span class="hljs-string">"version"</span> : <span class="hljs-number">7</span>, 
        <span class="hljs-string">"waitForSync"</span> : <span class="hljs-literal">false</span> 
      } 
    }, 
    { 
      <span class="hljs-string">"indexes"</span> : [ ], 
      <span class="hljs-string">"parameters"</span> : { 
        <span class="hljs-string">"allowUserKeys"</span> : <span class="hljs-literal">true</span>, 
        <span class="hljs-string">"cid"</span> : <span class="hljs-string">"28"</span>, 
        <span class="hljs-string">"count"</span> : <span class="hljs-number">0</span>, 
        <span class="hljs-string">"deleted"</span> : <span class="hljs-literal">false</span>, 
        <span class="hljs-string">"doCompact"</span> : <span class="hljs-literal">true</span>, 
        <span class="hljs-string">"globallyUniqueId"</span> : <span class="hljs-string">"_aqlfunctions"</span>, 
        <span class="hljs-string">"id"</span> : <span class="hljs-string">"28"</span>, 
        <span class="hljs-string">"indexBuckets"</span> : <span class="hljs-number">8</span>, 
        <span class="hljs-string">"indexes"</span> : [ 
          { 
            <span class="hljs-string">"id"</span> : <span class="hljs-string">"0"</span>, 
            <span class="hljs-string">"type"</span> : <span class="hljs-string">"primary"</span>, 
            <span class="hljs-string">"fields"</span> : [ 
              <span class="hljs-string">"_key"</span> 
            ], 
            <span class="hljs-string">"selectivityEstimate"</span> : <span class="hljs-number">1</span>, 
            <span class="hljs-string">"unique"</span> : <span class="hljs-literal">true</span>, 
            <span class="hljs-string">"sparse"</span> : <span class="hljs-literal">false</span> 
          } 
        ], 
        <span class="hljs-string">"isSmart"</span> : <span class="hljs-literal">false</span>, 
        <span class="hljs-string">"isSystem"</span> : <span class="hljs-literal">true</span>, 
        <span class="hljs-string">"isVolatile"</span> : <span class="hljs-literal">false</span>, 
        <span class="hljs-string">"journalSize"</span> : <span class="hljs-number">1048576</span>, 
        <span class="hljs-string">"keyOptions"</span> : { 
          <span class="hljs-string">"allowUserKeys"</span> : <span class="hljs-literal">true</span>, 
          <span class="hljs-string">"type"</span> : <span class="hljs-string">"traditional"</span>, 
          <span class="hljs-string">"lastValue"</span> : <span class="hljs-number">0</span> 
        }, 
        <span class="hljs-string">"name"</span> : <span class="hljs-string">"_aqlfunctions"</span>, 
        <span class="hljs-string">"numberOfShards"</span> : <span class="hljs-number">1</span>, 
        <span class="hljs-string">"planId"</span> : <span class="hljs-string">"28"</span>, 
        <span class="hljs-string">"replicationFactor"</span> : <span class="hljs-number">2</span>, 
        <span class="hljs-string">"shardKeys"</span> : [ 
          <span class="hljs-string">"_key"</span> 
        ], 
        <span class="hljs-string">"shards"</span> : { 
        }, 
        <span class="hljs-string">"status"</span> : <span class="hljs-number">3</span>, 
        <span class="hljs-string">"type"</span> : <span class="hljs-number">2</span>, 
        <span class="hljs-string">"version"</span> : <span class="hljs-number">7</span>, 
        <span class="hljs-string">"waitForSync"</span> : <span class="hljs-literal">false</span> 
      } 
    }, 
    { 
      <span class="hljs-string">"indexes"</span> : [ ], 
      <span class="hljs-string">"parameters"</span> : { 
        <span class="hljs-string">"allowUserKeys"</span> : <span class="hljs-literal">true</span>, 
        <span class="hljs-string">"cid"</span> : <span class="hljs-string">"6"</span>, 
        <span class="hljs-string">"count"</span> : <span class="hljs-number">0</span>, 
        <span class="hljs-string">"deleted"</span> : <span class="hljs-literal">false</span>, 
        <span class="hljs-string">"doCompact"</span> : <span class="hljs-literal">true</span>, 
        <span class="hljs-string">"globallyUniqueId"</span> : <span class="hljs-string">"_graphs"</span>, 
        <span class="hljs-string">"id"</span> : <span class="hljs-string">"6"</span>, 
        <span class="hljs-string">"indexBuckets"</span> : <span class="hljs-number">8</span>, 
        <span class="hljs-string">"indexes"</span> : [ 
          { 
            <span class="hljs-string">"id"</span> : <span class="hljs-string">"0"</span>, 
            <span class="hljs-string">"type"</span> : <span class="hljs-string">"primary"</span>, 
            <span class="hljs-string">"fields"</span> : [ 
              <span class="hljs-string">"_key"</span> 
            ], 
            <span class="hljs-string">"selectivityEstimate"</span> : <span class="hljs-number">1</span>, 
            <span class="hljs-string">"unique"</span> : <span class="hljs-literal">true</span>, 
            <span class="hljs-string">"sparse"</span> : <span class="hljs-literal">false</span> 
          } 
        ], 
        <span class="hljs-string">"isSmart"</span> : <span class="hljs-literal">false</span>, 
        <span class="hljs-string">"isSystem"</span> : <span class="hljs-literal">true</span>, 
        <span class="hljs-string">"isVolatile"</span> : <span class="hljs-literal">false</span>, 
        <span class="hljs-string">"journalSize"</span> : <span class="hljs-number">1048576</span>, 
        <span class="hljs-string">"keyOptions"</span> : { 
          <span class="hljs-string">"allowUserKeys"</span> : <span class="hljs-literal">true</span>, 
          <span class="hljs-string">"type"</span> : <span class="hljs-string">"traditional"</span>, 
          <span class="hljs-string">"lastValue"</span> : <span class="hljs-number">0</span> 
        }, 
        <span class="hljs-string">"name"</span> : <span class="hljs-string">"_graphs"</span>, 
        <span class="hljs-string">"numberOfShards"</span> : <span class="hljs-number">1</span>, 
        <span class="hljs-string">"planId"</span> : <span class="hljs-string">"6"</span>, 
        <span class="hljs-string">"replicationFactor"</span> : <span class="hljs-number">2</span>, 
        <span class="hljs-string">"shardKeys"</span> : [ 
          <span class="hljs-string">"_key"</span> 
        ], 
        <span class="hljs-string">"shards"</span> : { 
        }, 
        <span class="hljs-string">"status"</span> : <span class="hljs-number">3</span>, 
        <span class="hljs-string">"type"</span> : <span class="hljs-number">2</span>, 
        <span class="hljs-string">"version"</span> : <span class="hljs-number">7</span>, 
        <span class="hljs-string">"waitForSync"</span> : <span class="hljs-literal">false</span> 
      } 
    }, 
    { 
      <span class="hljs-string">"indexes"</span> : [ ], 
      <span class="hljs-string">"parameters"</span> : { 
        <span class="hljs-string">"allowUserKeys"</span> : <span class="hljs-literal">true</span>, 
        <span class="hljs-string">"cid"</span> : <span class="hljs-string">"3"</span>, 
        <span class="hljs-string">"count"</span> : <span class="hljs-number">0</span>, 
        <span class="hljs-string">"deleted"</span> : <span class="hljs-literal">false</span>, 
        <span class="hljs-string">"doCompact"</span> : <span class="hljs-literal">true</span>, 
        <span class="hljs-string">"globallyUniqueId"</span> : <span class="hljs-string">"_iresearch_analyzers"</span>, 
        <span class="hljs-string">"id"</span> : <span class="hljs-string">"3"</span>, 
        <span class="hljs-string">"indexBuckets"</span> : <span class="hljs-number">8</span>, 
        <span class="hljs-string">"indexes"</span> : [ 
          { 
            <span class="hljs-string">"id"</span> : <span class="hljs-string">"0"</span>, 
            <span class="hljs-string">"type"</span> : <span class="hljs-string">"primary"</span>, 
            <span class="hljs-string">"fields"</span> : [ 
              <span class="hljs-string">"_key"</span> 
            ], 
            <span class="hljs-string">"selectivityEstimate"</span> : <span class="hljs-number">1</span>, 
            <span class="hljs-string">"unique"</span> : <span class="hljs-literal">true</span>, 
            <span class="hljs-string">"sparse"</span> : <span class="hljs-literal">false</span> 
          } 
        ], 
        <span class="hljs-string">"isSmart"</span> : <span class="hljs-literal">false</span>, 
        <span class="hljs-string">"isSystem"</span> : <span class="hljs-literal">true</span>, 
        <span class="hljs-string">"isVolatile"</span> : <span class="hljs-literal">false</span>, 
        <span class="hljs-string">"journalSize"</span> : <span class="hljs-number">33554432</span>, 
        <span class="hljs-string">"keyOptions"</span> : { 
          <span class="hljs-string">"allowUserKeys"</span> : <span class="hljs-literal">true</span>, 
<<<<<<< HEAD
          <span class="hljs-string">"lastValue"</span> : <span class="hljs-number">9905</span> 
=======
          <span class="hljs-string">"type"</span> : <span class="hljs-string">"traditional"</span>, 
          <span class="hljs-string">"lastValue"</span> : <span class="hljs-number">0</span> 
>>>>>>> 948820e4
        }, 
        <span class="hljs-string">"name"</span> : <span class="hljs-string">"_iresearch_analyzers"</span>, 
        <span class="hljs-string">"numberOfShards"</span> : <span class="hljs-number">1</span>, 
        <span class="hljs-string">"planId"</span> : <span class="hljs-string">"3"</span>, 
        <span class="hljs-string">"replicationFactor"</span> : <span class="hljs-number">1</span>, 
        <span class="hljs-string">"shardKeys"</span> : [ 
          <span class="hljs-string">"_key"</span> 
        ], 
        <span class="hljs-string">"shards"</span> : { 
        }, 
        <span class="hljs-string">"status"</span> : <span class="hljs-number">3</span>, 
        <span class="hljs-string">"type"</span> : <span class="hljs-number">2</span>, 
        <span class="hljs-string">"version"</span> : <span class="hljs-number">7</span>, 
        <span class="hljs-string">"waitForSync"</span> : <span class="hljs-literal">false</span> 
      } 
    }, 
    { 
      <span class="hljs-string">"indexes"</span> : [ ], 
      <span class="hljs-string">"parameters"</span> : { 
        <span class="hljs-string">"allowUserKeys"</span> : <span class="hljs-literal">true</span>, 
        <span class="hljs-string">"cid"</span> : <span class="hljs-string">"13"</span>, 
        <span class="hljs-string">"count"</span> : <span class="hljs-number">0</span>, 
        <span class="hljs-string">"deleted"</span> : <span class="hljs-literal">false</span>, 
        <span class="hljs-string">"doCompact"</span> : <span class="hljs-literal">true</span>, 
        <span class="hljs-string">"globallyUniqueId"</span> : <span class="hljs-string">"_modules"</span>, 
        <span class="hljs-string">"id"</span> : <span class="hljs-string">"13"</span>, 
        <span class="hljs-string">"indexBuckets"</span> : <span class="hljs-number">8</span>, 
        <span class="hljs-string">"indexes"</span> : [ 
          { 
            <span class="hljs-string">"id"</span> : <span class="hljs-string">"0"</span>, 
            <span class="hljs-string">"type"</span> : <span class="hljs-string">"primary"</span>, 
            <span class="hljs-string">"fields"</span> : [ 
              <span class="hljs-string">"_key"</span> 
            ], 
            <span class="hljs-string">"selectivityEstimate"</span> : <span class="hljs-number">1</span>, 
            <span class="hljs-string">"unique"</span> : <span class="hljs-literal">true</span>, 
            <span class="hljs-string">"sparse"</span> : <span class="hljs-literal">false</span> 
          } 
        ], 
        <span class="hljs-string">"isSmart"</span> : <span class="hljs-literal">false</span>, 
        <span class="hljs-string">"isSystem"</span> : <span class="hljs-literal">true</span>, 
        <span class="hljs-string">"isVolatile"</span> : <span class="hljs-literal">false</span>, 
        <span class="hljs-string">"journalSize"</span> : <span class="hljs-number">1048576</span>, 
        <span class="hljs-string">"keyOptions"</span> : { 
          <span class="hljs-string">"allowUserKeys"</span> : <span class="hljs-literal">true</span>, 
<<<<<<< HEAD
          <span class="hljs-string">"lastValue"</span> : <span class="hljs-number">9954</span> 
=======
          <span class="hljs-string">"type"</span> : <span class="hljs-string">"traditional"</span>, 
          <span class="hljs-string">"lastValue"</span> : <span class="hljs-number">102246</span> 
>>>>>>> 948820e4
        }, 
        <span class="hljs-string">"name"</span> : <span class="hljs-string">"_modules"</span>, 
        <span class="hljs-string">"numberOfShards"</span> : <span class="hljs-number">1</span>, 
        <span class="hljs-string">"planId"</span> : <span class="hljs-string">"13"</span>, 
        <span class="hljs-string">"replicationFactor"</span> : <span class="hljs-number">2</span>, 
        <span class="hljs-string">"shardKeys"</span> : [ 
          <span class="hljs-string">"_key"</span> 
        ], 
        <span class="hljs-string">"shards"</span> : { 
        }, 
        <span class="hljs-string">"status"</span> : <span class="hljs-number">3</span>, 
        <span class="hljs-string">"type"</span> : <span class="hljs-number">2</span>, 
        <span class="hljs-string">"version"</span> : <span class="hljs-number">7</span>, 
        <span class="hljs-string">"waitForSync"</span> : <span class="hljs-literal">false</span> 
      } 
    }, 
    { 
      <span class="hljs-string">"indexes"</span> : [ 
        { 
          <span class="hljs-string">"id"</span> : <span class="hljs-string">"11"</span>, 
          <span class="hljs-string">"type"</span> : <span class="hljs-string">"hash"</span>, 
          <span class="hljs-string">"fields"</span> : [ 
            <span class="hljs-string">"user"</span> 
          ], 
          <span class="hljs-string">"selectivityEstimate"</span> : <span class="hljs-number">1</span>, 
          <span class="hljs-string">"unique"</span> : <span class="hljs-literal">true</span>, 
          <span class="hljs-string">"sparse"</span> : <span class="hljs-literal">true</span>, 
          <span class="hljs-string">"deduplicate"</span> : <span class="hljs-literal">true</span> 
        } 
      ], 
      <span class="hljs-string">"parameters"</span> : { 
        <span class="hljs-string">"allowUserKeys"</span> : <span class="hljs-literal">true</span>, 
        <span class="hljs-string">"cid"</span> : <span class="hljs-string">"8"</span>, 
        <span class="hljs-string">"count"</span> : <span class="hljs-number">0</span>, 
        <span class="hljs-string">"deleted"</span> : <span class="hljs-literal">false</span>, 
        <span class="hljs-string">"doCompact"</span> : <span class="hljs-literal">true</span>, 
        <span class="hljs-string">"globallyUniqueId"</span> : <span class="hljs-string">"_users"</span>, 
        <span class="hljs-string">"id"</span> : <span class="hljs-string">"8"</span>, 
        <span class="hljs-string">"indexBuckets"</span> : <span class="hljs-number">8</span>, 
        <span class="hljs-string">"indexes"</span> : [ 
          { 
            <span class="hljs-string">"id"</span> : <span class="hljs-string">"0"</span>, 
            <span class="hljs-string">"type"</span> : <span class="hljs-string">"primary"</span>, 
            <span class="hljs-string">"fields"</span> : [ 
              <span class="hljs-string">"_key"</span> 
            ], 
            <span class="hljs-string">"selectivityEstimate"</span> : <span class="hljs-number">1</span>, 
            <span class="hljs-string">"unique"</span> : <span class="hljs-literal">true</span>, 
            <span class="hljs-string">"sparse"</span> : <span class="hljs-literal">false</span> 
          }, 
          { 
            <span class="hljs-string">"id"</span> : <span class="hljs-string">"11"</span>, 
            <span class="hljs-string">"type"</span> : <span class="hljs-string">"hash"</span>, 
            <span class="hljs-string">"fields"</span> : [ 
              <span class="hljs-string">"user"</span> 
            ], 
            <span class="hljs-string">"selectivityEstimate"</span> : <span class="hljs-number">1</span>, 
            <span class="hljs-string">"unique"</span> : <span class="hljs-literal">true</span>, 
            <span class="hljs-string">"sparse"</span> : <span class="hljs-literal">true</span>, 
            <span class="hljs-string">"deduplicate"</span> : <span class="hljs-literal">true</span> 
          } 
        ], 
        <span class="hljs-string">"isSmart"</span> : <span class="hljs-literal">false</span>, 
        <span class="hljs-string">"isSystem"</span> : <span class="hljs-literal">true</span>, 
        <span class="hljs-string">"isVolatile"</span> : <span class="hljs-literal">false</span>, 
        <span class="hljs-string">"journalSize"</span> : <span class="hljs-number">1048576</span>, 
        <span class="hljs-string">"keyOptions"</span> : { 
          <span class="hljs-string">"allowUserKeys"</span> : <span class="hljs-literal">true</span>, 
<<<<<<< HEAD
          <span class="hljs-string">"lastValue"</span> : <span class="hljs-number">11996</span> 
=======
          <span class="hljs-string">"type"</span> : <span class="hljs-string">"traditional"</span>, 
          <span class="hljs-string">"lastValue"</span> : <span class="hljs-number">104363</span> 
>>>>>>> 948820e4
        }, 
        <span class="hljs-string">"name"</span> : <span class="hljs-string">"_users"</span>, 
        <span class="hljs-string">"numberOfShards"</span> : <span class="hljs-number">1</span>, 
        <span class="hljs-string">"planId"</span> : <span class="hljs-string">"8"</span>, 
        <span class="hljs-string">"replicationFactor"</span> : <span class="hljs-number">2</span>, 
        <span class="hljs-string">"shardKeys"</span> : [ 
          <span class="hljs-string">"_key"</span> 
        ], 
        <span class="hljs-string">"shards"</span> : { 
        }, 
        <span class="hljs-string">"status"</span> : <span class="hljs-number">3</span>, 
        <span class="hljs-string">"type"</span> : <span class="hljs-number">2</span>, 
        <span class="hljs-string">"version"</span> : <span class="hljs-number">7</span>, 
        <span class="hljs-string">"waitForSync"</span> : <span class="hljs-literal">false</span> 
      } 
    }, 
    { 
      <span class="hljs-string">"indexes"</span> : [ ], 
      <span class="hljs-string">"parameters"</span> : { 
        <span class="hljs-string">"allowUserKeys"</span> : <span class="hljs-literal">true</span>, 
<<<<<<< HEAD
        <span class="hljs-string">"cid"</span> : <span class="hljs-string">"108"</span>, 
        <span class="hljs-string">"count"</span> : <span class="hljs-number">0</span>, 
        <span class="hljs-string">"deleted"</span> : <span class="hljs-literal">false</span>, 
        <span class="hljs-string">"doCompact"</span> : <span class="hljs-literal">true</span>, 
        <span class="hljs-string">"globallyUniqueId"</span> : <span class="hljs-string">"hE3AEC1F32CEF/108"</span>, 
        <span class="hljs-string">"id"</span> : <span class="hljs-string">"108"</span>, 
=======
        <span class="hljs-string">"cid"</span> : <span class="hljs-string">"110"</span>, 
        <span class="hljs-string">"count"</span> : <span class="hljs-number">0</span>, 
        <span class="hljs-string">"deleted"</span> : <span class="hljs-literal">false</span>, 
        <span class="hljs-string">"doCompact"</span> : <span class="hljs-literal">true</span>, 
        <span class="hljs-string">"globallyUniqueId"</span> : <span class="hljs-string">"h6F41A1166091/110"</span>, 
        <span class="hljs-string">"id"</span> : <span class="hljs-string">"110"</span>, 
>>>>>>> 948820e4
        <span class="hljs-string">"indexBuckets"</span> : <span class="hljs-number">8</span>, 
        <span class="hljs-string">"indexes"</span> : [ 
          { 
            <span class="hljs-string">"id"</span> : <span class="hljs-string">"0"</span>, 
            <span class="hljs-string">"type"</span> : <span class="hljs-string">"primary"</span>, 
            <span class="hljs-string">"fields"</span> : [ 
              <span class="hljs-string">"_key"</span> 
            ], 
            <span class="hljs-string">"selectivityEstimate"</span> : <span class="hljs-number">1</span>, 
            <span class="hljs-string">"unique"</span> : <span class="hljs-literal">true</span>, 
            <span class="hljs-string">"sparse"</span> : <span class="hljs-literal">false</span> 
          } 
        ], 
        <span class="hljs-string">"isSmart"</span> : <span class="hljs-literal">false</span>, 
        <span class="hljs-string">"isSystem"</span> : <span class="hljs-literal">false</span>, 
        <span class="hljs-string">"isVolatile"</span> : <span class="hljs-literal">false</span>, 
        <span class="hljs-string">"journalSize"</span> : <span class="hljs-number">33554432</span>, 
        <span class="hljs-string">"keyOptions"</span> : { 
          <span class="hljs-string">"allowUserKeys"</span> : <span class="hljs-literal">true</span>, 
          <span class="hljs-string">"type"</span> : <span class="hljs-string">"traditional"</span>, 
          <span class="hljs-string">"lastValue"</span> : <span class="hljs-number">0</span> 
        }, 
        <span class="hljs-string">"name"</span> : <span class="hljs-string">"animals"</span>, 
        <span class="hljs-string">"numberOfShards"</span> : <span class="hljs-number">1</span>, 
<<<<<<< HEAD
        <span class="hljs-string">"planId"</span> : <span class="hljs-string">"108"</span>, 
=======
        <span class="hljs-string">"planId"</span> : <span class="hljs-string">"110"</span>, 
>>>>>>> 948820e4
        <span class="hljs-string">"replicationFactor"</span> : <span class="hljs-number">1</span>, 
        <span class="hljs-string">"shardKeys"</span> : [ 
          <span class="hljs-string">"_key"</span> 
        ], 
        <span class="hljs-string">"shards"</span> : { 
        }, 
        <span class="hljs-string">"status"</span> : <span class="hljs-number">3</span>, 
        <span class="hljs-string">"type"</span> : <span class="hljs-number">2</span>, 
        <span class="hljs-string">"version"</span> : <span class="hljs-number">7</span>, 
        <span class="hljs-string">"waitForSync"</span> : <span class="hljs-literal">false</span> 
      } 
    }, 
    { 
      <span class="hljs-string">"indexes"</span> : [ ], 
      <span class="hljs-string">"parameters"</span> : { 
        <span class="hljs-string">"allowUserKeys"</span> : <span class="hljs-literal">true</span>, 
<<<<<<< HEAD
        <span class="hljs-string">"cid"</span> : <span class="hljs-string">"102"</span>, 
        <span class="hljs-string">"count"</span> : <span class="hljs-number">0</span>, 
        <span class="hljs-string">"deleted"</span> : <span class="hljs-literal">false</span>, 
        <span class="hljs-string">"doCompact"</span> : <span class="hljs-literal">true</span>, 
        <span class="hljs-string">"globallyUniqueId"</span> : <span class="hljs-string">"hE3AEC1F32CEF/102"</span>, 
        <span class="hljs-string">"id"</span> : <span class="hljs-string">"102"</span>, 
=======
        <span class="hljs-string">"cid"</span> : <span class="hljs-string">"101"</span>, 
        <span class="hljs-string">"count"</span> : <span class="hljs-number">0</span>, 
        <span class="hljs-string">"deleted"</span> : <span class="hljs-literal">false</span>, 
        <span class="hljs-string">"doCompact"</span> : <span class="hljs-literal">true</span>, 
        <span class="hljs-string">"globallyUniqueId"</span> : <span class="hljs-string">"h6F41A1166091/101"</span>, 
        <span class="hljs-string">"id"</span> : <span class="hljs-string">"101"</span>, 
>>>>>>> 948820e4
        <span class="hljs-string">"indexBuckets"</span> : <span class="hljs-number">8</span>, 
        <span class="hljs-string">"indexes"</span> : [ 
          { 
            <span class="hljs-string">"id"</span> : <span class="hljs-string">"0"</span>, 
            <span class="hljs-string">"type"</span> : <span class="hljs-string">"primary"</span>, 
            <span class="hljs-string">"fields"</span> : [ 
              <span class="hljs-string">"_key"</span> 
            ], 
            <span class="hljs-string">"selectivityEstimate"</span> : <span class="hljs-number">1</span>, 
            <span class="hljs-string">"unique"</span> : <span class="hljs-literal">true</span>, 
            <span class="hljs-string">"sparse"</span> : <span class="hljs-literal">false</span> 
          } 
        ], 
        <span class="hljs-string">"isSmart"</span> : <span class="hljs-literal">false</span>, 
        <span class="hljs-string">"isSystem"</span> : <span class="hljs-literal">false</span>, 
        <span class="hljs-string">"isVolatile"</span> : <span class="hljs-literal">false</span>, 
        <span class="hljs-string">"journalSize"</span> : <span class="hljs-number">33554432</span>, 
        <span class="hljs-string">"keyOptions"</span> : { 
          <span class="hljs-string">"allowUserKeys"</span> : <span class="hljs-literal">true</span>, 
          <span class="hljs-string">"type"</span> : <span class="hljs-string">"traditional"</span>, 
          <span class="hljs-string">"lastValue"</span> : <span class="hljs-number">0</span> 
        }, 
        <span class="hljs-string">"name"</span> : <span class="hljs-string">"demo"</span>, 
        <span class="hljs-string">"numberOfShards"</span> : <span class="hljs-number">1</span>, 
<<<<<<< HEAD
        <span class="hljs-string">"planId"</span> : <span class="hljs-string">"102"</span>, 
=======
        <span class="hljs-string">"planId"</span> : <span class="hljs-string">"101"</span>, 
>>>>>>> 948820e4
        <span class="hljs-string">"replicationFactor"</span> : <span class="hljs-number">1</span>, 
        <span class="hljs-string">"shardKeys"</span> : [ 
          <span class="hljs-string">"_key"</span> 
        ], 
        <span class="hljs-string">"shards"</span> : { 
        }, 
        <span class="hljs-string">"status"</span> : <span class="hljs-number">3</span>, 
        <span class="hljs-string">"type"</span> : <span class="hljs-number">2</span>, 
        <span class="hljs-string">"version"</span> : <span class="hljs-number">7</span>, 
        <span class="hljs-string">"waitForSync"</span> : <span class="hljs-literal">false</span> 
      } 
    } 
  ], 
  <span class="hljs-string">"views"</span> : [ ], 
  <span class="hljs-string">"state"</span> : { 
    <span class="hljs-string">"running"</span> : <span class="hljs-literal">true</span>, 
<<<<<<< HEAD
    <span class="hljs-string">"lastLogTick"</span> : <span class="hljs-string">"12047"</span>, 
    <span class="hljs-string">"lastUncommittedLogTick"</span> : <span class="hljs-string">"12074"</span>, 
    <span class="hljs-string">"totalEvents"</span> : <span class="hljs-number">4154</span>, 
    <span class="hljs-string">"time"</span> : <span class="hljs-string">"2018-01-25T11:37:53Z"</span> 
  }, 
  <span class="hljs-string">"tick"</span> : <span class="hljs-string">"12074"</span> 
=======
    <span class="hljs-string">"lastLogTick"</span> : <span class="hljs-string">"104412"</span>, 
    <span class="hljs-string">"lastUncommittedLogTick"</span> : <span class="hljs-string">"104436"</span>, 
    <span class="hljs-string">"totalEvents"</span> : <span class="hljs-number">35158</span>, 
    <span class="hljs-string">"time"</span> : <span class="hljs-string">"2018-08-22T18:45:52Z"</span> 
  }, 
  <span class="hljs-string">"tick"</span> : <span class="hljs-string">"104436"</span> 
>>>>>>> 948820e4
}<|MERGE_RESOLUTION|>--- conflicted
+++ resolved
@@ -9,11 +9,7 @@
     { 
       <span class="hljs-string">"indexes"</span> : [ 
         { 
-<<<<<<< HEAD
-          <span class="hljs-string">"id"</span> : <span class="hljs-string">"12052"</span>, 
-=======
           <span class="hljs-string">"id"</span> : <span class="hljs-string">"104420"</span>, 
->>>>>>> 948820e4
           <span class="hljs-string">"type"</span> : <span class="hljs-string">"hash"</span>, 
           <span class="hljs-string">"fields"</span> : [ 
             <span class="hljs-string">"name"</span> 
@@ -24,11 +20,7 @@
           <span class="hljs-string">"deduplicate"</span> : <span class="hljs-literal">true</span> 
         }, 
         { 
-<<<<<<< HEAD
-          <span class="hljs-string">"id"</span> : <span class="hljs-string">"12055"</span>, 
-=======
           <span class="hljs-string">"id"</span> : <span class="hljs-string">"104423"</span>, 
->>>>>>> 948820e4
           <span class="hljs-string">"type"</span> : <span class="hljs-string">"skiplist"</span>, 
           <span class="hljs-string">"fields"</span> : [ 
             <span class="hljs-string">"a"</span>, 
@@ -41,21 +33,12 @@
       ], 
       <span class="hljs-string">"parameters"</span> : { 
         <span class="hljs-string">"allowUserKeys"</span> : <span class="hljs-literal">true</span>, 
-<<<<<<< HEAD
-        <span class="hljs-string">"cid"</span> : <span class="hljs-string">"12048"</span>, 
-        <span class="hljs-string">"count"</span> : <span class="hljs-number">0</span>, 
-        <span class="hljs-string">"deleted"</span> : <span class="hljs-literal">false</span>, 
-        <span class="hljs-string">"doCompact"</span> : <span class="hljs-literal">true</span>, 
-        <span class="hljs-string">"globallyUniqueId"</span> : <span class="hljs-string">"hE3AEC1F32CEF/12048"</span>, 
-        <span class="hljs-string">"id"</span> : <span class="hljs-string">"12048"</span>, 
-=======
         <span class="hljs-string">"cid"</span> : <span class="hljs-string">"104413"</span>, 
         <span class="hljs-string">"count"</span> : <span class="hljs-number">0</span>, 
         <span class="hljs-string">"deleted"</span> : <span class="hljs-literal">false</span>, 
         <span class="hljs-string">"doCompact"</span> : <span class="hljs-literal">true</span>, 
         <span class="hljs-string">"globallyUniqueId"</span> : <span class="hljs-string">"h6F41A1166091/104413"</span>, 
         <span class="hljs-string">"id"</span> : <span class="hljs-string">"104413"</span>, 
->>>>>>> 948820e4
         <span class="hljs-string">"indexBuckets"</span> : <span class="hljs-number">8</span>, 
         <span class="hljs-string">"indexes"</span> : [ 
           { 
@@ -69,11 +52,7 @@
             <span class="hljs-string">"sparse"</span> : <span class="hljs-literal">false</span> 
           }, 
           { 
-<<<<<<< HEAD
-            <span class="hljs-string">"id"</span> : <span class="hljs-string">"12052"</span>, 
-=======
             <span class="hljs-string">"id"</span> : <span class="hljs-string">"104420"</span>, 
->>>>>>> 948820e4
             <span class="hljs-string">"type"</span> : <span class="hljs-string">"hash"</span>, 
             <span class="hljs-string">"fields"</span> : [ 
               <span class="hljs-string">"name"</span> 
@@ -84,11 +63,7 @@
             <span class="hljs-string">"deduplicate"</span> : <span class="hljs-literal">true</span> 
           }, 
           { 
-<<<<<<< HEAD
-            <span class="hljs-string">"id"</span> : <span class="hljs-string">"12055"</span>, 
-=======
             <span class="hljs-string">"id"</span> : <span class="hljs-string">"104423"</span>, 
->>>>>>> 948820e4
             <span class="hljs-string">"type"</span> : <span class="hljs-string">"skiplist"</span>, 
             <span class="hljs-string">"fields"</span> : [ 
               <span class="hljs-string">"a"</span>, 
@@ -110,11 +85,7 @@
         }, 
         <span class="hljs-string">"name"</span> : <span class="hljs-string">"IndexedCollection1"</span>, 
         <span class="hljs-string">"numberOfShards"</span> : <span class="hljs-number">1</span>, 
-<<<<<<< HEAD
-        <span class="hljs-string">"planId"</span> : <span class="hljs-string">"12048"</span>, 
-=======
         <span class="hljs-string">"planId"</span> : <span class="hljs-string">"104413"</span>, 
->>>>>>> 948820e4
         <span class="hljs-string">"replicationFactor"</span> : <span class="hljs-number">1</span>, 
         <span class="hljs-string">"shardKeys"</span> : [ 
           <span class="hljs-string">"_key"</span> 
@@ -130,11 +101,7 @@
     { 
       <span class="hljs-string">"indexes"</span> : [ 
         { 
-<<<<<<< HEAD
-          <span class="hljs-string">"id"</span> : <span class="hljs-string">"12061"</span>, 
-=======
           <span class="hljs-string">"id"</span> : <span class="hljs-string">"104432"</span>, 
->>>>>>> 948820e4
           <span class="hljs-string">"type"</span> : <span class="hljs-string">"fulltext"</span>, 
           <span class="hljs-string">"fields"</span> : [ 
             <span class="hljs-string">"text"</span> 
@@ -144,11 +111,7 @@
           <span class="hljs-string">"minLength"</span> : <span class="hljs-number">10</span> 
         }, 
         { 
-<<<<<<< HEAD
-          <span class="hljs-string">"id"</span> : <span class="hljs-string">"12073"</span>, 
-=======
           <span class="hljs-string">"id"</span> : <span class="hljs-string">"104435"</span>, 
->>>>>>> 948820e4
           <span class="hljs-string">"type"</span> : <span class="hljs-string">"skiplist"</span>, 
           <span class="hljs-string">"fields"</span> : [ 
             <span class="hljs-string">"a"</span> 
@@ -160,21 +123,12 @@
       ], 
       <span class="hljs-string">"parameters"</span> : { 
         <span class="hljs-string">"allowUserKeys"</span> : <span class="hljs-literal">true</span>, 
-<<<<<<< HEAD
-        <span class="hljs-string">"cid"</span> : <span class="hljs-string">"12057"</span>, 
-        <span class="hljs-string">"count"</span> : <span class="hljs-number">0</span>, 
-        <span class="hljs-string">"deleted"</span> : <span class="hljs-literal">false</span>, 
-        <span class="hljs-string">"doCompact"</span> : <span class="hljs-literal">true</span>, 
-        <span class="hljs-string">"globallyUniqueId"</span> : <span class="hljs-string">"hE3AEC1F32CEF/12057"</span>, 
-        <span class="hljs-string">"id"</span> : <span class="hljs-string">"12057"</span>, 
-=======
         <span class="hljs-string">"cid"</span> : <span class="hljs-string">"104425"</span>, 
         <span class="hljs-string">"count"</span> : <span class="hljs-number">0</span>, 
         <span class="hljs-string">"deleted"</span> : <span class="hljs-literal">false</span>, 
         <span class="hljs-string">"doCompact"</span> : <span class="hljs-literal">true</span>, 
         <span class="hljs-string">"globallyUniqueId"</span> : <span class="hljs-string">"h6F41A1166091/104425"</span>, 
         <span class="hljs-string">"id"</span> : <span class="hljs-string">"104425"</span>, 
->>>>>>> 948820e4
         <span class="hljs-string">"indexBuckets"</span> : <span class="hljs-number">8</span>, 
         <span class="hljs-string">"indexes"</span> : [ 
           { 
@@ -188,11 +142,7 @@
             <span class="hljs-string">"sparse"</span> : <span class="hljs-literal">false</span> 
           }, 
           { 
-<<<<<<< HEAD
-            <span class="hljs-string">"id"</span> : <span class="hljs-string">"12061"</span>, 
-=======
             <span class="hljs-string">"id"</span> : <span class="hljs-string">"104432"</span>, 
->>>>>>> 948820e4
             <span class="hljs-string">"type"</span> : <span class="hljs-string">"fulltext"</span>, 
             <span class="hljs-string">"fields"</span> : [ 
               <span class="hljs-string">"text"</span> 
@@ -202,11 +152,7 @@
             <span class="hljs-string">"minLength"</span> : <span class="hljs-number">10</span> 
           }, 
           { 
-<<<<<<< HEAD
-            <span class="hljs-string">"id"</span> : <span class="hljs-string">"12073"</span>, 
-=======
             <span class="hljs-string">"id"</span> : <span class="hljs-string">"104435"</span>, 
->>>>>>> 948820e4
             <span class="hljs-string">"type"</span> : <span class="hljs-string">"skiplist"</span>, 
             <span class="hljs-string">"fields"</span> : [ 
               <span class="hljs-string">"a"</span> 
@@ -227,11 +173,7 @@
         }, 
         <span class="hljs-string">"name"</span> : <span class="hljs-string">"IndexedCollection2"</span>, 
         <span class="hljs-string">"numberOfShards"</span> : <span class="hljs-number">1</span>, 
-<<<<<<< HEAD
-        <span class="hljs-string">"planId"</span> : <span class="hljs-string">"12057"</span>, 
-=======
         <span class="hljs-string">"planId"</span> : <span class="hljs-string">"104425"</span>, 
->>>>>>> 948820e4
         <span class="hljs-string">"replicationFactor"</span> : <span class="hljs-number">1</span>, 
         <span class="hljs-string">"shardKeys"</span> : [ 
           <span class="hljs-string">"_key"</span> 
@@ -248,12 +190,12 @@
       <span class="hljs-string">"indexes"</span> : [ ], 
       <span class="hljs-string">"parameters"</span> : { 
         <span class="hljs-string">"allowUserKeys"</span> : <span class="hljs-literal">true</span>, 
-        <span class="hljs-string">"cid"</span> : <span class="hljs-string">"47"</span>, 
+        <span class="hljs-string">"cid"</span> : <span class="hljs-string">"48"</span>, 
         <span class="hljs-string">"count"</span> : <span class="hljs-number">0</span>, 
         <span class="hljs-string">"deleted"</span> : <span class="hljs-literal">false</span>, 
         <span class="hljs-string">"doCompact"</span> : <span class="hljs-literal">true</span>, 
         <span class="hljs-string">"globallyUniqueId"</span> : <span class="hljs-string">"_appbundles"</span>, 
-        <span class="hljs-string">"id"</span> : <span class="hljs-string">"47"</span>, 
+        <span class="hljs-string">"id"</span> : <span class="hljs-string">"48"</span>, 
         <span class="hljs-string">"indexBuckets"</span> : <span class="hljs-number">8</span>, 
         <span class="hljs-string">"indexes"</span> : [ 
           { 
@@ -278,7 +220,7 @@
         }, 
         <span class="hljs-string">"name"</span> : <span class="hljs-string">"_appbundles"</span>, 
         <span class="hljs-string">"numberOfShards"</span> : <span class="hljs-number">1</span>, 
-        <span class="hljs-string">"planId"</span> : <span class="hljs-string">"47"</span>, 
+        <span class="hljs-string">"planId"</span> : <span class="hljs-string">"48"</span>, 
         <span class="hljs-string">"replicationFactor"</span> : <span class="hljs-number">2</span>, 
         <span class="hljs-string">"shardKeys"</span> : [ 
           <span class="hljs-string">"_key"</span> 
@@ -484,12 +426,8 @@
         <span class="hljs-string">"journalSize"</span> : <span class="hljs-number">33554432</span>, 
         <span class="hljs-string">"keyOptions"</span> : { 
           <span class="hljs-string">"allowUserKeys"</span> : <span class="hljs-literal">true</span>, 
-<<<<<<< HEAD
-          <span class="hljs-string">"lastValue"</span> : <span class="hljs-number">9905</span> 
-=======
-          <span class="hljs-string">"type"</span> : <span class="hljs-string">"traditional"</span>, 
-          <span class="hljs-string">"lastValue"</span> : <span class="hljs-number">0</span> 
->>>>>>> 948820e4
+          <span class="hljs-string">"type"</span> : <span class="hljs-string">"traditional"</span>, 
+          <span class="hljs-string">"lastValue"</span> : <span class="hljs-number">0</span> 
         }, 
         <span class="hljs-string">"name"</span> : <span class="hljs-string">"_iresearch_analyzers"</span>, 
         <span class="hljs-string">"numberOfShards"</span> : <span class="hljs-number">1</span>, 
@@ -535,12 +473,8 @@
         <span class="hljs-string">"journalSize"</span> : <span class="hljs-number">1048576</span>, 
         <span class="hljs-string">"keyOptions"</span> : { 
           <span class="hljs-string">"allowUserKeys"</span> : <span class="hljs-literal">true</span>, 
-<<<<<<< HEAD
-          <span class="hljs-string">"lastValue"</span> : <span class="hljs-number">9954</span> 
-=======
           <span class="hljs-string">"type"</span> : <span class="hljs-string">"traditional"</span>, 
           <span class="hljs-string">"lastValue"</span> : <span class="hljs-number">102246</span> 
->>>>>>> 948820e4
         }, 
         <span class="hljs-string">"name"</span> : <span class="hljs-string">"_modules"</span>, 
         <span class="hljs-string">"numberOfShards"</span> : <span class="hljs-number">1</span>, 
@@ -609,12 +543,8 @@
         <span class="hljs-string">"journalSize"</span> : <span class="hljs-number">1048576</span>, 
         <span class="hljs-string">"keyOptions"</span> : { 
           <span class="hljs-string">"allowUserKeys"</span> : <span class="hljs-literal">true</span>, 
-<<<<<<< HEAD
-          <span class="hljs-string">"lastValue"</span> : <span class="hljs-number">11996</span> 
-=======
           <span class="hljs-string">"type"</span> : <span class="hljs-string">"traditional"</span>, 
           <span class="hljs-string">"lastValue"</span> : <span class="hljs-number">104363</span> 
->>>>>>> 948820e4
         }, 
         <span class="hljs-string">"name"</span> : <span class="hljs-string">"_users"</span>, 
         <span class="hljs-string">"numberOfShards"</span> : <span class="hljs-number">1</span>, 
@@ -635,21 +565,12 @@
       <span class="hljs-string">"indexes"</span> : [ ], 
       <span class="hljs-string">"parameters"</span> : { 
         <span class="hljs-string">"allowUserKeys"</span> : <span class="hljs-literal">true</span>, 
-<<<<<<< HEAD
-        <span class="hljs-string">"cid"</span> : <span class="hljs-string">"108"</span>, 
-        <span class="hljs-string">"count"</span> : <span class="hljs-number">0</span>, 
-        <span class="hljs-string">"deleted"</span> : <span class="hljs-literal">false</span>, 
-        <span class="hljs-string">"doCompact"</span> : <span class="hljs-literal">true</span>, 
-        <span class="hljs-string">"globallyUniqueId"</span> : <span class="hljs-string">"hE3AEC1F32CEF/108"</span>, 
-        <span class="hljs-string">"id"</span> : <span class="hljs-string">"108"</span>, 
-=======
         <span class="hljs-string">"cid"</span> : <span class="hljs-string">"110"</span>, 
         <span class="hljs-string">"count"</span> : <span class="hljs-number">0</span>, 
         <span class="hljs-string">"deleted"</span> : <span class="hljs-literal">false</span>, 
         <span class="hljs-string">"doCompact"</span> : <span class="hljs-literal">true</span>, 
         <span class="hljs-string">"globallyUniqueId"</span> : <span class="hljs-string">"h6F41A1166091/110"</span>, 
         <span class="hljs-string">"id"</span> : <span class="hljs-string">"110"</span>, 
->>>>>>> 948820e4
         <span class="hljs-string">"indexBuckets"</span> : <span class="hljs-number">8</span>, 
         <span class="hljs-string">"indexes"</span> : [ 
           { 
@@ -674,11 +595,7 @@
         }, 
         <span class="hljs-string">"name"</span> : <span class="hljs-string">"animals"</span>, 
         <span class="hljs-string">"numberOfShards"</span> : <span class="hljs-number">1</span>, 
-<<<<<<< HEAD
-        <span class="hljs-string">"planId"</span> : <span class="hljs-string">"108"</span>, 
-=======
         <span class="hljs-string">"planId"</span> : <span class="hljs-string">"110"</span>, 
->>>>>>> 948820e4
         <span class="hljs-string">"replicationFactor"</span> : <span class="hljs-number">1</span>, 
         <span class="hljs-string">"shardKeys"</span> : [ 
           <span class="hljs-string">"_key"</span> 
@@ -695,21 +612,12 @@
       <span class="hljs-string">"indexes"</span> : [ ], 
       <span class="hljs-string">"parameters"</span> : { 
         <span class="hljs-string">"allowUserKeys"</span> : <span class="hljs-literal">true</span>, 
-<<<<<<< HEAD
-        <span class="hljs-string">"cid"</span> : <span class="hljs-string">"102"</span>, 
-        <span class="hljs-string">"count"</span> : <span class="hljs-number">0</span>, 
-        <span class="hljs-string">"deleted"</span> : <span class="hljs-literal">false</span>, 
-        <span class="hljs-string">"doCompact"</span> : <span class="hljs-literal">true</span>, 
-        <span class="hljs-string">"globallyUniqueId"</span> : <span class="hljs-string">"hE3AEC1F32CEF/102"</span>, 
-        <span class="hljs-string">"id"</span> : <span class="hljs-string">"102"</span>, 
-=======
         <span class="hljs-string">"cid"</span> : <span class="hljs-string">"101"</span>, 
         <span class="hljs-string">"count"</span> : <span class="hljs-number">0</span>, 
         <span class="hljs-string">"deleted"</span> : <span class="hljs-literal">false</span>, 
         <span class="hljs-string">"doCompact"</span> : <span class="hljs-literal">true</span>, 
         <span class="hljs-string">"globallyUniqueId"</span> : <span class="hljs-string">"h6F41A1166091/101"</span>, 
         <span class="hljs-string">"id"</span> : <span class="hljs-string">"101"</span>, 
->>>>>>> 948820e4
         <span class="hljs-string">"indexBuckets"</span> : <span class="hljs-number">8</span>, 
         <span class="hljs-string">"indexes"</span> : [ 
           { 
@@ -734,11 +642,7 @@
         }, 
         <span class="hljs-string">"name"</span> : <span class="hljs-string">"demo"</span>, 
         <span class="hljs-string">"numberOfShards"</span> : <span class="hljs-number">1</span>, 
-<<<<<<< HEAD
-        <span class="hljs-string">"planId"</span> : <span class="hljs-string">"102"</span>, 
-=======
         <span class="hljs-string">"planId"</span> : <span class="hljs-string">"101"</span>, 
->>>>>>> 948820e4
         <span class="hljs-string">"replicationFactor"</span> : <span class="hljs-number">1</span>, 
         <span class="hljs-string">"shardKeys"</span> : [ 
           <span class="hljs-string">"_key"</span> 
@@ -755,19 +659,10 @@
   <span class="hljs-string">"views"</span> : [ ], 
   <span class="hljs-string">"state"</span> : { 
     <span class="hljs-string">"running"</span> : <span class="hljs-literal">true</span>, 
-<<<<<<< HEAD
-    <span class="hljs-string">"lastLogTick"</span> : <span class="hljs-string">"12047"</span>, 
-    <span class="hljs-string">"lastUncommittedLogTick"</span> : <span class="hljs-string">"12074"</span>, 
-    <span class="hljs-string">"totalEvents"</span> : <span class="hljs-number">4154</span>, 
-    <span class="hljs-string">"time"</span> : <span class="hljs-string">"2018-01-25T11:37:53Z"</span> 
-  }, 
-  <span class="hljs-string">"tick"</span> : <span class="hljs-string">"12074"</span> 
-=======
     <span class="hljs-string">"lastLogTick"</span> : <span class="hljs-string">"104412"</span>, 
     <span class="hljs-string">"lastUncommittedLogTick"</span> : <span class="hljs-string">"104436"</span>, 
     <span class="hljs-string">"totalEvents"</span> : <span class="hljs-number">35158</span>, 
     <span class="hljs-string">"time"</span> : <span class="hljs-string">"2018-08-22T18:45:52Z"</span> 
   }, 
   <span class="hljs-string">"tick"</span> : <span class="hljs-string">"104436"</span> 
->>>>>>> 948820e4
 }