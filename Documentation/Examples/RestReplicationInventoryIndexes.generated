shell> curl --dump - http://localhost:8529/_api/replication/inventory

HTTP/<span class="hljs-number">1.1</span> <span class="hljs-number">200</span> OK
content-type: application/json; charset=utf<span class="hljs-number">-8</span>
x-content-type-options: nosniff

{ 
  <span class="hljs-string">"collections"</span> : [ 
    { 
      <span class="hljs-string">"parameters"</span> : { 
        <span class="hljs-string">"allowUserKeys"</span> : <span class="hljs-literal">true</span>, 
<<<<<<< HEAD
        <span class="hljs-string">"cid"</span> : <span class="hljs-string">"82"</span>, 
        <span class="hljs-string">"count"</span> : <span class="hljs-number">0</span>, 
        <span class="hljs-string">"deleted"</span> : <span class="hljs-literal">false</span>, 
        <span class="hljs-string">"doCompact"</span> : <span class="hljs-literal">true</span>, 
        <span class="hljs-string">"id"</span> : <span class="hljs-string">"82"</span>, 
=======
        <span class="hljs-string">"cid"</span> : <span class="hljs-string">"77"</span>, 
        <span class="hljs-string">"count"</span> : <span class="hljs-number">0</span>, 
        <span class="hljs-string">"deleted"</span> : <span class="hljs-literal">false</span>, 
        <span class="hljs-string">"doCompact"</span> : <span class="hljs-literal">true</span>, 
        <span class="hljs-string">"id"</span> : <span class="hljs-string">"77"</span>, 
>>>>>>> a692577f
        <span class="hljs-string">"indexBuckets"</span> : <span class="hljs-number">8</span>, 
        <span class="hljs-string">"indexes"</span> : [ 
          { 
            <span class="hljs-string">"fields"</span> : [ 
              <span class="hljs-string">"_key"</span> 
            ], 
            <span class="hljs-string">"id"</span> : <span class="hljs-string">"0"</span>, 
            <span class="hljs-string">"selectivityEstimate"</span> : <span class="hljs-number">1</span>, 
            <span class="hljs-string">"sparse"</span> : <span class="hljs-literal">false</span>, 
            <span class="hljs-string">"type"</span> : <span class="hljs-string">"primary"</span>, 
            <span class="hljs-string">"unique"</span> : <span class="hljs-literal">true</span> 
          } 
        ], 
        <span class="hljs-string">"isSmart"</span> : <span class="hljs-literal">false</span>, 
        <span class="hljs-string">"isSystem"</span> : <span class="hljs-literal">true</span>, 
        <span class="hljs-string">"isVolatile"</span> : <span class="hljs-literal">false</span>, 
        <span class="hljs-string">"journalSize"</span> : <span class="hljs-number">4194304</span>, 
        <span class="hljs-string">"keyOptions"</span> : { 
          <span class="hljs-string">"allowUserKeys"</span> : <span class="hljs-literal">true</span>, 
          <span class="hljs-string">"lastValue"</span> : <span class="hljs-number">0</span>, 
          <span class="hljs-string">"type"</span> : <span class="hljs-string">"traditional"</span> 
        }, 
        <span class="hljs-string">"name"</span> : <span class="hljs-string">"_appbundles"</span>, 
        <span class="hljs-string">"numberOfShards"</span> : <span class="hljs-number">1</span>, 
<<<<<<< HEAD
        <span class="hljs-string">"planId"</span> : <span class="hljs-string">"82"</span>, 
=======
        <span class="hljs-string">"planId"</span> : <span class="hljs-string">"77"</span>, 
>>>>>>> a692577f
        <span class="hljs-string">"replicationFactor"</span> : <span class="hljs-number">2</span>, 
        <span class="hljs-string">"shardKeys"</span> : [ 
          <span class="hljs-string">"_key"</span> 
        ], 
        <span class="hljs-string">"shards"</span> : { 
        }, 
        <span class="hljs-string">"status"</span> : <span class="hljs-number">3</span>, 
        <span class="hljs-string">"type"</span> : <span class="hljs-number">2</span>, 
        <span class="hljs-string">"version"</span> : <span class="hljs-number">6</span>, 
        <span class="hljs-string">"waitForSync"</span> : <span class="hljs-literal">false</span> 
      }, 
      <span class="hljs-string">"indexes"</span> : [ ] 
    }, 
    { 
      <span class="hljs-string">"parameters"</span> : { 
        <span class="hljs-string">"allowUserKeys"</span> : <span class="hljs-literal">true</span>, 
<<<<<<< HEAD
        <span class="hljs-string">"cid"</span> : <span class="hljs-string">"39"</span>, 
        <span class="hljs-string">"count"</span> : <span class="hljs-number">0</span>, 
        <span class="hljs-string">"deleted"</span> : <span class="hljs-literal">false</span>, 
        <span class="hljs-string">"doCompact"</span> : <span class="hljs-literal">true</span>, 
        <span class="hljs-string">"id"</span> : <span class="hljs-string">"39"</span>, 
=======
        <span class="hljs-string">"cid"</span> : <span class="hljs-string">"33"</span>, 
        <span class="hljs-string">"count"</span> : <span class="hljs-number">0</span>, 
        <span class="hljs-string">"deleted"</span> : <span class="hljs-literal">false</span>, 
        <span class="hljs-string">"doCompact"</span> : <span class="hljs-literal">true</span>, 
        <span class="hljs-string">"id"</span> : <span class="hljs-string">"33"</span>, 
>>>>>>> a692577f
        <span class="hljs-string">"indexBuckets"</span> : <span class="hljs-number">8</span>, 
        <span class="hljs-string">"indexes"</span> : [ 
          { 
            <span class="hljs-string">"fields"</span> : [ 
              <span class="hljs-string">"_key"</span> 
            ], 
            <span class="hljs-string">"id"</span> : <span class="hljs-string">"0"</span>, 
            <span class="hljs-string">"selectivityEstimate"</span> : <span class="hljs-number">1</span>, 
            <span class="hljs-string">"sparse"</span> : <span class="hljs-literal">false</span>, 
            <span class="hljs-string">"type"</span> : <span class="hljs-string">"primary"</span>, 
            <span class="hljs-string">"unique"</span> : <span class="hljs-literal">true</span> 
          } 
        ], 
        <span class="hljs-string">"isSmart"</span> : <span class="hljs-literal">false</span>, 
        <span class="hljs-string">"isSystem"</span> : <span class="hljs-literal">true</span>, 
        <span class="hljs-string">"isVolatile"</span> : <span class="hljs-literal">false</span>, 
        <span class="hljs-string">"journalSize"</span> : <span class="hljs-number">1048576</span>, 
        <span class="hljs-string">"keyOptions"</span> : { 
          <span class="hljs-string">"allowUserKeys"</span> : <span class="hljs-literal">true</span>, 
          <span class="hljs-string">"lastValue"</span> : <span class="hljs-number">0</span>, 
          <span class="hljs-string">"type"</span> : <span class="hljs-string">"traditional"</span> 
        }, 
        <span class="hljs-string">"name"</span> : <span class="hljs-string">"_aqlfunctions"</span>, 
        <span class="hljs-string">"numberOfShards"</span> : <span class="hljs-number">1</span>, 
<<<<<<< HEAD
        <span class="hljs-string">"planId"</span> : <span class="hljs-string">"39"</span>, 
=======
        <span class="hljs-string">"planId"</span> : <span class="hljs-string">"33"</span>, 
>>>>>>> a692577f
        <span class="hljs-string">"replicationFactor"</span> : <span class="hljs-number">2</span>, 
        <span class="hljs-string">"shardKeys"</span> : [ 
          <span class="hljs-string">"_key"</span> 
        ], 
        <span class="hljs-string">"shards"</span> : { 
        }, 
        <span class="hljs-string">"status"</span> : <span class="hljs-number">3</span>, 
        <span class="hljs-string">"type"</span> : <span class="hljs-number">2</span>, 
        <span class="hljs-string">"version"</span> : <span class="hljs-number">6</span>, 
        <span class="hljs-string">"waitForSync"</span> : <span class="hljs-literal">false</span> 
      }, 
      <span class="hljs-string">"indexes"</span> : [ ] 
    }, 
    { 
      <span class="hljs-string">"parameters"</span> : { 
        <span class="hljs-string">"allowUserKeys"</span> : <span class="hljs-literal">true</span>, 
<<<<<<< HEAD
        <span class="hljs-string">"cid"</span> : <span class="hljs-string">"57"</span>, 
        <span class="hljs-string">"count"</span> : <span class="hljs-number">0</span>, 
        <span class="hljs-string">"deleted"</span> : <span class="hljs-literal">false</span>, 
        <span class="hljs-string">"doCompact"</span> : <span class="hljs-literal">true</span>, 
        <span class="hljs-string">"id"</span> : <span class="hljs-string">"57"</span>, 
=======
        <span class="hljs-string">"cid"</span> : <span class="hljs-string">"51"</span>, 
        <span class="hljs-string">"count"</span> : <span class="hljs-number">0</span>, 
        <span class="hljs-string">"deleted"</span> : <span class="hljs-literal">false</span>, 
        <span class="hljs-string">"doCompact"</span> : <span class="hljs-literal">true</span>, 
        <span class="hljs-string">"id"</span> : <span class="hljs-string">"51"</span>, 
>>>>>>> a692577f
        <span class="hljs-string">"indexBuckets"</span> : <span class="hljs-number">8</span>, 
        <span class="hljs-string">"indexes"</span> : [ 
          { 
            <span class="hljs-string">"fields"</span> : [ 
              <span class="hljs-string">"_key"</span> 
            ], 
            <span class="hljs-string">"id"</span> : <span class="hljs-string">"0"</span>, 
            <span class="hljs-string">"selectivityEstimate"</span> : <span class="hljs-number">1</span>, 
            <span class="hljs-string">"sparse"</span> : <span class="hljs-literal">false</span>, 
            <span class="hljs-string">"type"</span> : <span class="hljs-string">"primary"</span>, 
            <span class="hljs-string">"unique"</span> : <span class="hljs-literal">true</span> 
          } 
        ], 
        <span class="hljs-string">"isSmart"</span> : <span class="hljs-literal">false</span>, 
        <span class="hljs-string">"isSystem"</span> : <span class="hljs-literal">true</span>, 
        <span class="hljs-string">"isVolatile"</span> : <span class="hljs-literal">false</span>, 
        <span class="hljs-string">"journalSize"</span> : <span class="hljs-number">1048576</span>, 
        <span class="hljs-string">"keyOptions"</span> : { 
          <span class="hljs-string">"allowUserKeys"</span> : <span class="hljs-literal">true</span>, 
          <span class="hljs-string">"lastValue"</span> : <span class="hljs-number">0</span>, 
          <span class="hljs-string">"type"</span> : <span class="hljs-string">"traditional"</span> 
        }, 
        <span class="hljs-string">"name"</span> : <span class="hljs-string">"_frontend"</span>, 
        <span class="hljs-string">"numberOfShards"</span> : <span class="hljs-number">1</span>, 
<<<<<<< HEAD
        <span class="hljs-string">"planId"</span> : <span class="hljs-string">"57"</span>, 
=======
        <span class="hljs-string">"planId"</span> : <span class="hljs-string">"51"</span>, 
>>>>>>> a692577f
        <span class="hljs-string">"replicationFactor"</span> : <span class="hljs-number">2</span>, 
        <span class="hljs-string">"shardKeys"</span> : [ 
          <span class="hljs-string">"_key"</span> 
        ], 
        <span class="hljs-string">"shards"</span> : { 
        }, 
        <span class="hljs-string">"status"</span> : <span class="hljs-number">3</span>, 
        <span class="hljs-string">"type"</span> : <span class="hljs-number">2</span>, 
        <span class="hljs-string">"version"</span> : <span class="hljs-number">6</span>, 
        <span class="hljs-string">"waitForSync"</span> : <span class="hljs-literal">false</span> 
      }, 
      <span class="hljs-string">"indexes"</span> : [ ] 
    }, 
    { 
      <span class="hljs-string">"parameters"</span> : { 
        <span class="hljs-string">"allowUserKeys"</span> : <span class="hljs-literal">true</span>, 
<<<<<<< HEAD
        <span class="hljs-string">"cid"</span> : <span class="hljs-string">"4"</span>, 
        <span class="hljs-string">"count"</span> : <span class="hljs-number">0</span>, 
        <span class="hljs-string">"deleted"</span> : <span class="hljs-literal">false</span>, 
        <span class="hljs-string">"doCompact"</span> : <span class="hljs-literal">true</span>, 
        <span class="hljs-string">"id"</span> : <span class="hljs-string">"4"</span>, 
=======
        <span class="hljs-string">"cid"</span> : <span class="hljs-string">"3"</span>, 
        <span class="hljs-string">"count"</span> : <span class="hljs-number">0</span>, 
        <span class="hljs-string">"deleted"</span> : <span class="hljs-literal">false</span>, 
        <span class="hljs-string">"doCompact"</span> : <span class="hljs-literal">true</span>, 
        <span class="hljs-string">"id"</span> : <span class="hljs-string">"3"</span>, 
>>>>>>> a692577f
        <span class="hljs-string">"indexBuckets"</span> : <span class="hljs-number">8</span>, 
        <span class="hljs-string">"indexes"</span> : [ 
          { 
            <span class="hljs-string">"fields"</span> : [ 
              <span class="hljs-string">"_key"</span> 
            ], 
            <span class="hljs-string">"id"</span> : <span class="hljs-string">"0"</span>, 
            <span class="hljs-string">"selectivityEstimate"</span> : <span class="hljs-number">1</span>, 
            <span class="hljs-string">"sparse"</span> : <span class="hljs-literal">false</span>, 
            <span class="hljs-string">"type"</span> : <span class="hljs-string">"primary"</span>, 
            <span class="hljs-string">"unique"</span> : <span class="hljs-literal">true</span> 
          } 
        ], 
        <span class="hljs-string">"isSmart"</span> : <span class="hljs-literal">false</span>, 
        <span class="hljs-string">"isSystem"</span> : <span class="hljs-literal">true</span>, 
        <span class="hljs-string">"isVolatile"</span> : <span class="hljs-literal">false</span>, 
        <span class="hljs-string">"journalSize"</span> : <span class="hljs-number">1048576</span>, 
        <span class="hljs-string">"keyOptions"</span> : { 
          <span class="hljs-string">"allowUserKeys"</span> : <span class="hljs-literal">true</span>, 
          <span class="hljs-string">"lastValue"</span> : <span class="hljs-number">0</span>, 
          <span class="hljs-string">"type"</span> : <span class="hljs-string">"traditional"</span> 
        }, 
        <span class="hljs-string">"name"</span> : <span class="hljs-string">"_graphs"</span>, 
        <span class="hljs-string">"numberOfShards"</span> : <span class="hljs-number">1</span>, 
<<<<<<< HEAD
        <span class="hljs-string">"planId"</span> : <span class="hljs-string">"4"</span>, 
=======
        <span class="hljs-string">"planId"</span> : <span class="hljs-string">"3"</span>, 
>>>>>>> a692577f
        <span class="hljs-string">"replicationFactor"</span> : <span class="hljs-number">2</span>, 
        <span class="hljs-string">"shardKeys"</span> : [ 
          <span class="hljs-string">"_key"</span> 
        ], 
        <span class="hljs-string">"shards"</span> : { 
        }, 
        <span class="hljs-string">"status"</span> : <span class="hljs-number">3</span>, 
        <span class="hljs-string">"type"</span> : <span class="hljs-number">2</span>, 
        <span class="hljs-string">"version"</span> : <span class="hljs-number">6</span>, 
        <span class="hljs-string">"waitForSync"</span> : <span class="hljs-literal">false</span> 
      }, 
      <span class="hljs-string">"indexes"</span> : [ ] 
    }, 
    { 
      <span class="hljs-string">"parameters"</span> : { 
        <span class="hljs-string">"allowUserKeys"</span> : <span class="hljs-literal">true</span>, 
<<<<<<< HEAD
        <span class="hljs-string">"cid"</span> : <span class="hljs-string">"24"</span>, 
        <span class="hljs-string">"count"</span> : <span class="hljs-number">0</span>, 
        <span class="hljs-string">"deleted"</span> : <span class="hljs-literal">false</span>, 
        <span class="hljs-string">"doCompact"</span> : <span class="hljs-literal">true</span>, 
        <span class="hljs-string">"id"</span> : <span class="hljs-string">"24"</span>, 
=======
        <span class="hljs-string">"cid"</span> : <span class="hljs-string">"18"</span>, 
        <span class="hljs-string">"count"</span> : <span class="hljs-number">0</span>, 
        <span class="hljs-string">"deleted"</span> : <span class="hljs-literal">false</span>, 
        <span class="hljs-string">"doCompact"</span> : <span class="hljs-literal">true</span>, 
        <span class="hljs-string">"id"</span> : <span class="hljs-string">"18"</span>, 
>>>>>>> a692577f
        <span class="hljs-string">"indexBuckets"</span> : <span class="hljs-number">8</span>, 
        <span class="hljs-string">"indexes"</span> : [ 
          { 
            <span class="hljs-string">"fields"</span> : [ 
              <span class="hljs-string">"_key"</span> 
            ], 
            <span class="hljs-string">"id"</span> : <span class="hljs-string">"0"</span>, 
            <span class="hljs-string">"selectivityEstimate"</span> : <span class="hljs-number">1</span>, 
            <span class="hljs-string">"sparse"</span> : <span class="hljs-literal">false</span>, 
            <span class="hljs-string">"type"</span> : <span class="hljs-string">"primary"</span>, 
            <span class="hljs-string">"unique"</span> : <span class="hljs-literal">true</span> 
          } 
        ], 
        <span class="hljs-string">"isSmart"</span> : <span class="hljs-literal">false</span>, 
        <span class="hljs-string">"isSystem"</span> : <span class="hljs-literal">true</span>, 
        <span class="hljs-string">"isVolatile"</span> : <span class="hljs-literal">false</span>, 
        <span class="hljs-string">"journalSize"</span> : <span class="hljs-number">1048576</span>, 
        <span class="hljs-string">"keyOptions"</span> : { 
          <span class="hljs-string">"allowUserKeys"</span> : <span class="hljs-literal">true</span>, 
          <span class="hljs-string">"lastValue"</span> : <span class="hljs-number">0</span>, 
          <span class="hljs-string">"type"</span> : <span class="hljs-string">"traditional"</span> 
        }, 
        <span class="hljs-string">"name"</span> : <span class="hljs-string">"_modules"</span>, 
        <span class="hljs-string">"numberOfShards"</span> : <span class="hljs-number">1</span>, 
<<<<<<< HEAD
        <span class="hljs-string">"planId"</span> : <span class="hljs-string">"24"</span>, 
=======
        <span class="hljs-string">"planId"</span> : <span class="hljs-string">"18"</span>, 
>>>>>>> a692577f
        <span class="hljs-string">"replicationFactor"</span> : <span class="hljs-number">2</span>, 
        <span class="hljs-string">"shardKeys"</span> : [ 
          <span class="hljs-string">"_key"</span> 
        ], 
        <span class="hljs-string">"shards"</span> : { 
        }, 
        <span class="hljs-string">"status"</span> : <span class="hljs-number">3</span>, 
        <span class="hljs-string">"type"</span> : <span class="hljs-number">2</span>, 
        <span class="hljs-string">"version"</span> : <span class="hljs-number">6</span>, 
        <span class="hljs-string">"waitForSync"</span> : <span class="hljs-literal">false</span> 
      }, 
      <span class="hljs-string">"indexes"</span> : [ ] 
    }, 
    { 
      <span class="hljs-string">"parameters"</span> : { 
        <span class="hljs-string">"allowUserKeys"</span> : <span class="hljs-literal">true</span>, 
<<<<<<< HEAD
        <span class="hljs-string">"cid"</span> : <span class="hljs-string">"26"</span>, 
        <span class="hljs-string">"count"</span> : <span class="hljs-number">0</span>, 
        <span class="hljs-string">"deleted"</span> : <span class="hljs-literal">false</span>, 
        <span class="hljs-string">"doCompact"</span> : <span class="hljs-literal">true</span>, 
        <span class="hljs-string">"id"</span> : <span class="hljs-string">"26"</span>, 
=======
        <span class="hljs-string">"cid"</span> : <span class="hljs-string">"20"</span>, 
        <span class="hljs-string">"count"</span> : <span class="hljs-number">0</span>, 
        <span class="hljs-string">"deleted"</span> : <span class="hljs-literal">false</span>, 
        <span class="hljs-string">"doCompact"</span> : <span class="hljs-literal">true</span>, 
        <span class="hljs-string">"id"</span> : <span class="hljs-string">"20"</span>, 
>>>>>>> a692577f
        <span class="hljs-string">"indexBuckets"</span> : <span class="hljs-number">8</span>, 
        <span class="hljs-string">"indexes"</span> : [ 
          { 
            <span class="hljs-string">"fields"</span> : [ 
              <span class="hljs-string">"_key"</span> 
            ], 
            <span class="hljs-string">"id"</span> : <span class="hljs-string">"0"</span>, 
            <span class="hljs-string">"selectivityEstimate"</span> : <span class="hljs-number">1</span>, 
            <span class="hljs-string">"sparse"</span> : <span class="hljs-literal">false</span>, 
            <span class="hljs-string">"type"</span> : <span class="hljs-string">"primary"</span>, 
            <span class="hljs-string">"unique"</span> : <span class="hljs-literal">true</span> 
          } 
        ], 
        <span class="hljs-string">"isSmart"</span> : <span class="hljs-literal">false</span>, 
        <span class="hljs-string">"isSystem"</span> : <span class="hljs-literal">true</span>, 
        <span class="hljs-string">"isVolatile"</span> : <span class="hljs-literal">false</span>, 
        <span class="hljs-string">"journalSize"</span> : <span class="hljs-number">4194304</span>, 
        <span class="hljs-string">"keyOptions"</span> : { 
          <span class="hljs-string">"allowUserKeys"</span> : <span class="hljs-literal">true</span>, 
          <span class="hljs-string">"lastValue"</span> : <span class="hljs-number">0</span>, 
          <span class="hljs-string">"type"</span> : <span class="hljs-string">"traditional"</span> 
        }, 
        <span class="hljs-string">"name"</span> : <span class="hljs-string">"_routing"</span>, 
        <span class="hljs-string">"numberOfShards"</span> : <span class="hljs-number">1</span>, 
<<<<<<< HEAD
        <span class="hljs-string">"planId"</span> : <span class="hljs-string">"26"</span>, 
=======
        <span class="hljs-string">"planId"</span> : <span class="hljs-string">"20"</span>, 
>>>>>>> a692577f
        <span class="hljs-string">"replicationFactor"</span> : <span class="hljs-number">2</span>, 
        <span class="hljs-string">"shardKeys"</span> : [ 
          <span class="hljs-string">"_key"</span> 
        ], 
        <span class="hljs-string">"shards"</span> : { 
        }, 
        <span class="hljs-string">"status"</span> : <span class="hljs-number">3</span>, 
        <span class="hljs-string">"type"</span> : <span class="hljs-number">2</span>, 
        <span class="hljs-string">"version"</span> : <span class="hljs-number">6</span>, 
        <span class="hljs-string">"waitForSync"</span> : <span class="hljs-literal">false</span> 
      }, 
      <span class="hljs-string">"indexes"</span> : [ ] 
    }, 
    { 
      <span class="hljs-string">"parameters"</span> : { 
        <span class="hljs-string">"allowUserKeys"</span> : <span class="hljs-literal">true</span>, 
        <span class="hljs-string">"cid"</span> : <span class="hljs-string">"7"</span>, 
        <span class="hljs-string">"count"</span> : <span class="hljs-number">0</span>, 
        <span class="hljs-string">"deleted"</span> : <span class="hljs-literal">false</span>, 
        <span class="hljs-string">"doCompact"</span> : <span class="hljs-literal">true</span>, 
        <span class="hljs-string">"id"</span> : <span class="hljs-string">"7"</span>, 
        <span class="hljs-string">"indexBuckets"</span> : <span class="hljs-number">8</span>, 
        <span class="hljs-string">"indexes"</span> : [ 
          { 
            <span class="hljs-string">"fields"</span> : [ 
              <span class="hljs-string">"_key"</span> 
            ], 
            <span class="hljs-string">"id"</span> : <span class="hljs-string">"0"</span>, 
            <span class="hljs-string">"selectivityEstimate"</span> : <span class="hljs-number">1</span>, 
            <span class="hljs-string">"sparse"</span> : <span class="hljs-literal">false</span>, 
            <span class="hljs-string">"type"</span> : <span class="hljs-string">"primary"</span>, 
            <span class="hljs-string">"unique"</span> : <span class="hljs-literal">true</span> 
          }, 
          { 
            <span class="hljs-string">"deduplicate"</span> : <span class="hljs-literal">true</span>, 
            <span class="hljs-string">"fields"</span> : [ 
              <span class="hljs-string">"user"</span> 
            ], 
            <span class="hljs-string">"id"</span> : <span class="hljs-string">"10"</span>, 
            <span class="hljs-string">"selectivityEstimate"</span> : <span class="hljs-number">1</span>, 
            <span class="hljs-string">"sparse"</span> : <span class="hljs-literal">true</span>, 
            <span class="hljs-string">"type"</span> : <span class="hljs-string">"hash"</span>, 
            <span class="hljs-string">"unique"</span> : <span class="hljs-literal">true</span> 
          } 
        ], 
        <span class="hljs-string">"isSmart"</span> : <span class="hljs-literal">false</span>, 
        <span class="hljs-string">"isSystem"</span> : <span class="hljs-literal">true</span>, 
        <span class="hljs-string">"isVolatile"</span> : <span class="hljs-literal">false</span>, 
        <span class="hljs-string">"journalSize"</span> : <span class="hljs-number">4194304</span>, 
        <span class="hljs-string">"keyOptions"</span> : { 
          <span class="hljs-string">"allowUserKeys"</span> : <span class="hljs-literal">true</span>, 
          <span class="hljs-string">"lastValue"</span> : <span class="hljs-number">0</span>, 
          <span class="hljs-string">"type"</span> : <span class="hljs-string">"traditional"</span> 
        }, 
        <span class="hljs-string">"name"</span> : <span class="hljs-string">"_users"</span>, 
        <span class="hljs-string">"numberOfShards"</span> : <span class="hljs-number">1</span>, 
        <span class="hljs-string">"planId"</span> : <span class="hljs-string">"7"</span>, 
        <span class="hljs-string">"replicationFactor"</span> : <span class="hljs-number">2</span>, 
        <span class="hljs-string">"shardKeys"</span> : [ 
          <span class="hljs-string">"user"</span> 
        ], 
        <span class="hljs-string">"shards"</span> : { 
        }, 
        <span class="hljs-string">"status"</span> : <span class="hljs-number">3</span>, 
        <span class="hljs-string">"type"</span> : <span class="hljs-number">2</span>, 
        <span class="hljs-string">"version"</span> : <span class="hljs-number">6</span>, 
        <span class="hljs-string">"waitForSync"</span> : <span class="hljs-literal">false</span> 
      }, 
      <span class="hljs-string">"indexes"</span> : [ 
        { 
          <span class="hljs-string">"deduplicate"</span> : <span class="hljs-literal">true</span>, 
          <span class="hljs-string">"fields"</span> : [ 
            <span class="hljs-string">"user"</span> 
          ], 
          <span class="hljs-string">"id"</span> : <span class="hljs-string">"10"</span>, 
          <span class="hljs-string">"selectivityEstimate"</span> : <span class="hljs-number">1</span>, 
          <span class="hljs-string">"sparse"</span> : <span class="hljs-literal">true</span>, 
          <span class="hljs-string">"type"</span> : <span class="hljs-string">"hash"</span>, 
          <span class="hljs-string">"unique"</span> : <span class="hljs-literal">true</span> 
        } 
      ] 
    }, 
    { 
      <span class="hljs-string">"parameters"</span> : { 
        <span class="hljs-string">"allowUserKeys"</span> : <span class="hljs-literal">true</span>, 
        <span class="hljs-string">"cid"</span> : <span class="hljs-string">"91"</span>, 
        <span class="hljs-string">"count"</span> : <span class="hljs-number">0</span>, 
        <span class="hljs-string">"deleted"</span> : <span class="hljs-literal">false</span>, 
        <span class="hljs-string">"doCompact"</span> : <span class="hljs-literal">true</span>, 
        <span class="hljs-string">"id"</span> : <span class="hljs-string">"91"</span>, 
        <span class="hljs-string">"indexBuckets"</span> : <span class="hljs-number">8</span>, 
        <span class="hljs-string">"indexes"</span> : [ 
          { 
            <span class="hljs-string">"fields"</span> : [ 
              <span class="hljs-string">"_key"</span> 
            ], 
            <span class="hljs-string">"id"</span> : <span class="hljs-string">"0"</span>, 
            <span class="hljs-string">"selectivityEstimate"</span> : <span class="hljs-number">1</span>, 
            <span class="hljs-string">"sparse"</span> : <span class="hljs-literal">false</span>, 
            <span class="hljs-string">"type"</span> : <span class="hljs-string">"primary"</span>, 
            <span class="hljs-string">"unique"</span> : <span class="hljs-literal">true</span> 
          } 
        ], 
        <span class="hljs-string">"isSmart"</span> : <span class="hljs-literal">false</span>, 
        <span class="hljs-string">"isSystem"</span> : <span class="hljs-literal">false</span>, 
        <span class="hljs-string">"isVolatile"</span> : <span class="hljs-literal">false</span>, 
        <span class="hljs-string">"journalSize"</span> : <span class="hljs-number">33554432</span>, 
        <span class="hljs-string">"keyOptions"</span> : { 
          <span class="hljs-string">"allowUserKeys"</span> : <span class="hljs-literal">true</span>, 
          <span class="hljs-string">"lastValue"</span> : <span class="hljs-number">0</span>, 
          <span class="hljs-string">"type"</span> : <span class="hljs-string">"traditional"</span> 
        }, 
        <span class="hljs-string">"name"</span> : <span class="hljs-string">"animals"</span>, 
        <span class="hljs-string">"numberOfShards"</span> : <span class="hljs-number">1</span>, 
        <span class="hljs-string">"planId"</span> : <span class="hljs-string">"91"</span>, 
        <span class="hljs-string">"replicationFactor"</span> : <span class="hljs-number">1</span>, 
        <span class="hljs-string">"shardKeys"</span> : [ 
          <span class="hljs-string">"_key"</span> 
        ], 
        <span class="hljs-string">"shards"</span> : { 
        }, 
        <span class="hljs-string">"status"</span> : <span class="hljs-number">3</span>, 
        <span class="hljs-string">"type"</span> : <span class="hljs-number">2</span>, 
        <span class="hljs-string">"version"</span> : <span class="hljs-number">6</span>, 
        <span class="hljs-string">"waitForSync"</span> : <span class="hljs-literal">false</span> 
      }, 
      <span class="hljs-string">"indexes"</span> : [ ] 
    }, 
    { 
      <span class="hljs-string">"parameters"</span> : { 
        <span class="hljs-string">"allowUserKeys"</span> : <span class="hljs-literal">true</span>, 
        <span class="hljs-string">"cid"</span> : <span class="hljs-string">"86"</span>, 
        <span class="hljs-string">"count"</span> : <span class="hljs-number">0</span>, 
        <span class="hljs-string">"deleted"</span> : <span class="hljs-literal">false</span>, 
        <span class="hljs-string">"doCompact"</span> : <span class="hljs-literal">true</span>, 
        <span class="hljs-string">"id"</span> : <span class="hljs-string">"86"</span>, 
        <span class="hljs-string">"indexBuckets"</span> : <span class="hljs-number">8</span>, 
        <span class="hljs-string">"indexes"</span> : [ 
          { 
            <span class="hljs-string">"fields"</span> : [ 
              <span class="hljs-string">"_key"</span> 
            ], 
            <span class="hljs-string">"id"</span> : <span class="hljs-string">"0"</span>, 
            <span class="hljs-string">"selectivityEstimate"</span> : <span class="hljs-number">1</span>, 
            <span class="hljs-string">"sparse"</span> : <span class="hljs-literal">false</span>, 
            <span class="hljs-string">"type"</span> : <span class="hljs-string">"primary"</span>, 
            <span class="hljs-string">"unique"</span> : <span class="hljs-literal">true</span> 
          } 
        ], 
        <span class="hljs-string">"isSmart"</span> : <span class="hljs-literal">false</span>, 
        <span class="hljs-string">"isSystem"</span> : <span class="hljs-literal">false</span>, 
        <span class="hljs-string">"isVolatile"</span> : <span class="hljs-literal">false</span>, 
        <span class="hljs-string">"journalSize"</span> : <span class="hljs-number">33554432</span>, 
        <span class="hljs-string">"keyOptions"</span> : { 
          <span class="hljs-string">"allowUserKeys"</span> : <span class="hljs-literal">true</span>, 
          <span class="hljs-string">"lastValue"</span> : <span class="hljs-number">0</span>, 
          <span class="hljs-string">"type"</span> : <span class="hljs-string">"traditional"</span> 
        }, 
        <span class="hljs-string">"name"</span> : <span class="hljs-string">"demo"</span>, 
        <span class="hljs-string">"numberOfShards"</span> : <span class="hljs-number">1</span>, 
        <span class="hljs-string">"planId"</span> : <span class="hljs-string">"86"</span>, 
        <span class="hljs-string">"replicationFactor"</span> : <span class="hljs-number">1</span>, 
        <span class="hljs-string">"shardKeys"</span> : [ 
          <span class="hljs-string">"_key"</span> 
        ], 
        <span class="hljs-string">"shards"</span> : { 
        }, 
        <span class="hljs-string">"status"</span> : <span class="hljs-number">3</span>, 
        <span class="hljs-string">"type"</span> : <span class="hljs-number">2</span>, 
        <span class="hljs-string">"version"</span> : <span class="hljs-number">6</span>, 
        <span class="hljs-string">"waitForSync"</span> : <span class="hljs-literal">false</span> 
      }, 
      <span class="hljs-string">"indexes"</span> : [ ] 
    }, 
    { 
      <span class="hljs-string">"parameters"</span> : { 
        <span class="hljs-string">"allowUserKeys"</span> : <span class="hljs-literal">true</span>, 
<<<<<<< HEAD
        <span class="hljs-string">"cid"</span> : <span class="hljs-string">"10679"</span>, 
        <span class="hljs-string">"count"</span> : <span class="hljs-number">0</span>, 
        <span class="hljs-string">"deleted"</span> : <span class="hljs-literal">false</span>, 
        <span class="hljs-string">"doCompact"</span> : <span class="hljs-literal">true</span>, 
        <span class="hljs-string">"id"</span> : <span class="hljs-string">"10679"</span>, 
=======
        <span class="hljs-string">"cid"</span> : <span class="hljs-string">"10544"</span>, 
        <span class="hljs-string">"count"</span> : <span class="hljs-number">0</span>, 
        <span class="hljs-string">"deleted"</span> : <span class="hljs-literal">false</span>, 
        <span class="hljs-string">"doCompact"</span> : <span class="hljs-literal">true</span>, 
        <span class="hljs-string">"id"</span> : <span class="hljs-string">"10544"</span>, 
>>>>>>> a692577f
        <span class="hljs-string">"indexBuckets"</span> : <span class="hljs-number">8</span>, 
        <span class="hljs-string">"indexes"</span> : [ 
          { 
            <span class="hljs-string">"fields"</span> : [ 
              <span class="hljs-string">"_key"</span> 
            ], 
            <span class="hljs-string">"id"</span> : <span class="hljs-string">"0"</span>, 
            <span class="hljs-string">"selectivityEstimate"</span> : <span class="hljs-number">1</span>, 
            <span class="hljs-string">"sparse"</span> : <span class="hljs-literal">false</span>, 
            <span class="hljs-string">"type"</span> : <span class="hljs-string">"primary"</span>, 
            <span class="hljs-string">"unique"</span> : <span class="hljs-literal">true</span> 
          }, 
          { 
            <span class="hljs-string">"deduplicate"</span> : <span class="hljs-literal">true</span>, 
            <span class="hljs-string">"fields"</span> : [ 
              <span class="hljs-string">"name"</span> 
            ], 
<<<<<<< HEAD
            <span class="hljs-string">"id"</span> : <span class="hljs-string">"10682"</span>, 
=======
            <span class="hljs-string">"id"</span> : <span class="hljs-string">"10547"</span>, 
>>>>>>> a692577f
            <span class="hljs-string">"selectivityEstimate"</span> : <span class="hljs-number">1</span>, 
            <span class="hljs-string">"sparse"</span> : <span class="hljs-literal">false</span>, 
            <span class="hljs-string">"type"</span> : <span class="hljs-string">"hash"</span>, 
            <span class="hljs-string">"unique"</span> : <span class="hljs-literal">false</span> 
          }, 
          { 
            <span class="hljs-string">"deduplicate"</span> : <span class="hljs-literal">true</span>, 
            <span class="hljs-string">"fields"</span> : [ 
              <span class="hljs-string">"a"</span>, 
              <span class="hljs-string">"b"</span> 
            ], 
<<<<<<< HEAD
            <span class="hljs-string">"id"</span> : <span class="hljs-string">"10685"</span>, 
=======
            <span class="hljs-string">"id"</span> : <span class="hljs-string">"10550"</span>, 
>>>>>>> a692577f
            <span class="hljs-string">"sparse"</span> : <span class="hljs-literal">false</span>, 
            <span class="hljs-string">"type"</span> : <span class="hljs-string">"skiplist"</span>, 
            <span class="hljs-string">"unique"</span> : <span class="hljs-literal">true</span> 
          } 
        ], 
        <span class="hljs-string">"isSmart"</span> : <span class="hljs-literal">false</span>, 
        <span class="hljs-string">"isSystem"</span> : <span class="hljs-literal">false</span>, 
        <span class="hljs-string">"isVolatile"</span> : <span class="hljs-literal">false</span>, 
        <span class="hljs-string">"journalSize"</span> : <span class="hljs-number">33554432</span>, 
        <span class="hljs-string">"keyOptions"</span> : { 
          <span class="hljs-string">"allowUserKeys"</span> : <span class="hljs-literal">true</span>, 
          <span class="hljs-string">"lastValue"</span> : <span class="hljs-number">0</span>, 
          <span class="hljs-string">"type"</span> : <span class="hljs-string">"traditional"</span> 
        }, 
        <span class="hljs-string">"name"</span> : <span class="hljs-string">"IndexedCollection1"</span>, 
        <span class="hljs-string">"numberOfShards"</span> : <span class="hljs-number">1</span>, 
<<<<<<< HEAD
        <span class="hljs-string">"planId"</span> : <span class="hljs-string">"10679"</span>, 
=======
        <span class="hljs-string">"planId"</span> : <span class="hljs-string">"10544"</span>, 
>>>>>>> a692577f
        <span class="hljs-string">"replicationFactor"</span> : <span class="hljs-number">1</span>, 
        <span class="hljs-string">"shardKeys"</span> : [ 
          <span class="hljs-string">"_key"</span> 
        ], 
        <span class="hljs-string">"shards"</span> : { 
        }, 
        <span class="hljs-string">"status"</span> : <span class="hljs-number">3</span>, 
        <span class="hljs-string">"type"</span> : <span class="hljs-number">2</span>, 
        <span class="hljs-string">"version"</span> : <span class="hljs-number">6</span>, 
        <span class="hljs-string">"waitForSync"</span> : <span class="hljs-literal">false</span> 
      }, 
      <span class="hljs-string">"indexes"</span> : [ 
        { 
          <span class="hljs-string">"deduplicate"</span> : <span class="hljs-literal">true</span>, 
          <span class="hljs-string">"fields"</span> : [ 
            <span class="hljs-string">"name"</span> 
          ], 
<<<<<<< HEAD
          <span class="hljs-string">"id"</span> : <span class="hljs-string">"10682"</span>, 
=======
          <span class="hljs-string">"id"</span> : <span class="hljs-string">"10547"</span>, 
>>>>>>> a692577f
          <span class="hljs-string">"selectivityEstimate"</span> : <span class="hljs-number">1</span>, 
          <span class="hljs-string">"sparse"</span> : <span class="hljs-literal">false</span>, 
          <span class="hljs-string">"type"</span> : <span class="hljs-string">"hash"</span>, 
          <span class="hljs-string">"unique"</span> : <span class="hljs-literal">false</span> 
        }, 
        { 
          <span class="hljs-string">"deduplicate"</span> : <span class="hljs-literal">true</span>, 
          <span class="hljs-string">"fields"</span> : [ 
            <span class="hljs-string">"a"</span>, 
            <span class="hljs-string">"b"</span> 
          ], 
<<<<<<< HEAD
          <span class="hljs-string">"id"</span> : <span class="hljs-string">"10685"</span>, 
=======
          <span class="hljs-string">"id"</span> : <span class="hljs-string">"10550"</span>, 
>>>>>>> a692577f
          <span class="hljs-string">"sparse"</span> : <span class="hljs-literal">false</span>, 
          <span class="hljs-string">"type"</span> : <span class="hljs-string">"skiplist"</span>, 
          <span class="hljs-string">"unique"</span> : <span class="hljs-literal">true</span> 
        } 
      ] 
    }, 
    { 
      <span class="hljs-string">"parameters"</span> : { 
        <span class="hljs-string">"allowUserKeys"</span> : <span class="hljs-literal">true</span>, 
<<<<<<< HEAD
        <span class="hljs-string">"cid"</span> : <span class="hljs-string">"10687"</span>, 
        <span class="hljs-string">"count"</span> : <span class="hljs-number">0</span>, 
        <span class="hljs-string">"deleted"</span> : <span class="hljs-literal">false</span>, 
        <span class="hljs-string">"doCompact"</span> : <span class="hljs-literal">true</span>, 
        <span class="hljs-string">"id"</span> : <span class="hljs-string">"10687"</span>, 
=======
        <span class="hljs-string">"cid"</span> : <span class="hljs-string">"10552"</span>, 
        <span class="hljs-string">"count"</span> : <span class="hljs-number">0</span>, 
        <span class="hljs-string">"deleted"</span> : <span class="hljs-literal">false</span>, 
        <span class="hljs-string">"doCompact"</span> : <span class="hljs-literal">true</span>, 
        <span class="hljs-string">"id"</span> : <span class="hljs-string">"10552"</span>, 
>>>>>>> a692577f
        <span class="hljs-string">"indexBuckets"</span> : <span class="hljs-number">8</span>, 
        <span class="hljs-string">"indexes"</span> : [ 
          { 
            <span class="hljs-string">"fields"</span> : [ 
              <span class="hljs-string">"_key"</span> 
            ], 
            <span class="hljs-string">"id"</span> : <span class="hljs-string">"0"</span>, 
            <span class="hljs-string">"selectivityEstimate"</span> : <span class="hljs-number">1</span>, 
            <span class="hljs-string">"sparse"</span> : <span class="hljs-literal">false</span>, 
            <span class="hljs-string">"type"</span> : <span class="hljs-string">"primary"</span>, 
            <span class="hljs-string">"unique"</span> : <span class="hljs-literal">true</span> 
          }, 
          { 
            <span class="hljs-string">"fields"</span> : [ 
              <span class="hljs-string">"text"</span> 
            ], 
<<<<<<< HEAD
            <span class="hljs-string">"id"</span> : <span class="hljs-string">"10690"</span>, 
=======
            <span class="hljs-string">"id"</span> : <span class="hljs-string">"10555"</span>, 
>>>>>>> a692577f
            <span class="hljs-string">"minLength"</span> : <span class="hljs-number">10</span>, 
            <span class="hljs-string">"sparse"</span> : <span class="hljs-literal">true</span>, 
            <span class="hljs-string">"type"</span> : <span class="hljs-string">"fulltext"</span>, 
            <span class="hljs-string">"unique"</span> : <span class="hljs-literal">false</span> 
          }, 
          { 
            <span class="hljs-string">"deduplicate"</span> : <span class="hljs-literal">true</span>, 
            <span class="hljs-string">"fields"</span> : [ 
              <span class="hljs-string">"a"</span> 
            ], 
<<<<<<< HEAD
            <span class="hljs-string">"id"</span> : <span class="hljs-string">"10693"</span>, 
=======
            <span class="hljs-string">"id"</span> : <span class="hljs-string">"10558"</span>, 
>>>>>>> a692577f
            <span class="hljs-string">"sparse"</span> : <span class="hljs-literal">false</span>, 
            <span class="hljs-string">"type"</span> : <span class="hljs-string">"skiplist"</span>, 
            <span class="hljs-string">"unique"</span> : <span class="hljs-literal">false</span> 
          } 
        ], 
        <span class="hljs-string">"isSmart"</span> : <span class="hljs-literal">false</span>, 
        <span class="hljs-string">"isSystem"</span> : <span class="hljs-literal">false</span>, 
        <span class="hljs-string">"isVolatile"</span> : <span class="hljs-literal">false</span>, 
        <span class="hljs-string">"journalSize"</span> : <span class="hljs-number">33554432</span>, 
        <span class="hljs-string">"keyOptions"</span> : { 
          <span class="hljs-string">"allowUserKeys"</span> : <span class="hljs-literal">true</span>, 
          <span class="hljs-string">"lastValue"</span> : <span class="hljs-number">0</span>, 
          <span class="hljs-string">"type"</span> : <span class="hljs-string">"traditional"</span> 
        }, 
        <span class="hljs-string">"name"</span> : <span class="hljs-string">"IndexedCollection2"</span>, 
        <span class="hljs-string">"numberOfShards"</span> : <span class="hljs-number">1</span>, 
<<<<<<< HEAD
        <span class="hljs-string">"planId"</span> : <span class="hljs-string">"10687"</span>, 
=======
        <span class="hljs-string">"planId"</span> : <span class="hljs-string">"10552"</span>, 
>>>>>>> a692577f
        <span class="hljs-string">"replicationFactor"</span> : <span class="hljs-number">1</span>, 
        <span class="hljs-string">"shardKeys"</span> : [ 
          <span class="hljs-string">"_key"</span> 
        ], 
        <span class="hljs-string">"shards"</span> : { 
        }, 
        <span class="hljs-string">"status"</span> : <span class="hljs-number">3</span>, 
        <span class="hljs-string">"type"</span> : <span class="hljs-number">2</span>, 
        <span class="hljs-string">"version"</span> : <span class="hljs-number">6</span>, 
        <span class="hljs-string">"waitForSync"</span> : <span class="hljs-literal">false</span> 
      }, 
      <span class="hljs-string">"indexes"</span> : [ 
        { 
          <span class="hljs-string">"fields"</span> : [ 
            <span class="hljs-string">"text"</span> 
          ], 
<<<<<<< HEAD
          <span class="hljs-string">"id"</span> : <span class="hljs-string">"10690"</span>, 
=======
          <span class="hljs-string">"id"</span> : <span class="hljs-string">"10555"</span>, 
>>>>>>> a692577f
          <span class="hljs-string">"minLength"</span> : <span class="hljs-number">10</span>, 
          <span class="hljs-string">"sparse"</span> : <span class="hljs-literal">true</span>, 
          <span class="hljs-string">"type"</span> : <span class="hljs-string">"fulltext"</span>, 
          <span class="hljs-string">"unique"</span> : <span class="hljs-literal">false</span> 
        }, 
        { 
          <span class="hljs-string">"deduplicate"</span> : <span class="hljs-literal">true</span>, 
          <span class="hljs-string">"fields"</span> : [ 
            <span class="hljs-string">"a"</span> 
          ], 
<<<<<<< HEAD
          <span class="hljs-string">"id"</span> : <span class="hljs-string">"10693"</span>, 
=======
          <span class="hljs-string">"id"</span> : <span class="hljs-string">"10558"</span>, 
>>>>>>> a692577f
          <span class="hljs-string">"sparse"</span> : <span class="hljs-literal">false</span>, 
          <span class="hljs-string">"type"</span> : <span class="hljs-string">"skiplist"</span>, 
          <span class="hljs-string">"unique"</span> : <span class="hljs-literal">false</span> 
        } 
      ] 
    } 
  ], 
  <span class="hljs-string">"state"</span> : { 
    <span class="hljs-string">"running"</span> : <span class="hljs-literal">true</span>, 
<<<<<<< HEAD
    <span class="hljs-string">"lastLogTick"</span> : <span class="hljs-string">"10688"</span>, 
    <span class="hljs-string">"lastUncommittedLogTick"</span> : <span class="hljs-string">"10694"</span>, 
    <span class="hljs-string">"totalEvents"</span> : <span class="hljs-number">3863</span>, 
    <span class="hljs-string">"time"</span> : <span class="hljs-string">"2017-07-04T16:31:27Z"</span> 
  }, 
  <span class="hljs-string">"tick"</span> : <span class="hljs-string">"10694"</span> 
=======
    <span class="hljs-string">"lastLogTick"</span> : <span class="hljs-string">"10556"</span>, 
    <span class="hljs-string">"lastUncommittedLogTick"</span> : <span class="hljs-string">"10559"</span>, 
    <span class="hljs-string">"totalEvents"</span> : <span class="hljs-number">3787</span>, 
    <span class="hljs-string">"time"</span> : <span class="hljs-string">"2017-07-12T19:00:42Z"</span> 
  }, 
  <span class="hljs-string">"tick"</span> : <span class="hljs-string">"10559"</span> 
>>>>>>> a692577f
}<|MERGE_RESOLUTION|>--- conflicted
+++ resolved
@@ -9,19 +9,11 @@
     { 
       <span class="hljs-string">"parameters"</span> : { 
         <span class="hljs-string">"allowUserKeys"</span> : <span class="hljs-literal">true</span>, 
-<<<<<<< HEAD
-        <span class="hljs-string">"cid"</span> : <span class="hljs-string">"82"</span>, 
-        <span class="hljs-string">"count"</span> : <span class="hljs-number">0</span>, 
-        <span class="hljs-string">"deleted"</span> : <span class="hljs-literal">false</span>, 
-        <span class="hljs-string">"doCompact"</span> : <span class="hljs-literal">true</span>, 
-        <span class="hljs-string">"id"</span> : <span class="hljs-string">"82"</span>, 
-=======
         <span class="hljs-string">"cid"</span> : <span class="hljs-string">"77"</span>, 
         <span class="hljs-string">"count"</span> : <span class="hljs-number">0</span>, 
         <span class="hljs-string">"deleted"</span> : <span class="hljs-literal">false</span>, 
         <span class="hljs-string">"doCompact"</span> : <span class="hljs-literal">true</span>, 
         <span class="hljs-string">"id"</span> : <span class="hljs-string">"77"</span>, 
->>>>>>> a692577f
         <span class="hljs-string">"indexBuckets"</span> : <span class="hljs-number">8</span>, 
         <span class="hljs-string">"indexes"</span> : [ 
           { 
@@ -46,11 +38,7 @@
         }, 
         <span class="hljs-string">"name"</span> : <span class="hljs-string">"_appbundles"</span>, 
         <span class="hljs-string">"numberOfShards"</span> : <span class="hljs-number">1</span>, 
-<<<<<<< HEAD
-        <span class="hljs-string">"planId"</span> : <span class="hljs-string">"82"</span>, 
-=======
         <span class="hljs-string">"planId"</span> : <span class="hljs-string">"77"</span>, 
->>>>>>> a692577f
         <span class="hljs-string">"replicationFactor"</span> : <span class="hljs-number">2</span>, 
         <span class="hljs-string">"shardKeys"</span> : [ 
           <span class="hljs-string">"_key"</span> 
@@ -67,19 +55,11 @@
     { 
       <span class="hljs-string">"parameters"</span> : { 
         <span class="hljs-string">"allowUserKeys"</span> : <span class="hljs-literal">true</span>, 
-<<<<<<< HEAD
-        <span class="hljs-string">"cid"</span> : <span class="hljs-string">"39"</span>, 
-        <span class="hljs-string">"count"</span> : <span class="hljs-number">0</span>, 
-        <span class="hljs-string">"deleted"</span> : <span class="hljs-literal">false</span>, 
-        <span class="hljs-string">"doCompact"</span> : <span class="hljs-literal">true</span>, 
-        <span class="hljs-string">"id"</span> : <span class="hljs-string">"39"</span>, 
-=======
         <span class="hljs-string">"cid"</span> : <span class="hljs-string">"33"</span>, 
         <span class="hljs-string">"count"</span> : <span class="hljs-number">0</span>, 
         <span class="hljs-string">"deleted"</span> : <span class="hljs-literal">false</span>, 
         <span class="hljs-string">"doCompact"</span> : <span class="hljs-literal">true</span>, 
         <span class="hljs-string">"id"</span> : <span class="hljs-string">"33"</span>, 
->>>>>>> a692577f
         <span class="hljs-string">"indexBuckets"</span> : <span class="hljs-number">8</span>, 
         <span class="hljs-string">"indexes"</span> : [ 
           { 
@@ -104,11 +84,7 @@
         }, 
         <span class="hljs-string">"name"</span> : <span class="hljs-string">"_aqlfunctions"</span>, 
         <span class="hljs-string">"numberOfShards"</span> : <span class="hljs-number">1</span>, 
-<<<<<<< HEAD
-        <span class="hljs-string">"planId"</span> : <span class="hljs-string">"39"</span>, 
-=======
         <span class="hljs-string">"planId"</span> : <span class="hljs-string">"33"</span>, 
->>>>>>> a692577f
         <span class="hljs-string">"replicationFactor"</span> : <span class="hljs-number">2</span>, 
         <span class="hljs-string">"shardKeys"</span> : [ 
           <span class="hljs-string">"_key"</span> 
@@ -125,19 +101,11 @@
     { 
       <span class="hljs-string">"parameters"</span> : { 
         <span class="hljs-string">"allowUserKeys"</span> : <span class="hljs-literal">true</span>, 
-<<<<<<< HEAD
-        <span class="hljs-string">"cid"</span> : <span class="hljs-string">"57"</span>, 
-        <span class="hljs-string">"count"</span> : <span class="hljs-number">0</span>, 
-        <span class="hljs-string">"deleted"</span> : <span class="hljs-literal">false</span>, 
-        <span class="hljs-string">"doCompact"</span> : <span class="hljs-literal">true</span>, 
-        <span class="hljs-string">"id"</span> : <span class="hljs-string">"57"</span>, 
-=======
         <span class="hljs-string">"cid"</span> : <span class="hljs-string">"51"</span>, 
         <span class="hljs-string">"count"</span> : <span class="hljs-number">0</span>, 
         <span class="hljs-string">"deleted"</span> : <span class="hljs-literal">false</span>, 
         <span class="hljs-string">"doCompact"</span> : <span class="hljs-literal">true</span>, 
         <span class="hljs-string">"id"</span> : <span class="hljs-string">"51"</span>, 
->>>>>>> a692577f
         <span class="hljs-string">"indexBuckets"</span> : <span class="hljs-number">8</span>, 
         <span class="hljs-string">"indexes"</span> : [ 
           { 
@@ -162,11 +130,7 @@
         }, 
         <span class="hljs-string">"name"</span> : <span class="hljs-string">"_frontend"</span>, 
         <span class="hljs-string">"numberOfShards"</span> : <span class="hljs-number">1</span>, 
-<<<<<<< HEAD
-        <span class="hljs-string">"planId"</span> : <span class="hljs-string">"57"</span>, 
-=======
         <span class="hljs-string">"planId"</span> : <span class="hljs-string">"51"</span>, 
->>>>>>> a692577f
         <span class="hljs-string">"replicationFactor"</span> : <span class="hljs-number">2</span>, 
         <span class="hljs-string">"shardKeys"</span> : [ 
           <span class="hljs-string">"_key"</span> 
@@ -183,19 +147,11 @@
     { 
       <span class="hljs-string">"parameters"</span> : { 
         <span class="hljs-string">"allowUserKeys"</span> : <span class="hljs-literal">true</span>, 
-<<<<<<< HEAD
-        <span class="hljs-string">"cid"</span> : <span class="hljs-string">"4"</span>, 
-        <span class="hljs-string">"count"</span> : <span class="hljs-number">0</span>, 
-        <span class="hljs-string">"deleted"</span> : <span class="hljs-literal">false</span>, 
-        <span class="hljs-string">"doCompact"</span> : <span class="hljs-literal">true</span>, 
-        <span class="hljs-string">"id"</span> : <span class="hljs-string">"4"</span>, 
-=======
         <span class="hljs-string">"cid"</span> : <span class="hljs-string">"3"</span>, 
         <span class="hljs-string">"count"</span> : <span class="hljs-number">0</span>, 
         <span class="hljs-string">"deleted"</span> : <span class="hljs-literal">false</span>, 
         <span class="hljs-string">"doCompact"</span> : <span class="hljs-literal">true</span>, 
         <span class="hljs-string">"id"</span> : <span class="hljs-string">"3"</span>, 
->>>>>>> a692577f
         <span class="hljs-string">"indexBuckets"</span> : <span class="hljs-number">8</span>, 
         <span class="hljs-string">"indexes"</span> : [ 
           { 
@@ -220,11 +176,7 @@
         }, 
         <span class="hljs-string">"name"</span> : <span class="hljs-string">"_graphs"</span>, 
         <span class="hljs-string">"numberOfShards"</span> : <span class="hljs-number">1</span>, 
-<<<<<<< HEAD
-        <span class="hljs-string">"planId"</span> : <span class="hljs-string">"4"</span>, 
-=======
         <span class="hljs-string">"planId"</span> : <span class="hljs-string">"3"</span>, 
->>>>>>> a692577f
         <span class="hljs-string">"replicationFactor"</span> : <span class="hljs-number">2</span>, 
         <span class="hljs-string">"shardKeys"</span> : [ 
           <span class="hljs-string">"_key"</span> 
@@ -241,19 +193,11 @@
     { 
       <span class="hljs-string">"parameters"</span> : { 
         <span class="hljs-string">"allowUserKeys"</span> : <span class="hljs-literal">true</span>, 
-<<<<<<< HEAD
-        <span class="hljs-string">"cid"</span> : <span class="hljs-string">"24"</span>, 
-        <span class="hljs-string">"count"</span> : <span class="hljs-number">0</span>, 
-        <span class="hljs-string">"deleted"</span> : <span class="hljs-literal">false</span>, 
-        <span class="hljs-string">"doCompact"</span> : <span class="hljs-literal">true</span>, 
-        <span class="hljs-string">"id"</span> : <span class="hljs-string">"24"</span>, 
-=======
         <span class="hljs-string">"cid"</span> : <span class="hljs-string">"18"</span>, 
         <span class="hljs-string">"count"</span> : <span class="hljs-number">0</span>, 
         <span class="hljs-string">"deleted"</span> : <span class="hljs-literal">false</span>, 
         <span class="hljs-string">"doCompact"</span> : <span class="hljs-literal">true</span>, 
         <span class="hljs-string">"id"</span> : <span class="hljs-string">"18"</span>, 
->>>>>>> a692577f
         <span class="hljs-string">"indexBuckets"</span> : <span class="hljs-number">8</span>, 
         <span class="hljs-string">"indexes"</span> : [ 
           { 
@@ -278,11 +222,7 @@
         }, 
         <span class="hljs-string">"name"</span> : <span class="hljs-string">"_modules"</span>, 
         <span class="hljs-string">"numberOfShards"</span> : <span class="hljs-number">1</span>, 
-<<<<<<< HEAD
-        <span class="hljs-string">"planId"</span> : <span class="hljs-string">"24"</span>, 
-=======
         <span class="hljs-string">"planId"</span> : <span class="hljs-string">"18"</span>, 
->>>>>>> a692577f
         <span class="hljs-string">"replicationFactor"</span> : <span class="hljs-number">2</span>, 
         <span class="hljs-string">"shardKeys"</span> : [ 
           <span class="hljs-string">"_key"</span> 
@@ -299,19 +239,11 @@
     { 
       <span class="hljs-string">"parameters"</span> : { 
         <span class="hljs-string">"allowUserKeys"</span> : <span class="hljs-literal">true</span>, 
-<<<<<<< HEAD
-        <span class="hljs-string">"cid"</span> : <span class="hljs-string">"26"</span>, 
-        <span class="hljs-string">"count"</span> : <span class="hljs-number">0</span>, 
-        <span class="hljs-string">"deleted"</span> : <span class="hljs-literal">false</span>, 
-        <span class="hljs-string">"doCompact"</span> : <span class="hljs-literal">true</span>, 
-        <span class="hljs-string">"id"</span> : <span class="hljs-string">"26"</span>, 
-=======
         <span class="hljs-string">"cid"</span> : <span class="hljs-string">"20"</span>, 
         <span class="hljs-string">"count"</span> : <span class="hljs-number">0</span>, 
         <span class="hljs-string">"deleted"</span> : <span class="hljs-literal">false</span>, 
         <span class="hljs-string">"doCompact"</span> : <span class="hljs-literal">true</span>, 
         <span class="hljs-string">"id"</span> : <span class="hljs-string">"20"</span>, 
->>>>>>> a692577f
         <span class="hljs-string">"indexBuckets"</span> : <span class="hljs-number">8</span>, 
         <span class="hljs-string">"indexes"</span> : [ 
           { 
@@ -336,11 +268,7 @@
         }, 
         <span class="hljs-string">"name"</span> : <span class="hljs-string">"_routing"</span>, 
         <span class="hljs-string">"numberOfShards"</span> : <span class="hljs-number">1</span>, 
-<<<<<<< HEAD
-        <span class="hljs-string">"planId"</span> : <span class="hljs-string">"26"</span>, 
-=======
         <span class="hljs-string">"planId"</span> : <span class="hljs-string">"20"</span>, 
->>>>>>> a692577f
         <span class="hljs-string">"replicationFactor"</span> : <span class="hljs-number">2</span>, 
         <span class="hljs-string">"shardKeys"</span> : [ 
           <span class="hljs-string">"_key"</span> 
@@ -357,11 +285,11 @@
     { 
       <span class="hljs-string">"parameters"</span> : { 
         <span class="hljs-string">"allowUserKeys"</span> : <span class="hljs-literal">true</span>, 
-        <span class="hljs-string">"cid"</span> : <span class="hljs-string">"7"</span>, 
-        <span class="hljs-string">"count"</span> : <span class="hljs-number">0</span>, 
-        <span class="hljs-string">"deleted"</span> : <span class="hljs-literal">false</span>, 
-        <span class="hljs-string">"doCompact"</span> : <span class="hljs-literal">true</span>, 
-        <span class="hljs-string">"id"</span> : <span class="hljs-string">"7"</span>, 
+        <span class="hljs-string">"cid"</span> : <span class="hljs-string">"6"</span>, 
+        <span class="hljs-string">"count"</span> : <span class="hljs-number">0</span>, 
+        <span class="hljs-string">"deleted"</span> : <span class="hljs-literal">false</span>, 
+        <span class="hljs-string">"doCompact"</span> : <span class="hljs-literal">true</span>, 
+        <span class="hljs-string">"id"</span> : <span class="hljs-string">"6"</span>, 
         <span class="hljs-string">"indexBuckets"</span> : <span class="hljs-number">8</span>, 
         <span class="hljs-string">"indexes"</span> : [ 
           { 
@@ -379,7 +307,7 @@
             <span class="hljs-string">"fields"</span> : [ 
               <span class="hljs-string">"user"</span> 
             ], 
-            <span class="hljs-string">"id"</span> : <span class="hljs-string">"10"</span>, 
+            <span class="hljs-string">"id"</span> : <span class="hljs-string">"9"</span>, 
             <span class="hljs-string">"selectivityEstimate"</span> : <span class="hljs-number">1</span>, 
             <span class="hljs-string">"sparse"</span> : <span class="hljs-literal">true</span>, 
             <span class="hljs-string">"type"</span> : <span class="hljs-string">"hash"</span>, 
@@ -397,7 +325,7 @@
         }, 
         <span class="hljs-string">"name"</span> : <span class="hljs-string">"_users"</span>, 
         <span class="hljs-string">"numberOfShards"</span> : <span class="hljs-number">1</span>, 
-        <span class="hljs-string">"planId"</span> : <span class="hljs-string">"7"</span>, 
+        <span class="hljs-string">"planId"</span> : <span class="hljs-string">"6"</span>, 
         <span class="hljs-string">"replicationFactor"</span> : <span class="hljs-number">2</span>, 
         <span class="hljs-string">"shardKeys"</span> : [ 
           <span class="hljs-string">"user"</span> 
@@ -415,7 +343,7 @@
           <span class="hljs-string">"fields"</span> : [ 
             <span class="hljs-string">"user"</span> 
           ], 
-          <span class="hljs-string">"id"</span> : <span class="hljs-string">"10"</span>, 
+          <span class="hljs-string">"id"</span> : <span class="hljs-string">"9"</span>, 
           <span class="hljs-string">"selectivityEstimate"</span> : <span class="hljs-number">1</span>, 
           <span class="hljs-string">"sparse"</span> : <span class="hljs-literal">true</span>, 
           <span class="hljs-string">"type"</span> : <span class="hljs-string">"hash"</span>, 
@@ -518,19 +446,11 @@
     { 
       <span class="hljs-string">"parameters"</span> : { 
         <span class="hljs-string">"allowUserKeys"</span> : <span class="hljs-literal">true</span>, 
-<<<<<<< HEAD
-        <span class="hljs-string">"cid"</span> : <span class="hljs-string">"10679"</span>, 
-        <span class="hljs-string">"count"</span> : <span class="hljs-number">0</span>, 
-        <span class="hljs-string">"deleted"</span> : <span class="hljs-literal">false</span>, 
-        <span class="hljs-string">"doCompact"</span> : <span class="hljs-literal">true</span>, 
-        <span class="hljs-string">"id"</span> : <span class="hljs-string">"10679"</span>, 
-=======
         <span class="hljs-string">"cid"</span> : <span class="hljs-string">"10544"</span>, 
         <span class="hljs-string">"count"</span> : <span class="hljs-number">0</span>, 
         <span class="hljs-string">"deleted"</span> : <span class="hljs-literal">false</span>, 
         <span class="hljs-string">"doCompact"</span> : <span class="hljs-literal">true</span>, 
         <span class="hljs-string">"id"</span> : <span class="hljs-string">"10544"</span>, 
->>>>>>> a692577f
         <span class="hljs-string">"indexBuckets"</span> : <span class="hljs-number">8</span>, 
         <span class="hljs-string">"indexes"</span> : [ 
           { 
@@ -548,11 +468,7 @@
             <span class="hljs-string">"fields"</span> : [ 
               <span class="hljs-string">"name"</span> 
             ], 
-<<<<<<< HEAD
-            <span class="hljs-string">"id"</span> : <span class="hljs-string">"10682"</span>, 
-=======
             <span class="hljs-string">"id"</span> : <span class="hljs-string">"10547"</span>, 
->>>>>>> a692577f
             <span class="hljs-string">"selectivityEstimate"</span> : <span class="hljs-number">1</span>, 
             <span class="hljs-string">"sparse"</span> : <span class="hljs-literal">false</span>, 
             <span class="hljs-string">"type"</span> : <span class="hljs-string">"hash"</span>, 
@@ -564,11 +480,7 @@
               <span class="hljs-string">"a"</span>, 
               <span class="hljs-string">"b"</span> 
             ], 
-<<<<<<< HEAD
-            <span class="hljs-string">"id"</span> : <span class="hljs-string">"10685"</span>, 
-=======
             <span class="hljs-string">"id"</span> : <span class="hljs-string">"10550"</span>, 
->>>>>>> a692577f
             <span class="hljs-string">"sparse"</span> : <span class="hljs-literal">false</span>, 
             <span class="hljs-string">"type"</span> : <span class="hljs-string">"skiplist"</span>, 
             <span class="hljs-string">"unique"</span> : <span class="hljs-literal">true</span> 
@@ -585,11 +497,7 @@
         }, 
         <span class="hljs-string">"name"</span> : <span class="hljs-string">"IndexedCollection1"</span>, 
         <span class="hljs-string">"numberOfShards"</span> : <span class="hljs-number">1</span>, 
-<<<<<<< HEAD
-        <span class="hljs-string">"planId"</span> : <span class="hljs-string">"10679"</span>, 
-=======
         <span class="hljs-string">"planId"</span> : <span class="hljs-string">"10544"</span>, 
->>>>>>> a692577f
         <span class="hljs-string">"replicationFactor"</span> : <span class="hljs-number">1</span>, 
         <span class="hljs-string">"shardKeys"</span> : [ 
           <span class="hljs-string">"_key"</span> 
@@ -607,11 +515,7 @@
           <span class="hljs-string">"fields"</span> : [ 
             <span class="hljs-string">"name"</span> 
           ], 
-<<<<<<< HEAD
-          <span class="hljs-string">"id"</span> : <span class="hljs-string">"10682"</span>, 
-=======
           <span class="hljs-string">"id"</span> : <span class="hljs-string">"10547"</span>, 
->>>>>>> a692577f
           <span class="hljs-string">"selectivityEstimate"</span> : <span class="hljs-number">1</span>, 
           <span class="hljs-string">"sparse"</span> : <span class="hljs-literal">false</span>, 
           <span class="hljs-string">"type"</span> : <span class="hljs-string">"hash"</span>, 
@@ -623,11 +527,7 @@
             <span class="hljs-string">"a"</span>, 
             <span class="hljs-string">"b"</span> 
           ], 
-<<<<<<< HEAD
-          <span class="hljs-string">"id"</span> : <span class="hljs-string">"10685"</span>, 
-=======
           <span class="hljs-string">"id"</span> : <span class="hljs-string">"10550"</span>, 
->>>>>>> a692577f
           <span class="hljs-string">"sparse"</span> : <span class="hljs-literal">false</span>, 
           <span class="hljs-string">"type"</span> : <span class="hljs-string">"skiplist"</span>, 
           <span class="hljs-string">"unique"</span> : <span class="hljs-literal">true</span> 
@@ -637,19 +537,11 @@
     { 
       <span class="hljs-string">"parameters"</span> : { 
         <span class="hljs-string">"allowUserKeys"</span> : <span class="hljs-literal">true</span>, 
-<<<<<<< HEAD
-        <span class="hljs-string">"cid"</span> : <span class="hljs-string">"10687"</span>, 
-        <span class="hljs-string">"count"</span> : <span class="hljs-number">0</span>, 
-        <span class="hljs-string">"deleted"</span> : <span class="hljs-literal">false</span>, 
-        <span class="hljs-string">"doCompact"</span> : <span class="hljs-literal">true</span>, 
-        <span class="hljs-string">"id"</span> : <span class="hljs-string">"10687"</span>, 
-=======
         <span class="hljs-string">"cid"</span> : <span class="hljs-string">"10552"</span>, 
         <span class="hljs-string">"count"</span> : <span class="hljs-number">0</span>, 
         <span class="hljs-string">"deleted"</span> : <span class="hljs-literal">false</span>, 
         <span class="hljs-string">"doCompact"</span> : <span class="hljs-literal">true</span>, 
         <span class="hljs-string">"id"</span> : <span class="hljs-string">"10552"</span>, 
->>>>>>> a692577f
         <span class="hljs-string">"indexBuckets"</span> : <span class="hljs-number">8</span>, 
         <span class="hljs-string">"indexes"</span> : [ 
           { 
@@ -666,11 +558,7 @@
             <span class="hljs-string">"fields"</span> : [ 
               <span class="hljs-string">"text"</span> 
             ], 
-<<<<<<< HEAD
-            <span class="hljs-string">"id"</span> : <span class="hljs-string">"10690"</span>, 
-=======
             <span class="hljs-string">"id"</span> : <span class="hljs-string">"10555"</span>, 
->>>>>>> a692577f
             <span class="hljs-string">"minLength"</span> : <span class="hljs-number">10</span>, 
             <span class="hljs-string">"sparse"</span> : <span class="hljs-literal">true</span>, 
             <span class="hljs-string">"type"</span> : <span class="hljs-string">"fulltext"</span>, 
@@ -681,11 +569,7 @@
             <span class="hljs-string">"fields"</span> : [ 
               <span class="hljs-string">"a"</span> 
             ], 
-<<<<<<< HEAD
-            <span class="hljs-string">"id"</span> : <span class="hljs-string">"10693"</span>, 
-=======
             <span class="hljs-string">"id"</span> : <span class="hljs-string">"10558"</span>, 
->>>>>>> a692577f
             <span class="hljs-string">"sparse"</span> : <span class="hljs-literal">false</span>, 
             <span class="hljs-string">"type"</span> : <span class="hljs-string">"skiplist"</span>, 
             <span class="hljs-string">"unique"</span> : <span class="hljs-literal">false</span> 
@@ -702,11 +586,7 @@
         }, 
         <span class="hljs-string">"name"</span> : <span class="hljs-string">"IndexedCollection2"</span>, 
         <span class="hljs-string">"numberOfShards"</span> : <span class="hljs-number">1</span>, 
-<<<<<<< HEAD
-        <span class="hljs-string">"planId"</span> : <span class="hljs-string">"10687"</span>, 
-=======
         <span class="hljs-string">"planId"</span> : <span class="hljs-string">"10552"</span>, 
->>>>>>> a692577f
         <span class="hljs-string">"replicationFactor"</span> : <span class="hljs-number">1</span>, 
         <span class="hljs-string">"shardKeys"</span> : [ 
           <span class="hljs-string">"_key"</span> 
@@ -723,11 +603,7 @@
           <span class="hljs-string">"fields"</span> : [ 
             <span class="hljs-string">"text"</span> 
           ], 
-<<<<<<< HEAD
-          <span class="hljs-string">"id"</span> : <span class="hljs-string">"10690"</span>, 
-=======
           <span class="hljs-string">"id"</span> : <span class="hljs-string">"10555"</span>, 
->>>>>>> a692577f
           <span class="hljs-string">"minLength"</span> : <span class="hljs-number">10</span>, 
           <span class="hljs-string">"sparse"</span> : <span class="hljs-literal">true</span>, 
           <span class="hljs-string">"type"</span> : <span class="hljs-string">"fulltext"</span>, 
@@ -738,11 +614,7 @@
           <span class="hljs-string">"fields"</span> : [ 
             <span class="hljs-string">"a"</span> 
           ], 
-<<<<<<< HEAD
-          <span class="hljs-string">"id"</span> : <span class="hljs-string">"10693"</span>, 
-=======
           <span class="hljs-string">"id"</span> : <span class="hljs-string">"10558"</span>, 
->>>>>>> a692577f
           <span class="hljs-string">"sparse"</span> : <span class="hljs-literal">false</span>, 
           <span class="hljs-string">"type"</span> : <span class="hljs-string">"skiplist"</span>, 
           <span class="hljs-string">"unique"</span> : <span class="hljs-literal">false</span> 
@@ -752,19 +624,10 @@
   ], 
   <span class="hljs-string">"state"</span> : { 
     <span class="hljs-string">"running"</span> : <span class="hljs-literal">true</span>, 
-<<<<<<< HEAD
-    <span class="hljs-string">"lastLogTick"</span> : <span class="hljs-string">"10688"</span>, 
-    <span class="hljs-string">"lastUncommittedLogTick"</span> : <span class="hljs-string">"10694"</span>, 
-    <span class="hljs-string">"totalEvents"</span> : <span class="hljs-number">3863</span>, 
-    <span class="hljs-string">"time"</span> : <span class="hljs-string">"2017-07-04T16:31:27Z"</span> 
-  }, 
-  <span class="hljs-string">"tick"</span> : <span class="hljs-string">"10694"</span> 
-=======
     <span class="hljs-string">"lastLogTick"</span> : <span class="hljs-string">"10556"</span>, 
     <span class="hljs-string">"lastUncommittedLogTick"</span> : <span class="hljs-string">"10559"</span>, 
     <span class="hljs-string">"totalEvents"</span> : <span class="hljs-number">3787</span>, 
     <span class="hljs-string">"time"</span> : <span class="hljs-string">"2017-07-12T19:00:42Z"</span> 
   }, 
   <span class="hljs-string">"tick"</span> : <span class="hljs-string">"10559"</span> 
->>>>>>> a692577f
 }