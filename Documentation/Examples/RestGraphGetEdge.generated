shell> curl --dump - http://localhost:8529/_api/graph/graph/edge/edge1

HTTP/1.1 200 OK
content-type: application/json; charset=utf-8
<<<<<<< HEAD
etag: 1325604066
=======
etag: 512157051589
>>>>>>> 096ad46f

{ 
  "edge" : { 
    "_id" : "edges/edge1", 
    "_key" : "edge1", 
<<<<<<< HEAD
    "_rev" : "1325604066", 
=======
    "_rev" : "512157051589", 
>>>>>>> 096ad46f
    "_from" : "vertices/vert1", 
    "_to" : "vertices/vert2", 
    "$label" : null, 
    "optional1" : "val1" 
  }, 
  "error" : false, 
  "code" : 200 
}<|MERGE_RESOLUTION|>--- conflicted
+++ resolved
@@ -2,21 +2,13 @@
 
 HTTP/1.1 200 OK
 content-type: application/json; charset=utf-8
-<<<<<<< HEAD
-etag: 1325604066
-=======
 etag: 512157051589
->>>>>>> 096ad46f
 
 { 
   "edge" : { 
     "_id" : "edges/edge1", 
     "_key" : "edge1", 
-<<<<<<< HEAD
-    "_rev" : "1325604066", 
-=======
     "_rev" : "512157051589", 
->>>>>>> 096ad46f
     "_from" : "vertices/vert1", 
     "_to" : "vertices/vert2", 
     "$label" : null, 
