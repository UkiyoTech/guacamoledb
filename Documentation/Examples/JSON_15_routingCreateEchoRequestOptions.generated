--- conflicted
+++ resolved
@@ -8,13 +8,7 @@
 ........&gt;  } 
 ........&gt; });
 { 
-<<<<<<< HEAD
-  <span class="hljs-string">"_id"</span> : <span class="hljs-string">"_routing/9269"</span>, 
-  <span class="hljs-string">"_key"</span> : <span class="hljs-string">"9269"</span>, 
-  <span class="hljs-string">"_rev"</span> : <span class="hljs-string">"9269"</span> 
-=======
   <span class="hljs-string">"_id"</span> : <span class="hljs-string">"_routing/9275"</span>, 
   <span class="hljs-string">"_key"</span> : <span class="hljs-string">"9275"</span>, 
   <span class="hljs-string">"_rev"</span> : <span class="hljs-string">"9275"</span> 
->>>>>>> c1e90bb4
 }