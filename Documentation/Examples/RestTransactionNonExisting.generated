shell> curl -X POST --data-binary @- --dump - http://localhost:8529/_api/transaction <<EOF
{ 
  "collections" : { 
    "read" : "products" 
  }, 
  "action" : "function () { return true; }" 
}
EOF

HTTP/1.1 404 Not Found
content-type: application/json; charset=utf-8

{ 
  "exception" : "[ArangoError 1203: collection not found]", 
  "stacktrace" : [ 
    "Error: collection not found", 
    "  at Error (native)", 
<<<<<<< HEAD
    "  at post_api_transaction (js/actions/api-transaction.js:268:16)", 
    "  at Function.actions.defineHttp.callback (js/actions/api-transaction.js:288:11)" 
=======
    "  at post_api_transaction (/usr/share/arangodb/js/actions/api-transaction.js:268:16)", 
    "  at Function.actions.defineHttp.callback (/usr/share/arangodb/js/actions/api-transaction.js:288:11)", 
    "" 
>>>>>>> 096ad46f
  ], 
  "message" : "collection not found", 
  "error" : true, 
  "code" : 404, 
  "errorNum" : 1203, 
  "errorMessage" : "collection not found" 
}<|MERGE_RESOLUTION|>--- conflicted
+++ resolved
@@ -15,16 +15,10 @@
   "stacktrace" : [ 
     "Error: collection not found", 
     "  at Error (native)", 
-<<<<<<< HEAD
-    "  at post_api_transaction (js/actions/api-transaction.js:268:16)", 
-    "  at Function.actions.defineHttp.callback (js/actions/api-transaction.js:288:11)" 
-=======
     "  at post_api_transaction (/usr/share/arangodb/js/actions/api-transaction.js:268:16)", 
     "  at Function.actions.defineHttp.callback (/usr/share/arangodb/js/actions/api-transaction.js:288:11)", 
     "" 
->>>>>>> 096ad46f
   ], 
-  "message" : "collection not found", 
   "error" : true, 
   "code" : 404, 
   "errorNum" : 1203, 
