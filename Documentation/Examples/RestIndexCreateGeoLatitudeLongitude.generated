shell> curl -X POST --data-binary @- --dump - http://localhost:8529/_api/index?collection=products <<EOF
{ 
  "type" : "geo", 
  "fields" : [ 
    "e", 
    "f" 
  ] 
}
EOF

HTTP/1.1 201 Created
content-type: application/json; charset=utf-8

{ 
<<<<<<< HEAD
  "id" : "products/1393310882", 
=======
  "id" : "products/1261882611", 
>>>>>>> 25aa2a58
  "type" : "geo2", 
  "fields" : [ 
    "e", 
    "f" 
  ], 
  "constraint" : false, 
  "unique" : false, 
  "ignoreNull" : true, 
  "sparse" : true, 
  "isNewlyCreated" : true, 
  "error" : false, 
  "code" : 201 
}<|MERGE_RESOLUTION|>--- conflicted
+++ resolved
@@ -12,11 +12,7 @@
 content-type: application/json; charset=utf-8
 
 { 
-<<<<<<< HEAD
-  "id" : "products/1393310882", 
-=======
   "id" : "products/1261882611", 
->>>>>>> 25aa2a58
   "type" : "geo2", 
   "fields" : [ 
     "e", 
