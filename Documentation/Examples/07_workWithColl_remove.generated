--- conflicted
+++ resolved
@@ -4,27 +4,15 @@
 [ 
   { 
     <span class="hljs-string">"Hello"</span> : <span class="hljs-string">"World"</span>, 
-<<<<<<< HEAD
-    <span class="hljs-string">"_id"</span> : <span class="hljs-string">"example/465626361"</span>, 
-    <span class="hljs-string">"_rev"</span> : <span class="hljs-string">"465626361"</span>, 
-    <span class="hljs-string">"_key"</span> : <span class="hljs-string">"465626361"</span> 
-=======
     <span class="hljs-string">"_id"</span> : <span class="hljs-string">"example/462594604"</span>, 
     <span class="hljs-string">"_rev"</span> : <span class="hljs-string">"462594604"</span>, 
     <span class="hljs-string">"_key"</span> : <span class="hljs-string">"462594604"</span> 
->>>>>>> 1b8e6ddf
   }, 
   { 
     <span class="hljs-string">"age"</span> : <span class="hljs-number">31</span>, 
     <span class="hljs-string">"name"</span> : <span class="hljs-string">"Jane Smith"</span>, 
-<<<<<<< HEAD
-    <span class="hljs-string">"_id"</span> : <span class="hljs-string">"example/466216185"</span>, 
-    <span class="hljs-string">"_rev"</span> : <span class="hljs-string">"466216185"</span>, 
-    <span class="hljs-string">"_key"</span> : <span class="hljs-string">"466216185"</span> 
-=======
     <span class="hljs-string">"_id"</span> : <span class="hljs-string">"example/463184428"</span>, 
     <span class="hljs-string">"_rev"</span> : <span class="hljs-string">"463184428"</span>, 
     <span class="hljs-string">"_key"</span> : <span class="hljs-string">"463184428"</span> 
->>>>>>> 1b8e6ddf
   } 
 ]