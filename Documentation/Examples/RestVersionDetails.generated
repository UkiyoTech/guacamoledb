--- conflicted
+++ resolved
@@ -5,42 +5,26 @@
 
 { 
   <span class="hljs-string">"server"</span> : <span class="hljs-string">"arango"</span>, 
-<<<<<<< HEAD
-  <span class="hljs-string">"version"</span> : <span class="hljs-string">"3.1.rc3"</span>, 
-=======
   <span class="hljs-string">"version"</span> : <span class="hljs-string">"3.1.devel"</span>, 
->>>>>>> 014de716
   <span class="hljs-string">"license"</span> : <span class="hljs-string">"community"</span>, 
   <span class="hljs-string">"details"</span> : { 
     <span class="hljs-string">"architecture"</span> : <span class="hljs-string">"64bit"</span>, 
     <span class="hljs-string">"asan"</span> : <span class="hljs-string">"false"</span>, 
     <span class="hljs-string">"asm-crc32"</span> : <span class="hljs-string">"true"</span>, 
     <span class="hljs-string">"assertions"</span> : <span class="hljs-string">"true"</span>, 
-<<<<<<< HEAD
-    <span class="hljs-string">"build-date"</span> : <span class="hljs-string">"2016-10-24 13:03:52"</span>, 
-    <span class="hljs-string">"build-repository"</span> : <span class="hljs-string">"heads/3.1-0-g305b981-dirty"</span>, 
-    <span class="hljs-string">"compiler"</span> : <span class="hljs-string">"gcc [6.1.1 20160802]"</span>, 
-=======
     <span class="hljs-string">"build-date"</span> : <span class="hljs-string">"2016-10-26 08:29:45"</span>, 
     <span class="hljs-string">"build-repository"</span> : <span class="hljs-string">"heads/devel-0-g27618a4"</span>, 
     <span class="hljs-string">"compiler"</span> : <span class="hljs-string">"gcc [5.4.0 20160609]"</span>, 
->>>>>>> 014de716
     <span class="hljs-string">"cplusplus"</span> : <span class="hljs-string">"201103"</span>, 
     <span class="hljs-string">"endianness"</span> : <span class="hljs-string">"little"</span>, 
     <span class="hljs-string">"fd-client-event-handler"</span> : <span class="hljs-string">"poll"</span>, 
     <span class="hljs-string">"fd-setsize"</span> : <span class="hljs-string">"1024"</span>, 
     <span class="hljs-string">"icu-version"</span> : <span class="hljs-string">"54.1"</span>, 
-<<<<<<< HEAD
-    <span class="hljs-string">"jemalloc"</span> : <span class="hljs-string">"true"</span>, 
-    <span class="hljs-string">"maintainer-mode"</span> : <span class="hljs-string">"true"</span>, 
-    <span class="hljs-string">"openssl-version"</span> : <span class="hljs-string">"OpenSSL 1.0.2j  26 Sep 2016"</span>, 
-=======
     <span class="hljs-string">"jemalloc"</span> : <span class="hljs-string">"false"</span>, 
     <span class="hljs-string">"maintainer-mode"</span> : <span class="hljs-string">"true"</span>, 
     <span class="hljs-string">"openssl-version"</span> : <span class="hljs-string">"OpenSSL 1.0.2g  1 Mar 2016"</span>, 
->>>>>>> 014de716
     <span class="hljs-string">"rocksdb-version"</span> : <span class="hljs-string">"4.8.0"</span>, 
-    <span class="hljs-string">"server-version"</span> : <span class="hljs-string">"3.1.rc3"</span>, 
+    <span class="hljs-string">"server-version"</span> : <span class="hljs-string">"3.1.devel"</span>, 
     <span class="hljs-string">"sizeof int"</span> : <span class="hljs-string">"4"</span>, 
     <span class="hljs-string">"sizeof void*"</span> : <span class="hljs-string">"8"</span>, 
     <span class="hljs-string">"sse42"</span> : <span class="hljs-string">"true"</span>, 
