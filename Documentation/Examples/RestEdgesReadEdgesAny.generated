--- conflicted
+++ resolved
@@ -6,30 +6,6 @@
 { 
   <span class="hljs-string">"edges"</span> : [ 
     { 
-<<<<<<< HEAD
-      "_id" : "edges/6", 
-      "_key" : "6", 
-      "_rev" : "715727809", 
-      "_from" : "vertices/2", 
-      "_to" : "vertices/1", 
-      "$label" : "v2 -> v1" 
-    }, 
-    { 
-      "_id" : "edges/7", 
-      "_key" : "7", 
-      "_rev" : "716252097", 
-      "_from" : "vertices/4", 
-      "_to" : "vertices/1", 
-      "$label" : "v4 -> v1" 
-    }, 
-    { 
-      "_id" : "edges/5", 
-      "_key" : "5", 
-      "_rev" : "715203521", 
-      "_from" : "vertices/1", 
-      "_to" : "vertices/3", 
-      "$label" : "v1 -> v3" 
-=======
       <span class="hljs-string">"_id"</span> : <span class="hljs-string">"edges/6"</span>, 
       <span class="hljs-string">"_key"</span> : <span class="hljs-string">"6"</span>, 
       <span class="hljs-string">"_rev"</span> : <span class="hljs-string">"730992162"</span>, 
@@ -52,7 +28,6 @@
       <span class="hljs-string">"_from"</span> : <span class="hljs-string">"vertices/1"</span>, 
       <span class="hljs-string">"_to"</span> : <span class="hljs-string">"vertices/3"</span>, 
       <span class="hljs-string">"$label"</span> : <span class="hljs-string">"v1 -&gt; v3"</span> 
->>>>>>> 1a748b46
     } 
   ], 
   <span class="hljs-string">"error"</span> : <span class="hljs-literal">false</span>, 
