arangosh&gt; <span class="hljs-keyword">var</span> examples = <span class="hljs-built_in">require</span>(<span class="hljs-string">"org/arangodb/graph-examples/example-graph.js"</span>);
arangosh&gt; <span class="hljs-keyword">var</span> graph = examples.loadGraph(<span class="hljs-string">"social"</span>);
arangosh&gt; <span class="hljs-keyword">var</span> query = graph._edges({type: <span class="hljs-string">"married"</span>});
arangosh&gt; query.fromVertices({name: <span class="hljs-string">"Alice"</span>}).toArray();
[ 
  { 
<<<<<<< HEAD
    "_id" : "female/alice", 
    "_key" : "alice", 
    "_rev" : "1405559745", 
    "name" : "Alice" 
=======
    <span class="hljs-string">"_id"</span> : <span class="hljs-string">"female/alice"</span>, 
    <span class="hljs-string">"_key"</span> : <span class="hljs-string">"alice"</span>, 
    <span class="hljs-string">"_rev"</span> : <span class="hljs-string">"1416957474"</span>, 
    <span class="hljs-string">"name"</span> : <span class="hljs-string">"Alice"</span> 
>>>>>>> 1a748b46
  } 
]<|MERGE_RESOLUTION|>--- conflicted
+++ resolved
@@ -4,16 +4,9 @@
 arangosh&gt; query.fromVertices({name: <span class="hljs-string">"Alice"</span>}).toArray();
 [ 
   { 
-<<<<<<< HEAD
-    "_id" : "female/alice", 
-    "_key" : "alice", 
-    "_rev" : "1405559745", 
-    "name" : "Alice" 
-=======
     <span class="hljs-string">"_id"</span> : <span class="hljs-string">"female/alice"</span>, 
     <span class="hljs-string">"_key"</span> : <span class="hljs-string">"alice"</span>, 
     <span class="hljs-string">"_rev"</span> : <span class="hljs-string">"1416957474"</span>, 
     <span class="hljs-string">"name"</span> : <span class="hljs-string">"Alice"</span> 
->>>>>>> 1a748b46
   } 
 ]