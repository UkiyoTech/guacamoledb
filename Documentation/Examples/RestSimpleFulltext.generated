--- conflicted
+++ resolved
@@ -8,18 +8,6 @@
 { 
   "result" : [ 
     { 
-<<<<<<< HEAD
-      "_id" : "products/1372003554", 
-      "_key" : "1372003554", 
-      "_rev" : "1372003554", 
-      "text" : "this text contains word" 
-    }, 
-    { 
-      "_id" : "products/1372200162", 
-      "_key" : "1372200162", 
-      "_rev" : "1372200162", 
-      "text" : "this text also has a word" 
-=======
       "_id" : "products/512241724101", 
       "_key" : "512241724101", 
       "_rev" : "512241724101", 
@@ -30,7 +18,6 @@
       "_key" : "512241527493", 
       "_rev" : "512241527493", 
       "text" : "this text contains word" 
->>>>>>> 096ad46f
     } 
   ], 
   "hasMore" : false, 
