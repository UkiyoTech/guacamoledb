////////////////////////////////////////////////////////////////////////////////
/// @brief application https server feature
///
/// @file
///
/// DISCLAIMER
///
/// Copyright 2004-2012 triAGENS GmbH, Cologne, Germany
///
/// Licensed under the Apache License, Version 2.0 (the "License");
/// you may not use this file except in compliance with the License.
/// You may obtain a copy of the License at
///
///     http://www.apache.org/licenses/LICENSE-2.0
///
/// Unless required by applicable law or agreed to in writing, software
/// distributed under the License is distributed on an "AS IS" BASIS,
/// WITHOUT WARRANTIES OR CONDITIONS OF ANY KIND, either express or implied.
/// See the License for the specific language governing permissions and
/// limitations under the License.
///
/// Copyright holder is triAGENS GmbH, Cologne, Germany
///
/// @author Dr. Frank Celler
/// @author Copyright 2010-2012, triAGENS GmbH, Cologne, Germany
////////////////////////////////////////////////////////////////////////////////

#include "ApplicationHttpsServer.h"

#include <openssl/err.h>

#include "Basics/delete_object.h"
#include "Basics/ssl-helper.h"
#include "Basics/Random.h"
#include "Dispatcher/ApplicationDispatcher.h"
#include "HttpServer/HttpHandlerFactory.h"
#include "HttpServer/HttpHandler.h"
#include "HttpsServer/HttpsServer.h"
#include "Logger/Logger.h"
#include "Scheduler/ApplicationScheduler.h"

using namespace triagens::basics;
using namespace triagens::rest;
using namespace std;

// -----------------------------------------------------------------------------
// --SECTION--                                                   private classes
// -----------------------------------------------------------------------------

namespace {
  class BIOGuard {
    public:
      BIOGuard(BIO *bio)
        : _bio(bio) {
      }

      ~BIOGuard() {
        BIO_free(_bio);
      }

    public:
      BIO *_bio;
  };
}

// -----------------------------------------------------------------------------
// --SECTION--                                      constructors and destructors
// -----------------------------------------------------------------------------

////////////////////////////////////////////////////////////////////////////////
/// @addtogroup HttpServer
/// @{
////////////////////////////////////////////////////////////////////////////////

////////////////////////////////////////////////////////////////////////////////
/// @brief constructor
////////////////////////////////////////////////////////////////////////////////

ApplicationHttpsServer::ApplicationHttpsServer (ApplicationServer* applicationServer,
                                                ApplicationScheduler* applicationScheduler,
                                                ApplicationDispatcher* applicationDispatcher,
                                                std::string const& authenticationRealm,
                                                HttpHandlerFactory::auth_fptr checkAuthentication)
  : ApplicationFeature("HttpsServer"),
    _applicationServer(applicationServer),
    _applicationScheduler(applicationScheduler),
    _applicationDispatcher(applicationDispatcher),
<<<<<<< HEAD
    _authenticationRealm(authenticationRealm),
    _checkAuthentication(checkAuthentication),
    _httpsAuth(false),
    _showPort(true),
    _requireKeepAlive(false),
    _sslProtocol(3),
=======
    _sslProtocol(HttpsServer::TLS_V1),
>>>>>>> 7ea8cff7
    _sslCacheMode(0),
    _sslOptions(SSL_OP_TLS_ROLLBACK_BUG | SSL_OP_CIPHER_SERVER_PREFERENCE),
    _sslCipherList(""),
    _sslContext(0) {
}

////////////////////////////////////////////////////////////////////////////////
/// @brief destructor
////////////////////////////////////////////////////////////////////////////////

ApplicationHttpsServer::~ApplicationHttpsServer () {
  for_each(_httpsServers.begin(), _httpsServers.end(), DeleteObject());
  _httpsServers.clear();
}

////////////////////////////////////////////////////////////////////////////////
/// @}
////////////////////////////////////////////////////////////////////////////////

// -----------------------------------------------------------------------------
// --SECTION--                                                    public methods
// -----------------------------------------------------------------------------

////////////////////////////////////////////////////////////////////////////////
/// @addtogroup HttpServer
/// @{
////////////////////////////////////////////////////////////////////////////////

////////////////////////////////////////////////////////////////////////////////
/// @brief builds the https server
////////////////////////////////////////////////////////////////////////////////

HttpsServer* ApplicationHttpsServer::buildServer (const EndpointList* endpointList) {
  return buildHttpsServer(endpointList);
}

////////////////////////////////////////////////////////////////////////////////
/// @}
////////////////////////////////////////////////////////////////////////////////

// -----------------------------------------------------------------------------
// --SECTION--                                        ApplicationFeature methods
// -----------------------------------------------------------------------------

////////////////////////////////////////////////////////////////////////////////
/// @addtogroup ApplicationServer
/// @{
////////////////////////////////////////////////////////////////////////////////

////////////////////////////////////////////////////////////////////////////////
/// {@inheritDoc}
////////////////////////////////////////////////////////////////////////////////

void ApplicationHttpsServer::setupOptions (map<string, ProgramOptionsDescription>& options) {
  options[ApplicationServer::OPTIONS_SERVER + ":help-ssl"]
    ("server.keyfile", &_httpsKeyfile, "keyfile for SSL connections")
    ("server.cafile", &_cafile, "file containing the CA certificates of clients")
    ("server.ssl-protocol", &_sslProtocol, "1 = SSLv2, 2 = SSLv23, 3 = SSLv3, 4 = TLSv1")
    ("server.ssl-cache-mode", &_sslCacheMode, "0 = off, 1 = client, 2 = server")
    ("server.ssl-options", &_sslOptions, "ssl options, see OpenSSL documentation")
    ("server.ssl-cipher-list", &_sslCipherList, "ssl cipher list, see OpenSSL documentation")
  ;

  options[ApplicationServer::OPTIONS_SERVER + ":help-extended"]
    ("server.https-auth", &_httpsAuth, "use basic authentication")
  ;
}

////////////////////////////////////////////////////////////////////////////////
/// {@inheritDoc}
////////////////////////////////////////////////////////////////////////////////

bool ApplicationHttpsServer::parsePhase2 (ProgramOptions& options) {
<<<<<<< HEAD

  // check keep alive
  if (options.has("server.require-keep-alive")) {
    _requireKeepAlive= true;
  }


  // add ports
  for (vector<string>::const_iterator i = _httpsPorts.begin();  i != _httpsPorts.end();  ++i) {
    addPort(*i);
  }


=======
>>>>>>> 7ea8cff7
  // create the ssl context (if possible)
  bool ok = createSslContext();

  if (! ok) {
    return false;
  }

  // and return
  return true;
}

////////////////////////////////////////////////////////////////////////////////
/// {@inheritDoc}
////////////////////////////////////////////////////////////////////////////////

bool ApplicationHttpsServer::open () {
  for (vector<HttpsServer*>::iterator i = _httpsServers.begin();  i != _httpsServers.end();  ++i) {
    HttpsServer* server = *i;

    server->startListening();
  }

  return true;
}

////////////////////////////////////////////////////////////////////////////////
/// {@inheritDoc}
////////////////////////////////////////////////////////////////////////////////

void ApplicationHttpsServer::close () {

  // close all open connections
  for (vector<HttpsServer*>::iterator i = _httpsServers.begin();  i != _httpsServers.end();  ++i) {
    HttpsServer* server = *i;

    server->shutdownHandlers();
  }

  // close all listen sockets
  for (vector<HttpsServer*>::iterator i = _httpsServers.begin();  i != _httpsServers.end();  ++i) {
    HttpsServer* server = *i;

    server->stopListening();
  }
}

////////////////////////////////////////////////////////////////////////////////
/// {@inheritDoc}
////////////////////////////////////////////////////////////////////////////////

void ApplicationHttpsServer::stop () {
  for (vector<HttpsServer*>::iterator i = _httpsServers.begin();  i != _httpsServers.end();  ++i) {
    HttpsServer* server = *i;

    server->stop();
  }
}

////////////////////////////////////////////////////////////////////////////////
/// @}
////////////////////////////////////////////////////////////////////////////////

// -----------------------------------------------------------------------------
// --SECTION--                                                 protected methods
// -----------------------------------------------------------------------------

////////////////////////////////////////////////////////////////////////////////
/// @addtogroup HttpServer
/// @{
////////////////////////////////////////////////////////////////////////////////

HttpsServer* ApplicationHttpsServer::buildHttpsServer (const EndpointList* endpointList) {
  Scheduler* scheduler = _applicationScheduler->scheduler();

  if (scheduler == 0) {
    LOGGER_FATAL << "no scheduler is known, cannot create https server";
    TRI_ShutdownLogging();
    exit(EXIT_FAILURE);
  }

  Dispatcher* dispatcher = 0;
  HttpHandlerFactory::auth_fptr auth = 0;

  if (_applicationDispatcher != 0) {
    dispatcher = _applicationDispatcher->dispatcher();
  }

  if (_httpsAuth) {
    auth = _checkAuthentication;
  }

  // check the ssl context
  if (_sslContext == 0) {
    LOGGER_FATAL << "no ssl context is known, cannot create https server";
    TRI_ShutdownLogging();
    exit(EXIT_FAILURE);
  }

  // create new server
  HttpsServer* httpsServer = new HttpsServer(scheduler, dispatcher, _authenticationRealm, auth, _sslContext);

  // keep a list of active server
  _httpsServers.push_back(httpsServer);

  httpsServer->addEndpointList(endpointList);

  return httpsServer;
}

////////////////////////////////////////////////////////////////////////////////
/// @}
////////////////////////////////////////////////////////////////////////////////

// -----------------------------------------------------------------------------
// --SECTION--                                                   private methods
// -----------------------------------------------------------------------------

////////////////////////////////////////////////////////////////////////////////
/// @addtogroup HttpServer
/// @{
////////////////////////////////////////////////////////////////////////////////

////////////////////////////////////////////////////////////////////////////////
/// @brief creates an ssl context
////////////////////////////////////////////////////////////////////////////////

bool ApplicationHttpsServer::createSslContext () {

  // check keyfile
  if (_httpsKeyfile.empty()) {
    return true;
  }

  // validate protocol
  if (_sslProtocol <= HttpsServer::SSL_UNKNOWN || _sslProtocol >= HttpsServer::SSL_LAST) {
    LOGGER_ERROR << "invalid SSL protocol version specified.";
    LOGGER_INFO << "please use a valid value for --server.ssl-protocol.";
    return false;
  }
    
  LOGGER_INFO << "using SSL protocol version '" << HttpsServer::protocolName((HttpsServer::protocol_e) _sslProtocol) << "'";
  
  // create context
  _sslContext = HttpsServer::sslContext(HttpsServer::protocol_e(_sslProtocol), _httpsKeyfile);

  if (_sslContext == 0) {
    LOGGER_ERROR << "failed to create SSL context, cannot create a HTTPS server";
    return false;
  }

  // set cache mode
  SSL_CTX_set_session_cache_mode(_sslContext, _sslCacheMode);
  LOGGER_INFO << "using SSL session cache mode: " << _sslCacheMode;

  // set options
  SSL_CTX_set_options(_sslContext, _sslOptions);
  LOGGER_INFO << "using SSL options: " << _sslOptions;

  if (_sslCipherList.size() > 0) {
    LOGGER_INFO << "using SSL cipher-list '" << _sslCipherList << "'";
    if (SSL_CTX_set_cipher_list(_sslContext, _sslCipherList.c_str()) != 1) {
      LOGGER_FATAL << "cannot set SSL cipher list '" << _sslCipherList << "'";
      LOGGER_ERROR << lastSSLError();
      return false;
    }
  }

  // set ssl context
  Random::UniformCharacter r("abcdefghijklmnopqrstuvwxyzABCDEFGHIJKLMNOPQRSTUVWXYZ0123456789");
  string rctx = r.random(SSL_MAX_SSL_SESSION_ID_LENGTH);

  int res = SSL_CTX_set_session_id_context(_sslContext, (unsigned char const*) StringUtils::duplicate(rctx), rctx.size());

  if (res != 1) {
    LOGGER_FATAL << "cannot set SSL session id context '" << rctx << "'";
    LOGGER_ERROR << lastSSLError();
    return false;
  }

  // check CA
  if (! _cafile.empty()) {
    LOGGER_TRACE << "trying to load CA certificates from '" << _cafile << "'";

    int res = SSL_CTX_load_verify_locations(_sslContext, _cafile.c_str(), 0);

    if (res == 0) {
      LOGGER_FATAL << "cannot load CA certificates from '" << _cafile << "'";
      LOGGER_ERROR << lastSSLError();
      return false;
    }

    STACK_OF(X509_NAME) * certNames;

    certNames = SSL_load_client_CA_file(_cafile.c_str());

    if (certNames == 0) {
      LOGGER_FATAL << "cannot load CA certificates from '" << _cafile << "'";
      LOGGER_ERROR << lastSSLError();
      return false;
    }

    if (TRI_IsTraceLogging(__FILE__)) {
      for (int i = 0;  i < sk_X509_NAME_num(certNames);  ++i) {
        X509_NAME* cert = sk_X509_NAME_value(certNames, i);

        if (cert) {
          BIOGuard bout(BIO_new(BIO_s_mem()));

          X509_NAME_print_ex(bout._bio, cert, 0, (XN_FLAG_SEP_COMMA_PLUS | XN_FLAG_DN_REV | ASN1_STRFLGS_UTF8_CONVERT) & ~ASN1_STRFLGS_ESC_MSB);

          char* r;
          long len = BIO_get_mem_data(bout._bio, &r);

          LOGGER_TRACE << "name: " << string(r, len);
        }
      }
    }

    SSL_CTX_set_client_CA_list(_sslContext, certNames);
  }

  return true;
}

////////////////////////////////////////////////////////////////////////////////
/// @}
////////////////////////////////////////////////////////////////////////////////

// -----------------------------------------------------------------------------
// --SECTION--                                                       END-OF-FILE
// -----------------------------------------------------------------------------

// Local Variables:
// mode: outline-minor
// outline-regexp: "^\\(/// @brief\\|/// {@inheritDoc}\\|/// @addtogroup\\|// --SECTION--\\|/// @\\}\\)"
// End:<|MERGE_RESOLUTION|>--- conflicted
+++ resolved
@@ -85,16 +85,9 @@
     _applicationServer(applicationServer),
     _applicationScheduler(applicationScheduler),
     _applicationDispatcher(applicationDispatcher),
-<<<<<<< HEAD
     _authenticationRealm(authenticationRealm),
     _checkAuthentication(checkAuthentication),
-    _httpsAuth(false),
-    _showPort(true),
-    _requireKeepAlive(false),
-    _sslProtocol(3),
-=======
     _sslProtocol(HttpsServer::TLS_V1),
->>>>>>> 7ea8cff7
     _sslCacheMode(0),
     _sslOptions(SSL_OP_TLS_ROLLBACK_BUG | SSL_OP_CIPHER_SERVER_PREFERENCE),
     _sslCipherList(""),
@@ -168,22 +161,6 @@
 ////////////////////////////////////////////////////////////////////////////////
 
 bool ApplicationHttpsServer::parsePhase2 (ProgramOptions& options) {
-<<<<<<< HEAD
-
-  // check keep alive
-  if (options.has("server.require-keep-alive")) {
-    _requireKeepAlive= true;
-  }
-
-
-  // add ports
-  for (vector<string>::const_iterator i = _httpsPorts.begin();  i != _httpsPorts.end();  ++i) {
-    addPort(*i);
-  }
-
-
-=======
->>>>>>> 7ea8cff7
   // create the ssl context (if possible)
   bool ok = createSslContext();
 
