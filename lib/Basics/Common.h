--- conflicted
+++ resolved
@@ -103,12 +103,10 @@
 #include <sys/time.h>
 #endif
 
-<<<<<<< HEAD
 #ifdef TRI_HAVE_SYS_PRCTL_H
 #include <sys/prctl.h>
 #endif
 
-=======
 #ifdef TRI_HAVE_SYS_SOCKET_H
 #include <sys/socket.h>
 #endif
@@ -123,7 +121,6 @@
 
 #include <sys/stat.h>
 
->>>>>>> f0bb30c3
 // .............................................................................
 // The problem we have for visual studio is that if we include WinSock2.h here
 // it may conflict later in some other source file. The conflict arises when
