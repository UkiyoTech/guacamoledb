////////////////////////////////////////////////////////////////////////////////
/// @brief logging macros and functions
///
/// @file
///
/// DISCLAIMER
///
/// Copyright 2004-2012 triagens GmbH, Cologne, Germany
///
/// Licensed under the Apache License, Version 2.0 (the "License");
/// you may not use this file except in compliance with the License.
/// You may obtain a copy of the License at
///
///     http://www.apache.org/licenses/LICENSE-2.0
///
/// Unless required by applicable law or agreed to in writing, software
/// distributed under the License is distributed on an "AS IS" BASIS,
/// WITHOUT WARRANTIES OR CONDITIONS OF ANY KIND, either express or implied.
/// See the License for the specific language governing permissions and
/// limitations under the License.
///
/// Copyright holder is triAGENS GmbH, Cologne, Germany
///
/// @author Dr. Frank Celler
/// @author Copyright 2011-2012, triAGENS GmbH, Cologne, Germany
////////////////////////////////////////////////////////////////////////////////

#ifdef _WIN32
#include "win-utils.h"
#endif

#include "BasicsC/logging.h"

#ifdef TRI_ENABLE_SYSLOG
#define SYSLOG_NAMES
#define prioritynames TRI_prioritynames
#define facilitynames TRI_facilitynames
#include <syslog.h>
#endif

#include "BasicsC/files.h"
#include "BasicsC/hashes.h"
#include "BasicsC/locks.h"
#include "BasicsC/strings.h"
#include "BasicsC/threads.h"
#include "BasicsC/vector.h"

// -----------------------------------------------------------------------------
// --SECTION--                                                           LOGGING
// -----------------------------------------------------------------------------

// -----------------------------------------------------------------------------
// --SECTION--                                                 private variables
// -----------------------------------------------------------------------------

////////////////////////////////////////////////////////////////////////////////
/// @addtogroup Logging
/// @{
////////////////////////////////////////////////////////////////////////////////

////////////////////////////////////////////////////////////////////////////////
/// @brief already initialised
////////////////////////////////////////////////////////////////////////////////

static bool Initialised = false;

////////////////////////////////////////////////////////////////////////////////
/// @brief shutdown function already installed
////////////////////////////////////////////////////////////////////////////////

static bool ShutdownInitalised = false;

////////////////////////////////////////////////////////////////////////////////
/// @brief log appenders
////////////////////////////////////////////////////////////////////////////////

static TRI_vector_pointer_t Appenders;

////////////////////////////////////////////////////////////////////////////////
/// @brief log appenders
////////////////////////////////////////////////////////////////////////////////

static TRI_spin_t AppendersLock;

////////////////////////////////////////////////////////////////////////////////
/// @brief maximal output length
////////////////////////////////////////////////////////////////////////////////

#define OUTPUT_MAX_LENGTH (256)

////////////////////////////////////////////////////////////////////////////////
/// @brief output buffer size
////////////////////////////////////////////////////////////////////////////////

#define OUTPUT_BUFFER_SIZE (1024)

////////////////////////////////////////////////////////////////////////////////
/// @brief output log levels
////////////////////////////////////////////////////////////////////////////////

#define OUTPUT_LOG_LEVELS (6)

////////////////////////////////////////////////////////////////////////////////
/// @brief current buffer lid
////////////////////////////////////////////////////////////////////////////////

static uint64_t BufferLID = 1;

////////////////////////////////////////////////////////////////////////////////
/// @brief current buffer position
////////////////////////////////////////////////////////////////////////////////

static size_t BufferCurrent[OUTPUT_LOG_LEVELS] = { 0, 0, 0, 0, 0, 0 };

////////////////////////////////////////////////////////////////////////////////
/// @brief current buffer output
////////////////////////////////////////////////////////////////////////////////

static TRI_log_buffer_t BufferOutput[OUTPUT_LOG_LEVELS][OUTPUT_BUFFER_SIZE];

////////////////////////////////////////////////////////////////////////////////
/// @brief buffer lock
////////////////////////////////////////////////////////////////////////////////

static TRI_mutex_t BufferLock;

////////////////////////////////////////////////////////////////////////////////
/// @brief message queue lock
////////////////////////////////////////////////////////////////////////////////

static TRI_mutex_t LogMessageQueueLock;

////////////////////////////////////////////////////////////////////////////////
/// @brief message queue
////////////////////////////////////////////////////////////////////////////////

static TRI_vector_t LogMessageQueue;

////////////////////////////////////////////////////////////////////////////////
/// @brief thread used for logging
////////////////////////////////////////////////////////////////////////////////

static TRI_thread_t LoggingThread;

////////////////////////////////////////////////////////////////////////////////
/// @brief thread used for logging
////////////////////////////////////////////////////////////////////////////////

static sig_atomic_t LoggingThreadActive = 0;

////////////////////////////////////////////////////////////////////////////////
/// @brief human readable logging
////////////////////////////////////////////////////////////////////////////////

static sig_atomic_t IsHuman = 1;

////////////////////////////////////////////////////////////////////////////////
/// @brief exception readable logging
////////////////////////////////////////////////////////////////////////////////

static sig_atomic_t IsException = 1;

////////////////////////////////////////////////////////////////////////////////
/// @brief technical readable logging
////////////////////////////////////////////////////////////////////////////////

static sig_atomic_t IsTechnical = 1;

////////////////////////////////////////////////////////////////////////////////
/// @brief functional readable logging
////////////////////////////////////////////////////////////////////////////////

static sig_atomic_t IsFunctional = 1;

////////////////////////////////////////////////////////////////////////////////
/// @brief development readable logging
////////////////////////////////////////////////////////////////////////////////

static sig_atomic_t IsDevelopment = 1;

////////////////////////////////////////////////////////////////////////////////
/// @brief log fatal messages
////////////////////////////////////////////////////////////////////////////////

static sig_atomic_t IsFatal = 1;

////////////////////////////////////////////////////////////////////////////////
/// @brief log error messages
////////////////////////////////////////////////////////////////////////////////

static sig_atomic_t IsError = 1;

////////////////////////////////////////////////////////////////////////////////
/// @brief log warning messages
////////////////////////////////////////////////////////////////////////////////

static sig_atomic_t IsWarning = 1;

////////////////////////////////////////////////////////////////////////////////
/// @brief log info messages
////////////////////////////////////////////////////////////////////////////////

static sig_atomic_t IsInfo = 1;

////////////////////////////////////////////////////////////////////////////////
/// @brief log debug messages
////////////////////////////////////////////////////////////////////////////////

static sig_atomic_t IsDebug = 0;

////////////////////////////////////////////////////////////////////////////////
/// @brief log trace messages
////////////////////////////////////////////////////////////////////////////////

static sig_atomic_t IsTrace = 0;

////////////////////////////////////////////////////////////////////////////////
/// @brief show line numbers, debug and trace always show the line numbers
////////////////////////////////////////////////////////////////////////////////

static sig_atomic_t ShowLineNumber = 1;

////////////////////////////////////////////////////////////////////////////////
/// @brief show function names
////////////////////////////////////////////////////////////////////////////////

static sig_atomic_t ShowFunction = 1;

////////////////////////////////////////////////////////////////////////////////
/// @brief show thread identifier
////////////////////////////////////////////////////////////////////////////////

static sig_atomic_t ShowThreadIdentifier = 1;

////////////////////////////////////////////////////////////////////////////////
/// @brief output prefix
////////////////////////////////////////////////////////////////////////////////

static char* OutputPrefix = NULL;

////////////////////////////////////////////////////////////////////////////////
/// @brief output prefix lock
////////////////////////////////////////////////////////////////////////////////

static TRI_spin_t OutputPrefixLock;

////////////////////////////////////////////////////////////////////////////////
/// @brief logging active
////////////////////////////////////////////////////////////////////////////////

static sig_atomic_t LoggingActive = 0;

////////////////////////////////////////////////////////////////////////////////
/// @brief logging thread
////////////////////////////////////////////////////////////////////////////////

static bool ThreadedLogging = false;

////////////////////////////////////////////////////////////////////////////////
/// @brief use file based logging
////////////////////////////////////////////////////////////////////////////////

static bool UseFileBasedLogging = false;

////////////////////////////////////////////////////////////////////////////////
/// @brief size of hash
////////////////////////////////////////////////////////////////////////////////

#define FilesToLogSize (1024 * 1024)

////////////////////////////////////////////////////////////////////////////////
/// @brief files to log
////////////////////////////////////////////////////////////////////////////////

static bool FilesToLog [FilesToLogSize];

////////////////////////////////////////////////////////////////////////////////
/// @}
////////////////////////////////////////////////////////////////////////////////

// -----------------------------------------------------------------------------
// --SECTION--                                                     private types
// -----------------------------------------------------------------------------

////////////////////////////////////////////////////////////////////////////////
/// @addtogroup Logging
/// @{
////////////////////////////////////////////////////////////////////////////////

////////////////////////////////////////////////////////////////////////////////
/// @brief message
////////////////////////////////////////////////////////////////////////////////

typedef struct log_message_s {
  TRI_log_level_e _level;
  TRI_log_severity_e _severity;
  char* _message;
  size_t _length;
}
log_message_t;

////////////////////////////////////////////////////////////////////////////////
/// @}
////////////////////////////////////////////////////////////////////////////////

// -----------------------------------------------------------------------------
// --SECTION--                                                 private functions
// -----------------------------------------------------------------------------

////////////////////////////////////////////////////////////////////////////////
/// @addtogroup Logging
/// @{
////////////////////////////////////////////////////////////////////////////////

////////////////////////////////////////////////////////////////////////////////
/// @brief stores output in a buffer
////////////////////////////////////////////////////////////////////////////////

static void StoreOutput (TRI_log_level_e level, time_t timestamp, char const* text, size_t length) {
  TRI_log_buffer_t* buf;
  size_t pos;
  size_t cur;
    
  pos = (size_t) level;

  if (pos >= OUTPUT_LOG_LEVELS) {
    return;
  }

  TRI_LockMutex(&BufferLock);
  BufferCurrent[pos] = (BufferCurrent[pos] + 1) % OUTPUT_BUFFER_SIZE;
  cur = BufferCurrent[pos];
  buf = &BufferOutput[pos][cur];

  if (buf->_text) {
    TRI_FreeString(TRI_CORE_MEM_ZONE, buf->_text);
  }

  buf->_lid = BufferLID++;
  buf->_level = level;
  buf->_timestamp = timestamp;

  if (length > OUTPUT_MAX_LENGTH) {
    buf->_text = TRI_Allocate(TRI_CORE_MEM_ZONE, OUTPUT_MAX_LENGTH + 1, false);

    memcpy(buf->_text, text, OUTPUT_MAX_LENGTH - 4);
    memcpy(buf->_text + OUTPUT_MAX_LENGTH - 4, " ...", 4);
    // append the \0 byte, otherwise we have potentially unbounded strings
    buf->_text[OUTPUT_MAX_LENGTH] = '\0';
  }
  else {
    buf->_text = TRI_DuplicateString2(text, length);
  }

  TRI_UnlockMutex(&BufferLock);
}

////////////////////////////////////////////////////////////////////////////////
/// @brief compares the lid
////////////////////////////////////////////////////////////////////////////////

static int LidCompare (void const* l, void const* r) {
  TRI_log_buffer_t const* left = l;
  TRI_log_buffer_t const* right = r;

  return (int) (((int64_t) left->_lid) - ((int64_t) right->_lid));
}

////////////////////////////////////////////////////////////////////////////////
/// @brief generates a message string
////////////////////////////////////////////////////////////////////////////////

static int GenerateMessage (char* buffer,
                            size_t size,
                            char const* func,
                            char const* file,
                            int line,
                            TRI_log_level_e level,
                            TRI_pid_t currentProcessId,
                            TRI_tid_t currentThreadId,
                            char const* fmt,
                            va_list ap) {
  int m;
  int n;

  char const* ll;
  bool sln;

  // .............................................................................
  // append the time prefix and output prefix
  // .............................................................................
  
  n = 0;
  TRI_LockSpin(&OutputPrefixLock);


  if (OutputPrefix && *OutputPrefix) {
    n = snprintf(buffer, size, "%s ", OutputPrefix);
  }


  TRI_UnlockSpin(&OutputPrefixLock);

  if (n < 0) {
    return n;
  }
  else if ((int) size <= n) {
    return n;
  }

  m = n;

  // .............................................................................
  // append the process / thread identifier
  // .............................................................................

  if (ShowThreadIdentifier) {
    n = snprintf(buffer + m, size - m, "[%llu-%llu] ", (unsigned long long) currentProcessId, (unsigned long long) currentThreadId);
  }
  else {
    n = snprintf(buffer + m, size - m, "[%llu] ", (unsigned long long) currentProcessId);
  }

  if (n < 0) {
    return n;
  }
  else if ((int) size <= m + n) {
    return m + n;
  }

  m += n;

  // .............................................................................
  // append the log level
  // .............................................................................

  ll = "UNKNOWN";

  switch (level) {
    case TRI_LOG_LEVEL_FATAL: ll = "FATAL"; break;
    case TRI_LOG_LEVEL_ERROR: ll = "ERROR"; break;
    case TRI_LOG_LEVEL_WARNING: ll = "WARNING"; break;
    case TRI_LOG_LEVEL_INFO: ll = "INFO"; break;
    case TRI_LOG_LEVEL_DEBUG: ll = "DEBUG"; break;
    case TRI_LOG_LEVEL_TRACE: ll = "TRACE"; break;
  }

  n = snprintf(buffer + m, size - m, "%s ", ll);

  if (n < 0) {
    return n;
  }
  else if ((int) size <= m + n) {
    return m + n;
  }

  m += n;

  // .............................................................................
  // check if we must disply the line number
  // .............................................................................

  sln = ShowLineNumber;

  switch (level) {
    case TRI_LOG_LEVEL_DEBUG:
    case TRI_LOG_LEVEL_TRACE:
      sln = true;
      break;

    default:
      break;
  }

  // .............................................................................
  // append the file and line
  // .............................................................................

  if (sln) {
    if (ShowFunction) {
      n = snprintf(buffer + m, size - m, "[%s@%s:%d] ", func, file, line);
    }
    else {
      n = snprintf(buffer + m, size - m, "[%s:%d] ", file, line);
    }

    if (n < 0) {
      return n;
    }
    else if ((int) size <= m + n) {
      return m + n;
    }

    m += n;
  }

  // .............................................................................
  // append the message
  // .............................................................................
  
  n = vsnprintf(buffer + m, size - m, fmt, ap);

  if (n < 0) {
    return n;
  }

  return m + n;
}

////////////////////////////////////////////////////////////////////////////////
/// @brief outputs a message string to all appenders
////////////////////////////////////////////////////////////////////////////////

static void OutputMessage (TRI_log_level_e level,
                           TRI_log_severity_e severity,
                           char* message,
                           size_t length,
                           bool copy) {
  size_t i;
  

  if (! LoggingActive) {
    if (! copy) {
      TRI_FreeString(TRI_CORE_MEM_ZONE, message);
    }

    return;
  }

  if (severity == TRI_LOG_SEVERITY_HUMAN) {
    StoreOutput(level, time(0), message, length);
  }

  if (ThreadedLogging) {
    log_message_t msg;
    msg._level = level;
    msg._severity = severity;
    msg._message = copy ? TRI_DuplicateString2(message, length) : message;
    msg._length = length;

    // this will COPY the structure log_message_t into the vector
    TRI_LockMutex(&LogMessageQueueLock);
    TRI_PushBackVector(&LogMessageQueue, (void*) &msg);
    TRI_UnlockMutex(&LogMessageQueueLock);
  }
  else {
    TRI_LockSpin(&AppendersLock);

    for (i = 0;  i < Appenders._length;  ++i) {
      TRI_log_appender_t* appender;

      appender = Appenders._buffer[i];
      appender->log(appender, level, severity, message, length);
    }

    TRI_UnlockSpin(&AppendersLock);

    if (! copy) {
      TRI_FreeString(TRI_CORE_MEM_ZONE, message);
    }
  }
}

////////////////////////////////////////////////////////////////////////////////
/// @brief checks the message queue and sends message to appenders
////////////////////////////////////////////////////////////////////////////////

static void MessageQueueWorker (void* data) {
  int sl;
  size_t j;

  TRI_vector_t buffer;

  TRI_InitVector(&buffer, TRI_CORE_MEM_ZONE, sizeof(log_message_t));

  sl = 100;
  LoggingThreadActive = 1;

  while (true) {
    TRI_LockMutex(&LogMessageQueueLock);

    if (TRI_EmptyVector(&LogMessageQueue)) {
      TRI_UnlockMutex(&LogMessageQueueLock);

      sl += 1000;

      if (1000000 < sl) {
        sl = 1000000;
      }
    }
    else {
      size_t m;
      size_t i;

      // move message from queue into temporary buffer
      m = LogMessageQueue._length;

      for (j = 0;  j < m;  ++j) {
        TRI_PushBackVector(&buffer, TRI_AtVector(&LogMessageQueue, j));
      }

      TRI_ClearVector(&LogMessageQueue);

      TRI_UnlockMutex(&LogMessageQueueLock);

      // output messages using the appenders
      for (j = 0;  j < m;  ++j) {
        log_message_t* msg;

        msg = TRI_AtVector(&buffer, j);

        TRI_LockSpin(&AppendersLock);

        for (i = 0;  i < Appenders._length;  ++i) {
          TRI_log_appender_t* appender;

          appender = Appenders._buffer[i];
          appender->log(appender, msg->_level, msg->_severity, msg->_message, msg->_length);
        }

        TRI_UnlockSpin(&AppendersLock);

        TRI_FreeString(TRI_CORE_MEM_ZONE, msg->_message);
      }

      TRI_ClearVector(&buffer);

      // sleep a little while
      sl = 100;
    }

    if (LoggingActive) {
      usleep(sl);
    }
    else {
      TRI_LockMutex(&LogMessageQueueLock);

      if (TRI_EmptyVector(&LogMessageQueue)) {
        TRI_UnlockMutex(&LogMessageQueueLock);
        break;
      }

      TRI_UnlockMutex(&LogMessageQueueLock);
    }
  }

  // cleanup
  TRI_LockMutex(&LogMessageQueueLock);
  TRI_DestroyVector(&buffer);

  for (j = 0;  j < LogMessageQueue._length;  ++j) {
    log_message_t* msg;

    msg = TRI_AtVector(&LogMessageQueue, j);
    TRI_FreeString(TRI_CORE_MEM_ZONE, msg->_message);
  }

  TRI_ClearVector(&LogMessageQueue);

  TRI_UnlockMutex(&LogMessageQueueLock);

  LoggingThreadActive = 0;
}

////////////////////////////////////////////////////////////////////////////////
/// @brief logs a new message with given thread information
////////////////////////////////////////////////////////////////////////////////

static void LogThread (char const* func,
                       char const* file,
                       int line,
                       TRI_log_level_e level,
                       TRI_log_severity_e severity,
                       TRI_pid_t processId,
                       TRI_tid_t threadId,
                       char const* fmt,
                       va_list ap) {
  static const int maxSize = 100 * 1024;
  va_list ap2;
  char buffer[2048];   // try a static buffer first
  time_t tt;
  struct tm tb;
  size_t len;
  int n;
  
  // .............................................................................
  // generate time prefix
  // .............................................................................
  
  tt = time(0);
  TRI_gmtime(tt, &tb);
  // write time in buffer
  len = strftime(buffer, 32, "%Y-%m-%dT%H:%M:%SZ ", &tb);


  va_copy(ap2, ap);
  n = GenerateMessage(buffer + len, sizeof(buffer) - len, func, file, line, level, processId, threadId, fmt, ap2);
  va_end(ap2);


  if (n == -1) {
    TRI_Log(func, file, line, TRI_LOG_LEVEL_WARNING, TRI_LOG_SEVERITY_HUMAN, "format string is corrupt");
    return;
  }
  if (n < (int) (sizeof(buffer) - len)) {
    // static buffer was big enough
    OutputMessage(level, severity, buffer, (size_t) (n + len), true);
    return;
  }

  // static buffer was not big enough
  while (n < maxSize) {
    int m;
    char* p;
    
    // allocate as much memory as we need
    p = TRI_Allocate(TRI_CORE_MEM_ZONE, n + len + 2, false);

    if (p == NULL) {
      TRI_Log(func, file, line, TRI_LOG_LEVEL_ERROR, TRI_LOG_SEVERITY_HUMAN, "log message is too large (%d bytes)", n + len);
      return;
    }

    if (len > 0) {
      // copy still existing and unchanged time prefix into dynamic buffer
      memcpy(p, buffer, len);
    }

    va_copy(ap2, ap);
    m = GenerateMessage(p + len, n + 1, func, file, line, level, processId, threadId, fmt, ap2);
    va_end(ap2);

    if (m == -1) {
      TRI_Free(TRI_CORE_MEM_ZONE, p);
      TRI_Log(func, file, line, TRI_LOG_LEVEL_WARNING, TRI_LOG_SEVERITY_HUMAN, "format string is corrupt");
      return;
    }
    else if (m > n) {
      TRI_Free(TRI_CORE_MEM_ZONE, p);
      n = m;
      // again
    }
    else {
      // finally got a buffer big enough. p is freed in OutputMessage
<<<<<<< HEAD
      if (m + len - 1 > 0) {
        OutputMessage(level, severity, p, (size_t) (m + len), false);
      }
=======
      OutputMessage(level, severity, p, m + len, false);
>>>>>>> 0747d370
      return;
    }
  }
}

////////////////////////////////////////////////////////////////////////////////
/// @}
////////////////////////////////////////////////////////////////////////////////

// -----------------------------------------------------------------------------
// --SECTION--                                                  public functions
// -----------------------------------------------------------------------------

////////////////////////////////////////////////////////////////////////////////
/// @addtogroup Logging
/// @{
////////////////////////////////////////////////////////////////////////////////

////////////////////////////////////////////////////////////////////////////////
/// @brief gets the log level
////////////////////////////////////////////////////////////////////////////////

char const* TRI_LogLevelLogging () {
  if (IsTrace) {
    return "trace";
  }

  if (IsDebug) {
    return "debug";
  }

  if (IsInfo) {
    return "info";
  }

  if (IsWarning) {
    return "warning";
  }

  if (IsError) {
    return "error";
  }

  return "fatal";
}

////////////////////////////////////////////////////////////////////////////////
/// @brief sets the log level
////////////////////////////////////////////////////////////////////////////////

void TRI_SetLogLevelLogging (char const* level) {
  IsFatal = 1;
  IsError = 0;
  IsWarning = 0;
  IsInfo = 0;
  IsDebug = 0;
  IsTrace = 0;

  if (TRI_CaseEqualString(level, "fatal")) {
  }
  else if (TRI_CaseEqualString(level, "error")) {
    IsError = 1;
  }
  else if (TRI_CaseEqualString(level, "warning")) {
    IsError = 1;
    IsWarning = 1;
  }
  else if (TRI_CaseEqualString(level, "info")) {
    IsError = 1;
    IsWarning = 1;
    IsInfo = 1;
  }
  else if (TRI_CaseEqualString(level, "debug")) {
    IsError = 1;
    IsWarning = 1;
    IsInfo = 1;
    IsDebug = 1;
  }
  else if (TRI_CaseEqualString(level, "trace")) {
    IsError = 1;
    IsWarning = 1;
    IsInfo = 1;
    IsDebug = 1;
    IsTrace = 1;
  }
  else {
    IsError = 1;
    IsWarning = 1;
    IsInfo = 1;

    LOG_ERROR("strange log level '%s'. using log level 'info'", level);
  }
}

////////////////////////////////////////////////////////////////////////////////
/// @brief sets the log severity
////////////////////////////////////////////////////////////////////////////////

void TRI_SetLogSeverityLogging (char const* severities) {
  TRI_vector_string_t split;
  size_t i;
  size_t n;

  split = TRI_SplitString(severities, ',');

  IsException = 0;
  IsTechnical = 0;
  IsFunctional = 0;
  IsDevelopment = 0;
  IsHuman = 0;

  n = split._length;

  for (i = 0;  i < n;  ++i) {
    char const* type = split._buffer[i];

    if (TRI_CaseEqualString(type, "exception")) {
      IsException = 1;
    }
    else if (TRI_CaseEqualString(type, "technical")) {
      IsTechnical = 1;
    }
    else if (TRI_CaseEqualString(type, "functional")) {
      IsFunctional = 1;
    }
    else if (TRI_CaseEqualString(type, "development")) {
      IsDevelopment = 1;
    }
    else if (TRI_CaseEqualString(type, "human")) {
      IsHuman = 1;
    }
    else if (TRI_CaseEqualString(type, "all")) {
      IsException = 1;
      IsTechnical = 1;
      IsFunctional = 1;
      IsDevelopment = 1;
      IsHuman = 1;
    }
    else if (TRI_CaseEqualString(type, "non-human")) {
      IsException = 1;
      IsTechnical = 1;
      IsFunctional = 1;
      IsDevelopment = 1;
    }
  }

  TRI_DestroyVectorString(&split);
}

////////////////////////////////////////////////////////////////////////////////
/// @brief sets the output prefix
////////////////////////////////////////////////////////////////////////////////

void TRI_SetPrefixLogging (char const* prefix) {
  TRI_LockSpin(&OutputPrefixLock);

  if (OutputPrefix) {
    TRI_FreeString(TRI_CORE_MEM_ZONE, OutputPrefix);
  }

  OutputPrefix = TRI_DuplicateString(prefix);

  TRI_UnlockSpin(&OutputPrefixLock);
}

////////////////////////////////////////////////////////////////////////////////
/// @brief sets the thread identifier visibility
////////////////////////////////////////////////////////////////////////////////

void TRI_SetThreadIdentifierLogging (bool show) {
  ShowThreadIdentifier = show ? 1 : 0;
}

////////////////////////////////////////////////////////////////////////////////
/// @brief sets the line number visibility
////////////////////////////////////////////////////////////////////////////////

void TRI_SetLineNumberLogging (bool show) {
  ShowLineNumber = show ? 1 : 0;
}

////////////////////////////////////////////////////////////////////////////////
/// @brief sets the function names visibility
////////////////////////////////////////////////////////////////////////////////

void TRI_SetFunctionLogging (bool show) {
  ShowFunction = show ? 1 : 0;
}

////////////////////////////////////////////////////////////////////////////////
/// @brief sets the file to log for debug and trace
////////////////////////////////////////////////////////////////////////////////

void TRI_SetFileToLog (char const* file) {
  UseFileBasedLogging = true;
  FilesToLog[TRI_FnvHashString(file) % FilesToLogSize] = true;
}

////////////////////////////////////////////////////////////////////////////////
/// @brief checks if human logging is enabled
////////////////////////////////////////////////////////////////////////////////

bool TRI_IsHumanLogging () {
  return IsHuman != 0;
}

////////////////////////////////////////////////////////////////////////////////
/// @brief checks if exception logging is enabled
////////////////////////////////////////////////////////////////////////////////

bool TRI_IsExceptionLogging () {
  return IsException != 0;
}

////////////////////////////////////////////////////////////////////////////////
/// @brief checks if technical logging is enabled
////////////////////////////////////////////////////////////////////////////////

bool TRI_IsTechnicalLogging () {
  return IsTechnical != 0;
}

////////////////////////////////////////////////////////////////////////////////
/// @brief checks if functional logging is enabled
////////////////////////////////////////////////////////////////////////////////

bool TRI_IsFunctionalLogging () {
  return IsFunctional != 0;
}

////////////////////////////////////////////////////////////////////////////////
/// @brief checks if development logging is enabled
////////////////////////////////////////////////////////////////////////////////

bool TRI_IsDevelopmentLogging () {
  return IsDevelopment != 0;
}

////////////////////////////////////////////////////////////////////////////////
/// @brief checks if fatal logging is enabled
////////////////////////////////////////////////////////////////////////////////

bool TRI_IsFatalLogging () {
  return IsFatal != 0;
}

////////////////////////////////////////////////////////////////////////////////
/// @brief checks if error logging is enabled
////////////////////////////////////////////////////////////////////////////////

bool TRI_IsErrorLogging () {
  return IsError != 0;

}

////////////////////////////////////////////////////////////////////////////////
/// @brief checks if warning logging is enabled
////////////////////////////////////////////////////////////////////////////////

bool TRI_IsWarningLogging () {
  return IsWarning != 0;
}

////////////////////////////////////////////////////////////////////////////////
/// @brief checks if info logging is enabled
////////////////////////////////////////////////////////////////////////////////

bool TRI_IsInfoLogging () {
  return IsInfo != 0;
}

////////////////////////////////////////////////////////////////////////////////
/// @brief checks if debug logging is enabled
////////////////////////////////////////////////////////////////////////////////

bool TRI_IsDebugLogging (char const* file) {
  if (UseFileBasedLogging) {
    if (! IsDebug || file == NULL) {
      return false;
    }

    while (file[0] == '.' && file[1] == '.' && file[2] == '/') {
      file += 3;
    }

    return FilesToLog[TRI_FnvHashString(file) % FilesToLogSize];
  }
  else {
    return IsDebug != 0;
  }
}

////////////////////////////////////////////////////////////////////////////////
/// @brief checks if trace logging is enabled
////////////////////////////////////////////////////////////////////////////////

bool TRI_IsTraceLogging (char const* file) {
  if (UseFileBasedLogging) {
    if (! IsTrace || file == NULL) {
      return false;
    }

    while (file[0] == '.' && file[1] == '.' && file[2] == '/') {
      file += 3;
    }

    return FilesToLog[TRI_FnvHashString(file) % FilesToLogSize];
  }
  else {
    return IsTrace != 0;
  }
}

////////////////////////////////////////////////////////////////////////////////
/// @brief logs a new message
////////////////////////////////////////////////////////////////////////////////

void TRI_Log (char const* func,
              char const* file,
              int line,
              TRI_log_level_e level,
              TRI_log_severity_e severity,
              char const* fmt,
              ...) {
  TRI_pid_t processId;
  TRI_tid_t threadId;
  va_list ap;

  processId = TRI_CurrentProcessId();
  threadId = TRI_CurrentThreadId();

  va_start(ap, fmt);
  LogThread(func, file, line, level, severity, processId, threadId, fmt, ap);
  va_end(ap);
}

////////////////////////////////////////////////////////////////////////////////
/// @brief logs a new raw message
////////////////////////////////////////////////////////////////////////////////

void TRI_RawLog (TRI_log_level_e level,
                 TRI_log_severity_e severity,
                 char const* text,
                 size_t length) {
  union { char* v; char const* c; } cnv;
  cnv.c = text;

  OutputMessage(level, severity, cnv.v, length, true);
}

////////////////////////////////////////////////////////////////////////////////
/// @brief returns the last log entries
////////////////////////////////////////////////////////////////////////////////

TRI_vector_t* TRI_BufferLogging (TRI_log_level_e level, uint64_t start, bool useUpto) {
  TRI_log_buffer_t buf;
  TRI_vector_t* result;
  size_t i;
  size_t j;
  size_t begin;
  size_t pos;
  size_t cur;

  result = TRI_Allocate(TRI_CORE_MEM_ZONE, sizeof(TRI_vector_t), false);
  TRI_InitVector(result, TRI_CORE_MEM_ZONE, sizeof(TRI_log_buffer_t));

  begin = 0;
  pos = (size_t) level;

  if (pos >= OUTPUT_LOG_LEVELS) {
    pos = OUTPUT_LOG_LEVELS - 1;
  }

  if (! useUpto) {
    begin = pos;
  }

  TRI_LockMutex(&BufferLock);

  for (i = begin;  i <= pos;  ++i) {
    for (j = 0;  j < OUTPUT_BUFFER_SIZE;  ++j) {
      cur = (BufferCurrent[i] + j) % OUTPUT_BUFFER_SIZE;

      buf = BufferOutput[i][cur];

      if (buf._lid >= start && buf._text != NULL && *buf._text != '\0') {
        buf._text = TRI_DuplicateString(buf._text);

        TRI_PushBackVector(result, &buf);
      }
    }
  }

  TRI_UnlockMutex(&BufferLock);

  qsort(TRI_BeginVector(result), result->_length, sizeof(TRI_log_buffer_t), LidCompare);

  return result;
}

////////////////////////////////////////////////////////////////////////////////
/// @brief frees the log buffer
////////////////////////////////////////////////////////////////////////////////

void TRI_FreeBufferLogging (TRI_vector_t* buffer) {
  TRI_log_buffer_t* buf;
  size_t i;

  for (i = 0;  i < buffer->_length;  ++i) {
    buf = TRI_AtVector(buffer, i);

    TRI_FreeString(TRI_CORE_MEM_ZONE, buf->_text);
  }

  TRI_FreeVector(TRI_CORE_MEM_ZONE, buffer);
}

////////////////////////////////////////////////////////////////////////////////
/// @}
////////////////////////////////////////////////////////////////////////////////

// -----------------------------------------------------------------------------
// --SECTION--                                                 LOG FILE APPENDER
// -----------------------------------------------------------------------------

// -----------------------------------------------------------------------------
// --SECTION--                                                     private types
// -----------------------------------------------------------------------------

////////////////////////////////////////////////////////////////////////////////
/// @addtogroup Logging
/// @{
////////////////////////////////////////////////////////////////////////////////

////////////////////////////////////////////////////////////////////////////////
/// @brief structure for file log appenders
////////////////////////////////////////////////////////////////////////////////

typedef struct log_appender_file_s {
  TRI_log_appender_t base;

  char* _filename;
  int _fd;

  TRI_spin_t _lock;
}
log_appender_file_t;

////////////////////////////////////////////////////////////////////////////////
/// @}
////////////////////////////////////////////////////////////////////////////////

// -----------------------------------------------------------------------------
// --SECTION--                                                 private functions
// -----------------------------------------------------------------------------

////////////////////////////////////////////////////////////////////////////////
/// @addtogroup Logging
/// @{
////////////////////////////////////////////////////////////////////////////////

////////////////////////////////////////////////////////////////////////////////
/// @brief writes to a log file
////////////////////////////////////////////////////////////////////////////////

static void WriteLogFile (int fd, char const* buffer, ssize_t len) {
  while (len > 0) {
    ssize_t n;

    n = TRI_WRITE(fd, buffer, len);

    if (n <= 0) {
      fprintf(stderr, "cannot log data: %s", TRI_LAST_ERROR_STR);
      return; // give up, but do not try to log failure
    }

    buffer += n;
    len -= n;
  }
}

////////////////////////////////////////////////////////////////////////////////
/// @brief logs a message to a log file appender
////////////////////////////////////////////////////////////////////////////////

static void LogAppenderFile_Log (TRI_log_appender_t* appender,
                                 TRI_log_level_e level,
                                 TRI_log_severity_e severity,
                                 char const* msg,
                                 size_t length) {
  log_appender_file_t* self;
  char* escaped;
  size_t escapedLength;
  int fd;

  self = (log_appender_file_t*) appender;

  TRI_LockSpin(&self->_lock);
  fd = self->_fd;
  TRI_UnlockSpin(&self->_lock);

  if (fd < 0) {
    return;
  }

  escaped = TRI_EscapeControlsCString(msg, length, &escapedLength);

  WriteLogFile(fd, escaped, escapedLength);
  WriteLogFile(fd, "\n", 1);

  TRI_FreeString(TRI_CORE_MEM_ZONE, escaped);
}

////////////////////////////////////////////////////////////////////////////////
/// @brief reopens the log files appender
////////////////////////////////////////////////////////////////////////////////

static void LogAppenderFile_Reopen (TRI_log_appender_t* appender) {
  log_appender_file_t* self;
  char* backup;
  int fd;
  int old;

  self = (log_appender_file_t*) appender;

  if (self->_fd < 3) {
    return;
  }

  if (self->_filename == NULL) {
    return;
  }

  // rename log file
  backup = TRI_Concatenate2String(self->_filename, ".old");

  TRI_UnlinkFile(backup);
  TRI_RenameFile(self->_filename, backup);

  // open new log file
  fd = TRI_CREATE(self->_filename, O_APPEND | O_CREAT | O_WRONLY, S_IRUSR | S_IWUSR | S_IRGRP);

  if (fd < 0) {
    TRI_RenameFile(backup, self->_filename);
    TRI_FreeString(TRI_CORE_MEM_ZONE, backup);
    return;
  }

  TRI_FreeString(TRI_CORE_MEM_ZONE, backup);

  TRI_SetCloseOnExecFile(fd);

  TRI_LockSpin(&self->_lock);
  old = self->_fd;
  self->_fd = fd;
  TRI_UnlockSpin(&self->_lock);

  TRI_CLOSE(old);
}

////////////////////////////////////////////////////////////////////////////////
/// @brief closes a log file appender
////////////////////////////////////////////////////////////////////////////////

static void LogAppenderFile_Close (TRI_log_appender_t* appender) {
  log_appender_file_t* self;
  size_t i;

  self = (log_appender_file_t*) appender;

  TRI_LockSpin(&AppendersLock);

  for (i = 0;  i < Appenders._length;  ++i) {
    if (appender == Appenders._buffer[i]) {
      TRI_RemoveVectorPointer(&Appenders, i);
      break;
    }
  }

  TRI_UnlockSpin(&AppendersLock);

  if (self->_fd >= 3) {
    TRI_CLOSE(self->_fd);
  }

  self->_fd = -1;

  if (self->_filename != NULL) {
    TRI_FreeString(TRI_CORE_MEM_ZONE, self->_filename);
  }

  TRI_DestroySpin(&self->_lock);

  TRI_Free(TRI_CORE_MEM_ZONE, self);
}

////////////////////////////////////////////////////////////////////////////////
/// @}
////////////////////////////////////////////////////////////////////////////////

// -----------------------------------------------------------------------------
// --SECTION--                                      constructors and destructors
// -----------------------------------------------------------------------------

////////////////////////////////////////////////////////////////////////////////
/// @addtogroup Logging
/// @{
////////////////////////////////////////////////////////////////////////////////

////////////////////////////////////////////////////////////////////////////////
/// @brief creates a log appender for file output
////////////////////////////////////////////////////////////////////////////////

TRI_log_appender_t* TRI_CreateLogAppenderFile (char const* filename) {
  log_appender_file_t* appender;

  // no logging
  if (filename == NULL || *filename == '\0') {
    return NULL;
  }

  // allocate space
  appender = TRI_Allocate(TRI_CORE_MEM_ZONE, sizeof(log_appender_file_t), false);
  if (appender == NULL) {
    TRI_set_errno(TRI_ERROR_OUT_OF_MEMORY);

    return NULL;
  }

  // logging to stdout
  if (TRI_EqualString(filename, "+")) {
    appender->_filename = NULL;
    appender->_fd = 1;
  }

  // logging to stderr
  else if (TRI_EqualString(filename, "-")) {
    appender->_filename = NULL;
    appender->_fd = 2;
  }

  // logging to file
  else {
    appender->_fd = TRI_CREATE(filename, O_APPEND | O_CREAT | O_WRONLY, S_IRUSR | S_IWUSR | S_IRGRP);

    if (appender->_fd < 0) {
      TRI_Free(TRI_CORE_MEM_ZONE, appender);
      return NULL;
    }

    TRI_SetCloseOnExecFile(appender->_fd);

    appender->_filename = TRI_DuplicateString(filename);
    if (appender->_filename == NULL) {
      TRI_set_errno(TRI_ERROR_OUT_OF_MEMORY);
      TRI_Free(TRI_CORE_MEM_ZONE, appender);

      return NULL;
    }
  }

  // set methods
  appender->base.log = LogAppenderFile_Log;
  appender->base.reopen = LogAppenderFile_Reopen;
  appender->base.close = LogAppenderFile_Close;

  // create lock
  TRI_InitSpin(&appender->_lock);

  // and store it
  TRI_LockSpin(&AppendersLock);
  TRI_PushBackVectorPointer(&Appenders, &appender->base);
  TRI_UnlockSpin(&AppendersLock);

  // and return base structure
  return &appender->base;
}

////////////////////////////////////////////////////////////////////////////////
/// @}
////////////////////////////////////////////////////////////////////////////////

// -----------------------------------------------------------------------------
// --SECTION--                                                   SYSLOG APPENDER
// -----------------------------------------------------------------------------

// -----------------------------------------------------------------------------
// --SECTION--                                                     private types
// -----------------------------------------------------------------------------

////////////////////////////////////////////////////////////////////////////////
/// @addtogroup Logging
/// @{
////////////////////////////////////////////////////////////////////////////////

////////////////////////////////////////////////////////////////////////////////
/// @brief structure for syslog appenders
////////////////////////////////////////////////////////////////////////////////

#ifdef TRI_ENABLE_SYSLOG

typedef struct log_appender_syslog_s {
  TRI_log_appender_t base;
  TRI_mutex_t _mutex;
}
log_appender_syslog_t;

#endif

////////////////////////////////////////////////////////////////////////////////
/// @}
////////////////////////////////////////////////////////////////////////////////

// -----------------------------------------------------------------------------
// --SECTION--                                                 private functions
// -----------------------------------------------------------------------------

////////////////////////////////////////////////////////////////////////////////
/// @addtogroup Logging
/// @{
////////////////////////////////////////////////////////////////////////////////

////////////////////////////////////////////////////////////////////////////////
/// @brief logs a message to a syslog appender
////////////////////////////////////////////////////////////////////////////////

#ifdef TRI_ENABLE_SYSLOG

static void LogAppenderSyslog_Log (TRI_log_appender_t* appender,
                                   TRI_log_level_e level,
                                   TRI_log_severity_e severity,
                                   char const* msg,
                                   size_t length) {
  int priority;
  log_appender_syslog_t* self;

  switch (severity) {
    case TRI_LOG_SEVERITY_EXCEPTION: priority = LOG_CRIT;  break;
    case TRI_LOG_SEVERITY_FUNCTIONAL: priority = LOG_NOTICE;  break;
    case TRI_LOG_SEVERITY_TECHNICAL: priority = LOG_INFO;  break;
    case TRI_LOG_SEVERITY_DEVELOPMENT: priority = LOG_DEBUG;  break;
    default: priority = LOG_DEBUG;  break;
  }

  if (severity == TRI_LOG_SEVERITY_HUMAN) {
    switch (level) {
      case TRI_LOG_LEVEL_FATAL: priority = LOG_CRIT; break;
      case TRI_LOG_LEVEL_ERROR: priority = LOG_ERR; break;
      case TRI_LOG_LEVEL_WARNING: priority = LOG_WARNING; break;
      case TRI_LOG_LEVEL_INFO: priority = LOG_NOTICE; break;
      case TRI_LOG_LEVEL_DEBUG: priority = LOG_INFO; break;
      case TRI_LOG_LEVEL_TRACE: priority = LOG_DEBUG; break;
    }
  }
  
  self = (log_appender_syslog_t*) appender;

  TRI_LockMutex(&self->_mutex);
  syslog(priority, "%s", msg);
  TRI_UnlockMutex(&self->_mutex);
}

#endif

////////////////////////////////////////////////////////////////////////////////
/// @brief reopens a syslog appender
////////////////////////////////////////////////////////////////////////////////

#ifdef TRI_ENABLE_SYSLOG

static void LogAppenderSyslog_Reopen (TRI_log_appender_t* appender) {
}

#endif

////////////////////////////////////////////////////////////////////////////////
/// @brief closes a syslog appender
////////////////////////////////////////////////////////////////////////////////

#ifdef TRI_ENABLE_SYSLOG

static void LogAppenderSyslog_Close (TRI_log_appender_t* appender) {
  log_appender_syslog_t* self;
  size_t i;

  TRI_LockSpin(&AppendersLock);

  for (i = 0;  i < Appenders._length;  ++i) {
    if (appender == Appenders._buffer[i]) {
      TRI_RemoveVectorPointer(&Appenders, i);
      break;
    }
  }

  TRI_UnlockSpin(&AppendersLock);
  
  self = (log_appender_syslog_t*) appender;
  TRI_LockMutex(&self->_mutex);
  closelog();
  TRI_UnlockMutex(&self->_mutex);

  TRI_DestroyMutex(&self->_mutex);

  TRI_Free(TRI_CORE_MEM_ZONE, self);
}

#endif

////////////////////////////////////////////////////////////////////////////////
/// @}
////////////////////////////////////////////////////////////////////////////////

// -----------------------------------------------------------------------------
// --SECTION--                                      constructors and destructors
// -----------------------------------------------------------------------------

////////////////////////////////////////////////////////////////////////////////
/// @addtogroup Logging
/// @{
////////////////////////////////////////////////////////////////////////////////

////////////////////////////////////////////////////////////////////////////////
/// @brief creates a syslog appender
////////////////////////////////////////////////////////////////////////////////

#ifdef TRI_ENABLE_SYSLOG

TRI_log_appender_t* TRI_CreateLogAppenderSyslog (char const* name, char const* facility) {
  log_appender_syslog_t* appender;
  int value;

  assert(facility);
  assert(*facility != '\0');

  // no logging
  if (name == NULL || *name == '\0') {
    name = "[arangod]";
  }

  // allocate space
  appender = (log_appender_syslog_t*) TRI_Allocate(TRI_CORE_MEM_ZONE, sizeof(log_appender_syslog_t), false);

  // set methods
  appender->base.log = LogAppenderSyslog_Log;
  appender->base.reopen = LogAppenderSyslog_Reopen;
  appender->base.close = LogAppenderSyslog_Close;

  TRI_InitMutex(&appender->_mutex);

  // find facility
  value = LOG_LOCAL0;

  if ('0' <= facility[0] && facility[0] <= '9') {
    value = atoi(facility);
  }
  else {
    CODE * ptr = TRI_facilitynames;

    while (ptr->c_name != 0) {
      if (strcmp(ptr->c_name, facility) == 0) {
        value = ptr->c_val;
        break;
      }

      ++ptr;
    }
  }

  // and open logging, openlog does not have a return value...
  TRI_LockMutex(&appender->_mutex);
  openlog(name, LOG_CONS | LOG_PID, value);
  TRI_UnlockMutex(&appender->_mutex);

  // and store it
  TRI_LockSpin(&AppendersLock);
  TRI_PushBackVectorPointer(&Appenders, &appender->base);
  TRI_UnlockSpin(&AppendersLock);

  // and return base structure
  return &appender->base;
}

#endif

////////////////////////////////////////////////////////////////////////////////
/// @}
////////////////////////////////////////////////////////////////////////////////

// -----------------------------------------------------------------------------
// --SECTION--                                                            MODULE
// -----------------------------------------------------------------------------

// -----------------------------------------------------------------------------
// --SECTION--                                                  public functions
// -----------------------------------------------------------------------------

////////////////////////////////////////////////////////////////////////////////
/// @addtogroup Logging
/// @{
////////////////////////////////////////////////////////////////////////////////

////////////////////////////////////////////////////////////////////////////////
/// @brief resets logging in child process
////////////////////////////////////////////////////////////////////////////////

bool TRI_ResetLogging () {
  bool oldThreaded;
  size_t i;

  Initialised = false;
  ShutdownInitalised = false;
  BufferLID = 1;

  for (i = 0;  i < sizeof(BufferCurrent) / sizeof(BufferCurrent[0]);  ++i) {
    BufferCurrent[i] = 0;
  }

  LoggingThreadActive = 0;
  IsHuman = 1;
  IsException = 1;
  IsTechnical = 1;
  IsFunctional = 1;
  IsDevelopment = 1;
  IsFatal = 1;
  IsError = 1;
  IsWarning = 1;
  IsInfo = 1;
  IsDebug = 1;
  IsTrace = 1;
  ShowLineNumber = 1;
  ShowFunction = 1;
  ShowThreadIdentifier = 1;
  OutputPrefix = NULL;
  LoggingActive = 0;

  oldThreaded = ThreadedLogging;
  ThreadedLogging = false;

  UseFileBasedLogging = false;

  return oldThreaded;
}

////////////////////////////////////////////////////////////////////////////////
/// @brief initialises the logging components
////////////////////////////////////////////////////////////////////////////////

void TRI_InitialiseLogging (bool threaded) {
  if (Initialised) {
    return;
  }

  UseFileBasedLogging = false;
  memset(FilesToLog, 0, sizeof(FilesToLog));

  TRI_InitVectorPointer(&Appenders, TRI_CORE_MEM_ZONE);
  TRI_InitMutex(&BufferLock);
  TRI_InitSpin(&OutputPrefixLock);
  TRI_InitSpin(&AppendersLock);

  // logging is now active
  LoggingActive = 1;

  // generate threaded logging?
  ThreadedLogging = threaded;

  if (threaded) {
    TRI_InitMutex(&LogMessageQueueLock);

    TRI_InitVector(&LogMessageQueue, TRI_CORE_MEM_ZONE, sizeof(log_message_t));

    TRI_InitThread(&LoggingThread);
    TRI_StartThread(&LoggingThread, "[logging]", MessageQueueWorker, 0);

    while (LoggingThreadActive == 0) {
      usleep(1000);
    }
  }

  // and initialised
  Initialised = true;

  // always close logging at the end
  if (! ShutdownInitalised) {
    atexit((void (*)(void)) TRI_ShutdownLogging);
    ShutdownInitalised = true;
  }
}

////////////////////////////////////////////////////////////////////////////////
/// @brief waits for messages to be flushed
////////////////////////////////////////////////////////////////////////////////

void TRI_FlushLogging (void) {
  bool done;

  if (! ThreadedLogging) {
    return;
  }

  do {
    TRI_LockMutex(&LogMessageQueueLock);
    done = LogMessageQueue._length == 0;
    TRI_UnlockMutex(&LogMessageQueueLock);

    if (! done) {
      usleep(1000);
    }
  }
  while (! done);
}

////////////////////////////////////////////////////////////////////////////////
/// @brief closes all log appenders
////////////////////////////////////////////////////////////////////////////////

void TRI_CloseLogging () {
  TRI_log_appender_t* appender;

  appender = NULL;

  TRI_LockSpin(&AppendersLock);

  if (Appenders._length != 0) {
    appender = Appenders._buffer[0];
  }

  TRI_UnlockSpin(&AppendersLock);

  if (appender != NULL) {
    appender->close(appender);
    TRI_CloseLogging();
  }
}

////////////////////////////////////////////////////////////////////////////////
/// @brief reopens all log appenders
////////////////////////////////////////////////////////////////////////////////

void TRI_ReopenLogging () {
  size_t i;

  TRI_LockSpin(&AppendersLock);

  for (i = 0;  i < Appenders._length;  ++i) {
    TRI_log_appender_t* appender = Appenders._buffer[i];

    appender->reopen(appender);
  }

  TRI_UnlockSpin(&AppendersLock);
}

////////////////////////////////////////////////////////////////////////////////
/// @brief shut downs the logging components
////////////////////////////////////////////////////////////////////////////////

bool TRI_ShutdownLogging () {
  if (! Initialised) {
    return ThreadedLogging;
  }

  // logging is now inactive
  LoggingActive = 0;

  // join with the logging thread
  if (ThreadedLogging) {
    TRI_JoinThread(&LoggingThread);
    TRI_DestroyMutex(&LogMessageQueueLock);
    TRI_DestroyVector(&LogMessageQueue);
  }

  // cleanup appenders
  TRI_CloseLogging();
  TRI_DestroyVectorPointer(&Appenders);

  // cleanup prefix
  TRI_LockSpin(&OutputPrefixLock);

  if (OutputPrefix) {
    TRI_FreeString(TRI_CORE_MEM_ZONE, OutputPrefix);
    OutputPrefix = NULL;
  }

  TRI_UnlockSpin(&OutputPrefixLock);

  // cleanup locks
  TRI_DestroySpin(&OutputPrefixLock);
  TRI_DestroySpin(&AppendersLock);
  TRI_DestroyMutex(&BufferLock);

  Initialised = false;

  return ThreadedLogging;
}

////////////////////////////////////////////////////////////////////////////////
/// @}
////////////////////////////////////////////////////////////////////////////////

// Local Variables:
// mode: outline-minor
// outline-regexp: "^\\(/// @brief\\|/// {@inheritDoc}\\|/// @addtogroup\\|// --SECTION--\\|/// @\\}\\)"
// End:<|MERGE_RESOLUTION|>--- conflicted
+++ resolved
@@ -742,13 +742,10 @@
     }
     else {
       // finally got a buffer big enough. p is freed in OutputMessage
-<<<<<<< HEAD
       if (m + len - 1 > 0) {
         OutputMessage(level, severity, p, (size_t) (m + len), false);
       }
-=======
-      OutputMessage(level, severity, p, m + len, false);
->>>>>>> 0747d370
+
       return;
     }
   }
