////////////////////////////////////////////////////////////////////////////////
/// @brief application endpoint server feature
///
/// @file
///
/// DISCLAIMER
///
/// Copyright 2004-2013 triAGENS GmbH, Cologne, Germany
///
/// Licensed under the Apache License, Version 2.0 (the "License");
/// you may not use this file except in compliance with the License.
/// You may obtain a copy of the License at
///
///     http://www.apache.org/licenses/LICENSE-2.0
///
/// Unless required by applicable law or agreed to in writing, software
/// distributed under the License is distributed on an "AS IS" BASIS,
/// WITHOUT WARRANTIES OR CONDITIONS OF ANY KIND, either express or implied.
/// See the License for the specific language governing permissions and
/// limitations under the License.
///
/// Copyright holder is triAGENS GmbH, Cologne, Germany
///
/// @author Dr. Frank Celler
/// @author Copyright 2010-2013, triAGENS GmbH, Cologne, Germany
////////////////////////////////////////////////////////////////////////////////

#include "ApplicationEndpointServer.h"

#include <openssl/err.h>

#include "Basics/delete_object.h"
#include "Basics/ssl-helper.h"
#include "Basics/RandomGenerator.h"
#include "Dispatcher/ApplicationDispatcher.h"
#include "HttpServer/HttpHandlerFactory.h"
#include "HttpServer/HttpServer.h"
#include "HttpServer/HttpsServer.h"
#include "Logger/Logger.h"
#include "Rest/OperationMode.h"
#include "Scheduler/ApplicationScheduler.h"

using namespace triagens::basics;
using namespace triagens::rest;
using namespace std;

// -----------------------------------------------------------------------------
// --SECTION--                                                   private classes
// -----------------------------------------------------------------------------

namespace {
  class BIOGuard {
    public:
      BIOGuard(BIO *bio)
        : _bio(bio) {
      }

      ~BIOGuard() {
        BIO_free(_bio);
      }

    public:
      BIO *_bio;
  };
}

// -----------------------------------------------------------------------------
// --SECTION--                                      constructors and destructors
// -----------------------------------------------------------------------------

////////////////////////////////////////////////////////////////////////////////
/// @addtogroup Scheduler
/// @{
////////////////////////////////////////////////////////////////////////////////

////////////////////////////////////////////////////////////////////////////////
/// @brief constructor
////////////////////////////////////////////////////////////////////////////////

ApplicationEndpointServer::ApplicationEndpointServer (ApplicationServer* applicationServer,
                                                      ApplicationScheduler* applicationScheduler,
                                                      ApplicationDispatcher* applicationDispatcher,
                                                      std::string const& authenticationRealm,
                                                      HttpHandlerFactory::auth_fptr checkAuthentication,
<<<<<<< HEAD
                                                      HttpHandlerFactory::context_fptr setContext)
=======
                                                      HttpHandlerFactory::flush_fptr flushAuthentication)
>>>>>>> da8b1b75
  : ApplicationFeature("EndpointServer"),
    _applicationServer(applicationServer),
    _applicationScheduler(applicationScheduler),
    _applicationDispatcher(applicationDispatcher),
    _authenticationRealm(authenticationRealm),
    _checkAuthentication(checkAuthentication),
<<<<<<< HEAD
    _setContext(setContext),
=======
    _flushAuthentication(flushAuthentication),
>>>>>>> da8b1b75
    _handlerFactory(0),
    _servers(),
    _endpointList(),
    _httpPort(),
    _endpoints(),
    _disableAuthentication(false),
    _keepAliveTimeout(300.0),
    _backlogSize(10),
    _httpsKeyfile(),
    _cafile(),
    _sslProtocol(HttpsServer::TLS_V1),
    _sslCache(false),
    _sslOptions((uint64_t) (SSL_OP_TLS_ROLLBACK_BUG | SSL_OP_CIPHER_SERVER_PREFERENCE)),
    _sslCipherList(""),
    _sslContext(0),
    _rctx() {
}

////////////////////////////////////////////////////////////////////////////////
/// @brief destructor
////////////////////////////////////////////////////////////////////////////////

ApplicationEndpointServer::~ApplicationEndpointServer () {

  // ..........................................................................
  // Where ever possible we should EXPLICITLY write down the type used in
  // a templated class/method etc. This makes it a lot easier to debug the
  // code. Granted however, that explicitly writing down the type for an
  // overloaded class operator is a little unwieldy.
  // ..........................................................................
  for_each(_servers.begin(), _servers.end(), triagens::basics::DeleteObjectAny());
  _servers.clear();

  if (_handlerFactory != 0) {
    delete _handlerFactory;
  }
}

////////////////////////////////////////////////////////////////////////////////
/// @}
////////////////////////////////////////////////////////////////////////////////

// -----------------------------------------------------------------------------
// --SECTION--                                                    public methods
// -----------------------------------------------------------------------------

////////////////////////////////////////////////////////////////////////////////
/// @addtogroup Scheduler
/// @{
////////////////////////////////////////////////////////////////////////////////

////////////////////////////////////////////////////////////////////////////////
/// @brief builds the endpoint servers
////////////////////////////////////////////////////////////////////////////////

bool ApplicationEndpointServer::buildServers () {
  assert(_handlerFactory != 0);
  assert(_applicationScheduler->scheduler() != 0);

  EndpointServer* server;

  // turn off authentication
  if (_disableAuthentication) {
    _handlerFactory->setRequireAuthentication(false);
    LOGGER_INFO("Authentication is turned off");
  }


  // unencrypted endpoints
  if (_endpointList.count(Endpoint::PROTOCOL_HTTP, Endpoint::ENCRYPTION_NONE) > 0) {
    // http endpoints
    server = new HttpServer(_applicationScheduler->scheduler(),
                            _applicationDispatcher->dispatcher(),
                            _keepAliveTimeout,
                            _handlerFactory);

    server->setEndpointList(&_endpointList);
    _servers.push_back(server);
  }

  // ssl endpoints
  if (_endpointList.count(Endpoint::PROTOCOL_HTTP, Endpoint::ENCRYPTION_SSL) > 0) {
    // check the ssl context
    if (_sslContext == 0) {
      LOGGER_INFO("please use the --server.keyfile option");
      LOGGER_FATAL_AND_EXIT("no ssl context is known, cannot create https server");
    }

    // https
    server = new HttpsServer(_applicationScheduler->scheduler(),
                             _applicationDispatcher->dispatcher(),
                             _keepAliveTimeout,
                             _handlerFactory,
                             _sslContext);

    server->setEndpointList(&_endpointList);
    _servers.push_back(server);
  }

  return true;
}

////////////////////////////////////////////////////////////////////////////////
/// @}
////////////////////////////////////////////////////////////////////////////////

// -----------------------------------------------------------------------------
// --SECTION--                                        ApplicationFeature methods
// -----------------------------------------------------------------------------

////////////////////////////////////////////////////////////////////////////////
/// @addtogroup ApplicationServer
/// @{
////////////////////////////////////////////////////////////////////////////////

////////////////////////////////////////////////////////////////////////////////
/// {@inheritDoc}
////////////////////////////////////////////////////////////////////////////////

void ApplicationEndpointServer::setupOptions (map<string, ProgramOptionsDescription>& options) {
  // issue #175: add deprecated hidden option for downwards compatibility
  options[ApplicationServer::OPTIONS_HIDDEN]
    ("server.http-port", &_httpPort, "http port for client requests (deprecated)")
  ;

  options[ApplicationServer::OPTIONS_SERVER]
    ("server.endpoint", &_endpoints, "endpoint for client requests (e.g. \"tcp://127.0.0.1:8529\", or \"ssl://192.168.1.1:8529\")")
  ;

  options[ApplicationServer::OPTIONS_SERVER + ":help-admin"]
    ("server.disable-authentication", &_disableAuthentication, "disable authentication for ALL client requests")
    ("server.keep-alive-timeout", &_keepAliveTimeout, "keep-alive timeout in seconds")
    ("server.backlog-size", &_backlogSize, "listen backlog size")
  ;

  options[ApplicationServer::OPTIONS_SERVER + ":help-ssl"]
    ("server.keyfile", &_httpsKeyfile, "keyfile for SSL connections")
    ("server.cafile", &_cafile, "file containing the CA certificates of clients")
    ("server.ssl-protocol", &_sslProtocol, "1 = SSLv2, 2 = SSLv23, 3 = SSLv3, 4 = TLSv1")
    ("server.ssl-cache", &_sslCache, "use SSL session caching")
    ("server.ssl-options", &_sslOptions, "SSL options, see OpenSSL documentation")
    ("server.ssl-cipher-list", &_sslCipherList, "SSL cipher list, see OpenSSL documentation")
  ;
}

////////////////////////////////////////////////////////////////////////////////
/// {@inheritDoc}
////////////////////////////////////////////////////////////////////////////////

bool ApplicationEndpointServer::parsePhase2 (ProgramOptions& options) {
  // create the ssl context (if possible)
  bool ok = createSslContext();

  if (! ok) {
    return false;
  }

  if (_backlogSize <= 0 || _backlogSize > SOMAXCONN) {
    LOGGER_FATAL_AND_EXIT("invalid value for --server.backlog-size. maximum allowed value is " << SOMAXCONN);
  }

  if (_httpPort != "") {
    // issue #175: add hidden option --server.http-port for downwards-compatibility
    string httpEndpoint("tcp://" + _httpPort);
    _endpoints.push_back(httpEndpoint);
  }

  OperationMode::server_operation_mode_e mode = OperationMode::determineMode(options);
  if (_endpoints.empty() && mode == OperationMode::MODE_SERVER) {
    LOGGER_INFO("please use the '--server.endpoint' option");
    LOGGER_FATAL_AND_EXIT("no endpoint has been specified, giving up");
  }

  // add & validate endpoints
  for (vector<string>::const_iterator i = _endpoints.begin(); i != _endpoints.end(); ++i) {
    Endpoint* endpoint = Endpoint::serverFactory(*i, _backlogSize);

    if (endpoint == 0) {
      LOGGER_FATAL_AND_EXIT("invalid endpoint '" << *i << "'");
    }

    assert(endpoint);

    bool ok = _endpointList.addEndpoint(endpoint->getProtocol(), endpoint->getEncryption(), endpoint);
    if (! ok) {
      LOGGER_FATAL_AND_EXIT("invalid endpoint '" << *i << "'");
    }
  }

  // and return
  return true;
}

 bool ApplicationEndpointServer::addEndpoint (std::string const& newEndpoint) {
  // create the ssl context (if possible)
  bool ok = createSslContext();

  if (! ok) {
    return false;
  }

  Endpoint* endpoint = Endpoint::serverFactory(newEndpoint, _backlogSize);

  if (endpoint == 0) {
    LOGGER_WARNING("Could not add endpoint '" << newEndpoint << "'");
    return false;
  }

  ok = _endpointList.addEndpoint(endpoint->getProtocol(), endpoint->getEncryption(), endpoint);
  if (ok) {
    _endpoints.push_back(newEndpoint);
  }
  else {
    LOGGER_WARNING("Could not add endpoint '" << newEndpoint << "'");
  }
  
  return ok;
 }
 
 
////////////////////////////////////////////////////////////////////////////////
/// {@inheritDoc}
////////////////////////////////////////////////////////////////////////////////

bool ApplicationEndpointServer::prepare () {
  // dump used endpoints for user information
  _endpointList.dump();

<<<<<<< HEAD
  _handlerFactory = new HttpHandlerFactory(_authenticationRealm, _checkAuthentication, _setContext);
=======
  _handlerFactory = new HttpHandlerFactory(_authenticationRealm, 
                                           _checkAuthentication, 
                                           _flushAuthentication);
>>>>>>> da8b1b75

  return true;
}

////////////////////////////////////////////////////////////////////////////////
/// {@inheritDoc}
////////////////////////////////////////////////////////////////////////////////

bool ApplicationEndpointServer::prepare2 () {
  // scheduler might be created after prepare(), so we need to use prepare2()!!
  Scheduler* scheduler = _applicationScheduler->scheduler();

  if (scheduler == 0) {
    LOGGER_FATAL_AND_EXIT("no scheduler is known, cannot create http server");

    return false;
  }

  return true;
}

////////////////////////////////////////////////////////////////////////////////
/// {@inheritDoc}
////////////////////////////////////////////////////////////////////////////////

bool ApplicationEndpointServer::open () {
  for (vector<EndpointServer*>::iterator i = _servers.begin();  i != _servers.end();  ++i) {
    EndpointServer* server = *i;

    server->startListening();
  }

  return true;
}

////////////////////////////////////////////////////////////////////////////////
/// {@inheritDoc}
////////////////////////////////////////////////////////////////////////////////

void ApplicationEndpointServer::close () {
  // close all open connections
  for (vector<EndpointServer*>::iterator i = _servers.begin();  i != _servers.end();  ++i) {
    EndpointServer* server = *i;

    server->shutdownHandlers();
  }

  // close all listen sockets
  for (vector<EndpointServer*>::iterator i = _servers.begin();  i != _servers.end();  ++i) {
    EndpointServer* server = *i;

    server->stopListening();
  }
}

////////////////////////////////////////////////////////////////////////////////
/// {@inheritDoc}
////////////////////////////////////////////////////////////////////////////////

void ApplicationEndpointServer::stop () {
  for (vector<EndpointServer*>::iterator i = _servers.begin();  i != _servers.end();  ++i) {
    EndpointServer* server = *i;

    server->stop();
  }
}

////////////////////////////////////////////////////////////////////////////////
/// @}
////////////////////////////////////////////////////////////////////////////////

// -----------------------------------------------------------------------------
// --SECTION--                                                   private methods
// -----------------------------------------------------------------------------

////////////////////////////////////////////////////////////////////////////////
/// @addtogroup HttpServer
/// @{
////////////////////////////////////////////////////////////////////////////////

////////////////////////////////////////////////////////////////////////////////
/// @brief creates an ssl context
////////////////////////////////////////////////////////////////////////////////

bool ApplicationEndpointServer::createSslContext () {
  // check keyfile
  if (_httpsKeyfile.empty()) {
    return true;
  }

  // validate protocol
  if (_sslProtocol <= HttpsServer::SSL_UNKNOWN || _sslProtocol >= HttpsServer::SSL_LAST) {
    LOGGER_ERROR("invalid SSL protocol version specified.");
    LOGGER_INFO("please use a valid value for --server.ssl-protocol.");
    return false;
  }

  LOGGER_DEBUG("using SSL protocol version '" << HttpsServer::protocolName((HttpsServer::protocol_e) _sslProtocol) << "'");

  // create context
  _sslContext = HttpsServer::sslContext(HttpsServer::protocol_e(_sslProtocol), _httpsKeyfile);

  if (_sslContext == 0) {
    LOGGER_ERROR("failed to create SSL context, cannot create a HTTPS server");
    return false;
  }

  // set cache mode
  SSL_CTX_set_session_cache_mode(_sslContext, _sslCache ? SSL_SESS_CACHE_SERVER : SSL_SESS_CACHE_OFF);
  if (_sslCache) {
    LOGGER_TRACE("using SSL session caching");
  }

  // set options
  SSL_CTX_set_options(_sslContext, _sslOptions);
  LOGGER_INFO("using SSL options: " << _sslOptions);

  if (_sslCipherList.size() > 0) {
    LOGGER_INFO("using SSL cipher-list '" << _sslCipherList << "'");
    if (SSL_CTX_set_cipher_list(_sslContext, _sslCipherList.c_str()) != 1) {
      LOGGER_ERROR("ssl error: " << lastSSLError());
      LOGGER_FATAL_AND_EXIT("cannot set SSL cipher list '" << _sslCipherList << "'");
    }
  }

  // set ssl context
  Random::UniformCharacter r("abcdefghijklmnopqrstuvwxyzABCDEFGHIJKLMNOPQRSTUVWXYZ0123456789");
  _rctx = r.random(SSL_MAX_SSL_SESSION_ID_LENGTH);

  int res = SSL_CTX_set_session_id_context(_sslContext, (unsigned char const*) _rctx.c_str(), _rctx.size());

  if (res != 1) {
    LOGGER_ERROR("ssl error: " << lastSSLError());
    LOGGER_FATAL_AND_EXIT("cannot set SSL session id context '" << _rctx << "'");
  }

  // check CA
  if (! _cafile.empty()) {
    LOGGER_TRACE("trying to load CA certificates from '" << _cafile << "'");

    int res = SSL_CTX_load_verify_locations(_sslContext, _cafile.c_str(), 0);

    if (res == 0) {
      LOGGER_ERROR("ssl error: " << lastSSLError());
      LOGGER_FATAL_AND_EXIT("cannot load CA certificates from '" << _cafile << "'");
    }

    STACK_OF(X509_NAME) * certNames;

    certNames = SSL_load_client_CA_file(_cafile.c_str());

    if (certNames == 0) {
      LOGGER_ERROR("ssl error: " << lastSSLError());
      LOGGER_FATAL_AND_EXIT("cannot load CA certificates from '" << _cafile << "'");
    }

    if (TRI_IsTraceLogging(__FILE__)) {
      for (int i = 0;  i < sk_X509_NAME_num(certNames);  ++i) {
        X509_NAME* cert = sk_X509_NAME_value(certNames, i);

        if (cert) {
          BIOGuard bout(BIO_new(BIO_s_mem()));

          X509_NAME_print_ex(bout._bio, cert, 0, (XN_FLAG_SEP_COMMA_PLUS | XN_FLAG_DN_REV | ASN1_STRFLGS_UTF8_CONVERT) & ~ASN1_STRFLGS_ESC_MSB);

#ifdef TRI_ENABLE_LOGGER
          char* r;
          long len = BIO_get_mem_data(bout._bio, &r);

          LOGGER_TRACE("name: " << string(r, len));
#endif
        }
      }
    }

    SSL_CTX_set_client_CA_list(_sslContext, certNames);
  }

  return true;
}

////////////////////////////////////////////////////////////////////////////////
/// @}
////////////////////////////////////////////////////////////////////////////////

// -----------------------------------------------------------------------------
// --SECTION--                                                       END-OF-FILE
// -----------------------------------------------------------------------------

// Local Variables:
// mode: outline-minor
// outline-regexp: "/// @brief\\|/// {@inheritDoc}\\|/// @addtogroup\\|/// @page\\|// --SECTION--\\|/// @\\}"
// End:<|MERGE_RESOLUTION|>--- conflicted
+++ resolved
@@ -82,22 +82,16 @@
                                                       ApplicationDispatcher* applicationDispatcher,
                                                       std::string const& authenticationRealm,
                                                       HttpHandlerFactory::auth_fptr checkAuthentication,
-<<<<<<< HEAD
+                                                      HttpHandlerFactory::flush_fptr flushAuthentication,
                                                       HttpHandlerFactory::context_fptr setContext)
-=======
-                                                      HttpHandlerFactory::flush_fptr flushAuthentication)
->>>>>>> da8b1b75
   : ApplicationFeature("EndpointServer"),
     _applicationServer(applicationServer),
     _applicationScheduler(applicationScheduler),
     _applicationDispatcher(applicationDispatcher),
     _authenticationRealm(authenticationRealm),
     _checkAuthentication(checkAuthentication),
-<<<<<<< HEAD
     _setContext(setContext),
-=======
     _flushAuthentication(flushAuthentication),
->>>>>>> da8b1b75
     _handlerFactory(0),
     _servers(),
     _endpointList(),
@@ -326,13 +320,10 @@
   // dump used endpoints for user information
   _endpointList.dump();
 
-<<<<<<< HEAD
-  _handlerFactory = new HttpHandlerFactory(_authenticationRealm, _checkAuthentication, _setContext);
-=======
-  _handlerFactory = new HttpHandlerFactory(_authenticationRealm, 
+  _handlerFactory = new HttpHandlerFactory(_authenticationRealm,
                                            _checkAuthentication, 
-                                           _flushAuthentication);
->>>>>>> da8b1b75
+                                           _flushAuthentication, 
+                                           _setContext);
 
   return true;
 }
