#!/bin/bash

function help() {
  echo "USAGE: scripts/startLocalCluster.sh [options]"
  echo ""
  echo "OPTIONS:"
  echo "  -a/--nagents            # agents            (odd integer      default: 1))"
  echo "  -c/--ncoordinators      # coordinators      (odd integer      default: 1))"
  echo "  -d/--ndbservers         # db servers        (odd integer      default: 2))"
  echo "  -s/--secondaries        Start secondaries   (0|1              default: 0)"
  echo "  -t/--transport          Protocol            (ssl|tcp          default: tcp)"
  echo "  -j/--jwt-secret         JWT-Secret          (string           default: )"
  echo "     --log-level-agency   Log level (agency)  (string           default: )"
  echo "     --log-level-cluster  Log level (cluster) (string           default: )"
  echo "  -i/--interactive        Interactive mode    (C|D|R            default: '')"
  echo "  -x/--xterm              XTerm command       (default: xterm)"
  echo "  -o/--xterm-options      XTerm options       (default: --geometry=80x43)"
  echo "  -b/--offset-ports       Offset ports        (default: 0, i.e. A:4001, C:8530, D:8629)"
  echo ""
  echo "EXAMPLES:"
  echo "  scripts/startLocalCluster.sh"
  echo "  scripts/startLocalCluster.sh -a 1 -c 1 -d 3 -t ssl"
  echo "  scripts/startLocalCluster.sh -a 3 -c 1 -d 2 -t tcp -i C"
  
}

# defaults
NRAGENTS=1
NRDBSERVERS=2
NRCOORDINATORS=1
POOLSZ=""
TRANSPORT="tcp"
LOG_LEVEL="INFO"
LOG_LEVEL_AGENCY=""
LOG_LEVEL_CLUSTER=""
if [ -z "$XTERM" ] ; then
    XTERM="x-terminal-emulator"
fi
if [ -z "$XTERMOPTIONS" ] ; then
    XTERMOPTIONS="--geometry=80x43"
fi
SECONDARIES=0
BUILD="build"
JWT_SECRET=""
PORT_OFFSET=0

while [[ ${1} ]]; do
    case "${1}" in
    -a|--agency-size)
      NRAGENTS=${2}
      shift
      ;;
    -c|--ncoordinators)
      NRCOORDINATORS=${2}
      shift
      ;;
    -d|--ndbservers)
      NRDBSERVERS=${2}
      shift
      ;;
    -s|--secondaries)
      SECONDARIES=${2}
      shift
      ;;
    -t|--transport)
      TRANSPORT=${2}
      shift
      ;;
    --log-level-agency)
      LOG_LEVEL_AGENCY=${2}
      shift
      ;;
    --log-level-cluster)
      LOG_LEVEL_CLUSTER=${2}
      shift
      ;;
    -i|--interactive)
      INTERACTIVE_MODE=${2}
      shift
      ;;
    -j|--jwt-secret)
      JWT_SECRET=${2}
      shift
      ;;
    -x|--xterm)
      XTERM=${2}
      shift
      ;;
    -o|--xterm-options)
      XTERMOPTIONS=${2}
      shift
      ;;
    -b|--port-offset)
      PORT_OFFSET=${2}
      shift
      ;;
    -h|--help)
      help
      exit 1  
      ;;
    -B|--build)
      BUILD=${2}
      shift
      ;;
    *)
      echo "Unknown parameter: ${1}" >&2
      help
      exit 1
      ;;
  esac
  
  if ! shift; then
    echo 'Missing parameter argument.' >&2
    return 1
  fi
done

if [ "$POOLSZ" == "" ] ; then
  POOLSZ=$NRAGENTS
fi


printf "Starting agency ... \n"
printf "  # agents: %s," "$NRAGENTS"
printf " # db servers: %s," "$NRDBSERVERS"
printf " # coordinators: %s," "$NRCOORDINATORS"
printf " transport: %s\n" "$TRANSPORT"

if [ ! -d arangod ] || [ ! -d arangosh ] || [ ! -d UnitTests ] ; then
  echo Must be started in the main ArangoDB source directory.
  exit 1
fi

if [[ $(( $NRAGENTS % 2 )) == 0 ]]; then
  echo "**ERROR: Number of agents must be odd! Bailing out."
  exit 1
fi

if [ ! -d arangod ] || [ ! -d arangosh ] || [ ! -d UnitTests ] ; then
    echo "Must be started in the main ArangoDB source directory! Bailing out."
    exit 1
fi

if [ ! -z "$INTERACTIVE_MODE" ] ; then
    if [ "$INTERACTIVE_MODE" == "C" ] ; then
        COORDINATORCONSOLE=1
        echo "Starting one coordinator in terminal with --console"
    elif [ "$INTERACTIVE_MODE" == "D" ] ; then
        CLUSTERDEBUGGER=1
        echo Running cluster in debugger.
    elif [ "$INTERACTIVE_MODE" == "R" ] ; then
        RRDEBUGGER=1
        echo Running cluster in rr with --console.
    fi
fi

SFRE=5.0
<<<<<<< HEAD
COMP=1000
KEEP=100
=======
COMP=200000
KEEP=500
>>>>>>> 4edba27b
MINT=0.2
MAXT=1.0
AG_BASE=$(( $PORT_OFFSET + 4001 ))
CO_BASE=$(( $PORT_OFFSET + 8530 ))
DB_BASE=$(( $PORT_OFFSET + 8629 ))
NATH=$(( $NRDBSERVERS + $NRCOORDINATORS + $NRAGENTS ))

#rm -rf cluster
if [ -d cluster-init ];then
  cp -a cluster-init cluster
fi
mkdir -p cluster

if [ -z "$JWT_SECRET" ];then
  AUTHENTICATION="--server.authentication false"
  AUTHORIZATION_HEADER=""
else
  AUTHENTICATION="--server.jwt-secret $JWT_SECRET"
  AUTHORIZATION_HEADER="Authorization: bearer $(jwtgen -a HS256 -s $JWT_SECRET -c 'iss=arangodb' -c 'preferred_username=root')"
fi

if [ "$TRANSPORT" == "ssl" ]; then
  SSLKEYFILE="--ssl.keyfile UnitTests/server.pem"
  CURL="curl --insecure $CURL_AUTHENTICATION -s -f -X GET https:"
else
  SSLKEYFILE=""
  CURL="curl -s -f $CURL_AUTHENTICATION -X GET http:"
fi

echo Starting agency ... 
for aid in `seq 0 $(( $NRAGENTS - 1 ))`; do
    port=$(( $AG_BASE + $aid ))
    AGENCY_ENDPOINTS+="--cluster.agency-endpoint $TRANSPORT://localhost:$port "
    ${BUILD}/bin/arangod \
        -c none \
        --agency.activate true \
        --agency.compaction-step-size $COMP \
        --agency.compaction-keep-size $KEEP \
        --agency.election-timeout-min $MINT \
        --agency.election-timeout-max $MAXT \
        --agency.endpoint $TRANSPORT://localhost:$AG_BASE \
        --agency.my-address $TRANSPORT://localhost:$port \
        --agency.pool-size $NRAGENTS \
        --agency.size $NRAGENTS \
        --agency.supervision true \
        --agency.supervision-frequency $SFRE \
        --agency.supervision-grace-period 15 \
        --agency.wait-for-sync false \
        --database.directory cluster/data$port \
        --javascript.app-path ./js/apps \
        --javascript.startup-directory ./js \
        --javascript.module-directory ./enterprise/js \
        --javascript.v8-contexts 1 \
        --server.endpoint $TRANSPORT://0.0.0.0:$port \
        --server.statistics false \
        --server.threads 16 \
        --log.file cluster/$port.log \
        --log.force-direct true \
        --log.level agency=$LOG_LEVEL_AGENCY \
        $AUTHENTICATION \
        $SSLKEYFILE \
        > cluster/$port.stdout 2>&1 &
done

start() {
    if [ "$1" == "dbserver" ]; then
        ROLE="PRIMARY"
    elif [ "$1" == "coordinator" ]; then
        ROLE="COORDINATOR"
    fi
    TYPE=$1
    PORT=$2
    mkdir cluster/data$PORT
    echo Starting $TYPE on port $PORT
    mkdir -p cluster/apps$PORT 
    ${BUILD}/bin/arangod \
       -c none \
       --database.directory cluster/data$PORT \
       --cluster.agency-endpoint $TRANSPORT://127.0.0.1:$AG_BASE \
       --cluster.my-address $TRANSPORT://127.0.0.1:$PORT \
       --server.endpoint $TRANSPORT://0.0.0.0:$PORT \
       --cluster.my-local-info $TYPE:127.0.0.1:$PORT \
       --server.endpoint $TRANSPORT://0.0.0.0:$PORT \
       --cluster.my-role $ROLE \
       --log.file cluster/$PORT.log \
       --log.level $LOG_LEVEL \
       --server.statistics true \
       --server.threads 5 \
       --javascript.startup-directory ./js \
       --javascript.module-directory ./enterprise/js \
       --javascript.app-path cluster/apps$PORT \
       --log.force-direct true \
       --log.level cluster=$LOG_LEVEL_CLUSTER \
        $AUTHENTICATION \
        $SSLKEYFILE \
       > cluster/$PORT.stdout 2>&1 &
}

startTerminal() {
    if [ "$1" == "dbserver" ]; then
      ROLE="PRIMARY"
    elif [ "$1" == "coordinator" ]; then
      ROLE="COORDINATOR"
    fi
    TYPE=$1
    PORT=$2
    mkdir cluster/data$PORT
    echo Starting $TYPE on port $PORT
    $XTERM $XTERMOPTIONS -e "${BUILD}/bin/arangod \
        -c none \
        --database.directory cluster/data$PORT \
        --cluster.agency-endpoint $TRANSPORT://127.0.0.1:$AG_BASE \
        --cluster.my-address $TRANSPORT://127.0.0.1:$PORT \
        --server.endpoint $TRANSPORT://0.0.0.0:$PORT \
        --cluster.my-role $ROLE \
        --log.file cluster/$PORT.log \
        --log.level $LOG_LEVEL \
        --server.statistics true \
        --server.threads 5 \
        --javascript.startup-directory ./js \
        --javascript.module-directory ./enterprise/js \
        --javascript.app-path ./js/apps \
        $AUTHENTICATION \
        $SSLKEYFILE \
        --console" &
}

startDebugger() {
    if [ "$1" == "dbserver" ]; then
        ROLE="PRIMARY"
    elif [ "$1" == "coordinator" ]; then
        ROLE="COORDINATOR"
    fi
    TYPE=$1
    PORT=$2
    mkdir cluster/data$PORT
    echo Starting $TYPE on port $PORT with debugger
    ${BUILD}/bin/arangod \
      -c none \
      --database.directory cluster/data$PORT \
      --cluster.agency-endpoint $TRANSPORT://127.0.0.1:$AG_BASE \
      --cluster.my-address $TRANSPORT://127.0.0.1:$PORT \
      --server.endpoint $TRANSPORT://0.0.0.0:$PORT \
      --cluster.my-role $ROLE \
      --log.file cluster/$PORT.log \
      --log.level $LOG_LEVEL \
      --server.statistics false \
      --server.threads 5 \
      --javascript.startup-directory ./js \
      --javascript.module-directory ./enterprise/js \
      --javascript.app-path ./js/apps \
      $SSLKEYFILE \
      $AUTHENTICATION &
      $XTERM $XTERMOPTIONS -e "gdb ${BUILD}/bin/arangod -p $!" &
}

startRR() {
    if [ "$1" == "dbserver" ]; then
        ROLE="PRIMARY"
    elif [ "$1" == "coordinator" ]; then
        ROLE="COORDINATOR"
    fi
    TYPE=$1
    PORT=$2
    mkdir cluster/data$PORT
    echo Starting $TYPE on port $PORT with rr tracer
    $XTERM $XTERMOPTIONS -e "rr ${BUILD}/bin/arangod \
        -c none \
        --database.directory cluster/data$PORT \
        --cluster.agency-endpoint $TRANSPORT://127.0.0.1:$AG_BASE \
        --cluster.my-address $TRANSPORT://127.0.0.1:$PORT \
        --server.endpoint $TRANSPORT://0.0.0.0:$PORT \
        --cluster.my-role $ROLE \
        --log.file cluster/$PORT.log \
        --log.level $LOG_LEVEL \
        --server.statistics true \
        --server.threads 5 \
        --javascript.startup-directory ./js \
        --javascript.module-directory ./enterprise/js \
        --javascript.app-path ./js/apps \
        $AUTHENTICATION \
        $SSLKEYFILE \
        --console" &
}

PORTTOPDB=`expr $DB_BASE + $NRDBSERVERS - 1`
for p in `seq $DB_BASE $PORTTOPDB` ; do
    if [ "$CLUSTERDEBUGGER" == "1" ] ; then
        startDebugger dbserver $p
    elif [ "$RRDEBUGGER" == "1" ] ; then
        startRR dbserver $p
    else
        start dbserver $p
    fi
done

if [ "$NRCOORDINATORS" -gt 0 ] ; then
PORTTOPCO=`expr $CO_BASE + $NRCOORDINATORS - 1`
for p in `seq $CO_BASE $PORTTOPCO` ; do
    if [ "$CLUSTERDEBUGGER" == "1" ] ; then
        startDebugger coordinator $p
    elif [ $p == "$CO_BASE" -a ! -z "$COORDINATORCONSOLE" ] ; then
        startTerminal coordinator $p
    elif [ "$RRDEBUGGER" == "1" ] ; then
        startRR coordinator $p
    else
        start coordinator $p
    fi
done
fi

if [ "$CLUSTERDEBUGGER" == "1" ] ; then
    echo Waiting for you to setup debugger windows, hit RETURN to continue!
    read
fi

echo Waiting for cluster to come up...

testServer() {
    PORT=$1
    while true ; do
        if [ -z "$AUTHORIZATION_HEADER" ]; then
          ${CURL}//127.0.0.1:$PORT/_api/version > /dev/null 2>&1
        else
          ${CURL}//127.0.0.1:$PORT/_api/version -H "$AUTHORIZATION_HEADER" > /dev/null 2>&1
        fi
        if [ "$?" != "0" ] ; then
            echo Server on port $PORT does not answer yet.
        else
            echo Server on port $PORT is ready for business.
            break
        fi
        sleep 1
    done
}

for p in `seq $DB_BASE $PORTTOPDB` ; do
    testServer $p
done

if [ "$NRCOORDINATORS" -gt 0 ] ; then
for p in `seq $CO_BASE $PORTTOPCO` ; do
    testServer $p
done
fi

if [ "$SECONDARIES" == "1" ] ; then
    let index=1
    PORTTOPSE=`expr 8729 + $NRDBSERVERS - 1` 
    for PORT in `seq 8729 $PORTTOPSE` ; do
        mkdir cluster/data$PORT
        
        CLUSTER_ID="Secondary$index"
        
        echo Registering secondary $CLUSTER_ID for "DBServer$index"
        curl -f -X PUT --data "{\"primary\": \"DBServer$index\", \"oldSecondary\": \"none\", \"newSecondary\": \"$CLUSTER_ID\"}" -H "Content-Type: application/json" localhost:$CO_BASE/_admin/cluster/replaceSecondary
        echo Starting Secondary $CLUSTER_ID on port $PORT
        ${BUILD}/bin/arangod \
            -c none \
            --database.directory cluster/data$PORT \
            --cluster.agency-endpoint $TRANSPORT://127.0.0.1:$AG_BASE \
            --cluster.my-address $TRANSPORT://127.0.0.1:$PORT \
            --server.endpoint $TRANSPORT://0.0.0.0:$PORT \
            --cluster.my-id $CLUSTER_ID \
            --log.file cluster/$PORT.log \
            --server.statistics true \
            --javascript.startup-directory ./js \
            --javascript.module-directory ./enterprise/js \
            $AUTHENTICATION \
            $SSLKEYFILE \
            --javascript.app-path ./js/apps \
            > cluster/$PORT.stdout 2>&1 &
            
            let index=$index+1
    done
fi

echo Done, your cluster is ready at
if [ "$NRCOORDINATORS" -gt 0 ] ; then
for p in `seq $CO_BASE $PORTTOPCO` ; do
    echo "   ${BUILD}/bin/arangosh --server.endpoint $TRANSPORT://127.0.0.1:$p"
done
fi
<|MERGE_RESOLUTION|>--- conflicted
+++ resolved
@@ -155,13 +155,8 @@
 fi
 
 SFRE=5.0
-<<<<<<< HEAD
-COMP=1000
-KEEP=100
-=======
 COMP=200000
 KEEP=500
->>>>>>> 4edba27b
 MINT=0.2
 MAXT=1.0
 AG_BASE=$(( $PORT_OFFSET + 4001 ))
