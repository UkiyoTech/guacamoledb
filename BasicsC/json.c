////////////////////////////////////////////////////////////////////////////////
/// @brief json objects
///
/// @file
///
/// DISCLAIMER
///
/// Copyright 2004-2012 triagens GmbH, Cologne, Germany
///
/// Licensed under the Apache License, Version 2.0 (the "License");
/// you may not use this file except in compliance with the License.
/// You may obtain a copy of the License at
///
///     http://www.apache.org/licenses/LICENSE-2.0
///
/// Unless required by applicable law or agreed to in writing, software
/// distributed under the License is distributed on an "AS IS" BASIS,
/// WITHOUT WARRANTIES OR CONDITIONS OF ANY KIND, either express or implied.
/// See the License for the specific language governing permissions and
/// limitations under the License.
///
/// Copyright holder is triAGENS GmbH, Cologne, Germany
///
/// @author Dr. Frank Celler
/// @author Copyright 2011-2012, triAGENS GmbH, Cologne, Germany
////////////////////////////////////////////////////////////////////////////////

#include "json.h"

#include "BasicsC/files.h"
#include "BasicsC/logging.h"
#include "BasicsC/string-buffer.h"
#include "BasicsC/strings.h"

// -----------------------------------------------------------------------------
// --SECTION--                                                              JSON
// -----------------------------------------------------------------------------

// -----------------------------------------------------------------------------
// --SECTION--                                                 private functions
// -----------------------------------------------------------------------------

////////////////////////////////////////////////////////////////////////////////
/// @addtogroup Json
/// @{
////////////////////////////////////////////////////////////////////////////////

////////////////////////////////////////////////////////////////////////////////
/// @brief prints a json object
////////////////////////////////////////////////////////////////////////////////

static void StringifyJson (TRI_string_buffer_t* buffer, TRI_json_t const* object, bool braces) {
  size_t n;
  size_t i;
  size_t outLength;
  char const* ptr;

  switch (object->_type) {
    case TRI_JSON_UNUSED:
      break;

    case TRI_JSON_NULL:
      TRI_AppendStringStringBuffer(buffer, "null");
      break;

    case TRI_JSON_BOOLEAN:
      if (object->_value._boolean) {
        TRI_AppendStringStringBuffer(buffer, "true");
      }
      else {
        TRI_AppendStringStringBuffer(buffer, "false");
      }

      break;

    case TRI_JSON_NUMBER:
      TRI_AppendDoubleStringBuffer(buffer, object->_value._number);
      break;

    case TRI_JSON_STRING:
      TRI_AppendStringStringBuffer(buffer, "\"");
      ptr = TRI_EscapeUtf8String(object->_value._string.data, object->_value._string.length - 1, false, &outLength);
      TRI_AppendString2StringBuffer(buffer, ptr, outLength);
      if (ptr) {
        TRI_Free((char*) ptr);
      }
      TRI_AppendStringStringBuffer(buffer, "\"");
      break;

    case TRI_JSON_ARRAY:
      if (braces) {
        TRI_AppendStringStringBuffer(buffer, "{");
      }

      n = object->_value._objects._length;

      for (i = 0;  i < n;  i += 2) {
        if (0 < i) {
          TRI_AppendStringStringBuffer(buffer, ",");
        }

        StringifyJson(buffer, TRI_AtVector(&object->_value._objects, i), true);
        TRI_AppendCharStringBuffer(buffer, ':');
        StringifyJson(buffer, TRI_AtVector(&object->_value._objects, i + 1), true);
      }

      if (braces) {
        TRI_AppendStringStringBuffer(buffer, "}");
      }

      break;

    case TRI_JSON_LIST:
      if (braces) {
        TRI_AppendStringStringBuffer(buffer, "[");
      }

      n = object->_value._objects._length;

      for (i = 0;  i < n;  ++i) {
        if (0 < i) {
          TRI_AppendStringStringBuffer(buffer, ",");
        }

        StringifyJson(buffer, TRI_AtVector(&object->_value._objects, i), true);
      }

      if (braces) {
        TRI_AppendStringStringBuffer(buffer, "]");
      }

      break;
  }
}

////////////////////////////////////////////////////////////////////////////////
/// @}
////////////////////////////////////////////////////////////////////////////////

// -----------------------------------------------------------------------------
// --SECTION--                                      constructors and destructors
// -----------------------------------------------------------------------------

////////////////////////////////////////////////////////////////////////////////
/// @addtogroup Json
/// @{
////////////////////////////////////////////////////////////////////////////////

////////////////////////////////////////////////////////////////////////////////
/// @brief creates a null object
////////////////////////////////////////////////////////////////////////////////

TRI_json_t* TRI_CreateNullJson () {
  TRI_json_t* result;

  result = (TRI_json_t*) TRI_Allocate(sizeof(TRI_json_t));

  if (result == NULL) {
    return NULL;
  }

  result->_type = TRI_JSON_NULL;

  return result;
}

////////////////////////////////////////////////////////////////////////////////
/// @brief creates a boolean object
////////////////////////////////////////////////////////////////////////////////

TRI_json_t* TRI_CreateBooleanJson (bool value) {
  TRI_json_t* result;

  result = (TRI_json_t*) TRI_Allocate(sizeof(TRI_json_t));

  if (result == NULL) {
    return NULL;
  }

  result->_type = TRI_JSON_BOOLEAN;
  result->_value._boolean = value;

  return result;
}

////////////////////////////////////////////////////////////////////////////////
/// @brief creates a number object
////////////////////////////////////////////////////////////////////////////////

TRI_json_t* TRI_CreateNumberJson (double value) {
  TRI_json_t* result;

  result = (TRI_json_t*) TRI_Allocate(sizeof(TRI_json_t));

  if (result == NULL) {
    return NULL;
  }

  result->_type = TRI_JSON_NUMBER;
  result->_value._number = value;

  return result;
}

////////////////////////////////////////////////////////////////////////////////
/// @brief initialises a number object
////////////////////////////////////////////////////////////////////////////////

void TRI_InitNumberJson (TRI_json_t* result, double value) {
  result->_type = TRI_JSON_NUMBER;
  result->_value._number = value;
}

////////////////////////////////////////////////////////////////////////////////
/// @brief creates a string object
////////////////////////////////////////////////////////////////////////////////

TRI_json_t* TRI_CreateStringJson (char* value) {
  TRI_json_t* result;
  size_t length;

  length = strlen(value);

  result = (TRI_json_t*) TRI_Allocate(sizeof(TRI_json_t));

  if (result == NULL) {
    return NULL;
  }

  result->_type = TRI_JSON_STRING;
  result->_value._string.length = length + 1;
  result->_value._string.data = value;

  return result;
}

////////////////////////////////////////////////////////////////////////////////
/// @brief creates a string object, copying the string
////////////////////////////////////////////////////////////////////////////////

TRI_json_t* TRI_CreateStringCopyJson (char const* value) {
  TRI_json_t* result;
  size_t length;

  length = strlen(value);

  result = (TRI_json_t*) TRI_Allocate(sizeof(TRI_json_t));

  if (result == NULL) {
    return NULL;
  }

  result->_type = TRI_JSON_STRING;
  result->_value._string.length = length + 1;
  result->_value._string.data = TRI_DuplicateString2(value, length);

  if (result->_value._string.data == NULL) {
    TRI_Free(result);
    return NULL;
  }

  return result;
}

////////////////////////////////////////////////////////////////////////////////
/// @brief creates a string object with given length
////////////////////////////////////////////////////////////////////////////////

TRI_json_t* TRI_CreateString2Json (char* value, size_t length) {
  TRI_json_t* result;

  result = (TRI_json_t*) TRI_Allocate(sizeof(TRI_json_t));

  if (result == NULL) {
    return NULL;
  }

  result->_type = TRI_JSON_STRING;
  result->_value._string.length = length + 1;
  result->_value._string.data = value;

  return result;
}

////////////////////////////////////////////////////////////////////////////////
/// @brief creates a string object with given length, copying the string
////////////////////////////////////////////////////////////////////////////////

TRI_json_t* TRI_CreateString2CopyJson (char const* value, size_t length) {
  TRI_json_t* result;

  result = (TRI_json_t*) TRI_Allocate(sizeof(TRI_json_t));

  if (result == NULL) {
    return NULL;
  }

  result->_type = TRI_JSON_STRING;
  result->_value._string.length = length + 1;
  result->_value._string.data = TRI_DuplicateString2(value, length);

  if (result->_value._string.data == NULL) {
    TRI_Free(result);
    return NULL;
  }

  return result;
}

////////////////////////////////////////////////////////////////////////////////
/// @brief creates a list object
////////////////////////////////////////////////////////////////////////////////

TRI_json_t* TRI_CreateListJson () {
  TRI_json_t* result;

  result = (TRI_json_t*) TRI_Allocate(sizeof(TRI_json_t));

  if (result == NULL) {
    return NULL;
  }

  result->_type = TRI_JSON_LIST;
  TRI_InitVector(&result->_value._objects, sizeof(TRI_json_t));

  return result;
}

////////////////////////////////////////////////////////////////////////////////
/// @brief creates an object
////////////////////////////////////////////////////////////////////////////////

TRI_json_t* TRI_CreateArrayJson () {
  TRI_json_t* result;

  result = (TRI_json_t*) TRI_Allocate(sizeof(TRI_json_t));

  if (result == NULL) {
    return NULL;
  }

  result->_type = TRI_JSON_ARRAY;
  TRI_InitVector(&result->_value._objects, sizeof(TRI_json_t));

  return result;
}

////////////////////////////////////////////////////////////////////////////////
/// @brief initialises an array
////////////////////////////////////////////////////////////////////////////////

void TRI_InitArrayJson (TRI_json_t* result) {
  result->_type = TRI_JSON_ARRAY;
  TRI_InitVector(&result->_value._objects, sizeof(TRI_json_t));
}

////////////////////////////////////////////////////////////////////////////////
/// @brief destroys a json object, but does not free the pointer
////////////////////////////////////////////////////////////////////////////////

void TRI_DestroyJson (TRI_json_t* object) {
  size_t n;
  size_t i;

  switch (object->_type) {
    case TRI_JSON_UNUSED:
    case TRI_JSON_NULL:
    case TRI_JSON_BOOLEAN:
    case TRI_JSON_NUMBER:
      break;

    case TRI_JSON_STRING:
      TRI_DestroyBlob(&object->_value._string);
      break;

    case TRI_JSON_ARRAY:
    case TRI_JSON_LIST:
      n = object->_value._objects._length;

      for (i = 0;  i < n;  ++i) {
        TRI_json_t* v = TRI_AtVector(&object->_value._objects, i);
        TRI_DestroyJson(v);
      }

      TRI_DestroyVector(&object->_value._objects);
      break;
  }
}

////////////////////////////////////////////////////////////////////////////////
/// @brief destroys a json object and frees the pointer
////////////////////////////////////////////////////////////////////////////////

void TRI_FreeJson (TRI_json_t* object) {
  TRI_DestroyJson(object);
  TRI_Free(object);
}

////////////////////////////////////////////////////////////////////////////////
/// @}
////////////////////////////////////////////////////////////////////////////////

// -----------------------------------------------------------------------------
// --SECTION--                                                  public functions
// -----------------------------------------------------------------------------

////////////////////////////////////////////////////////////////////////////////
/// @addtogroup Json
/// @{
////////////////////////////////////////////////////////////////////////////////

////////////////////////////////////////////////////////////////////////////////
/// @brief adds a new sub-object to a list object, copying it
////////////////////////////////////////////////////////////////////////////////

void TRI_PushBackListJson (TRI_json_t* list, TRI_json_t* object) {
  TRI_json_t copy;

  assert(list->_type == TRI_JSON_LIST);

  TRI_CopyToJson(&copy, object);

  TRI_PushBackVector(&list->_value._objects, &copy);
}

////////////////////////////////////////////////////////////////////////////////
/// @brief adds a new sub-object to a list object, not copying it
////////////////////////////////////////////////////////////////////////////////

void TRI_PushBack2ListJson (TRI_json_t* list, TRI_json_t* object) {
  assert(list->_type == TRI_JSON_LIST);

  assert(object);
  TRI_PushBackVector(&list->_value._objects, object);
}

////////////////////////////////////////////////////////////////////////////////
/// @brief adds a new sub-object, not copying it but freeing the pointer
////////////////////////////////////////////////////////////////////////////////

void TRI_PushBack3ListJson (TRI_json_t* list, TRI_json_t* object) {
  TRI_PushBack2ListJson(list, object);
  TRI_Free(object);
}

////////////////////////////////////////////////////////////////////////////////
/// @brief looks up a value in a json list
////////////////////////////////////////////////////////////////////////////////

TRI_json_t* TRI_LookupListJson (const TRI_json_t* const object, const size_t pos) {
  size_t n;

  assert(object->_type == TRI_JSON_LIST);

  n = object->_value._objects._length;

  if (pos >= n) {
    // out of bounds
    return NULL;
  }

  return TRI_AtVector(&object->_value._objects, pos);
}

////////////////////////////////////////////////////////////////////////////////
/// @brief adds a new attribute to an object, using copy
////////////////////////////////////////////////////////////////////////////////

void TRI_InsertArrayJson (TRI_json_t* object, char const* name, TRI_json_t* subobject) {
  TRI_json_t copy;
  size_t length;

  assert(object->_type == TRI_JSON_ARRAY);

  if (subobject == NULL) {
    return;
  }

  length = strlen(name);

  copy._type = TRI_JSON_STRING;
  copy._value._string.length = length + 1;
  copy._value._string.data = TRI_DuplicateString2(name, length); // including '\0'

  TRI_PushBackVector(&object->_value._objects, &copy);

  TRI_CopyToJson(&copy, subobject);
  TRI_PushBackVector(&object->_value._objects, &copy);
}

////////////////////////////////////////////////////////////////////////////////
/// @brief adds a new attribute to an object, not copying it
////////////////////////////////////////////////////////////////////////////////

void TRI_Insert2ArrayJson (TRI_json_t* object, char const* name, TRI_json_t* subobject) {
  TRI_json_t copy;
  size_t length;

  assert(object->_type == TRI_JSON_ARRAY);

  if (subobject == NULL) {
    return;
  }

  length = strlen(name);

  copy._type = TRI_JSON_STRING;
  copy._value._string.length = length + 1;
  copy._value._string.data = TRI_DuplicateString2(name, length); // including '\0'

<<<<<<< HEAD
  TRI_PushBackVector(&object->_value._objects, &copy);
  TRI_PushBackVector(&object->_value._objects, subobject);
}

////////////////////////////////////////////////////////////////////////////////
/// @brief adds a new attribute, not copying it but freeing the pointer
////////////////////////////////////////////////////////////////////////////////

void TRI_Insert3ArrayJson (TRI_json_t* object, char const* name, TRI_json_t* subobject) {
  TRI_json_t copy;
  size_t length;

  assert(object->_type == TRI_JSON_ARRAY);

  if (subobject == NULL) {
    return;
  }

  length = strlen(name);

  copy._type = TRI_JSON_STRING;
  copy._value._string.length = length + 1;
  copy._value._string.data = TRI_DuplicateString2(name, length); // including '\0'

=======
>>>>>>> 71ea4eb9
  TRI_PushBackVector(&object->_value._objects, &copy);
  TRI_PushBackVector(&object->_value._objects, subobject);

  TRI_Free(subobject);
}

////////////////////////////////////////////////////////////////////////////////
/// @brief adds a new attribute, not copying it but freeing the pointer
////////////////////////////////////////////////////////////////////////////////

void TRI_Insert3ArrayJson (TRI_json_t* object, char const* name, TRI_json_t* subobject) {
  TRI_Insert2ArrayJson(object, name, subobject);
  TRI_Free(subobject);
}

////////////////////////////////////////////////////////////////////////////////
/// @brief looks up an attribute in an json array
////////////////////////////////////////////////////////////////////////////////

TRI_json_t* TRI_LookupArrayJson (TRI_json_t* object, char const* name) {
  size_t n;
  size_t i;

  assert(object->_type == TRI_JSON_ARRAY);

  n = object->_value._objects._length;

  for (i = 0;  i < n;  i += 2) {
    TRI_json_t* key;

    key = TRI_AtVector(&object->_value._objects, i);

    if (key->_type != TRI_JSON_STRING) {
      continue;
    }

    if (TRI_EqualString(key->_value._string.data, name)) {
      return TRI_AtVector(&object->_value._objects, i + 1);
    }
  }

  return NULL;
}

////////////////////////////////////////////////////////////////////////////////
/// @brief stringifies a json object
////////////////////////////////////////////////////////////////////////////////

void TRI_StringifyJson (TRI_string_buffer_t* buffer, TRI_json_t const* object) {
  StringifyJson(buffer, object, true);
}

////////////////////////////////////////////////////////////////////////////////
/// @brief stringifies a json object skiping the outer braces
////////////////////////////////////////////////////////////////////////////////

void TRI_Stringify2Json (TRI_string_buffer_t* buffer, TRI_json_t const* object) {
  StringifyJson(buffer, object, false);
}

////////////////////////////////////////////////////////////////////////////////
/// @brief prints a json object
////////////////////////////////////////////////////////////////////////////////

bool TRI_PrintJson (int fd, TRI_json_t const* object) {
  TRI_string_buffer_t buffer;
  char const* p;
  size_t n;

  TRI_InitStringBuffer(&buffer);
  StringifyJson(&buffer, object, true);

  p = TRI_BeginStringBuffer(&buffer);
  n = TRI_LengthStringBuffer(&buffer);

  while (0 < n) {
    ssize_t m = TRI_WRITE(fd, p, n);

    if (m <= 0) {
      TRI_AnnihilateStringBuffer(&buffer);
      return false;
    }

    n -= m;
    p += m;
  }

  TRI_AnnihilateStringBuffer(&buffer);
  return true;
}

////////////////////////////////////////////////////////////////////////////////
/// @brief saves a json object
////////////////////////////////////////////////////////////////////////////////

bool TRI_SaveJson (char const* filename, TRI_json_t const* object) {
  bool ok;
  char* tmp;
  int fd;
  int res;
  ssize_t m;

  tmp = TRI_Concatenate2String(filename, ".tmp");

  if (tmp == NULL) {
    return false;
  }

  fd = TRI_CREATE(tmp, O_CREAT | O_EXCL | O_RDWR, S_IRUSR | S_IWUSR);

  if (fd < 0) {
    TRI_set_errno(TRI_ERROR_SYS_ERROR);
    LOG_ERROR("cannot create json file '%s': '%s'", tmp, TRI_LAST_ERROR_STR);
    TRI_FreeString(tmp);
    return false;
  }

  ok = TRI_PrintJson(fd, object);

  if (! ok) {
    TRI_set_errno(TRI_ERROR_SYS_ERROR);
    LOG_ERROR("cannot write to json file '%s': '%s'", tmp, TRI_LAST_ERROR_STR);
    TRI_UnlinkFile(tmp);
    TRI_FreeString(tmp);
    return false;
  }

  m = TRI_WRITE(fd, "\n", 1);

  if (m <= 0) {
    TRI_set_errno(TRI_ERROR_SYS_ERROR);
    LOG_ERROR("cannot write to json file '%s': '%s'", tmp, TRI_LAST_ERROR_STR);
    TRI_UnlinkFile(tmp);
    TRI_FreeString(tmp);
    return false;
  }

  ok = TRI_fsync(fd);

  if (! ok) {
    TRI_set_errno(TRI_ERROR_SYS_ERROR);
    LOG_ERROR("cannot sync saved json '%s': '%s'", tmp, TRI_LAST_ERROR_STR);
    TRI_UnlinkFile(tmp);
    TRI_FreeString(tmp);
    return false;
  }

  res = TRI_CLOSE(fd);

  if (res < 0) {
    TRI_set_errno(TRI_ERROR_SYS_ERROR);
    LOG_ERROR("cannot close saved file '%s': '%s'", tmp, TRI_LAST_ERROR_STR);
    TRI_UnlinkFile(tmp);
    TRI_FreeString(tmp);
    return false;
  }

  res = TRI_RenameFile(tmp, filename);

  if (res != TRI_ERROR_NO_ERROR) {
    LOG_ERROR("cannot rename saved file '%s' to '%s': '%s'", tmp, filename, TRI_LAST_ERROR_STR);
    TRI_UnlinkFile(tmp);
    TRI_FreeString(tmp);

    return res;
  }

  TRI_FreeString(tmp);
  return ok;
}

////////////////////////////////////////////////////////////////////////////////
/// @brief copies a json object into a given buffer
////////////////////////////////////////////////////////////////////////////////

void TRI_CopyToJson (TRI_json_t* dst, TRI_json_t const* src) {
  size_t n;
  size_t i;

  dst->_type = src->_type;

  switch (src->_type) {
    case TRI_JSON_UNUSED:
    case TRI_JSON_NULL:
      break;

    case TRI_JSON_BOOLEAN:
      dst->_value._boolean = src->_value._boolean;
      break;

    case TRI_JSON_NUMBER:
      dst->_value._number = src->_value._number;
      break;

    case TRI_JSON_STRING:
      TRI_CopyToBlob(&dst->_value._string, &src->_value._string);
      break;

    case TRI_JSON_ARRAY:
    case TRI_JSON_LIST:
      n = src->_value._objects._length;

      TRI_InitVector(&dst->_value._objects, sizeof(TRI_json_t));
      TRI_ResizeVector(&dst->_value._objects, n);

      for (i = 0;  i < n;  ++i) {
        TRI_json_t* v = TRI_AtVector(&src->_value._objects, i);
        TRI_json_t* w = TRI_AtVector(&dst->_value._objects, i);

        TRI_CopyToJson(w, v);
      }

      break;
  }
}

////////////////////////////////////////////////////////////////////////////////
/// @brief copies a json object
////////////////////////////////////////////////////////////////////////////////

TRI_json_t* TRI_CopyJson (TRI_json_t* src) {
  TRI_json_t* dst;

  dst = (TRI_json_t*) TRI_Allocate(sizeof(TRI_json_t));

  if (dst == NULL) {
    return NULL;
  }

  TRI_CopyToJson(dst, src);

  return dst;
}

////////////////////////////////////////////////////////////////////////////////
/// @}
////////////////////////////////////////////////////////////////////////////////

// Local Variables:
// mode: outline-minor
// outline-regexp: "^\\(/// @brief\\|/// {@inheritDoc}\\|/// @addtogroup\\|// --SECTION--\\|/// @\\}\\)"
// End:<|MERGE_RESOLUTION|>--- conflicted
+++ resolved
@@ -508,37 +508,8 @@
   copy._value._string.length = length + 1;
   copy._value._string.data = TRI_DuplicateString2(name, length); // including '\0'
 
-<<<<<<< HEAD
   TRI_PushBackVector(&object->_value._objects, &copy);
   TRI_PushBackVector(&object->_value._objects, subobject);
-}
-
-////////////////////////////////////////////////////////////////////////////////
-/// @brief adds a new attribute, not copying it but freeing the pointer
-////////////////////////////////////////////////////////////////////////////////
-
-void TRI_Insert3ArrayJson (TRI_json_t* object, char const* name, TRI_json_t* subobject) {
-  TRI_json_t copy;
-  size_t length;
-
-  assert(object->_type == TRI_JSON_ARRAY);
-
-  if (subobject == NULL) {
-    return;
-  }
-
-  length = strlen(name);
-
-  copy._type = TRI_JSON_STRING;
-  copy._value._string.length = length + 1;
-  copy._value._string.data = TRI_DuplicateString2(name, length); // including '\0'
-
-=======
->>>>>>> 71ea4eb9
-  TRI_PushBackVector(&object->_value._objects, &copy);
-  TRI_PushBackVector(&object->_value._objects, subobject);
-
-  TRI_Free(subobject);
 }
 
 ////////////////////////////////////////////////////////////////////////////////
