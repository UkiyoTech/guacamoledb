<<<<<<< HEAD
* hotbackup devel ... useless line to start branch
	
v3.4.3 (XXXX-XX-XX)
=======
v3.4.4 (2019-XX-XX)
>>>>>>> ca53f5b5
-------------------

* follow up to fix JWT authentication in arangosh (#7530):
  also fix reconnect

* fixed overflow in windows NowNanos in RocksDB

* fixed issue #8165: AQL optimizer does not pick up multiple Geo index

* when creating a new database with an initial user, set the database permission
  for this user as specified in the documentation

* Supervision fix: abort MoveShard job does not leave a lock behind,

* Supervision fix: abort MoveShard (leader) job moves forwards when point
  of no return has been reached,

* Supervision fix: abort CleanOutServer job does not leave server in
  ToBeCleanedServers,

* Supervision fix: move shard with data stopped to early due to wrong usage 
  of compare function

* Supervision fix: AddFollower only counts good followers, fixing a
  situation after a FailedLeader job could not find a new working
  follower

* Supervision fix: FailedLeader now also considers temporarily BAD
  servers as replacement followers and does not block servers which
  currently receive a new shard

* Supervision fix: Servers in ToBeCleanedServers are no longer considered
  as replacement servers

* Maintenance fix: added precondition of unchanged Plan in phase2

v3.4.3 (2019-02-19)
-------------------

* fixed JS AQL query objects with empty query strings not being recognized as AQL queries

* fixed issue #8137: NULL input field generates U_ILLEGAL_ARGUMENT_ERROR

* fixed issue #8108: AQL variable - not working query since upgrade to 3.4 release

* fixed possible segfault when using COLLECT with a LIMIT and an offset

* fixed COLLECT forgetting top-level variables after 1000 rows

* fix undefined behavior when calling user-defined AQL functions from an AQL
  query via a streaming cursor

* fix broken validation of tick range in arangodump

* updated bundled curl library to version 7.63.0

* added "peakMemoryUsage" in query results figures, showing the peak memory
  usage of the executed query. In a cluster, the value contains the peak memory
  usage across all shards, but it is not summed up across shards.

* data masking: better documentation, fixed default phone number,
  changed default range to -100 and 100 for integer masking function

* fix supervision's failed server handling to transactionally create
  all failed leader/followers along


v3.4.2.1 (2019-02-01)
---------------------

* upgrade to new velocypack version


v3.4.2 (2019-01-24)
-------------------

* added configurable masking of dumped data via `arangodump` tool to obfuscate exported sensible data

* upgraded to OpenSSL 1.1.0j

* fixed an issue with AQL query IN index lookup conditions being converted into
  empty arrays when they were shared between multiple nodes of a lookup condition
  that used an IN array lookup in an OR that was multiplied due to DNF transformations

  This issue affected queries such as the following

      FILTER (... && ...) || doc.indexAttribute IN non-empty-array

* upgraded arangodb starter version to 0.14.0

* upgraded arangosync version to 0.6.2

* fixed an issue where a crashed coordinator can lead to some Foxx queue jobs
  erroneously either left hanging or being restarted

* fix issue #7903: Regression on ISO8601 string compatibility in AQL

  millisecond parts of AQL date values were limited to up to 3 digits.
  Now the length of the millisecond part is unrestricted, but the
  millisecond precision is still limited to up to 3 digits.

* fix issue #7900: Bind values of `null` are not replaced by
  empty string anymore, when toggling between json and table
  view in the web-ui.

* Use base64url to encode and decode JWT parts.

* added AQL function `CHECK_DOCUMENT` for document validity checks

* when detecting parse errors in the JSON input sent to the restore API, now
  abort with a proper error containing the problem description instead of aborting
  but hiding there was a problem.

* do not respond with an internal error in case of JSON parse errors detected
  in incoming HTTP requests

* added arangorestore option `--cleanup-duplicate-attributes` to clean up input documents
  with redundant attribute names

  Importing such documents without the option set will make arangorestore fail with an
  error, and setting the option will make the restore process clean up the input by using
  just the first specified value for each redundant attribute.

* the arangorestore options `--default-number-of-shards` and `--default-replication-factor`
  are now deprecated in favor of the much more powerful options `--number-of-shards`
  and `--replication-factor`

  The new options `--number-of-shards` and `--replication-factor` allow specifying
  default values for the number of shards and the replication factor, resp. for all
  restored collections. If specified, these default values will be used regardless
  of whether the number of shards or the replication factor values are already present
  in the metadata of the dumped collections.

  It is also possible to override the values on a per-collection level by specifying
  the options multiple times, e.g.

      --number-of-shards 2 --number-of-shards mycollection=3 --number-of-shards test=4

  The above will create all collections with 2 shards, except the collection "mycollection"
  (3 shards) and "test" (4 shards).

  By omitting the default value, it is also possible to use the number of shards/replication
  factor values from the dump for all collections but the explicitly specified ones, e.g.

      --number-of-shards mycollection=3 --number-of-shards test=4

  This will use the number of shards as specified in the dump, except for the collections
  "mycollection" and "test".

  The `--replication-factor` option works similarly.

* validate uniqueness of attribute names in AQL in cases in which it was not
  done before. When constructing AQL objects via object literals, there was
  no validation about object attribute names being unique. For example, it was
  possible to create objects with duplicate attribute names as follows:

      INSERT { a: 1, a: 2 } INTO collection

  This resulted in a document having two "a" attributes, which is obviously
  undesired. Now, when an attribute value is used multiple times, only the first
  assigned value will be used for that attribute in AQL. It is not possible to
  specify the same attribute multiple times and overwrite the attribute's value
  with by that. That means in the above example, the value of "a" will be 1,
  and not 2.
  This changes the behavior for overriding attribute values in AQL compared to
  previous versions of ArangoDB, as previous versions in some cases allowed
  duplicate attribute names in objects/documents (which is undesired) and in
  other cases used the _last_ value assigned to an attribute instead of the _first_
  value. In order to explicitly override a value in an existing object, use the
  AQL MERGE function.

  To avoid all these issues, users are encouraged to use unambiguous attribute
  names in objects/documents in AQL. Outside of AQL, specifying the same attribute
  multiple times may even result in a parse error, e.g. when sending such data
  to ArangoDB's HTTP REST API.

* fixed issue #7834: AQL Query crashes instance

* Added --server.jwt-secret-keyfile option.

* Improve single threaded performance by scheduler optimization.

* Releveling logging in maintenance

v3.4.1 (2018-12-19)
-------------------

* fixed issue #7757: Using multiple filters on nested objects produces wrong results

* fixed issue #7763: Collect after update does not execute updates

* fixed issue #7586: a running query within the user interface was not shown
  if the active view was `Running Queries` or `Slow Query History`.

* fixed issue #7749: AQL Query result changed for COLLECT used on empty data/array

* fixed a rare thread local dead lock situation in replication:
  If a follower tries to get in sync in the last steps it requires
  a lock on the leader. If the follower cancels the lock before the leader
  has succeeded with locking we can end up with one thread being deadlocked.

* fix thread shutdown in _WIN32 builds

  Previous versions used a wrong comparison logic to determine the current
  thread id when shutting down a thread, leading to threads hanging in their
  destructors on thread shutdown

* reverted accidental change to error handling in geo index

  In previous versions, if non-valid geo coordinates were contained in the
  indexed field of a document, the document was simply ignored an not indexed.
  In 3.4.0, this was accidentally changed to generate an error, which caused
  the upgrade procedure to break in some cases.

* fixed TypeError being thrown instead of validation errors when Foxx manifest
  validation fails

* make AQL REMOVE operations use less memory with the RocksDB storage engine

  the previous implementation of batch removals read everything to remove into
  memory first before carrying out the first remove operation. The new version
  will only read in about 1000 documents each time and then remove these. Queries
  such as

      FOR doc IN collection FILTER ... REMOVE doc IN collection

  will benefit from this change in terms of memory usage.

* make `--help-all` now also show all hidden program options

  Previously hidden program options were only returned when invoking arangod or
  a client tool with the cryptic `--help-.` option. Now `--help-all` simply
  retuns them as well.

  The program options JSON description returned by `--dump-options` was also
  improved as follows:

  - the new boolean attribute "dynamic" indicates whether the option has a dynamic
    default value, i.e. a value that depends on the target host capabilities or
    configuration

  - the new boolean attribute "requiresValue" indicates whether a boolean option
    requires a value of "true" or "false" when specified. If "requiresValue" is
    false, then the option can be specified without a boolean value following it,
    and the option will still be set to true, e.g. `--server.authentication` is
    identical to `--server.authentication true`.

  - the new "category" attribute will contain a value of "command" for command-like
    options, such as `--version`, `--dump-options`, `--dump-dependencies` etc.,
    and "option" for all others.

* Fixed a bug in synchroneous replication intialisation for, where a
  shard's db server is rebooted during that period

v3.4.0 (2018-12-06)
-------------------

* Add license key checking to enterprise version in Docker containers.


v3.4.0-rc.5 (2018-11-29)
------------------------

* Persist and check default language (locale) selection.
  Previously we would not check if the language (`--default-language`) had changed
  when the server was restarted. This could cause issues with indexes over text fields,
  as it will resulted in undefined behavior within RocksDB (potentially missing entries,
  corruption, etc.). Now if the language is changed, ArangoDB will print out an error
  message on startup and abort.

* fixed issue #7522: FILTER logic totally broke for my query in 3.4-rc4

* export version and storage engine in `_admin/cluster/health` for Coordinators
  and DBServers.

* restrict the total amount of data to build up in all in-memory RocksDB write buffers
  by default to a certain fraction of the available physical RAM. This helps restricting
  memory usage for the arangod process, but may have an effect on the RocksDB storage
  engine's write performance.

  In ArangoDB 3.3 the governing configuration option `--rocksdb.total-write-buffer-size`
  had a default value of `0`, which meant that the memory usage was not limited. ArangoDB
  3.4 now changes the default value to about 50% of available physical RAM, and 512MiB
  for setups with less than 4GiB of RAM.

* lower default value for `--cache.size` startup option from about 30% of physical RAM to
  about 25% percent of physical RAM.

* fix internal issue #2786: improved confirmation dialog when clicking the truncate
  button in the web UI

* Updated joi library (web UI), improved Foxx mount path validation

* disable startup warning for Linux kernel variable `vm.overcommit_memory` settings
  values of 0 or 1.
  Effectively `overcommit_memory` settings value of 0 or 1 fix two memory-allocation
  related issues with the default memory allocator used in ArangoDB release builds on
  64bit Linux.
  The issues will remain when running with an `overcommit_memory` settings value of 2,
  so this is now discouraged.
  Setting `overcommit_memory` to 0 or 1 (0 is the Linux kernel's default) fixes issues
  with increasing numbers of memory mappings for the arangod process (which may lead
  to an out-of-memory situation if the kernel's maximum number of mappings threshold
  is hit) and an increasing amount of memory that the kernel counts as "committed".
  With an `overcommit_memory` setting of 0 or 1, an arangod process may either be
  killed by the kernel's OOM killer or will die with a segfault when accessing memory
  it has allocated before but the kernel could not provide later on. This is still
  more acceptable than the kernel not providing any more memory to the process when
  there is still physical memory left, which may have occurred with an `overcommit_memory`
  setting of 2 after the arangod process had done lots of allocations.

  In summary, the recommendation for the `overcommit_memory` setting is now to set it
  to 0 or 1 (0 is kernel default) and not use 2.

* fixed Foxx complaining about valid `$schema` value in manifest.json

* fix for supervision, which started failing servers using old transient store

* fixed a bug where indexes are used in the cluster while still being
  built on the db servers

* fix move leader shard: wait until all but the old leader are in sync.
  This fixes some unstable tests.

* cluster health features more elaborate agent records

* agency's supervision edited for advertised endpoints

v3.4.0-rc.4 (2018-11-04)
------------------------

* fixed Foxx queues not retrying jobs with infinite `maxFailures`

* increase AQL query string parsing performance for queries with many (100K+) string
  values contained in the query string

* increase timeouts for inter-node communication in the cluster

* fixed undefined behavior in `/_api/import` when importing a single document went
  wrong

* replication bugfixes

* stop printing `connection class corrupted` in arangosh

 when just starting the arangosh without a connection to a server and running
 code such as `require("internal")`, the shell always printed "connection class
 corrupted", which was somewhat misleading.

* add separate option `--query.slow-streaming-threshold` for tracking slow
  streaming queries with a different timeout value

* increase maximum number of collections/shards in an AQL query from 256 to 2048

* don't rely on `_modules` collection being present and usable for arangod startup

* force connection timeout to be 7 seconds to allow libcurl time to retry lost DNS
  queries.

* fixes a routing issue within the web ui after the use of views

* fixes some graph data parsing issues in the ui, e.g. cleaning up duplicate
  edges inside the graph viewer.

* in a cluster environment, the arangod process now exits if wrong credentials
  are used during the startup process.

* added option `--rocksdb.total-write-buffer-size` to limit total memory usage
  across all RocksDB in-memory write buffers

* suppress warnings from statistics background threads such as
  `WARNING caught exception during statistics processing: Expecting Object`
  during version upgrade


v3.4.0-rc.3 (2018-10-23)
------------------------

* fixed handling of broken Foxx services

  Installation now also fails when the service encounters an error when
  executed. Upgrading or replacing with a broken service will still result
  in the broken services being installed.

* restored error pages for broken Foxx services

  Services that could not be executed will now show an error page (with helpful
  information if development mode is enabled) instead of a generic 404 response.
  Requests to the service that do not prefer HTML (i.e. not a browser window)
  will receive a JSON formatted 503 error response instead.

* added support for `force` flag when upgrading Foxx services

  Using the `force` flag when upgrading or replacing a service falls back to
  installing the service if it does not already exist.

* The order of JSON object attribute keys in JSON return values will now be
  "random" in more cases. In JSON, there is no defined order for object attribute
  keys anyway, so ArangoDB is taking the freedom to return the attribute keys in
  a non-deterministic, seemingly unordered way.

* Fixed an AQL bug where the `optimize-traversals` rule was falsely applied to
  extensions with inline expressions and thereby ignoring them

* fix side-effects of sorting larger arrays (>= 16 members) of constant literal
  values in AQL, when the array was used not only for IN-value filtering but also
  later in the query.
  The array values were sorted so the IN-value lookup could use a binary search
  instead of a linear search, but this did not take into account that the array
  could have been used elsewhere in the query, e.g. as a return value. The fix
  will create a copy of the array and sort the copy, leaving the original array
  untouched.

* disallow empty LDAP password

* fixes validation of allowed or not allowed foxx service mount paths within
  the Web UI

* The single database or single coordinator statistics in a cluster
  environment within the Web UI sometimes got called way too often.
  This caused artifacts in the graphs, which is now fixed.

* An aardvark statistics route could not collect and sum up the statistics of
  all coordinators if one of them was ahead and had more results than the others

* Web UI now checks if server statistics are enabled before it sends its first
  request to the statistics API

* fix internal issue #486: immediate deletion (right after creation) of
  a view with a link to one collection and indexed data reports failure
  but removes the link

* fix internal issue #480: link to a collection is not added to a view
  if it was already added to other view

* fix internal issues #407, #445: limit ArangoSearch memory consumption
  so that it won't cause OOM while indexing large collections

* upgraded arangodb starter version to 0.13.5

* removed undocumented `db.<view>.toArray()` function from ArangoShell

* prevent creation of collections and views with the same in cluster setups

* fixed issue #6770: document update: ignoreRevs parameter ignored

* added AQL query optimizer rules `simplify-conditions` and `fuse-filters`

* improve inter-server communication performance:
  - move all response processing off Communicator's socket management thread
  - create multiple Communicator objects with ClusterComm, route via round robin
  - adjust Scheduler threads to always be active, and have designated priorities.

* fix internal issue #2770: the Query Profiling modal dialog in the Web UI
  was slightly malformed.

* fix internal issue #2035: the Web UI now updates its indices view to check
  whether new indices exist or not.

* fix internal issue #6808: newly created databases within the Web UI did not
  appear when used Internet Explorer 11 as a browser.

* fix internal issue #2957: the Web UI was not able to display more than 1000
  documents, even when it was set to a higher amount.

* fix internal issue #2688: the Web UI's graph viewer created malformed node
  labels if a node was expanded multiple times.

* fix internal issue #2785: web ui's sort dialog sometimes got rendered, even
  if it should not.

* fix internal issue #2764: the waitForSync property of a satellite collection
  could not be changed via the Web UI

* dynamically manage libcurl's number of open connections to increase performance
  by reducing the number of socket close and then reopen cycles

* recover short server id from agency after a restart of a cluster node

  this fixes problems with short server ids being set to 0 after a node restart,
  which then prevented cursor result load-forwarding between multiple coordinators
  to work properly

  this should fix arangojs#573

* increased default timeouts in replication

  this decreases the chances of followers not getting in sync with leaders because
  of replication operations timing out

* include forward-ported diagnostic options for debugging LDAP connections

* fixed internal issue #3065: fix variable replacements by the AQL query
  optimizer in arangosearch view search conditions

  The consequence of the missing replacements was that some queries using view
  search conditions could have failed with error messages such as

  "missing variable #3 (a) for node #7 (EnumerateViewNode) while planning registers"

* fixed internal issue #1983: the Web UI was showing a deletion confirmation
  multiple times.

* Restricted usage of views in AQL, they will throw an error now
  (e.g. "FOR v, e, p IN 1 OUTBOUND @start edgeCollection, view")
  instead of failing the server.

* Allow VIEWs within the AQL "WITH" statement in cluster environment.
  This will now prepare the query for all collections linked within a view.
  (e.g. "WITH view FOR v, e, p IN OUTBOUND 'collectionInView/123' edgeCollection"
  will now be executed properly and not fail with unregistered collection any more)

* Properly check permissions for all collections linked to a view when
  instantiating an AQL query in cluster environment

* support installation of ArangoDB on Windows into directories with multibyte
  character filenames on Windows platforms that used a non-UTF8-codepage

  This was supported on other platforms before, but never worked for ArangoDB's
  Windows version

* display shard synchronization progress for collections outside of the
  `_system` database

* change memory protection settings for memory given back to by the bundled
  JEMalloc memory allocator. This avoids splitting of existing memory mappings
  due to changes of the protection settings

* added missing implementation for `DeleteRangeCF` in RocksDB WAL tailing handler

* fixed agents busy looping gossip

* handle missing `_frontend` collections gracefully

  the `_frontend` system collection is not required for normal ArangoDB operations,
  so if it is missing for whatever reason, ensure that normal operations can go
  on.


v3.4.0-rc.2 (2018-09-30)
------------------------

* upgraded arangosync version to 0.6.0

* upgraded arangodb starter version to 0.13.3

* fixed issue #6611: Properly display JSON properties of user defined foxx services
  configuration within the web UI

* improved shards display in web UI: included arrows to better visualize that
  collection name sections can be expanded and collapsed

* added nesting support for `aql` template strings

* added support for `undefined` and AQL literals to `aql.literal`

* added `aql.join` function

* fixed issue #6583: Agency node segfaults if sent an authenticated HTTP
  request is sent to its port

* fixed issue #6601: Context cancelled (never ending query)

* added more AQL query results cache inspection and control functionality

* fixed undefined behavior in AQL query result cache

* the query editor within the web UI is now catching HTTP 501 responses
  properly

* added AQL VERSION function to return the server version as a string

* added startup parameter `--cluster.advertised-endpoints`

* AQL query optimizer now makes better choices regarding indexes to use in a
  query when there are multiple competing indexes and some of them are prefixes
  of others

  In this case, the optimizer could have preferred indexes that covered less
  attributes, but it should rather pick the indexes that covered more attributes.

  For example, if there was an index on ["a"] and another index on ["a", "b"], then
  previously the optimizer may have picked the index on just ["a"] instead the
  index on ["a", "b"] for queries that used all index attributes but did range
  queries on them (e.g. `FILTER doc.a == @val1 && doc.b >= @val2`).

* Added compression for the AQL intermediate results transfer in the cluster,
  leading to less data being transferred between coordinator and database servers
  in many cases

* forward-ported a bugfix from RocksDB (https://github.com/facebook/rocksdb/pull/4386)
  that fixes range deletions (used internally in ArangoDB when dropping or truncating
  collections)

  The non-working range deletes could have triggered errors such as
  `deletion check in index drop failed - not all documents in the index have been deleted.`
  when dropping or truncating collections

* improve error messages in Windows installer

* allow retrying installation in Windows installer in case an existing database is still
  running and needs to be manually shut down before continuing with the installation

* fix database backup functionality in Windows installer

* fixed memory leak in `/_api/batch` REST handler

* `db._profileQuery()` now also tracks operations triggered when using `LIMIT`
  clauses in a query

* added proper error messages when using views as an argument to AQL functions
  (doing so triggered an `internal error` before)

* fixed return value encoding for collection ids ("cid" attribute") in REST API
  `/_api/replication/logger-follow`

* fixed dumping and restoring of views with arangodump and arangorestore

* fix replication from 3.3 to 3.4

* fixed some TLS errors that occurred when combining HTTPS/TLS transport with the
  VelocyStream protocol (VST)

  That combination could have led to spurious errors such as "TLS padding error"
  or "Tag mismatch" and connections being closed

* make synchronous replication detect more error cases when followers cannot
  apply the changes from the leader

* fixed issue #6379: RocksDB arangorestore time degeneration on dead documents

* fixed issue #6495: Document not found when removing records

* fixed undefined behavior in cluster plan-loading procedure that may have
  unintentionally modified a shared structure

* reduce overhead of function initialization in AQL COLLECT aggregate functions,
  for functions COUNT/LENGTH, SUM and AVG

  this optimization will only be noticable when the COLLECT produces many groups
  and the "hash" COLLECT variant is used

* fixed potential out-of-bounds access in admin log REST handler `/_admin/log`,
  which could have led to the server returning an HTTP 500 error

* catch more exceptions in replication and handle them appropriately

* agency endpoint updates now go through RAFT

* fixed a cleanup issue in Current when a follower was removed from Plan

* catch exceptions in MaintenanceWorker thread

* fixed a bug in cleanOutServer which could lead to a cleaned out server
  still being a follower for some shard

v3.4.0-rc.1 (2018-09-06)
------------------------

* Release Candidate for 3.4.0, please check the `ReleaseNotes/KnownIssues34.md`
  file for a list of known issues.

* upgraded bundled RocksDB version to 5.16.0

* upgraded bundled Snappy compression library to 1.1.7

* fixed issue #5941: if using breadth first search in traversals uniqueness checks
  on path (vertices and edges) have not been applied. In SmartGraphs the checks
  have been executed properly.

* added more detailed progress output to arangorestore, showing the percentage of
  how much data is restored for bigger collections plus a set of overview statistics
  after each processed collection

* added option `--rocksdb.use-file-logging` to enable writing of RocksDB's own
  informational LOG files into RocksDB's database directory.

  This option is turned off by default, but can be enabled for debugging RocksDB
  internals and performance.

* improved error messages when managing Foxx services

  Install/replace/upgrade will now provide additional information when an error
  is encountered during setup. Errors encountered during a `require` call will
  also include information about the underlying cause in the error message.

* fixed some Foxx script names being displayed incorrectly in web UI and Foxx CLI

* major revision of the maintenance feature

* added `uuidv4` and `genRandomBytes` methods to crypto module

* added `hexSlice` methods `hexWrite` to JS Buffer type

* added `Buffer.from`, `Buffer.of`, `Buffer.alloc` and `Buffer.allocUnsafe`
  for improved compatibility with Node.js

* Foxx HTTP API errors now log stacktraces

* fixed issue #5831: custom queries in the ui could not be loaded if the user
  only has read access to the _system database.

* fixed issue #6128: ArangoDb Cluster: Task moved from DBS to Coordinator

* fixed some web ui action events related to Running Queries view and Slow
  Queries History view

* fixed internal issue #2566: corrected web UI alignment of the nodes table

* fixed issue #5736: Foxx HTTP API responds with 500 error when request body
  is too short

* fixed issue #6106: Arithmetic operator type casting documentation incorrect

* The arangosh now supports the velocystream transport protocol via the schemas
  "vst+tcp://", "vst+ssl://", "vst+unix://" schemes.

* The server will no longer lowercase the input in --server.endpoint. This means
  Unix domain socket paths will now  be treated as specified, previously they were lowercased

* fixed logging of requests. A wrong log level was used

* fixed issue #5943: misplaced database ui icon and wrong cursor type were used

* fixed issue #5354: updated the web UI JSON editor, improved usability

* fixed issue #5648: fixed error message when saving unsupported document types

* fixed internal issue #2812: Cluster fails to create many indexes in parallel

* Added C++ implementation, load balancer support, and user restriction to Pregel API.

  If an execution is accessed on a different coordinator than where it was
  created, the request(s) will be forwarded to the correct coordinator. If an
  execution is accessed by a different user than the one who created it, the
  request will be denied.

* the AQL editor in the web UI now supports detailed AQL query profiling

* fixed issue #5884: Subquery nodes are no longer created on DBServers

* intermediate commits in the RocksDB engine are now only enabled in standalone AQL queries

  (not within a JS transaction), standalone truncate as well as for the "import" API

* the AQL editor in the web UI now supports GeoJSON types and is able to render them.

* fixed issue #5035: fixed a vulnerability issue within the web ui's index view

* PR #5552: add "--latency true" option to arangoimport.  Lists microsecond latency

* added `"pbkdf2"` method to `@arangodb/foxx/auth` module

* the `@arangodb/foxx/auth` module now uses a different method to generate salts,
  so salts are no longer guaranteed to be alphanumeric

* fixed internal issue #2567: the Web UI was showing the possibility to move a shard
  from a follower to the current leader

* Renamed RocksDB engine-specific statistics figure `rocksdb.block-cache-used`
  to `rocksdb.block-cache-usage` in output of `db._engineStats()`

  The new figure name is in line with the statistics that the RocksDB library
  provides in its new versions.

* Added RocksDB engine-specific statistics figures `rocksdb.block-cache-capacity`,
  `rocksdb.block-cache-pinned-usage` as well as level-specific figures
  `rocksdb.num-files-at-level` and `rocksdb.compression-ratio-at-level` in
  output of `db._engineStats()`

* Added RocksDB-engine configuration option `--rocksdb.block-align-data-blocks`

  If set to true, data blocks are aligned on lesser of page size and block size,
  which may waste some memory but may reduce the number of cross-page I/Os operations.

* Usage RocksDB format version 3 for new block-based tables

* Bugfix: The AQL syntax variants `UPDATE/REPLACE k WITH d` now correctly take
  _rev from k instead of d (when ignoreRevs is false) and ignore d._rev.

* Added C++ implementation, load balancer support, and user restriction to tasks API

  If a task is accessed on a different coordinator than where it was created,
  the request(s) will be forwarded to the correct coordinator. If a
  task is accessed by a different user than the one who created it, the request
  will be denied.

* Added load balancer support and user-restriction to async jobs API.

  If an async job is accessed on a different coordinator than where it was
  created, the request(s) will be forwarded to the correct coordinator. If a
  job is accessed by a different user than the one who created it, the request
  will be denied.

* switch default storage engine from MMFiles to RocksDB

  In ArangoDB 3.4, the default storage engine for new installations is the RocksDB
  engine. This differs to previous versions (3.2 and 3.3), in which the default
  storage engine was the MMFiles engine.

  The MMFiles engine can still be explicitly selected as the storage engine for
  all new installations. It's only that the "auto" setting for selecting the storage
  engine will now use the RocksDB engine instead of MMFiles engine.

  In the following scenarios, the effectively selected storage engine for new
  installations will be RocksDB:

  * `--server.storage-engine rocksdb`
  * `--server.storage-engine auto`
  * `--server.storage-engine` option not specified

  The MMFiles storage engine will be selected for new installations only when
  explicitly selected:

  * `--server.storage-engine mmfiles`

  On upgrade, any existing ArangoDB installation will keep its previously selected
  storage engine. The change of the default storage engine is thus only relevant
  for new ArangoDB installations and/or existing cluster setups for which new server
  nodes get added later. All server nodes in a cluster setup should use the same
  storage engine to work reliably. Using different storage engines in a cluster is
  unsupported.

* added collection.indexes() as an alias for collection.getIndexes()

* disable V8 engine and JavaScript APIs for agency nodes

* renamed MMFiles engine compactor thread from "Compactor" to "MMFilesCompactor".

  This change will be visible only on systems which allow assigning names to
  threads.

* added configuration option `--rocksdb.sync-interval`

  This option specifies interval (in milliseconds) that ArangoDB will use to
  automatically synchronize data in RocksDB's write-ahead log (WAL) files to
  disk. Automatic syncs will only be performed for not-yet synchronized data,
  and only for operations that have been executed without the *waitForSync*
  attribute.

  Automatic synchronization is performed by a background thread. The default
  sync interval is 100 milliseconds.

  Note: this option is not supported on Windows platforms. Setting the sync
  interval to a value greater 0 will produce a startup warning.

* added AQL functions `TO_BASE64`, `TO_HEX`, `ENCODE_URI_COMPONENT` and `SOUNDEX`

* PR #5857: RocksDB engine would frequently request a new DelayToken.  This caused
  excessive write delay on the next Put() call.  Alternate approach taken.

* changed the thread handling in the scheduler. `--server.maximal-threads` will be
  the maximum number of threads for the scheduler.

* The option `--server.threads` is now obsolete.

* use sparse indexes in more cases now, when it is clear that the index attribute
  value cannot be null

* introduce SingleRemoteOperationNode via "optimize-cluster-single-document-operations"
  optimizer rule, which triggers single document operations directly from the coordinator
  instead of using a full-featured AQL setup. This saves cluster roundtrips.

  Queries directly referencing the document key benefit from this:

      UPDATE {_key: '1'} WITH {foo: 'bar'} IN collection RETURN OLD

* Added load balancer support and user-restriction to cursor API.

  If a cursor is accessed on a different coordinator than where it was created,
  the requests will be forwarded to the correct coordinator. If a cursor is
  accessed by a different user than the one who created it, the request will
  be denied.

* if authentication is turned on requests to databases by users with insufficient rights
 will be answered with the HTTP forbidden (401) response.

* upgraded bundled RocksDB library version to 5.15

* added key generators `uuid` and `padded`

  The `uuid` key generator generates universally unique 128 bit keys, which are
  stored in hexadecimal human-readable format.
  The `padded` key generator generates keys of a fixed length (16 bytes) in
  ascending lexicographical sort order.

* The REST API of `/_admin/status` added: "operationMode" filed with same meaning as
  the "mode" field and field "readOnly" that has the inverted meaning of the field
  "writeOpsEnabled". The old field names will be deprecated in upcoming versions.

* added `COUNT_DISTINCT` AQL function

* make AQL optimizer rule `collect-in-cluster` optimize aggregation functions
  `AVERAGE`, `VARIANCE`, `STDDEV`, `UNIQUE`, `SORTED_UNIQUE` and `COUNT_DISTINCT`
  in a cluster by pushing parts of the aggregation onto the DB servers and only
  doing the total aggregation on the coordinator

* replace JavaScript functions FULLTEXT, NEAR, WITHIN and WITHIN_RECTANGLE with
  regular AQL subqueries via a new optimizer rule "replace-function-with-index".

* the existing "fulltext-index-optimizer" optimizer rule has been removed because its
  duty is now handled by the "replace-function-with-index" rule.

* added option "--latency true" option to arangoimport. Lists microsecond latency
  statistics on 10 second intervals.

* fixed internal issue #2256: ui, document id not showing up when deleting a document

* fixed internal issue #2163: wrong labels within foxx validation of service
  input parameters

* fixed internal issue #2160: fixed misplaced tooltips in indices view

* Added exclusive option for rocksdb collections. Modifying AQL queries can
  now set the exclusive option as well as it can be set on JavaScript transactions.

* added optimizer rule "optimize-subqueries", which makes qualifying subqueries
  return less data

  The rule fires in the following situations:
  * in case only a few results are used from a non-modifying subquery, the rule
    will add a LIMIT statement into the subquery. For example

	LET docs = (
	  FOR doc IN collection
	    FILTER ...
	    RETURN doc
	)
	RETURN docs[0]

    will be turned into

	LET docs = (
	  FOR doc IN collection
	    FILTER ...
	    LIMIT 1
	    RETURN doc
	)
	RETURN docs[0]

    Another optimization performed by this rule is to modify the result value
    of subqueries in case only the number of results is checked later. For example

	RETURN LENGTH(
	  FOR doc IN collection
	    FILTER ...
	    RETURN doc
	)

    will be turned into

	RETURN LENGTH(
	  FOR doc IN collection
	    FILTER ...
	    RETURN true
	)

  This saves copying the document data from the subquery to the outer scope and may
  enable follow-up optimizations.

* fixed Foxx queues bug when queues are created in a request handler with an
  ArangoDB authentication header

* abort startup when using SSLv2 for a server endpoint, or when connecting with
  a client tool via an SSLv2 connection.

  SSLv2 has been disabled in the OpenSSL library by default in recent versions
  because of security vulnerabilities inherent in this protocol.

  As it is not safe at all to use this protocol, the support for it has also
  been stopped in ArangoDB. End users that use SSLv2 for connecting to ArangoDB
  should change the protocol from SSLv2 to TLSv12 if possible, by adjusting
  the value of the `--ssl.protocol` startup option.

* added `overwrite` option to document insert operations to allow for easier syncing.

  This implements almost the much inquired UPSERT. In reality it is a REPSERT
  (replace/insert) because only replacement and not modification of documents
  is possible. The option does not work in cluster collections with custom
  sharding.

* added startup option `--log.escape`

  This option toggles the escaping of log output.

  If set to `true` (which is the default value), then the logging will work
  as before, and the following characters in the log output are escaped:

  * the carriage return character (hex 0d)
  * the newline character (hex 0a)
  * the tabstop character (hex 09)
  * any other characters with an ordinal value less than hex 20

  If the option is set to `false`, no characters are escaped. Characters with
  an ordinal value less than hex 20 will not be printed in this mode but will
  be replaced with a space character (hex 20).

  A side effect of turning off the escaping is that it will reduce the CPU
  overhead for the logging. However, this will only be noticable when logging
  is set to a very verbose level (e.g. debug or trace).

* increased the default values for the startup options `--javascript.gc-interval`
  from every 1000 to every 2000 requests, and for `--javascript.gc-frequency` from
  30 to 60 seconds

  This will make the V8 garbage collection run less often by default than in previous
  versions, reducing CPU load a bit and leaving more contexts available on average.

* added `/_admin/repair/distributeShardsLike` that repairs collections with
  distributeShardsLike where the shards aren't actually distributed like in the
  prototype collection, as could happen due to internal issue #1770

* Fixed issue #4271: Change the behavior of the `fullCount` option for AQL query
  cursors so that it will only take into account `LIMIT` statements on the top level
  of the query.

  `LIMIT` statements in subqueries will not have any effect on the `fullCount` results
  any more.

* We added a new geo-spatial index implementation. On the RocksDB storage engine all
  installations will need to be upgraded with `--database.auto-upgrade true`. New geo
  indexes will now only report with the type `geo` instead of `geo1` or `geo2`.
  The index types `geo1` and `geo2` are now deprecated.
  Additionally we removed the deprecated flags `constraint` and `ignoreNull` from geo
  index definitions, these fields were initially deprecated in ArangoDB 2.5

* Add revision id to RocksDB values in primary indexes to speed up replication (~10x).

* PR #5238: Create a default pacing algorithm for arangoimport to avoid TimeoutErrors
  on VMs with limited disk throughput

* Starting a cluster with coordinators and DB servers using different storage engines
  is unsupported. Doing it anyway will now produce a warning on startup

* fixed issue #4919: C++ implementation of LIKE function now matches the old and correct
  behaviour of the javascript implementation.

* added `--json` option to arangovpack, allowing to treat its input as plain JSON data
  make arangovpack work without any configuration file

* added experimental arangodb startup option `--javascript.enabled` to enable/disable the
  initialization of the V8 JavaScript engine. Only expected to work on single-servers and
  agency deployments

* pull request #5201: eliminate race scenario where handlePlanChange could run infinite times
  after an execution exceeded 7.4 second time span

* UI: fixed an unreasonable event bug within the modal view engine

* pull request #5114: detect shutdown more quickly on heartbeat thread of coordinator and
  DB servers

* fixed issue #3811: gharial api is now checking existence of `_from` and `_to` vertices
  during edge creation

* There is a new method `_profileQuery` on the database object to execute a query and
  print an explain with annotated runtime information.

* Query cursors can now be created with option `profile`, with a value of 0, 1 or 2.
  This will cause queries to include more statistics in their results and will allow tracing
  of queries.

* fixed internal issue #2147: fixed database filter in UI

* fixed internal issue #2149: number of documents in the UI is not adjusted after moving them

* fixed internal issue #2150: UI - loading a saved query does not update the list of bind
  parameters

* removed option `--cluster.my-local-info` in favor of persisted server UUIDs

  The option `--cluster.my-local-info` was deprecated since ArangoDB 3.3.

* added new collection property `cacheEnabled` which enables in-memory caching for
  documents and primary index entries. Available only when using RocksDB

* arangodump now supports `--threads` option to dump collections in parallel

* arangorestore now supports `--threads` option to restore collections in parallel

* Improvement: The AQL query planner in cluster is now a bit more clever and
  can prepare AQL queries with less network overhead.

  This should speed up simple queries in cluster mode, on complex queries it
  will most likely not show any performance effect.
  It will especially show effects on collections with a very high amount of Shards.

* removed remainders of dysfunctional `/_admin/cluster-test` and `/_admin/clusterCheckPort`
  API endpoints and removed them from documentation

* added new query option `stream` to enable streaming query execution via the
  `POST /_api/cursor` rest interface.

* fixed issue #4698: databases within the UI are now displayed in a sorted order.

* Behavior of permissions for databases and collections changed:
  The new fallback rule for databases for which an access level is not explicitly specified:
  Choose the higher access level of:
    * A wildcard database grant
    * A database grant on the `_system` database
  The new fallback rule for collections for which an access level is not explicitly specified:
  Choose the higher access level of:
    * Any wildcard access grant in the same database, or on "*/*"
    * The access level for the current database
    * The access level for the `_system` database

* fixed issue #4583: add AQL ASSERT and AQL WARN

* renamed startup option `--replication.automatic-failover` to
  `--replication.active-failover`
  using the old option name will still work in ArangoDB 3.4, but the old option
  will be removed afterwards

* index selectivity estimates for RocksDB engine are now eventually consistent

  This change addresses a previous issue where some index updates could be
  "lost" from the view of the internal selectivity estimate, leading to
  inaccurate estimates. The issue is solved now, but there can be up to a second
  or so delay before updates are reflected in the estimates.

* support `returnOld` and `returnNew` attributes for in the following HTTP REST
  APIs:

  * /_api/gharial/<graph>/vertex/<collection>
  * /_api/gharial/<graph>/edge/<collection>

  The exception from this is that the HTTP DELETE verb for these APIs does not
  support `returnOld` because that would make the existing API incompatible

* fixed internal issue #478: remove unused and undocumented REST API endpoints
  _admin/statistics/short and _admin/statistics/long

  These APIs were available in ArangoDB's REST API, but have not been called by
  ArangoDB itself nor have they been part of the documented API. They have been
  superseded by other REST APIs and were partially dysfunctional. Therefore
  these two endpoints have been removed entirely.

* fixed issue #1532: reload users on restore

* fixed internal issue #1475: when restoring a cluster dump to a single server
  ignore indexes of type primary and edge since we mustn't create them here.

* fixed internal issue #1439: improve performance of any-iterator for RocksDB

* issue #1190: added option `--create-database` for arangoimport

* UI: updated dygraph js library to version 2.1.0

* renamed arangoimp to arangoimport for consistency
  Release packages will still install arangoimp as a symlink so user scripts
  invoking arangoimp do not need to be changed

* UI: Shard distribution view now has an accordion view instead of displaying
  all shards of all collections at once.

* fixed issue #4393: broken handling of unix domain sockets in JS_Download

* added AQL function `IS_KEY`
  this function checks if the value passed to it can be used as a document key,
  i.e. as the value of the `_key` attribute

* added AQL functions `SORTED` and `SORTED_UNIQUE`

  `SORTED` will return a sorted version of the input array using AQL's internal
  comparison order
  `SORTED_UNIQUE` will do the same, but additionally removes duplicates.

* added C++ implementation for AQL functions `DATE_NOW`, `DATE_ISO8601`,
  `DATE_TIMESTAMP`, `IS_DATESTRING`, `DATE_DAYOFWEEK`, `DATE_YEAR`,
  `DATE_MONTH`, `DATE_DAY`, `DATE_HOUR`, `DATE_MINUTE`, `DATE_SECOND`,
  `DATE_MILLISECOND`, `DATE_DAYOFYEAR`, `DATE_ISOWEEK`, `DATE_LEAPYEAR`,
  `DATE_QUARTER`, `DATE_DAYS_IN_MONTH`, `DATE_ADD`, `DATE_SUBTRACT`,
  `DATE_DIFF`, `DATE_COMPARE`, `TRANSLATE` and `SHA512`

* fixed a bug where clusterinfo missed changes to plan after agency
  callback is registred for create collection

* Foxx manifest.json files can now contain a $schema key with the value
  of "http://json.schemastore.org/foxx-manifest" to improve tooling support.

* fixed agency restart from compaction without data

* fixed agency's log compaction for internal issue #2249

* only load Plan and Current from agency when actually needed


v3.3.18 (XXXX-XX-XX)
--------------------

* improved logging in case of replication errors

* recover short server id from agency after a restart of a cluster node

  this fixes problems with short server ids being set to 0 after a node restart,
  which then prevented cursor result load-forwarding between multiple coordinators
  to work properly

  this should fix arangojs#573

* increased default timeouts in replication

  this decreases the chances of followers not getting in sync with leaders because
  of replication operations timing out

* fixed internal issue #1983: the Web UI was showing a deletion confirmation
  multiple times.

* handle missing `_frontend` collections gracefully

  the `_frontend` system collection is not required for normal ArangoDB operations,
  so if it is missing for whatever reason, ensure that normal operations can go
  on.


v3.3.17 (2018-10-04)
--------------------

* upgraded arangosync version to 0.6.0

* added several advanced options for configuring and debugging LDAP connections.
  Please note that some of the following options are platform-specific and may not
  work on all platforms or with all LDAP servers reliably:

  - `--ldap.serialized`: whether or not calls into the underlying LDAP library
    should be serialized.
    This option can be used to work around thread-unsafe LDAP library functionality.
  - `--ldap.serialize-timeout`: sets the timeout value that is used when waiting to
    enter the LDAP library call serialization lock. This is only meaningful when
    `--ldap.serialized` has been set to `true`.
  - `--ldap.retries`: number of tries to attempt a connection. Setting this to values
    greater than one will make ArangoDB retry to contact the LDAP server in case no
    connection can be made initially.
  - `--ldap.restart`: whether or not the LDAP library should implicitly restart
    connections
  - `--ldap.referrals`: whether or not the LDAP library should implicitly chase
    referrals
  - `--ldap.debug`: turn on internal OpenLDAP library output (warning: will print
    to stdout).
  - `--ldap.timeout`: timeout value (in seconds) for synchronous LDAP API calls
    (a value of 0 means default timeout).
  - `--ldap.network-timeout`: timeout value (in seconds) after which network operations
    following the initial connection return in case of no activity (a value of 0 means
    default timeout).
  - `--ldap.async-connect`: whether or not the connection to the LDAP library will
    be done asynchronously.

* fixed a shutdown race in ArangoDB's logger, which could have led to some buffered
  log messages being discarded on shutdown

* display shard synchronization progress for collections outside of the
  `_system` database

* fixed issue #6611: Properly display JSON properties of user defined foxx services
  configuration within the web UI

* fixed issue #6583: Agency node segfaults if sent an authenticated HTTP request is sent to its port

* when cleaning out a leader it could happen that it became follower instead of
  being removed completely

* make synchronous replication detect more error cases when followers cannot
  apply the changes from the leader

* fix some TLS errors that occurred when combining HTTPS/TLS transport with the
  VelocyStream protocol (VST)

  That combination could have led to spurious errors such as "TLS padding error"
  or "Tag mismatch" and connections being closed

* agency endpoint updates now go through RAFT


v3.3.16 (2018-09-19)
--------------------

* fix undefined behavior in AQL query result cache

* the query editor within the web ui is now catching http 501 responses
  properly

* fixed issue #6495 (Document not found when removing records)

* fixed undefined behavior in cluster plan-loading procedure that may have
  unintentionally modified a shared structure

* reduce overhead of function initialization in AQL COLLECT aggregate functions,
  for functions COUNT/LENGTH, SUM and AVG

  this optimization will only be noticable when the COLLECT produces many groups
  and the "hash" COLLECT variant is used

* fixed potential out-of-bounds access in admin log REST handler /_admin/log,
  which could have led to the server returning an HTTP 500 error

* catch more exceptions in replication and handle them appropriately


v3.3.15 (2018-09-10)
--------------------

* fixed an issue in the "sorted" AQL COLLECT variant, that may have led to producing
  an incorrect number of results

* upgraded arangodb starter version to 0.13.3

* fixed issue #5941 if using breadth-first search in traversals uniqueness checks
  on path (vertices and edges) have not been applied. In SmartGraphs the checks
  have been executed properly.

* added more detailed progress output to arangorestore, showing the percentage of
  how much data is restored for bigger collections plus a set of overview statistics
  after each processed collection

* added option `--rocksdb.use-file-logging` to enable writing of RocksDB's own
  informational LOG files into RocksDB's database directory.

  This option is turned off by default, but can be enabled for debugging RocksDB
  internals and performance.

* improved error messages when managing Foxx services

  Install/replace/upgrade will now provide additional information when an error
  is encountered during setup. Errors encountered during a `require` call will
  also include information about the underlying cause in the error message.

* fixed some Foxx script names being displayed incorrectly in web UI and Foxx CLI

* added startup option `--query.optimizer-max-plans value`

  This option allows limiting the number of query execution plans created by the
  AQL optimizer for any incoming queries. The default value is `128`.

  By adjusting this value it can be controlled how many different query execution
  plans the AQL query optimizer will generate at most for any given AQL query.
  Normally the AQL query optimizer will generate a single execution plan per AQL query,
  but there are some cases in which it creates multiple competing plans. More plans
  can lead to better optimized queries, however, plan creation has its costs. The
  more plans are created and shipped through the optimization pipeline, the more time
  will be spent in the optimizer.

  Lowering this option's value will make the optimizer stop creating additional plans
  when it has already created enough plans.

  Note that this setting controls the default maximum number of plans to create. The
  value can still be adjusted on a per-query basis by setting the *maxNumberOfPlans*
  attribute when running a query.

  This change also lowers the default maximum number of query plans from 192 to 128.

* bug fix: facilitate faster shutdown of coordinators and db servers

* cluster nodes should retry registering in agency until successful

* fixed some web ui action events related to Running Queries view and Slow
  Queries History view

* Create a default pacing algorithm for arangoimport to avoid TimeoutErrors
  on VMs with limited disk throughput

* backport PR 6150: establish unique function to indicate when
  application is terminating and therefore network retries should not occur

* backport PR #5201: eliminate race scenario where handlePlanChange
  could run infinite times after an execution exceeded 7.4 second time span


v3.3.14 (2018-08-15)
--------------------

* upgraded arangodb starter version to 0.13.1

* Foxx HTTP API errors now log stacktraces

* fixed issue #5736: Foxx HTTP API responds with 500 error when request body
  is too short

* fixed issue #5831: custom queries in the ui could not be loaded if the user
  only has read access to the _system database.

* fixed internal issue #2566: corrected web UI alignment of the nodes table

* fixed internal issue #2869: when attaching a follower with global applier to an
  authenticated leader already existing users have not been replicated, all users
  created/modified later are replicated.

* fixed internal issue #2865: dumping from an authenticated arangodb the users have
  not been included

* fixed issue #5943: misplaced database ui icon and wrong cursor type were used

* fixed issue #5354: updated the web UI JSON editor, improved usability

* fixed issue #5648: fixed error message when saving unsupported document types

* fixed issue #6076: Segmentation fault after AQL query

  This also fixes issues #6131 and #6174

* fixed issue #5884: Subquery nodes are no longer created on DBServers

* fixed issue #6031: Broken LIMIT in nested list iterations

* fixed internal issue #2812: Cluster fails to create many indexes in parallel

* intermediate commits in the RocksDB engine are now only enabled in standalone AQL
  queries (not within a JS transaction), standalone truncate as well as for the
  "import" API

* Bug fix: race condition could request data from Agency registry that did not
  exist yet.  This caused a throw that would end the Supervision thread.
  All registry query APIs no longer throw exceptions.


v3.3.13 (2018-07-26)
--------------------

* fixed internal issue #2567: the Web UI was showing the possibility to move a
  shard from a follower to the current leader

* fixed issue #5977: Unexpected execution plan when subquery contains COLLECT

* Bugfix: The AQL syntax variants `UPDATE/REPLACE k WITH d` now correctly take
  _rev from k instead of d (when ignoreRevs is false) and ignore d._rev.

* put an upper bound on the number of documents to be scanned when using
  `db.<collection>.any()` in the RocksDB storage engine

  previous versions of ArangoDB did a scan of a random amount of documents in
  the collection, up to the total number of documents available. this produced
  a random selection with a good quality, but needed to scan half the number
  of documents in the collection on average.

  The new version will only scan up to 500 documents, so it produces a less
  random result, but will be a lot faster especially for large collections.

  The implementation of `any()` for the MMFiles engine remains unchanged. The
  MMFiles engine will pick a random document from the entire range of the
  in-memory primary index without performing scans.

* return an empty result set instead of an "out of memory" exception when
  querying the geo index with invalid (out of range) coordinates

* added load balancer support and user-restriction to cursor API.

  If a cursor is accessed on a different coordinator than where it was created,
  the requests will be forwarded to the correct coordinator. If a cursor is
  accessed by a different user than the one who created it, the request will
  be denied.

* keep failed follower in followers list in Plan.

  This increases the changes of a failed follower getting back into sync if the
  follower comes back after a short time. In this case the follower can try to
  get in sync again, which normally takes less time than seeding a completely
  new follower.

* fix assertion failure and undefined behavior in Unix domain socket connections,
  introduced by 3.3.12

* added configuration option `--rocksdb.sync-interval`

  This option specifies interval (in milliseconds) that ArangoDB will use to
  automatically synchronize data in RocksDB's write-ahead log (WAL) files to
  disk. Automatic syncs will only be performed for not-yet synchronized data,
  and only for operations that have been executed without the *waitForSync*
  attribute.

  Automatic synchronization is performed by a background thread. The default
  sync interval is 0, meaning the automatic background syncing is turned off.
  Background syncing in 3.3 is opt-in, whereas in ArangoDB 3.4 the default sync
  interval will be 100 milliseconds.

  Note: this option is not supported on Windows platforms. Setting the sync
  interval to a value greater 0 will produce a startup warning.

* fixed graph creation sometimes failing with 'edge collection
  already used in edge def' when the edge definition contained multiple vertex
  collections, despite the edge definitions being identical

* inception could get caught in a trap, where agent configuration
  version and timeout multiplier lead to incapacitated agency

* fixed issue #5827: Batch request handling incompatible with .NET's default
  ContentType format

* fixed agency's log compaction for internal issue #2249

* inspector collects additionally disk data size and storage engine statistics


v3.3.12 (2018-07-12)
--------------------

* issue #5854: RocksDB engine would frequently request a new DelayToken.  This caused
  excessive write delay on the next Put() call.  Alternate approach taken.

* fixed graph creation under some circumstances failing with 'edge collection
  already used in edge def' despite the edge definitions being identical

* fixed issue #5727: Edge document with user provided key is inserted as many
  times as the number of shards, violating the primary index

* fixed internal issue #2658: AQL modification queries did not allow `_rev`
  checking. There is now a new option `ignoreRevs` which can be set to `false`
  in order to force AQL modification queries to match revision ids before
  doing any modifications

* fixed issue #5679: Replication applier restrictions will crash synchronisation
  after initial sync

* fixed potential issue in RETURN DISTINCT CollectBlock implementation
  that led to the block producing an empty result

* changed communication tasks to use boost strands instead of locks,
  this fixes a race condition with parallel VST communication over
  SSL

* fixed agency restart from compaction without data

* fixed for agent coming back to agency with changed endpoint and
  total data loss

* more patient agency tests to allow for ASAN tests to successfully finish


v3.3.11 (2018-06-26)
--------------------

* upgraded arangosync version to 0.5.3

* upgraded arangodb starter version to 0.12.0

* fixed internal issue #2559: "unexpected document key" error when custom
  shard keys are used and the "allowUserKeys" key generator option is set
  to false

* fixed AQL DOCUMENT lookup function for documents for sharded collections with
  more than a single shard and using a custom shard key (i.e. some shard
  key attribute other than `_key`).
  The previous implementation of DOCUMENT restricted to lookup to a single
  shard in all cases, though this restriction was invalid. That lead to
  `DOCUMENT` not finding documents in cases the wrong shard was contacted. The
  fixed implementation in 3.3.11 will reach out to all shards to find the
  document, meaning it will produce the correct result, but will cause more
  cluster-internal traffic. This increase in traffic may be high if the number
  of shards is also high, because each invocation of `DOCUMENT` will have to
  contact all shards.
  There will be no performance difference for non-sharded collections or
  collections that are sharded by `_key` or that only have a single shard.

* reimplemented replication view in web UI

* fixed internal issue #2256: ui, document id not showing up when deleting a document

* fixed internal issue #2163: wrong labels within foxx validation of service
  input parameters

* fixed internal issue #2160: fixed misplaced tooltips in indices view

* added new arangoinspect client tool, to help users and customers easily collect
  information of any ArangoDB server setup, and facilitate troubleshooting for the
  ArangoDB Support Team


v3.3.10 (2018-06-04)
--------------------

* make optimizer rule "remove-filter-covered-by-index" not stop after removing
  a sub-condition from a FILTER statement, but pass the optimized FILTER
  statement again into the optimizer rule for further optimizations.
  This allows optimizing away some more FILTER conditions than before.

* allow accessing /_admin/status URL on followers too in active failover setup

* fix cluster COLLECT optimization for attributes that were in "sorted" variant of
  COLLECT and that were provided by a sorted index on the collected attribute

* apply fulltext index optimization rule for multiple fulltext searches in
  the same query

  this fixes https://stackoverflow.com/questions/50496274/two-fulltext-searches-on-arangodb-cluster-v8-is-involved

* validate `_from` and `_to` values of edges on updates consistently

* fixed issue #5400: Unexpected AQL Result

* fixed issue #5429: Frequent 'updated local foxx repository' messages

* fixed issue #5252: Empty result if FULLTEXT() is used together with LIMIT offset

* fixed issue #5035: fixed a vulnerability issue within the web ui's index view

* inception was ignoring leader's configuration


v3.3.9 (2018-05-17)
-------------------

* added `/_admin/repair/distributeShardsLike` that repairs collections with
  distributeShardsLike where the shards aren't actually distributed like in the
  prototype collection, as could happen due to internal issue #1770

* fixed Foxx queues bug when queues are created in a request handler with an
  ArangoDB authentication header

* upgraded arangosync version to 0.5.1

* upgraded arangodb starter version to 0.11.3

* fix cluster upgrading issue introduced in 3.3.8

  the issue made arangod crash when starting a DB server with option
  `--database.auto-upgrade true`

* fix C++ implementation of AQL ZIP function to return each distinct attribute
  name only once. The previous implementation added non-unique attribute names
  multiple times, which led to follow-up issues.
  Now if an attribute name occurs multiple times in the input list of attribute
  names, it will only be incorporated once into the result object, with the
  value that corresponds to the first occurrence.
  This fix also changes the V8 implementation of the ZIP function, which now
  will always return the first value for non-unique attribute names and not the
  last occurring value.

* self heal during a Foxx service install, upgrade or replace no longer breaks
  the respective operation

* make /_api/index, /_api/database and /_api/user REST handlers use the scheduler's
  internal queue, so they do not run in an I/O handling thread

* fixed issue #4919: C++ implementation of LIKE function now matches the old and
  correct behavior of the JavaScript implementation.

* added REST API endpoint /_admin/server/availability for monitoring purposes

* UI: fixed an unreasonable event bug within the modal view engine

* fixed issue #3811: gharial api is now checking existence of _from and _to vertices
  during edge creation

* fixed internal issue #2149: number of documents in the UI is not adjusted after
  moving them

* fixed internal issue #2150: UI - loading a saved query does not update the list
  of bind parameters

* fixed internal issue #2147 - fixed database filter in UI

* fixed issue #4934: Wrong used GeoIndex depending on FILTER order

* added `query` and `aql.literal` helpers to `@arangodb` module.

* remove post-sort from GatherNode in cluster AQL queries that do use indexes
  for filtering but that do not require a sorted result

  This optimization can speed up gathering data from multiple shards, because
  it allows to remove a merge sort of the individual shards' results.

* extend the already existing "reduce-extraction-to-projection" AQL optimizer
  rule for RocksDB to provide projections of up to 5 document attributes. The
  previous implementation only supported a projection for a single document
  attribute. The new implementation will extract up to 5 document attributes from
  a document while scanning a collection via an EnumerateCollectionNode.
  Additionally the new version of the optimizer rule can also produce projections
  when scanning an index via an IndexNode.
  The optimization is benefial especially for huge documents because it will copy
  out only the projected attributes from the document instead of copying the entire
  document data from the storage engine.

  When applied, the explainer will show the projected attributes in a `projections`
  remark for an EnumerateCollectionNode or IndexNode. The optimization is limited
  to the RocksDB storage engine.

* added index-only optimization for AQL queries that can satisfy the retrieval of
  all required document attributes directly from an index.

  This optimization will be triggered for the RocksDB engine if an index is used
  that covers all required attributes of the document used later on in the query.
  If applied, it will save retrieving the actual document data (which would require
  an extra lookup in RocksDB), but will instead build the document data solely
  from the index values found. It will only be applied when using up to 5 attributes
  from the document, and only if the rest of the document data is not used later
  on in the query.

  The optimization is currently available for the RocksDB engine for the index types
  primary, edge, hash, skiplist and persistent.

  If the optimization is applied, it will show up as "index only" in an AQL
  query's execution plan for an IndexNode.

* added scan-only optimization for AQL queries that iterate over collections or
  indexes and that do not need to return the actual document values.

  Not fetching the document values from the storage engine will provide a
  considerable speedup when using the RocksDB engine, but may also help a bit
  in case of the MMFiles engine. The optimization will only be applied when
  full-scanning or index-scanning a collection without refering to any of its
  documents later on, and, for an IndexNode, if all filter conditions for the
  documents of the collection are covered by the index.

  If the optimization is applied, it will show up as "scan only" in an AQL
  query's execution plan for an EnumerateCollectionNode or an IndexNode.

* extend existing "collect-in-cluster" optimizer rule to run grouping, counting
  and deduplication on the DB servers in several cases, so that the coordinator
  will only need to sum up the potentially smaller results from the individual shards.

  The following types of COLLECT queries are covered now:
  - RETURN DISTINCT expr
  - COLLECT WITH COUNT INTO ...
  - COLLECT var1 = expr1, ..., varn = exprn (WITH COUNT INTO ...), without INTO or KEEP
  - COLLECT var1 = expr1, ..., varn = exprn AGGREGATE ..., without INTO or KEEP, for
    aggregate functions COUNT/LENGTH, SUM, MIN and MAX.

* honor specified COLLECT method in AQL COLLECT options

  for example, when the user explicitly asks for the COLLECT method
  to be `sorted`, the optimizer will now not produce an alternative
  version of the plan using the hash method.

  additionally, if the user explcitly asks for the COLLECT method to
  be `hash`, the optimizer will now change the existing plan to use
  the hash method if possible instead of just creating an alternative
  plan.

  `COLLECT ... OPTIONS { method: 'sorted' }` => always use sorted method
  `COLLECT ... OPTIONS { method: 'hash' }`   => use hash if this is technically possible
  `COLLECT ...` (no options)                 => create a plan using sorted, and another plan using hash method

* added bulk document lookups for MMFiles engine, which will improve the performance
  of document lookups from an inside an index in case the index lookup produces many
  documents


v3.3.8 (2018-04-24)
-------------------

* included version of ArangoDB Starter (`arangodb` binary) updated to v0.10.11,
  see [Starter changelog](https://github.com/arangodb-helper/arangodb/blob/master/CHANGELOG.md)

* added arangod startup option `--dump-options` to print all configuration parameters
  as a JSON object

* fixed: (Enterprise only) If you restore a SmartGraph where the collections
  are still existing and are supposed to be dropped on restore we ended up in
  duplicate name error. This is now gone and the SmartGraph is correctly restored.

* fix lookups by `_id` in smart graph edge collections

* improve startup resilience in case there are datafile errors (MMFiles)

  also allow repairing broken VERSION files automatically on startup by
  specifying the option `--database.ignore-datafile-errors true`

* fix issue #4582: UI query editor now supports usage of empty string as bind parameter value

* fixed internal issue #2148: Number of documents found by filter is misleading in web UI

* added startup option `--database.required-directory-state`

  using this option it is possible to require the database directory to be
  in a specific state on startup. the options for this value are:

  - non-existing: database directory must not exist
  - existing: database directory must exist
  - empty: database directory must exist but be empty
  - populated: database directory must exist and contain specific files already
  - any: any state allowed

* field "$schema" in Foxx manifest.json files no longer produce warnings

* added `@arangodb/locals` module to expose the Foxx service context as an
  alternative to using `module.context` directly.

* `db._executeTransaction` now accepts collection objects as collections.

* supervision can be put into maintenance mode


v3.3.7 (2018-04-11)
-------------------

* added hidden option `--query.registry-ttl` to control the lifetime of cluster AQL
  query parts

* fixed internal issue #2237: AQL queries on collections with replicationFactor:
  "satellite" crashed arangod in single server mode

* fixed restore of satellite collections: replicationFactor was set to 1 during
  restore

* fixed dump and restore of smart graphs:
  a) The dump will not include the hidden shadow collections anymore, they were dumped
     accidentially and only contain duplicated data.
  b) Restore will now ignore hidden shadow collections as all data is contained
     in the smart-edge collection. You can manually include these collections from an
     old dump (3.3.5 or earlier) by using `--force`.
  c) Restore of a smart-graph will now create smart collections properly instead
     of getting into `TIMEOUT_IN_CLUSTER_OPERATION`

* fixed issue in AQL query optimizer rule "restrict-to-single-shard", which
  may have sent documents to a wrong shard in AQL INSERT queries that specified
  the value for `_key` using an expression (and not a constant value)
  Important: if you were affected by this bug in v3.3.5 it is required that you
  recreate your dataset in v3.3.6 (i.e. dumping and restoring) instead of doing
  a simple binary upgrade

* added /_admin/status HTTP API for debugging purposes

* added ArangoShell helper function for packaging all information about an
  AQL query so it can be run and analyzed elsewhere:

  query = "FOR doc IN mycollection FILTER doc.value > 42 RETURN doc";
  require("@arangodb/aql/explainer").debugDump("/tmp/query-debug-info", query);

  Entitled users can send the generated file to the ArangoDB support to facilitate
  reproduction and debugging.

* added hidden option `--server.ask-jwt-secret`. This is an internal option
  for debugging and should not be exposed to end-users.

* fix for internal issue #2215. supervision will now wait for agent to
  fully prepare before adding 10 second grace period after leadership change

* fixed internal issue #2215's FailedLeader timeout bug

v3.3.5 (2018-03-28)
-------------------

* fixed issue #4934: Wrong used GeoIndex depending on FILTER order

* make build id appear in startup log message alongside with other version info

* make AQL data modification operations that are sent to all shards and that are
  supposed to return values (i.e. `RETURN OLD` or `RETURN NEW`) not return fake
  empty result rows if the document to be updated/replaced/removed was not present
  on the target shard

* added AQL optimizer rule `restrict-to-single-shard`

  This rule will kick in if a collection operation (index lookup or data
  modification operation) will only affect a single shard, and the operation can be
  restricted to the single shard and is not applied for all shards. This optimization
  can be applied for queries that access a collection only once in the query, and that
  do not use traversals, shortest path queries and that do not access collection data
  dynamically using the `DOCUMENT`, `FULLTEXT`, `NEAR` or `WITHIN` AQL functions.
  Additionally, the optimizer will only pull off this optimization if can safely
  determine the values of all the collection's shard keys from the query, and when the
  shard keys are covered by a single index (this is always true if the shard key is
  the default `_key`)

* display missing attributes of GatherNodes in AQL explain output

* make AQL optimizer rule `undistribute-remove-after-enum-coll` fire in a few
  more cases in which it is possible

* slightly improve index selection for the RocksDB engine when there are multiple
  competing indexes with the same attribute prefixes, but different amount of
  attributes covered. In this case, the more specialized index will be preferred
  now

* fix issue #4924: removeFollower now prefers to remove the last follower(s)

* added "collect-in-cluster" optimizer rule to have COLLECT WITH COUNT queries
  without grouping being executed on the DB servers and the coordinator only summing
  up the counts from the individual shards

* fixed issue #4900: Nested FOR query uses index but ignores other filters

* properly exit v8::Context in one place where it was missing before

* added hidden option `--cluster.index-create-timeout` for controlling the
  default value of the index creation timeout in cluster
  under normal circumstances, this option does not need to be adjusted

* increase default timeout for index creation in cluster to 3600s

* fixed issue #4843: Query-Result has more Docs than the Collection itself

* fixed the behavior of ClusterInfo when waiting for current to catch
  up with plan in create collection.

* fixed issue #4827: COLLECT on edge _to field doesn't group distinct values as expected (MMFiles)


v3.3.4 (2018-03-01)
-------------------

* fix AQL `fullCount` result value in some cluster cases when it was off a bit

* fix issue #4651: Simple query taking forever until a request timeout error

* fix issue #4657: fixed incomplete content type header

* Vastly improved the Foxx Store UI

* fix issue #4677: AQL WITH with bind parameters results in "access after data-modification"
  for two independent UPSERTs

* remove unused startup option `--ldap.permissions-attribute-name`

* fix issue #4457: create /var/tmp/arangod with correct user in supervisor mode

* remove long disfunctional admin/long_echo handler

* fixed Foxx API:

  * PUT /_api/foxx/service: Respect force flag
  * PATCH /_api/foxx/service: Check whether a service under given mount exists

* internal issue #1726: supervision failed to remove multiple servers
  from health monitoring at once.

* more information from inception, why agent is activated

* fixed a bug where supervision tried to deal with shards of virtual collections

* fix internal issue #1770: collection creation using distributeShardsLike yields
  errors and did not distribute shards correctly in the following cases:
  1. If numberOfShards * replicationFactor % nrDBServers != 0
     (shards * replication is not divisible by DBServers).
  2. If there was failover / move shard case on the leading collection
     and creating the follower collection afterwards.

* fix timeout issues in replication client expiration

* added missing edge filter to neighbors-only traversals
  in case a filter condition was moved into the traverser and the traversal was
  executed in breadth-first mode and was returning each visited vertex exactly
  once, and there was a filter on the edges of the path and the resulting vertices
  and edges were not used later, the edge filter was not applied

* fixed issue #4160: Run arangod with "--database.auto-upgrade" option always crash silently without error log

* fix internal issue #1848: AQL optimizer was trying to resolve attribute accesses
  to attributes of constant object values at query compile time, but only did so far
  the very first attribute in each object

  this fixes https://stackoverflow.com/questions/48648737/beginner-bug-in-for-loops-from-objects

* fix inconvenience: If we want to start server with a non-existing
  --javascript.app-path it will now be created (if possible)

* fixed: REST API `POST _api/foxx` now returns HTTP code 201 on success, as documented.
	 returned 200 before.

* fixed: REST API `PATCH _api/foxx/dependencies` now updates the existing dependencies
	 instead of replacing them.

* fixed: Foxx upload of single javascript file. You now can upload via http-url pointing
	 to a javascript file.

* fixed issue #4395: If your foxx app includes an `APP` folder it got
	 accidently removed by selfhealing this is not the case anymore.

* fixed internal issue #1969 - command apt-get purge/remove arangodb3e was failing


v3.3.3 (2018-01-16)
-------------------

* fix issue #4272: VERSION file keeps disappearing

* fix internal issue #81: quotation marks disappeared when switching table/json
  editor in the query editor ui

* added option `--rocksdb.throttle` to control whether write-throttling is enabled
  Write-throttling is turned on by default, to reduce chances of compactions getting
  too far behind and blocking incoming writes.

* fixed issue #4308: Crash when getter for error.name throws an error (on Windows)

* UI: fixed a query editor caching and parsing issue

* Fixed internal issue #1683: fixes an UI issue where a collection name gets wrongly cached
  within the documents overview of a collection.

* Fixed an issue with the index estimates in RocksDB in the case a transaction is aborted.
  Former the index estimates were modified if the transaction commited or not.
  Now they will only be modified if the transaction commited successfully.

* UI: optimized login view for very small screen sizes

* Truncate in RocksDB will now do intermediate commits every 10.000 documents
  if truncate fails or the server crashes during this operation all deletes
  that have been commited so far are persisted.

* make the default value of `--rocksdb.block-cache-shard-bits` use the RocksDB
  default value. This will mostly mean the default number block cache shard
  bits is lower than before, allowing each shard to store more data and cause
  less evictions from block cache

* issue #4222: Permission error preventing AQL query import / export on webui

* UI: optimized error messages for invalid query bind parameter

* UI: upgraded swagger ui to version 3.9.0

* issue #3504: added option `--force-same-database` for arangorestore

  with this option set to true, it is possible to make any arangorestore attempt
  fail if the specified target database does not match the database name
  specified in the source dump's "dump.json" file. it can thus be used to
  prevent restoring data into the "wrong" database

  The option is set to `false` by default to ensure backwards-compatibility

* make the default value of `--rocksdb.block-cache-shard-bits` use the RocksDB
  default value. This will mostly mean the default number block cache shard
  bits is lower than before, allowing each shard to store more data and cause
  less evictions from block cache

* fixed issue #4255: AQL SORT consuming too much memory

* fixed incorrect persistence of RAFT vote and term


v3.3.2 (2018-01-04)
-------------------

* fixed issue #4199: Internal failure: JavaScript exception in file 'arangosh.js'
  at 98,7: ArangoError 4: Expecting type String

* fixed issue in agency supervision with a good server being left in
  failedServers

* distinguish isReady and allInSync in clusterInventory

* fixed issue #4197: AQL statement not working in 3.3.1 when upgraded from 3.2.10

* do not reuse collection ids when restoring collections from a dump, but assign new collection ids, this should prevent collection id conflicts


v3.3.1 (2017-12-28)
-------------------

* UI: displayed wrong wfs property for a collection when using RocksDB as
  storage engine

* added `--ignore-missing` option to arangoimp
  this option allows importing lines with less fields than specified in the CSV
  header line

* changed misleading error message from "no leader" to "not a leader"

* optimize usage of AQL FULLTEXT index function to a FOR loop with index
  usage in some cases
  When the optimization is applied, this especially speeds up fulltext index
  queries in the cluster

* UI: improved the behavior during collection creation in a cluster environment

* Agency lockup fixes for very small machines.

* Agency performance improvement by finer grained locking.

* Use steady_clock in agency whereever possible.

* Agency prevent Supervision thread crash.

* Fix agency integer overflow in timeout calculation.


v3.3.0 (2017-12-14)
-------------------

* release version

* added a missing try/catch block in the supervision thread


v3.3.rc8 (2017-12-12)
---------------------

* UI: fixed broken Foxx configuration keys. Some valid configuration values
  could not be edited via the ui.

* UI: pressing the return key inside a select2 box no longer triggers the modal's
  success function

* UI: coordinators and db servers are now in sorted order (ascending)


v3.3.rc7 (2017-12-07)
---------------------

* fixed issue #3741: fix terminal color output in Windows

* UI: fixed issue #3822: disabled name input field for system collections

* fixed issue #3640: limit in subquery

* fixed issue #3745: Invalid result when using OLD object with array attribute in UPSERT statement

* UI: edge collections were wrongly added to from and to vertices select box during graph creation

* UI: added not found views for documents and collections

* UI: using default user database api during database creation now

* UI: the graph viewer backend now picks one random start vertex of the
  first 1000 documents instead of calling any(). The implementation of
  "any" is known to scale bad on huge collections with RocksDB.

* UI: fixed disappearing of the navigation label in some case special case

* UI: the graph viewer now displays updated label values correctly.
  Additionally the included node/edge editor now closes automatically
  after a successful node/edge update.

* fixed issue #3917: traversals with high maximal depth take extremely long
  in planning phase.


v3.3.rc4 (2017-11-28)
---------------------

* minor bug-fixes


v3.3.rc3 (2017-11-24)
---------------------

* bug-fixes


v3.3.rc2 (2017-11-22)
---------------------

* UI: document/edge editor now remembering their modes (e.g. code or tree)

* UI: optimized error messages for invalid graph definitions. Also fixed a
  graph renderer cleanup error.

* UI: added a delay within the graph viewer while changing the colors of the
  graph. Necessary due different browser behaviour.

* added options `--encryption.keyfile` and `--encryption.key-generator` to arangodump
  and arangorestore

* UI: the graph viewer now displays updated label values correctly.
  Additionally the included node/edge editor now closes automatically
  after a successful node/edge update.

* removed `--recycle-ids` option for arangorestore

  using that option could have led to problems on the restore, with potential
  id conflicts between the originating server (the source dump server) and the
  target server (the restore server)


v3.3.rc1 (2017-11-17)
---------------------

* add readonly mode REST API

* allow compilation of ArangoDB source code with g++ 7

* upgrade minimum required g++ compiler version to g++ 5.4
  That means ArangoDB source code will not compile with g++ 4.x or g++ < 5.4 anymore.

* AQL: during a traversal if a vertex is not found. It will not print an ERROR to the log and continue
  with a NULL value, but will register a warning at the query and continue with a NULL value.
  The situation is not desired as an ERROR as ArangoDB can store edges pointing to non-existing
  vertex which is perfectly valid, but it may be a n issue on the data model, so users
  can directly see it on the query now and do not "by accident" have to check the LOG output.

* introduce `enforceReplicationFactor` attribute for creating collections:
  this optional parameter controls if the coordinator should bail out during collection
  creation if there are not enough DBServers available for the desired `replicationFactor`.

* fixed issue #3516: Show execution time in arangosh

  this change adds more dynamic prompt components for arangosh
  The following components are now available for dynamic prompts,
  settable via the `--console.prompt` option in arangosh:

  - '%t': current time as timestamp
  - '%a': elpased time since ArangoShell start in seconds
  - '%p': duration of last command in seconds
  - '%d': name of current database
  - '%e': current endpoint
  - '%E': current endpoint without protocol
  - '%u': current user

  The time a command takes can be displayed easily by starting arangosh with `--console.prompt "%p> "`.

* make the ArangoShell refill its collection cache when a yet-unknown collection
  is first accessed. This fixes the following problem:

      arangosh1> db._collections();  // shell1 lists all collections
      arangosh2> db._create("test"); // shell2 now creates a new collection 'test'
      arangosh1> db.test.insert({}); // shell1 is not aware of the collection created
				     // in shell2, so the insert will fail

* make AQL `DISTINCT` not change the order of the results it is applied on

* incremental transfer of initial collection data now can handle partial
  responses for a chunk, allowing the leader/master to send smaller chunks
  (in terms of HTTP response size) and limit memory usage

  this optimization is only active if client applications send the "offset" parameter
  in their requests to PUT `/_api/replication/keys/<id>?type=docs`

* initial creation of shards for cluster collections is now faster with
  `replicationFactor` values bigger than 1. this is achieved by an optimization
  for the case when the collection on the leader is still empty

* potential fix for issue #3517: several "filesystem full" errors in logs
  while there's a lot of disk space

* added C++ implementations for AQL function `SUBSTRING()`, `LEFT()`, `RIGHT()` and `TRIM()`

* show C++ function name of call site in ArangoDB log output

  this requires option `--log.line-number` to be set to *true*

* UI: added word wrapping to query editor

* UI: fixed wrong user attribute name validation, issue #3228

* make AQL return a proper error message in case of a unique key constraint
  violation. previously it only returned the generic "unique constraint violated"
  error message but omitted the details about which index caused the problem.

  This addresses https://stackoverflow.com/questions/46427126/arangodb-3-2-unique-constraint-violation-id-or-key

* added option `--server.local-authentication`

* UI: added user roles

* added config option `--log.color` to toggle colorful logging to terminal

* added config option `--log.thread-name` to additionally log thread names

* usernames must not start with `:role:`, added new options:
    --server.authentication-timeout
    --ldap.roles-attribute-name
    --ldap.roles-transformation
    --ldap.roles-search
    --ldap.superuser-role
    --ldap.roles-include
    --ldap.roles-exclude

* performance improvements for full collection scans and a few other operations
  in MMFiles engine

* added `--rocksdb.encryption-key-generator` for enterprise

* removed `--compat28` parameter from arangodump and replication API

  older ArangoDB versions will no longer be supported by these tools.

* increase the recommended value for `/proc/sys/vm/max_map_count` to a value
  eight times as high as the previous recommended value. Increasing the
  values helps to prevent an ArangoDB server from running out of memory mappings.

  The raised minimum recommended value may lead to ArangoDB showing some startup
  warnings as follows:

      WARNING {memory} maximum number of memory mappings per process is 65530, which seems too low. it is recommended to set it to at least 512000
      WARNING {memory} execute 'sudo sysctl -w "vm.max_map_count=512000"'

* Foxx now warns about malformed configuration/dependency names and aliases in the manifest.


v3.2.17 (XXXX-XX-XX)
--------------------

* added missing virtual destructor for MMFiles transaction data context object

* make synchronous replication detect more error cases when followers cannot
  apply the changes from the leader

* fixed undefined behavior in cluster plan-loading procedure that may have
  unintentionally modified a shared structure

* cluster nodes should retry registering in agency until successful

* fixed issue #5354: updated the ui json editor, improved usability

* fixed issue #5648: fixed error message when saving unsupported document
  types

* fixed issue #5943: misplaced database ui icon and wrong cursor type were used


v3.2.16 (2018-07-12)
--------------------

* upgraded arangodb starter version to 0.12.0

* make edge cache initialization and invalidation more portable by avoiding memset
  on non-POD types

* fixed internal issue #2256: ui, document id not showing up when deleting a document

* fixed issue #5400: Unexpected AQL Result

* Fixed issue #5035: fixed a vulnerability issue within the web ui's index view

* issue one HTTP call less per cluster AQL query

* self heal during a Foxx service install, upgrade or replace no longer breaks
  the respective operation

* inception was ignoring leader's configuration

* inception could get caught in a trap, where agent configuration
  version and timeout multiplier lead to incapacitated agency

* more patient agency tests to allow for ASAN tests to successfully finish

* fixed for agent coming back to agency with changed endpoint and
  total data loss

* fixed agency restart from compaction without data


v3.2.15 (2018-05-13)
--------------------

* upgraded arangodb starter version to 0.11.2

* make /_api/index and /_api/database REST handlers use the scheduler's internal
  queue, so they do not run in an I/O handling thread

* fixed issue #3811: gharial api is now checking existence of _from and _to vertices
  during edge creation


v3.2.14 (2018-04-20)
--------------------

* field "$schema" in Foxx manifest.json files no longer produce warnings

* added `@arangodb/locals` module to expose the Foxx service context as an
  alternative to using `module.context` directly.

* the internal implementation of REST API `/_api/simple/by-example` now uses
  C++ instead of JavaScript

* supervision can be switched to maintenance mode f.e. for rolling upgrades


v3.2.13 (2018-04-13)
--------------------

* improve startup resilience in case there are datafile errors (MMFiles)

  also allow repairing broken VERSION files automatically on startup by
  specifying the option `--database.ignore-datafile-errors true`

* fix issue #4582: UI query editor now supports usage of empty string as bind parameter value

* fix issue #4924: removeFollower now prefers to remove the last follower(s)

* fixed issue #4934: Wrong used GeoIndex depending on FILTER order

* fixed the behavior of clusterinfo when waiting for current to catch
  up with plan in create collection.

* fix for internal issue #2215. supervision will now wait for agent to
  fully prepare before adding 10 second grace period after leadership change

* fixed interal issue #2215 FailedLeader timeout bug


v3.2.12 (2018-02-27)
--------------------

* remove long disfunctional admin/long_echo handler

* fixed Foxx API:

  * PUT /_api/foxx/service: Respect force flag
  * PATCH /_api/foxx/service: Check whether a service under given mount exists

* fix issue #4457: create /var/tmp/arangod with correct user in supervisor mode

* fix internal issue #1848

  AQL optimizer was trying to resolve attribute accesses
  to attributes of constant object values at query compile time, but only did so far
  the very first attribute in each object

  this fixes https://stackoverflow.com/questions/48648737/beginner-bug-in-for-loops-from-objects

* fix inconvenience: If we want to start server with a non-existing
  --javascript.app-path it will now be created (if possible)

* fixed: REST API `POST _api/foxx` now returns HTTP code 201 on success, as documented.
	 returned 200 before.

* fixed: REST API `PATCH _api/foxx/dependencies` now updates the existing dependencies
	 instead of replacing them.

* fixed: Foxx upload of single javascript file. You now can upload via http-url pointing
	 to a javascript file.

* fixed issue #4395: If your foxx app includes an `APP` folder it got accidently removed by selfhealing
	 this is not the case anymore.

* fix internal issue 1770: collection creation using distributeShardsLike yields
  errors and did not distribute shards correctly in the following cases:
  1. If numberOfShards * replicationFactor % nrDBServers != 0
     (shards * replication is not divisible by DBServers).
  2. If there was failover / move shard case on the leading collection
     and creating the follower collection afterwards.

* fix timeout issues in replication client expiration

+ fix some inconsistencies in replication for RocksDB engine that could have led
  to some operations not being shipped from master to slave servers

* fix issue #4272: VERSION file keeps disappearing

* fix internal issue #81: quotation marks disappeared when switching table/json
  editor in the query editor ui

* make the default value of `--rocksdb.block-cache-shard-bits` use the RocksDB
  default value. This will mostly mean the default number block cache shard
  bits is lower than before, allowing each shard to store more data and cause
  less evictions from block cache

* fix issue #4393: broken handling of unix domain sockets in
  JS_Download

* fix internal bug #1726: supervision failed to remove multiple
  removed servers from health UI

* fixed internal issue #1969 - command apt-get purge/remove arangodb3e was failing

* fixed a bug where supervision tried to deal with shards of virtual collections


v3.2.11 (2018-01-17)
--------------------

* Fixed an issue with the index estimates in RocksDB in the case a transaction is aborted.
  Former the index estimates were modified if the transaction commited or not.
  Now they will only be modified if the transaction commited successfully.

* Truncate in RocksDB will now do intermediate commits every 10.000 documents
  if truncate fails or the server crashes during this operation all deletes
  that have been commited so far are persisted.

* fixed issue #4308: Crash when getter for error.name throws an error (on Windows)

* UI: fixed a query editor caching and parsing issue for arrays and objects

* Fixed internal issue #1684: Web UI: saving arrays/objects as bind parameters faulty

* Fixed internal issue #1683: fixes an UI issue where a collection name gets wrongly cached
  within the documents overview of a collection.

* issue #4222: Permission error preventing AQL query import / export on webui

* UI: optimized login view for very small screen sizes

* UI: Shard distribution view now has an accordion view instead of displaying
  all shards of all collections at once.

* UI: optimized error messages for invalid query bind parameter

* fixed missing transaction events in RocksDB asynchronous replication

* fixed issue #4255: AQL SORT consuming too much memory

* fixed issue #4199: Internal failure: JavaScript exception in file 'arangosh.js'
  at 98,7: ArangoError 4: Expecting type String

* fixed issue #3818: Foxx configuration keys cannot contain spaces (will not save)

* UI: displayed wrong "waitForSync" property for a collection when
  using RocksDB as storage engine

* prevent binding to the same combination of IP and port on Windows

* fixed incorrect persistence of RAFT vote and term


v3.2.10 (2017-12-22)
--------------------

* replication: more robust initial sync

* fixed a bug in the RocksDB engine that would prevent recalculated
  collection counts to be actually stored

* fixed issue #4095: Inconsistent query execution plan

* fixed issue #4056: Executing empty query causes crash

* fixed issue #4045: Out of memory in `arangorestore` when no access
  rights to dump files

* fixed issue #3031: New Graph: Edge definitions with edges in
  fromCollections and toCollections

* fixed issue #2668: UI: when following wrong link from edge to vertex in
  nonexisting collection misleading error is printed

* UI: improved the behavior during collection creation in a cluster environment

* UI: the graph viewer backend now picks one random start vertex of the
  first 1000 documents instead of calling any(). The implementation of
  any is known to scale bad on huge collections with rocksdb.

* fixed snapshots becoming potentially invalid after intermediate commits in
  the RocksDB engine

* backport agency inquire API changes

* fixed issue #3822: Field validation error in ArangoDB UI - Minor

* UI: fixed disappearing of the navigation label in some cases

* UI: fixed broken foxx configuration keys. Some valid configuration values
  could not be edited via the ui.

* fixed issue #3640: limit in subquery

* UI: edge collections were wrongly added to from and to vertices select
  box during graph creation

* fixed issue #3741: fix terminal color output in Windows

* fixed issue #3917: traversals with high maximal depth take extremely long
  in planning phase.

* fix equality comparison for MMFiles documents in AQL functions UNIQUE
  and UNION_DISTINCT


v3.2.9 (2017-12-04)
-------------------

* under certain conditions, replication could stop. Now fixed by adding an
  equality check for requireFromPresent tick value

* fixed locking for replication context info in RocksDB engine
  this fixes undefined behavior when parallel requests are made to the
  same replication context

* UI: added not found views for documents and collections

* fixed issue #3858: Foxx queues stuck in 'progress' status

* allow compilation of ArangoDB source code with g++ 7

* fixed issue #3224: Issue in the Foxx microservices examples

* fixed a deadlock in user privilege/permission change routine

* fixed a deadlock on server shutdown

* fixed some collection locking issues in MMFiles engine

* properly report commit errors in AQL write queries to the caller for the
  RocksDB engine

* UI: optimized error messages for invalid graph definitions. Also fixed a
  graph renderer cleanrenderer cleanup error.

* UI: document/edge editor now remembering their modes (e.g. code or tree)

* UI: added a delay within the graph viewer while changing the colors of the
  graph. Necessary due different browser behaviour.

* fix removal of failed cluster nodes via web interface

* back port of ClusterComm::wait fix in devel
  among other things this fixes too eager dropping of other followers in case
  one of the followers does not respond in time

* transact interface in agency should not be inquired as of now

* inquiry tests and blocking of inquiry on AgencyGeneralTransaction

v3.2.8 (2017-11-18)
-------------------

* fixed a race condition occuring when upgrading via linux package manager

* fixed authentication issue during replication


v3.2.7 (2017-11-13)
-------------------

* Cluster customers, which have upgraded from 3.1 to 3.2 need to upgrade
  to 3.2.7. The cluster supervision is otherwise not operational.

* Fixed issue #3597: AQL with path filters returns unexpected results
  In some cases breadth first search in combination with vertex filters
  yields wrong result, the filter was not applied correctly.

* fixed some undefined behavior in some internal value caches for AQL GatherNodes
  and SortNodes, which could have led to sorted results being effectively not
  correctly sorted.

* make the replication applier for the RocksDB engine start automatically after a
  restart of the server if the applier was configured with its `autoStart` property
  set to `true`. previously the replication appliers were only automatically restarted
  at server start for the MMFiles engine.

* fixed arangodump batch size adaptivity in cluster mode and upped default batch size
  for arangodump

  these changes speed up arangodump in cluster context

* smart graphs now return a proper inventory in response to replication inventory
  requests

* fixed issue #3618: Inconsistent behavior of OR statement with object bind parameters

* only users with read/write rights on the "_system" database can now execute
  "_admin/shutdown" as well as modify properties of the write-ahead log (WAL)

* increase default maximum number of V8 contexts to at least 16 if not explicitly
  configured otherwise.
  the procedure for determining the actual maximum value of V8 contexts is unchanged
  apart from the value `16` and works as follows:
  - if explicitly set, the value of the configuration option `--javascript.v8-contexts`
    is used as the maximum number of V8 contexts
  - when the option is not set, the maximum number of V8 contexts is determined
    by the configuration option `--server.threads` if that option is set. if
    `--server.threads` is not set, then the maximum number of V8 contexts is the
    server's reported hardware concurrency (number of processors visible
    to the arangod process). if that would result in a maximum value of less than 16
    in any of these two cases, then the maximum value will be increased to 16.

* fixed issue #3447: ArangoError 1202: AQL: NotFound: (while executing) when
  updating collection

* potential fix for issue #3581: Unexpected "rocksdb unique constraint
  violated" with unique hash index

* fixed geo index optimizer rule for geo indexes with a single (array of coordinates)
  attribute.

* improved the speed of the shards overview in cluster (API endpoint /_api/cluster/shardDistribution API)
  It is now guaranteed to return after ~2 seconds even if the entire cluster is unresponsive.

* fix agency precondition check for complex objects
  this fixes issues with several CAS operations in the agency

* several fixes for agency restart and shutdown

* the cluster-internal representation of planned collection objects is now more
  lightweight than before, using less memory and not allocating any cache for indexes
  etc.

* fixed issue #3403: How to kill long running AQL queries with the browser console's
  AQL (display issue)

* fixed issue #3549: server reading ENGINE config file fails on common standard
  newline character

* UI: fixed error notifications for collection modifications

* several improvements for the truncate operation on collections:

  * the timeout for the truncate operation was increased in cluster mode in
    order to prevent too frequent "could not truncate collection" errors

  * after a truncate operation, collections in MMFiles still used disk space.
    to reclaim disk space used by truncated collection, the truncate actions
    in the web interface and from the ArangoShell now issue an extra WAL flush
    command (in cluster mode, this command is also propagated to all servers).
    the WAL flush allows all servers to write out any pending operations into the
    datafiles of the truncated collection. afterwards, a final journal rotate
    command is sent, which enables the compaction to entirely remove all datafiles
    and journals for the truncated collection, so that all disk space can be
    reclaimed

  * for MMFiles a special method will be called after a truncate operation so that
    all indexes of the collection can free most of their memory. previously some
    indexes (hash and skiplist indexes) partially kept already allocated memory
    in order to avoid future memory allocations

  * after a truncate operation in the RocksDB engine, an additional compaction
    will be triggered for the truncated collection. this compaction removes all
    deletions from the key space so that follow-up scans over the collection's key
    range do not have to filter out lots of already-removed values

  These changes make truncate operations potentially more time-consuming than before,
  but allow for memory/disk space savings afterwards.

* enable JEMalloc background threads for purging and returning unused memory
  back to the operating system (Linux only)

  JEMalloc will create its background threads on demand. The number of background
  threads is capped by the number of CPUs or active arenas. The background threads run
  periodically and purge unused memory pages, allowing memory to be returned to the
  operating system.

  This change will make the arangod process create several additional threads.
  It is accompanied by an increased `TasksMax` value in the systemd service configuration
  file for the arangodb3 service.

* upgraded bundled V8 engine to bugfix version v5.7.492.77

  this upgrade fixes a memory leak in upstream V8 described in
  https://bugs.chromium.org/p/v8/issues/detail?id=5945 that will result in memory
  chunks only getting uncommitted but not unmapped


v3.2.6 (2017-10-26)
-------------------

* UI: fixed event cleanup in cluster shards view

* UI: reduced cluster dashboard api calls

* fixed a permission problem that prevented collection contents to be displayed
  in the web interface

* removed posix_fadvise call from RocksDB's PosixSequentialFile::Read(). This is
  consistent with Facebook PR 2573 (#3505)

  this fix should improve the performance of the replication with the RocksDB
  storage engine

* allow changing of collection replication factor for existing collections

* UI: replicationFactor of a collection is now changeable in a cluster
  environment

* several fixes for the cluster agency

* fixed undefined behavior in the RocksDB-based geo index

* fixed Foxxmaster failover

* purging or removing the Debian/Ubuntu arangodb3 packages now properly stops
  the arangod instance before actuallying purging or removing


v3.2.5 (2017-10-16)
-------------------

* general-graph module and _api/gharial now accept cluster options
  for collection creation. It is now possible to set replicationFactor and
  numberOfShards for all collections created via this graph object.
  So adding a new collection will not result in a singleShard and
  no replication anymore.

* fixed issue #3408: Hard crash in query for pagination

* minimum number of V8 contexts in console mode must be 2, not 1. this is
  required to ensure the console gets one dedicated V8 context and all other
  operations have at least one extra context. This requirement was not enforced
  anymore.

* fixed issue #3395: AQL: cannot instantiate CollectBlock with undetermined
  aggregation method

* UI: fixed wrong user attribute name validation, issue #3228

* fix potential overflow in CRC marker check when a corrupted CRC marker
  is found at the very beginning of an MMFiles datafile

* UI: fixed unresponsive events in cluster shards view

* Add statistics about the V8 context counts and number of available/active/busy
  threads we expose through the server statistics interface.


v3.2.4 (2017-09-26)
-------------------

* UI: no default index selected during index creation

* UI: added replicationFactor option during SmartGraph creation

* make the MMFiles compactor perform less writes during normal compaction
  operation

  This partially fixes issue #3144

* make the MMFiles compactor configurable

  The following options have been added:

* `--compaction.db-sleep-time`: sleep interval between two compaction runs
    (in s)
  * `--compaction.min-interval"`: minimum sleep time between two compaction
     runs (in s)
  * `--compaction.min-small-data-file-size`: minimal filesize threshold
    original datafiles have to be below for a compaction
  * `--compaction.dead-documents-threshold`: minimum unused count of documents
    in a datafile
  * `--compaction.dead-size-threshold`: how many bytes of the source data file
    are allowed to be unused at most
  * `--compaction.dead-size-percent-threshold`: how many percent of the source
    datafile should be unused at least
  * `--compaction.max-files`: Maximum number of files to merge to one file
  * `--compaction.max-result-file-size`: how large may the compaction result
    file become (in bytes)
  * `--compaction.max-file-size-factor`: how large the resulting file may
    be in comparison to the collection's `--database.maximal-journal-size' setting`

* fix downwards-incompatibility in /_api/explain REST handler

* fix Windows implementation for fs.getTempPath() to also create a
  sub-directory as we do on linux

* fixed a multi-threading issue in cluster-internal communication

* performance improvements for traversals and edge lookups

* removed internal memory zone handling code. the memory zones were a leftover
  from the early ArangoDB days and did not provide any value in the current
  implementation.

* (Enterprise only) added `skipInaccessibleCollections` option for AQL queries:
  if set, AQL queries (especially graph traversals) will treat collections to
  which a user has no access rights to as if these collections were empty.

* adjusted scheduler thread handling to start and stop less threads in
  normal operations

* leader-follower replication catchup code has been rewritten in C++

* early stage AQL optimization now also uses the C++ implementations of
  AQL functions if present. Previously it always referred to the JavaScript
  implementations and ignored the C++ implementations. This change gives
  more flexibility to the AQL optimizer.

* ArangoDB tty log output is now colored for log messages with levels
  FATAL, ERR and WARN.

* changed the return values of AQL functions `REGEX_TEST` and `REGEX_REPLACE`
  to `null` when the input regex is invalid. Previous versions of ArangoDB
  partly returned `false` for invalid regexes and partly `null`.

* added `--log.role` option for arangod

  When set to `true`, this option will make the ArangoDB logger print a single
  character with the server's role into each logged message. The roles are:

  - U: undefined/unclear (used at startup)
  - S: single server
  - C: coordinator
  - P: primary
  - A: agent

  The default value for this option is `false`, so no roles will be logged.


v3.2.3 (2017-09-07)
-------------------

* fixed issue #3106: orphan collections could not be registered in general-graph module

* fixed wrong selection of the database inside the internal cluster js api

* added startup option `--server.check-max-memory-mappings` to make arangod check
  the number of memory mappings currently used by the process and compare it with
  the maximum number of allowed mappings as determined by /proc/sys/vm/max_map_count

  The default value is `true`, so the checks will be performed. When the current
  number of mappings exceeds 90% of the maximum number of mappings, the creation
  of further V8 contexts will be deferred.

  Note that this option is effective on Linux systems only.

* arangoimp now has a `--remove-attribute` option

* added V8 context lifetime control options
  `--javascript.v8-contexts-max-invocations` and `--javascript.v8-contexts-max-age`

  These options allow specifying after how many invocations a used V8 context is
  disposed, or after what time a V8 context is disposed automatically after its
  creation. If either of the two thresholds is reached, an idl V8 context will be
  disposed.

  The default value of `--javascript.v8-contexts-max-invocations` is 0, meaning that
  the maximum number of invocations per context is unlimited. The default value
  for `--javascript.v8-contexts-max-age` is 60 seconds.

* fixed wrong UI cluster health information

* fixed issue #3070: Add index in _jobs collection

* fixed issue #3125: HTTP Foxx API JSON parsing

* fixed issue #3120: Foxx queue: job isn't running when server.authentication = true

* fixed supervision failure detection and handling, which happened with simultaneous
  agency leadership change


v3.2.2 (2017-08-23)
-------------------

* make "Rebalance shards" button work in selected database only, and not make
  it rebalance the shards of all databases

* fixed issue #2847: adjust the response of the DELETE `/_api/users/database/*` calls

* fixed issue #3075: Error when upgrading arangoDB on linux ubuntu 16.04

* fixed a buffer overrun in linenoise console input library for long input strings

* increase size of the linenoise input buffer to 8 KB

* abort compilation if the detected GCC or CLANG isn't in the range of compilers
  we support

* fixed spurious cluster hangups by always sending AQL-query related requests
  to the correct servers, even after failover or when a follower drops

  The problem with the previous shard-based approach was that responsibilities
  for shards may change from one server to another at runtime, after the query
  was already instanciated. The coordinator and other parts of the query then
  sent further requests for the query to the servers now responsible for the
  shards.
  However, an AQL query must send all further requests to the same servers on
  which the query was originally instanciated, even in case of failover.
  Otherwise this would potentially send requests to servers that do not know
  about the query, and would also send query shutdown requests to the wrong
  servers, leading to abandoned queries piling up and using resources until
  they automatically time out.

* fixed issue with RocksDB engine acquiring the collection count values too
  early, leading to the collection count values potentially being slightly off
  even in exclusive transactions (for which the exclusive access should provide
  an always-correct count value)

* fixed some issues in leader-follower catch-up code, specifically for the
  RocksDB engine

* make V8 log fatal errors to syslog before it terminates the process.
  This change is effective on Linux only.

* fixed issue with MMFiles engine creating superfluous collection journals
  on shutdown

* fixed issue #3067: Upgrade from 3.2 to 3.2.1 reset autoincrement keys

* fixed issue #3044: ArangoDB server shutdown unexpectedly

* fixed issue #3039: Incorrect filter interpretation

* fixed issue #3037: Foxx, internal server error when I try to add a new service

* improved MMFiles fulltext index document removal performance
  and fulltext index query performance for bigger result sets

* ui: fixed a display bug within the slow and running queries view

* ui: fixed a bug when success event triggers twice in a modal

* ui: fixed the appearance of the documents filter

* ui: graph vertex collections not restricted to 10 anymore

* fixed issue #2835: UI detection of JWT token in case of server restart or upgrade

* upgrade jemalloc version to 5.0.1

  This fixes problems with the memory allocator returing "out of memory" when
  calling munmap to free memory in order to return it to the OS.

  It seems that calling munmap on Linux can increase the number of mappings, at least
  when a region is partially unmapped. This can lead to the process exceeding its
  maximum number of mappings, and munmap and future calls to mmap returning errors.

  jemalloc version 5.0.1 does not have the `--enable-munmap` configure option anymore,
  so the problem is avoided. To return memory to the OS eventually, jemalloc 5's
  background purge threads are used on Linux.

* fixed issue #2978: log something more obvious when you log a Buffer

* fixed issue #2982: AQL parse error?

* fixed issue #3125: HTTP Foxx API Json parsing

v3.2.1 (2017-08-09)
-------------------

* added C++ implementations for AQL functions `LEFT()`, `RIGHT()` and `TRIM()`

* fixed docs for issue #2968: Collection _key autoincrement value increases on error

* fixed issue #3011: Optimizer rule reduce-extraction-to-projection breaks queries

* Now allowing to restore users in a sharded environment as well
  It is still not possible to restore collections that are sharded
  differently than by _key.

* fixed an issue with restoring of system collections and user rights.
  It was not possible to restore users into an authenticated server.

* fixed issue #2977: Documentation for db._createDatabase is wrong

* ui: added bind parameters to slow query history view

* fixed issue #1751: Slow Query API should provide bind parameters, webui should display them

* ui: fixed a bug when moving multiple documents was not possible

* fixed docs for issue #2968: Collection _key autoincrement value increases on error

* AQL CHAR_LENGTH(null) returns now 0. Since AQL TO_STRING(null) is '' (string of length 0)

* ui: now supports single js file upload for Foxx services in addition to zip files

* fixed a multi-threading issue in the agency when callElection was called
  while the Supervision was calling updateSnapshot

* added startup option `--query.tracking-with-bindvars`

  This option controls whether the list of currently running queries
  and the list of slow queries should contain the bind variables used
  in the queries or not.

  The option can be changed at runtime using the commands

      // enables tracking of bind variables
      // set to false to turn tracking of bind variables off
      var value = true;
      require("@arangodb/aql/queries").properties({
	trackBindVars: value
      });

* index selectivity estimates are now available in the cluster as well

* fixed issue #2943: loadIndexesIntoMemory not returning the same structure
  as the rest of the collection APIs

* fixed issue #2949: ArangoError 1208: illegal name

* fixed issue #2874: Collection properties do not return `isVolatile`
  attribute

* potential fix for issue #2939: Segmentation fault when starting
  coordinator node

* fixed issue #2810: out of memory error when running UPDATE/REPLACE
  on medium-size collection

* fix potential deadlock errors in collector thread

* disallow the usage of volatile collections in the RocksDB engine
  by throwing an error when a collection is created with attribute
  `isVolatile` set to `true`.
  Volatile collections are unsupported by the RocksDB engine, so
  creating them should not succeed and silently create a non-volatile
  collection

* prevent V8 from issuing SIGILL instructions when it runs out of memory

  Now arangod will attempt to log a FATAL error into its logfile in case V8
  runs out of memory. In case V8 runs out of memory, it will still terminate the
  entire process. But at least there should be something in the ArangoDB logs
  indicating what the problem was. Apart from that, the arangod process should
  now be exited with SIGABRT rather than SIGILL as it shouldn't return into the
  V8 code that aborted the process with `__builtin_trap`.

  this potentially fixes issue #2920: DBServer crashing automatically post upgrade to 3.2

* Foxx queues and tasks now ensure that the scripts in them run with the same
  permissions as the Foxx code who started the task / queue

* fixed issue #2928: Offset problems

* fixed issue #2876: wrong skiplist index usage in edge collection

* fixed issue #2868: cname missing from logger-follow results in rocksdb

* fixed issue #2889: Traversal query using incorrect collection id

* fixed issue #2884: AQL traversal uniqueness constraints "propagating" to other traversals? Weird results

* arangoexport: added `--query` option for passing an AQL query to export the result

* fixed issue #2879: No result when querying for the last record of a query

* ui: allows now to edit default access level for collections in database
  _system for all users except the root user.

* The _users collection is no longer accessible outside the arngod process, _queues is always read-only

* added new option "--rocksdb.max-background-jobs"

* removed options "--rocksdb.max-background-compactions", "--rocksdb.base-background-compactions" and "--rocksdb.max-background-flushes"

* option "--rocksdb.compaction-read-ahead-size" now defaults to 2MB

* change Windows build so that RocksDB doesn't enforce AVX optimizations by default
  This fixes startup crashes on servers that do not have AVX CPU extensions

* speed up RocksDB secondary index creation and dropping

* removed RocksDB note in Geo index docs


v3.2.0 (2017-07-20)
-------------------

* fixed UI issues

* fixed multi-threading issues in Pregel

* fixed Foxx resilience

* added command-line option `--javascript.allow-admin-execute`

  This option can be used to control whether user-defined JavaScript code
  is allowed to be executed on server by sending via HTTP to the API endpoint
  `/_admin/execute`  with an authenticated user account.
  The default value is `false`, which disables the execution of user-defined
  code. This is also the recommended setting for production. In test environments,
  it may be convenient to turn the option on in order to send arbitrary setup
  or teardown commands for execution on the server.


v3.2.beta6 (2017-07-18)
-----------------------

* various bugfixes


v3.2.beta5 (2017-07-16)
-----------------------

* numerous bugfixes


v3.2.beta4 (2017-07-04)
-----------------------

* ui: fixed document view _from and _to linking issue for special characters

* added function `db._parse(query)` for parsing an AQL query and returning information about it

* fixed one medium priority and two low priority security user interface
  issues found by owasp zap.

* ui: added index deduplicate options

* ui: fixed renaming of collections for the rocksdb storage engine

* documentation and js fixes for secondaries

* RocksDB storage format was changed, users of the previous beta/alpha versions
  must delete the database directory and re-import their data

* enabled permissions on database and collection level

* added and changed some user related REST APIs
    * added `PUT /_api/user/{user}/database/{database}/{collection}` to change collection permission
    * added `GET /_api/user/{user}/database/{database}/{collection}`
    * added optional `full` parameter to the `GET /_api/user/{user}/database/` REST call

* added user functions in the arangoshell `@arangodb/users` module
    * added `grantCollection` and `revokeCollection` functions
    * added `permission(user, database, collection)` to retrieve collection specific rights

* added "deduplicate" attribute for array indexes, which controls whether inserting
  duplicate index values from the same document into a unique array index will lead to
  an error or not:

      // with deduplicate = true, which is the default value:
      db._create("test");
      db.test.ensureIndex({ type: "hash", fields: ["tags[*]"], deduplicate: true });
      db.test.insert({ tags: ["a", "b"] });
      db.test.insert({ tags: ["c", "d", "c"] }); // will work, because deduplicate = true
      db.test.insert({ tags: ["a"] }); // will fail

      // with deduplicate = false
      db._create("test");
      db.test.ensureIndex({ type: "hash", fields: ["tags[*]"], deduplicate: false });
      db.test.insert({ tags: ["a", "b"] });
      db.test.insert({ tags: ["c", "d", "c"] }); // will not work, because deduplicate = false
      db.test.insert({ tags: ["a"] }); // will fail

  The "deduplicate" attribute is now also accepted by the index creation HTTP
  API endpoint POST /_api/index and is returned by GET /_api/index.

* added optimizer rule "remove-filters-covered-by-traversal"

* Debian/Ubuntu installer: make messages about future package upgrades more clear

* fix a hangup in VST

  The problem happened when the two first chunks of a VST message arrived
  together on a connection that was newly switched to VST.

* fix deletion of outdated WAL files in RocksDB engine

* make use of selectivity estimates in hash, skiplist and persistent indexes
  in RocksDB engine

* changed VM overcommit recommendation for user-friendliness

* fix a shutdown bug in the cluster: a destroyed query could still be active

* do not terminate the entire server process if a temp file cannot be created
  (Windows only)

* fix log output in the front-end, it stopped in case of too many messages


v3.2.beta3 (2017-06-27)
-----------------------

* numerous bugfixes


v3.2.beta2 (2017-06-20)
-----------------------

* potentially fixed issue #2559: Duplicate _key generated on insertion

* fix invalid results (too many) when a skipping LIMIT was used for a
  traversal. `LIMIT x` or `LIMIT 0, x` were not affected, but `LIMIT s, x`
  may have returned too many results

* fix races in SSL communication code

* fix invalid locking in JWT authentication cache, which could have
  crashed the server

* fix invalid first group results for sorted AQL COLLECT when LIMIT
  was used

* fix potential race, which could make arangod hang on startup

* removed `exception` field from transaction error result; users should throw
  explicit `Error` instances to return custom exceptions (addresses issue #2561)

* fixed issue #2613: Reduce log level when Foxx manager tries to self heal missing database

* add a read only mode for users and collection level authorization

* removed `exception` field from transaction error result; users should throw
  explicit `Error` instances to return custom exceptions (addresses issue #2561)

* fixed issue #2677: Foxx disabling development mode creates non-deterministic service bundle

* fixed issue #2684: Legacy service UI not working


v3.2.beta1 (2017-06-12)
-----------------------

* provide more context for index errors (addresses issue #342)

* arangod now validates several OS/environment settings on startup and warns if
  the settings are non-ideal. Most of the checks are executed on Linux systems only.

* fixed issue #2515: The replace-or-with-in optimization rule might prevent use of indexes

* added `REGEX_REPLACE` AQL function

* the RocksDB storage format was changed, users of the previous alpha versions
  must delete the database directory and re-import their data

* added server startup option `--query.fail-on-warning`

  setting this option to `true` will abort any AQL query with an exception if
  it causes a warning at runtime. The value can be overridden per query by
  setting the `failOnWarning` attribute in a query's options.

* added --rocksdb.num-uncompressed-levels to adjust number of non-compressed levels

* added checks for memory managment and warn (i. e. if hugepages are enabled)

* set default SSL cipher suite string to "HIGH:!EXPORT:!aNULL@STRENGTH"

* fixed issue #2469: Authentication = true does not protect foxx-routes

* fixed issue #2459: compile success but can not run with rocksdb

* `--server.maximal-queue-size` is now an absolute maximum. If the queue is
  full, then 503 is returned. Setting it to 0 means "no limit".

* (Enterprise only) added authentication against an LDAP server

* fixed issue #2083: Foxx services aren't distributed to all coordinators

* fixed issue #2384: new coordinators don't pick up existing Foxx services

* fixed issue #2408: Foxx service validation causes unintended side-effects

* extended HTTP API with routes for managing Foxx services

* added distinction between hasUser and authorized within Foxx
  (cluster internal requests are authorized requests but don't have a user)

* arangoimp now has a `--threads` option to enable parallel imports of data

* PR #2514: Foxx services that can't be fixed by self-healing now serve a 503 error

* added `time` function to `@arangodb` module


v3.2.alpha4 (2017-04-25)
------------------------

* fixed issue #2450: Bad optimization plan on simple query

* fixed issue #2448: ArangoDB Web UI takes no action when Delete button is clicked

* fixed issue #2442: Frontend shows already deleted databases during login

* added 'x-content-type-options: nosniff' to avoid MSIE bug

* set default value for `--ssl.protocol` from TLSv1 to TLSv1.2.

* AQL breaking change in cluster:
  The SHORTEST_PATH statement using edge-collection names instead
  of a graph name now requires to explicitly name the vertex-collection names
  within the AQL query in the cluster. It can be done by adding `WITH <name>`
  at the beginning of the query.

  Example:
  ```
  FOR v,e IN OUTBOUND SHORTEST_PATH @start TO @target edges [...]
  ```

  Now has to be:

  ```
  WITH vertices
  FOR v,e IN OUTBOUND SHORTEST_PATH @start TO @target edges [...]
  ```

  This change is due to avoid dead-lock sitations in clustered case.
  An error stating the above is included.

* add implicit use of geo indexes when using SORT/FILTER in AQL, without
  the need to use the special-purpose geo AQL functions `NEAR` or `WITHIN`.

  the special purpose `NEAR` AQL function can now be substituted with the
  following AQL (provided there is a geo index present on the `doc.latitude`
  and `doc.longitude` attributes):

      FOR doc in geoSort
	SORT DISTANCE(doc.latitude, doc.longitude, 0, 0)
	LIMIT 5
	RETURN doc

  `WITHIN` can be substituted with the following AQL:

      FOR doc in geoFilter
	FILTER DISTANCE(doc.latitude, doc.longitude, 0, 0) < 2000
	RETURN doc

  Compared to using the special purpose AQL functions this approach has the
  advantage that it is more composable, and will also honor any `LIMIT` values
  used in the AQL query.

* potential fix for shutdown hangs on OSX

* added KB, MB, GB prefix for integer parameters, % for integer parameters
  with a base value

* added JEMALLOC 4.5.0

* added `--vm.resident-limit` and `--vm.path` for file-backed memory mapping
  after reaching a configurable maximum RAM size

* try recommended limit for file descriptors in case of unlimited
  hard limit

* issue #2413: improve logging in case of lock timeout and deadlocks

* added log topic attribute to /_admin/log api

* removed internal build option `USE_DEV_TIMERS`

  Enabling this option activated some proprietary timers for only selected
  events in arangod. Instead better use `perf` to gather timings.


v3.2.alpha3 (2017-03-22)
------------------------

* increase default collection lock timeout from 30 to 900 seconds

* added function `db._engine()` for retrieval of storage engine information at
  server runtime

  There is also an HTTP REST handler at GET /_api/engine that returns engine
  information.

* require at least cmake 3.2 for building ArangoDB

* make arangod start with less V8 JavaScript contexts

  This speeds up the server start (a little bit) and makes it use less memory.
  Whenever a V8 context is needed by a Foxx action or some other operation and
  there is no usable V8 context, a new one will be created dynamically now.

  Up to `--javascript.v8-contexts` V8 contexts will be created, so this option
  will change its meaning. Previously as many V8 contexts as specified by this
  option were created at server start, and the number of V8 contexts did not
  change at runtime. Now up to this number of V8 contexts will be in use at the
  same time, but the actual number of V8 contexts is dynamic.

  The garbage collector thread will automatically delete unused V8 contexts after
  a while. The number of spare contexts will go down to as few as configured in
  the new option `--javascript.v8-contexts-minimum`. Actually that many V8 contexts
  are also created at server start.

  The first few requests in new V8 contexts will take longer than in contexts
  that have been there already. Performance may therefore suffer a bit for the
  initial requests sent to ArangoDB or when there are only few but performance-
  critical situations in which new V8 contexts will be created. If this is a
  concern, it can easily be fixed by setting `--javascipt.v8-contexts-minimum`
  and `--javascript.v8-contexts` to a relatively high value, which will guarantee
  that many number of V8 contexts to be created at startup and kept around even
  when unused.

  Waiting for an unused V8 context will now also abort if no V8 context can be
  acquired/created after 120 seconds.

* improved diagnostic messages written to logfiles by supervisor process

* fixed issue #2367

* added "bindVars" to attributes of currently running and slow queries

* added "jsonl" as input file type for arangoimp

* upgraded version of bundled zlib library from 1.2.8 to 1.2.11

* added input file type `auto` for arangoimp so it can automatically detect the
  type of the input file from the filename extension

* fixed variables parsing in GraphQL

* added `--translate` option for arangoimp to translate attribute names from
  the input files to attriubte names expected by ArangoDB

  The `--translate` option can be specified multiple times (once per translation
  to be executed). The following example renames the "id" column from the input
  file to "_key", and the "from" column to "_from", and the "to" column to "_to":

      arangoimp --type csv --file data.csv --translate "id=_key" --translate "from=_from" --translate "to=_to"

  `--translate` works for CSV and TSV inputs only.

* changed default value for `--server.max-packet-size` from 128 MB to 256 MB

* fixed issue #2350

* fixed issue #2349

* fixed issue #2346

* fixed issue #2342

* change default string truncation length from 80 characters to 256 characters for
  `print`/`printShell` functions in ArangoShell and arangod. This will emit longer
  prefixes of string values before truncating them with `...`, which is helpful
  for debugging.

* always validate incoming JSON HTTP requests for duplicate attribute names

  Incoming JSON data with duplicate attribute names will now be rejected as
  invalid. Previous versions of ArangoDB only validated the uniqueness of
  attribute names inside incoming JSON for some API endpoints, but not
  consistently for all APIs.

* don't let read-only transactions block the WAL collector

* allow passing own `graphql-sync` module instance to Foxx GraphQL router

* arangoexport can now export to csv format

* arangoimp: fixed issue #2214

* Foxx: automatically add CORS response headers

* added "OPTIONS" to CORS `access-control-allow-methods` header

* Foxx: Fix arangoUser sometimes not being set correctly

* fixed issue #1974


v3.2.alpha2 (2017-02-20)
------------------------

* ui: fixed issue #2065

* ui: fixed a dashboard related memory issue

* Internal javascript rest actions will now hide their stack traces to the client
  unless maintainer mode is activated. Instead they will always log to the logfile

* Removed undocumented internal HTTP API:
  * PUT _api/edges

  The documented GET _api/edges and the undocumented POST _api/edges remains unmodified.

* updated V8 version to 5.7.0.0

* change undocumented behaviour in case of invalid revision ids in
  If-Match and If-None-Match headers from 400 (BAD) to 412 (PRECONDITION
  FAILED).

* change undocumented behaviour in case of invalid revision ids in
  JavaScript document operations from 1239 ("illegal document revision")
  to 1200 ("conflict").

* added data export tool, arangoexport.

  arangoexport can be used to export collections to json, jsonl or xml
  and export a graph or collections to xgmml.

* fixed a race condition when closing a connection

* raised default hard limit on threads for very small to 64

* fixed negative counting of http connection in UI


v3.2.alpha1 (2017-02-05)
------------------------

* added figure `httpRequests` to AQL query statistics

* removed revisions cache intermediate layer implementation

* obsoleted startup options `--database.revision-cache-chunk-size` and
  `--database.revision-cache-target-size`

* fix potential port number over-/underruns

* added startup option `--log.shorten-filenames` for controlling whether filenames
  in log messages should be shortened to just the filename with the absolute path

* removed IndexThreadFeature, made `--database.index-threads` option obsolete

* changed index filling to make it more parallel, dispatch tasks to boost::asio

* more detailed stacktraces in Foxx apps

* generated Foxx services now use swagger tags


v3.1.24 (XXXX-XX-XX)
--------------------

* fixed one more LIMIT issue in traversals


v3.1.23 (2017-06-19)
--------------------

* potentially fixed issue #2559: Duplicate _key generated on insertion

* fix races in SSL communication code

* fix invalid results (too many) when a skipping LIMIT was used for a
  traversal. `LIMIT x` or `LIMIT 0, x` were not affected, but `LIMIT s, x`
  may have returned too many results

* fix invalid first group results for sorted AQL COLLECT when LIMIT
  was used

* fix invalid locking in JWT authentication cache, which could have
  crashed the server

* fix undefined behavior in traverser when traversals were used inside
  a FOR loop


v3.1.22 (2017-06-07)
--------------------

* fixed issue #2505: Problem with export + report of a bug

* documented changed behavior of WITH

* fixed ui glitch in aardvark

* avoid agency compaction bug

* fixed issue #2283: disabled proxy communication internally


v3.1.21 (2017-05-22)
--------------------

* fixed issue #2488:  AQL operator IN error when data use base64 chars

* more randomness in seeding RNG

v3.1.20 (2016-05-16)
--------------------

* fixed incorrect sorting for distributeShardsLike

* improve reliability of AgencyComm communication with Agency

* fixed shard numbering bug, where ids were erouneously incremented by 1

* remove an unnecessary precondition in createCollectionCoordinator

* funny fail rotation fix

* fix in SimpleHttpClient for correct advancement of readBufferOffset

* forward SIG_HUP in supervisor process to the server process to fix logrotaion
  You need to stop the remaining arangod server process manually for the upgrade to work.


v3.1.19 (2017-04-28)
--------------------

* Fixed a StackOverflow issue in Traversal and ShortestPath. Occured if many (>1000) input
  values in a row do not return any result. Fixes issue: #2445

* fixed issue #2448

* fixed issue #2442

* added 'x-content-type-options: nosniff' to avoid MSIE bug

* fixed issue #2441

* fixed issue #2440

* Fixed a StackOverflow issue in Traversal and ShortestPath. Occured if many (>1000) input
  values in a row do not return any result. Fixes issue: #2445

* fix occasional hanging shutdowns on OS X


v3.1.18 (2017-04-18)
--------------------

* fixed error in continuous synchronization of collections

* fixed spurious hangs on server shutdown

* better error messages during restore collection

* completely overhaul supervision. More detailed tests

* Fixed a dead-lock situation in cluster traversers, it could happen in
  rare cases if the computation on one DBServer could be completed much earlier
  than the other server. It could also be restricted to SmartGraphs only.

* (Enterprise only) Fixed a bug in SmartGraph DepthFirstSearch. In some
  more complicated queries, the maxDepth limit of 1 was not considered strictly
  enough, causing the traverser to do unlimited depth searches.

* fixed issue #2415

* fixed issue #2422

* fixed issue #1974


v3.1.17 (2017-04-04)
--------------------

* (Enterprise only) fixed a bug where replicationFactor was not correctly
  forwarded in SmartGraph creation.

* fixed issue #2404

* fixed issue #2397

* ui - fixed smart graph option not appearing

* fixed issue #2389

* fixed issue #2400


v3.1.16 (2017-03-27)
--------------------

* fixed issue #2392

* try to raise file descriptors to at least 8192, warn otherwise

* ui - aql editor improvements + updated ace editor version (memory leak)

* fixed lost HTTP requests

* ui - fixed some event issues

* avoid name resolution when given connection string is a valid ip address

* helps with issue #1842, bug in COLLECT statement in connection with LIMIT.

* fix locking bug in cluster traversals

* increase lock timeout defaults

* increase various cluster timeouts

* limit default target size for revision cache to 1GB, which is better for
  tight RAM situations (used to be 40% of (totalRAM - 1GB), use
  --database.revision-cache-target-size <VALUEINBYTES> to get back the
  old behaviour

* fixed a bug with restarted servers indicating status as "STARTUP"
  rather that "SERVING" in Nodes UI.


v3.1.15 (2017-03-20)
--------------------

* add logrotate configuration as requested in #2355

* fixed issue #2376

* ui - changed document api due a chrome bug

* ui - fixed a submenu bug

* added endpoint /_api/cluster/endpoints in cluster case to get all
  coordinator endpoints

* fix documentation of /_api/endpoint, declaring this API obsolete.

* Foxx response objects now have a `type` method for manipulating the content-type header

* Foxx tests now support `xunit` and `tap` reporters


v3.1.14 (2017-03-13)
--------------------

* ui - added feature request (multiple start nodes within graph viewer) #2317

* added missing locks to authentication cache methods

* ui - added feature request (multiple start nodes within graph viewer) #2317

* ui - fixed wrong merge of statistics information from different coordinators

* ui - fixed issue #2316

* ui - fixed wrong protocol usage within encrypted environment

* fixed compile error on Mac Yosemite

* minor UI fixes


v3.1.13 (2017-03-06)
--------------------

* fixed variables parsing in GraphQL

* fixed issue #2214

* fixed issue #2342

* changed thread handling to queue only user requests on coordinator

* use exponential backoff when waiting for collection locks

* repair short name server lookup in cluster in the case of a removed
  server


v3.1.12 (2017-02-28)
--------------------

* disable shell color escape sequences on Windows

* fixed issue #2326

* fixed issue #2320

* fixed issue #2315

* fixed a race condition when closing a connection

* raised default hard limit on threads for very small to 64

* fixed negative counting of http connection in UI

* fixed a race when renaming collections

* fixed a race when dropping databases


v3.1.11 (2017-02-17)
--------------------

* fixed a race between connection closing and sending out last chunks of data to clients
  when the "Connection: close" HTTP header was set in requests

* ui: optimized smart graph creation usability

* ui: fixed #2308

* fixed a race in async task cancellation via `require("@arangodb/tasks").unregisterTask()`

* fixed spuriously hanging threads in cluster AQL that could sit idle for a few minutes

* fixed potential numeric overflow for big index ids in index deletion API

* fixed sort issue in cluster, occurring when one of the local sort buffers of a
  GatherNode was empty

* reduce number of HTTP requests made for certain kinds of join queries in cluster,
  leading to speedup of some join queries

* supervision deals with demised coordinators correctly again

* implement a timeout in TraverserEngineRegistry

* agent communication reduced in large batches of append entries RPCs

* inception no longer estimates RAFT timings

* compaction in agents has been moved to a separate thread

* replicated logs hold local timestamps

* supervision jobs failed leader and failed follower revisited for
  function in precarious stability situations

* fixed bug in random number generator for 64bit int


v3.1.10 (2017-02-02)
--------------------

* updated versions of bundled node modules:
  - joi: from 8.4.2 to 9.2.0
  - joi-to-json-schema: from 2.2.0 to 2.3.0
  - sinon: from 1.17.4 to 1.17.6
  - lodash: from 4.13.1 to 4.16.6

* added shortcut for AQL ternary operator
  instead of `condition ? true-part : false-part` it is now possible to also use a
  shortcut variant `condition ? : false-part`, e.g.

      FOR doc IN docs RETURN doc.value ?: 'not present'

  instead of

      FOR doc IN docs RETURN doc.value ? doc.value : 'not present'

* fixed wrong sorting order in cluster, if an index was used to sort with many
  shards.

* added --replication-factor, --number-of-shards and --wait-for-sync to arangobench

* turn on UTF-8 string validation for VelocyPack values received via VST connections

* fixed issue #2257

* upgraded Boost version to 1.62.0

* added optional detail flag for db.<collection>.count()
  setting the flag to `true` will make the count operation returned the per-shard
  counts for the collection:

      db._create("test", { numberOfShards: 10 });
      for (i = 0; i < 1000; ++i) {
	db.test.insert({value: i});
      }
      db.test.count(true);

      {
	"s100058" : 99,
	"s100057" : 103,
	"s100056" : 100,
	"s100050" : 94,
	"s100055" : 90,
	"s100054" : 122,
	"s100051" : 109,
	"s100059" : 99,
	"s100053" : 95,
	"s100052" : 89
      }

* added optional memory limit for AQL queries:

      db._query("FOR i IN 1..100000 SORT i RETURN i", {}, { options: { memoryLimit: 100000 } });

  This option limits the default maximum amount of memory (in bytes) that a single
  AQL query can use.
  When a single AQL query reaches the specified limit value, the query will be
  aborted with a *resource limit exceeded* exception. In a cluster, the memory
  accounting is done per shard, so the limit value is effectively a memory limit per
  query per shard.

  The global limit value can be overriden per query by setting the *memoryLimit*
  option value for individual queries when running an AQL query.

* added server startup option `--query.memory-limit`

* added convenience function to create vertex-centric indexes.

  Usage: `db.collection.ensureVertexCentricIndex("label", {type: "hash", direction: "outbound"})`
  That will create an index that can be used on OUTBOUND with filtering on the
  edge attribute `label`.

* change default log output for tools to stdout (instead of stderr)

* added option -D to define a configuration file environment key=value

* changed encoding behavior for URLs encoded in the C++ code of ArangoDB:
  previously the special characters `-`, `_`, `~` and `.` were returned as-is
  after URL-encoding, now `.` will be encoded to be `%2e`.
  This also changes the behavior of how incoming URIs are processed: previously
  occurrences of `..` in incoming request URIs were collapsed (e.g. `a/../b/` was
  collapsed to a plain `b/`). Now `..` in incoming request URIs are not collapsed.

* Foxx request URL suffix is no longer unescaped

* @arangodb/request option json now defaults to `true` if the response body is not empty and encoding is not explicitly set to `null` (binary).
  The option can still be set to `false` to avoid unnecessary attempts at parsing the response as JSON.

* Foxx configuration values for unknown options will be discarded when saving the configuration in production mode using the web interface

* module.context.dependencies is now immutable

* process.stdout.isTTY now returns `true` in arangosh and when running arangod with the `--console` flag

* add support for Swagger tags in Foxx


v3.1.9 (XXXX-XX-XX)
-------------------

* macos CLI package: store databases and apps in the users home directory

* ui: fixed re-login issue within a non system db, when tab was closed

* fixed a race in the VelocyStream Commtask implementation

* fixed issue #2256


v3.1.8 (2017-01-09)
-------------------

* add Windows silent installer

* add handling of debug symbols during Linux & windows release builds.

* fixed issue #2181

* fixed issue #2248: reduce V8 max old space size from 3 GB to 1 GB on 32 bit systems

* upgraded Boost version to 1.62.0

* fixed issue #2238

* fixed issue #2234

* agents announce new endpoints in inception phase to leader

* agency leadership accepts updatet endpoints to given uuid

* unified endpoints replace localhost with 127.0.0.1

* fix several problems within an authenticated cluster


v3.1.7 (2016-12-29)
-------------------

* fixed one too many elections in RAFT

* new agency comm backported from devel


v3.1.6 (2016-12-20)
-------------------

* fixed issue #2227

* fixed issue #2220

* agency constituent/agent bug fixes in race conditions picking up
  leadership

* supervision does not need waking up anymore as it is running
  regardless

* agents challenge their leadership more rigorously


v3.1.5 (2016-12-16)
-------------------

* lowered default value of `--database.revision-cache-target-size` from 75% of
  RAM to less than 40% of RAM

* fixed issue #2218

* fixed issue #2217

* Foxx router.get/post/etc handler argument can no longer accidentally omitted

* fixed issue #2223


v3.1.4 (2016-12-08)
-------------------

* fixed issue #2211

* fixed issue #2204

* at cluster start, coordinators wait until at least one DBserver is there,
  and either at least two DBservers are there or 15s have passed, before they
  initiate the bootstrap of system collections.

* more robust agency startup from devel

* supervision's AddFollower adds many followers at once

* supervision has new FailedFollower job

* agency's Node has new method getArray

* agency RAFT timing estimates more conservative in waitForSync
  scenario

* agency RAFT timing estimates capped at maximum 2.0/10.0 for low/high


v3.1.3 (2016-12-02)
-------------------

* fix a traversal bug when using skiplist indexes:
  if we have a skiplist of ["a", "unused", "_from"] and a traversal like:
  FOR v,e,p IN OUTBOUND @start @@edges
    FILTER p.edges[0].a == 'foo'
    RETURN v
  And the above index applied on "a" is considered better than EdgeIndex, than
  the executor got into undefined behaviour.

* fix endless loop when trying to create a collection with replicationFactor: -1


v3.1.2 (2016-11-24)
-------------------

* added support for descriptions field in Foxx dependencies

* (Enterprise only) fixed a bug in the statistic report for SmartGraph traversals.
Now they state correctly how many documents were fetched from the index and how many
have been filtered.

* Prevent uniform shard distribution when replicationFactor == numServers

v3.1.1 (2016-11-15)
-------------------

* fixed issue #2176

* fixed issue #2168

* display index usage of traversals in AQL explainer output (previously missing)

* fixed issue #2163

* preserve last-used HLC value across server starts

* allow more control over handling of pre-3.1 _rev values

  this changes the server startup option `--database.check-30-revisions` from a boolean (true/false)
  parameter to a string parameter with the following possible values:

  - "fail":
    will validate _rev values of 3.0 collections on collection loading and throw an exception when invalid _rev values are found.
    in this case collections with invalid _rev values are marked as corrupted and cannot be used in the ArangoDB 3.1 instance.
    the fix procedure for such collections is to export the collections from 3.0 database with arangodump and restore them in 3.1 with arangorestore.
    collections that do not contain invalid _rev values are marked as ok and will not be re-checked on following loads.
    collections that contain invalid _rev values will be re-checked on following loads.

  - "true":
    will validate _rev values of 3.0 collections on collection loading and print a warning when invalid _rev values are found.
    in this case collections with invalid _rev values can be used in the ArangoDB 3.1 instance.
    however, subsequent operations on documents with invalid _rev values may silently fail or fail with explicit errors.
    the fix procedure for such collections is to export the collections from 3.0 database with arangodump and restore them in 3.1 with arangorestore.
    collections that do not contain invalid _rev values are marked as ok and will not be re-checked on following loads.
    collections that contain invalid _rev values will be re-checked on following loads.

  - "false":
    will not validate _rev values on collection loading and not print warnings.
    no hint is given when invalid _rev values are found.
    subsequent operations on documents with invalid _rev values may silently fail or fail with explicit errors.
    this setting does not affect whether collections are re-checked later.
    collections will be re-checked on following loads if `--database.check-30-revisions` is later set to either `true` or `fail`.

  The change also suppresses warnings that were printed when collections were restored using arangorestore, and the restore
  data contained invalid _rev values. Now these warnings are suppressed, and new HLC _rev values are generated for these documents
  as before.

* added missing functions to AQL syntax highlighter in web interface

* fixed display of `ANY` direction in traversal explainer output (direction `ANY` was shown as either
  `INBOUND` or `OUTBOUND`)

* changed behavior of toJSON() function when serializing an object before saving it in the database

  if an object provides a toJSON() function, this function is still called for serializing it.
  the change is that the result of toJSON() is not stringified anymore, but saved as is. previous
  versions of ArangoDB called toJSON() and after that additionally stringified its result.

  This change will affect the saving of JS Buffer objects, which will now be saved as arrays of
  bytes instead of a comma-separated string of the Buffer's byte contents.

* allow creating unique indexes on more attributes than present in shardKeys

  The following combinations of shardKeys and indexKeys are allowed/not allowed:

  shardKeys     indexKeys
      a             a        ok
      a             b    not ok
      a           a b        ok
    a b             a    not ok
    a b             b    not ok
    a b           a b        ok
    a b         a b c        ok
  a b c           a b    not ok
  a b c         a b c        ok

* fixed wrong version in web interface login screen (EE only)

* make web interface not display an exclamation mark next to ArangoDB version number 3.1

* fixed search for arbitrary document attributes in web interface in case multiple
  search values were used on different attribute names. in this case, the search always
  produced an empty result

* disallow updating `_from` and `_to` values of edges in Smart Graphs. Updating these
  attributes would lead to potential redistribution of edges to other shards, which must be
  avoided.

* fixed issue #2148

* updated graphql-sync dependency to 0.6.2

* fixed issue #2156

* fixed CRC4 assembly linkage


v3.1.0 (2016-10-29)
-------------------

* AQL breaking change in cluster:

  from ArangoDB 3.1 onwards `WITH` is required for traversals in a
  clustered environment in order to avoid deadlocks.

  Note that for queries that access only a single collection or that have all
  collection names specified somewhere else in the query string, there is no
  need to use *WITH*. *WITH* is only useful when the AQL query parser cannot
  automatically figure out which collections are going to be used by the query.
  *WITH* is only useful for queries that dynamically access collections, e.g.
  via traversals, shortest path operations or the *DOCUMENT()* function.

  more info can be found [here](https://github.com/arangodb/arangodb/blob/devel/Documentation/Books/AQL/Operations/With.md)

* added AQL function `DISTANCE` to calculate the distance between two arbitrary
  coordinates (haversine formula)

* fixed issue #2110

* added Auto-aptation of RAFT timings as calculations only


v3.1.rc2 (2016-10-10)
---------------------

* second release candidate


v3.1.rc1 (2016-09-30)
---------------------

* first release candidate


v3.1.alpha2 (2016-09-01)
------------------------

* added module.context.createDocumentationRouter to replace module.context.apiDocumentation

* bug in RAFT implementation of reads. dethroned leader still answered requests in isolation

* ui: added new graph viewer

* ui: aql-editor added tabular & graph display

* ui: aql-editor improved usability

* ui: aql-editor: query profiling support

* fixed issue #2109

* fixed issue #2111

* fixed issue #2075

* added AQL function `DISTANCE` to calculate the distance between two arbitrary
  coordinates (haversine formula)

* rewrote scheduler and dispatcher based on boost::asio

  parameters changed:
    `--scheduler.threads` and `--server.threads` are now merged into a single one: `--server.threads`

    hidden `--server.extra-threads` has been removed

    hidden `--server.aql-threads` has been removed

    hidden `--server.backend` has been removed

    hidden `--server.show-backends` has been removed

    hidden `--server.thread-affinity` has been removed

* fixed issue #2086

* fixed issue #2079

* fixed issue #2071

  make the AQL query optimizer inject filter condition expressions referred to
  by variables during filter condition aggregation.
  For example, in the following query

      FOR doc IN collection
	LET cond1 = (doc.value == 1)
	LET cond2 = (doc.value == 2)
	FILTER cond1 || cond2
	RETURN { doc, cond1, cond2 }

  the optimizer will now inject the conditions for `cond1` and `cond2` into the filter
  condition `cond1 || cond2`, expanding it to `(doc.value == 1) || (doc.value == 2)`
  and making these conditions available for index searching.

  Note that the optimizer previously already injected some conditions into other
  conditions, but only if the variable that defined the condition was not used
  elsewhere. For example, the filter condition in the query

      FOR doc IN collection
	LET cond = (doc.value == 1)
	FILTER cond
	RETURN { doc }

  already got optimized before because `cond` was only used once in the query and
  the optimizer decided to inject it into the place where it was used.

  This only worked for variables that were referred to once in the query.
  When a variable was used multiple times, the condition was not injected as
  in the following query:

      FOR doc IN collection
	LET cond = (doc.value == 1)
	FILTER cond
	RETURN { doc, cond }

  The fix for #2070 now will enable this optimization so that the query can
  use an index on `doc.value` if available.

* changed behavior of AQL array comparison operators for empty arrays:
  * `ALL` and `ANY` now always return `false` when the left-hand operand is an
    empty array. The behavior for non-empty arrays does not change:
    * `[] ALL == 1` will return `false`
    * `[1] ALL == 1` will return `true`
    * `[1, 2] ALL == 1` will return `false`
    * `[2, 2] ALL == 1` will return `false`
    * `[] ANY == 1` will return `false`
    * `[1] ANY == 1` will return `true`
    * `[1, 2] ANY == 1` will return `true`
    * `[2, 2] ANY == 1` will return `false`
  * `NONE` now always returns `true` when the left-hand operand is an empty array.
    The behavior for non-empty arrays does not change:
    * `[] NONE == 1` will return `true`
    * `[1] NONE == 1` will return `false`
    * `[1, 2] NONE == 1` will return `false`
    * `[2, 2] NONE == 1` will return `true`

* added experimental AQL functions `JSON_STRINGIFY` and `JSON_PARSE`

* added experimental support for incoming gzip-compressed requests

* added HTTP REST APIs for online log level adjustments:

  - GET `/_admin/log/level` returns the current log level settings
  - PUT `/_admin/log/level` modifies the current log level settings

* PATCH /_api/gharial/{graph-name}/vertex/{collection-name}/{vertex-key}
  - changed default value for keepNull to true

* PATCH /_api/gharial/{graph-name}/edge/{collection-name}/{edge-key}
  - changed default value for keepNull to true

* renamed `maximalSize` attribute in parameter.json files to `journalSize`

  The `maximalSize` attribute will still be picked up from collections that
  have not been adjusted. Responses from the replication API will now also use
  `journalSize` instead of `maximalSize`.

* added `--cluster.system-replication-factor` in order to adjust the
  replication factor for new system collections

* fixed issue #2012

* added a memory expection in case V8 memory gets too low

* added Optimizer Rule for other indexes in Traversals
  this allows AQL traversals to use other indexes than the edge index.
  So traversals with filters on edges can now make use of more specific
  indexes, e.g.

      FOR v, e, p IN 2 OUTBOUND @start @@edge FILTER p.edges[0].foo == "bar"

  will prefer a Hash Index on [_from, foo] above the EdgeIndex.

* fixed epoch computation in hybrid logical clock

* fixed thread affinity

* replaced require("internal").db by require("@arangodb").db

* added option `--skip-lines` for arangoimp
  this allows skipping the first few lines from the import file in case the
  CSV or TSV import are used

* fixed periodic jobs: there should be only one instance running - even if it
  runs longer than the period

* improved performance of primary index and edge index lookups

* optimizations for AQL `[*]` operator in case no filter, no projection and
  no offset/limit are used

* added AQL function `OUTERSECTION` to return the symmetric difference of its
  input arguments

* Foxx manifests of installed services are now saved to disk with indentation

* Foxx tests and scripts in development mode should now always respect updated
  files instead of loading stale modules

* When disabling Foxx development mode the setup script is now re-run

* Foxx now provides an easy way to directly serve GraphQL requests using the
  `@arangodb/foxx/graphql` module and the bundled `graphql-sync` dependency

* Foxx OAuth2 module now correctly passes the `access_token` to the OAuth2 server

* added iconv-lite and timezone modules

* web interface now allows installing GitHub and zip services in legacy mode

* added module.context.createDocumentationRouter to replace module.context.apiDocumentation

* bug in RAFT implementation of reads. dethroned leader still answered
  requests in isolation

* all lambdas in ClusterInfo might have been left with dangling references.

* Agency bug fix for handling of empty json objects as values.

* Foxx tests no longer support the Mocha QUnit interface as this resulted in weird
  inconsistencies in the BDD and TDD interfaces. This fixes the TDD interface
  as well as out-of-sequence problems when using the BDD before/after functions.

* updated bundled JavaScript modules to latest versions; joi has been updated from 8.4 to 9.2
  (see [joi 9.0.0 release notes](https://github.com/hapijs/joi/issues/920) for information on
  breaking changes and new features)

* fixed issue #2139

* updated graphql-sync dependency to 0.6.2

* fixed issue #2156


v3.0.13 (XXXX-XX-XX)
--------------------

* fixed issue #2315

* fixed issue #2210


v3.0.12 (2016-11-23)
--------------------

* fixed issue #2176

* fixed issue #2168

* fixed issues #2149, #2159

* fixed error reporting for issue #2158

* fixed assembly linkage bug in CRC4 module

* added support for descriptions field in Foxx dependencies


v3.0.11 (2016-11-08)
--------------------

* fixed issue #2140: supervisor dies instead of respawning child

* fixed issue #2131: use shard key value entered by user in web interface

* fixed issue #2129: cannot kill a long-run query

* fixed issue #2110

* fixed issue #2081

* fixed issue #2038

* changes to Foxx service configuration or dependencies should now be
  stored correctly when options are cleared or omitted

* Foxx tests no longer support the Mocha QUnit interface as this resulted in weird
  inconsistencies in the BDD and TDD interfaces. This fixes the TDD interface
  as well as out-of-sequence problems when using the BDD before/after functions.

* fixed issue #2148


v3.0.10 (2016-09-26)
--------------------

* fixed issue #2072

* fixed issue #2070

* fixed slow cluster starup issues. supervision will demonstrate more
  patience with db servers


v3.0.9 (2016-09-21)
-------------------

* fixed issue #2064

* fixed issue #2060

* speed up `collection.any()` and skiplist index creation

* fixed multiple issues where ClusterInfo bug hung agency in limbo
  timeouting on multiple collection and database callbacks


v3.0.8 (2016-09-14)
-------------------

* fixed issue #2052

* fixed issue #2005

* fixed issue #2039

* fixed multiple issues where ClusterInfo bug hung agency in limbo
  timeouting on multiple collection and database callbacks


v3.0.7 (2016-09-05)
-------------------

* new supervision job handles db server failure during collection creation.


v3.0.6 (2016-09-02)
-------------------

* fixed issue #2026

* slightly better error diagnostics for AQL query compilation and replication

* fixed issue #2018

* fixed issue #2015

* fixed issue #2012

* fixed wrong default value for arangoimp's `--on-duplicate` value

* fix execution of AQL traversal expressions when there are multiple
  conditions that refer to variables set outside the traversal

* properly return HTTP 503 in JS actions when backend is gone

* supervision creates new key in agency for failed servers

* new shards will not be allocated on failed or cleaned servers


v3.0.5 (2016-08-18)
-------------------

* execute AQL ternary operator via C++ if possible

* fixed issue #1977

* fixed extraction of _id attribute in AQL traversal conditions

* fix SSL agency endpoint

* Minimum RAFT timeout was one order of magnitude to short.

* Optimized RAFT RPCs from leader to followers for efficiency.

* Optimized RAFT RPC handling on followers with respect to compaction.

* Fixed bug in handling of duplicates and overlapping logs

* Fixed bug in supervision take over after leadership change.

v3.0.4 (2016-08-01)
-------------------

* added missing lock for periodic jobs access

* fix multiple Foxx related cluster issues

* fix handling of empty AQL query strings

* fixed issue in `INTERSECTION` AQL function with duplicate elements
  in the source arrays

* fixed issue #1970

* fixed issue #1968

* fixed issue #1967

* fixed issue #1962

* fixed issue #1959

* replaced require("internal").db by require("@arangodb").db

* fixed issue #1954

* fixed issue #1953

* fixed issue #1950

* fixed issue #1949

* fixed issue #1943

* fixed segfault in V8, by backporting https://bugs.chromium.org/p/v8/issues/detail?id=5033

* Foxx OAuth2 module now correctly passes the `access_token` to the OAuth2 server

* fixed credentialed CORS requests properly respecting --http.trusted-origin

* fixed a crash in V8Periodic task (forgotten lock)

* fixed two bugs in synchronous replication (syncCollectionFinalize)


v3.0.3 (2016-07-17)
-------------------

* fixed issue #1942

* fixed issue #1941

* fixed array index batch insertion issues for hash indexes that caused problems when
  no elements remained for insertion

* fixed AQL MERGE() function with External objects originating from traversals

* fixed some logfile recovery errors with error message "document not found"

* fixed issue #1937

* fixed issue #1936

* improved performance of arangorestore in clusters with synchronous
  replication

* Foxx tests and scripts in development mode should now always respect updated
  files instead of loading stale modules

* When disabling Foxx development mode the setup script is now re-run

* Foxx manifests of installed services are now saved to disk with indentation


v3.0.2 (2016-07-09)
-------------------

* fixed assertion failure in case multiple remove operations were used in the same query

* fixed upsert behavior in case upsert was used in a loop with the same document example

* fixed issue #1930

* don't expose local file paths in Foxx error messages.

* fixed issue #1929

* make arangodump dump the attribute `isSystem` when dumping the structure
  of a collection, additionally make arangorestore not fail when the attribute
  is missing

* fixed "Could not extract custom attribute" issue when using COLLECT with
  MIN/MAX functions in some contexts

* honor presence of persistent index for sorting

* make AQL query optimizer not skip "use-indexes-rule", even if enough
  plans have been created already

* make AQL optimizer not skip "use-indexes-rule", even if enough execution plans
  have been created already

* fix double precision value loss in VelocyPack JSON parser

* added missing SSL support for arangorestore

* improved cluster import performance

* fix Foxx thumbnails on DC/OS

* fix Foxx configuration not being saved

* fix Foxx app access from within the frontend on DC/OS

* add option --default-replication-factor to arangorestore and simplify
  the control over the number of shards when restoring

* fix a bug in the VPack -> V8 conversion if special attributes _key,
  _id, _rev, _from and _to had non-string values, which is allowed
  below the top level

* fix malloc_usable_size for darwin


v3.0.1 (2016-06-30)
-------------------

* fixed periodic jobs: there should be only one instance running - even if it
  runs longer than the period

* increase max. number of collections in AQL queries from 32 to 256

* fixed issue #1916: header "authorization" is required" when opening
  services page

* fixed issue #1915: Explain: member out of range

* fixed issue #1914: fix unterminated buffer

* don't remove lockfile if we are the same (now stale) pid
  fixes docker setups (our pid will always be 1)

* do not use revision id comparisons in compaction for determining whether a
  revision is obsolete, but marker memory addresses
  this ensures revision ids don't matter when compacting documents

* escape Unicode characters in JSON HTTP responses
  this converts UTF-8 characters in HTTP responses of arangod into `\uXXXX`
  escape sequences. This makes the HTTP responses fit into the 7 bit ASCII
  character range, which speeds up HTTP response parsing for some clients,
  namely node.js/v8

* add write before read collections when starting a user transaction
  this allows specifying the same collection in both read and write mode without
  unintended side effects

* fixed buffer overrun that occurred when building very large result sets

* index lookup optimizations for primary index and edge index

* fixed "collection is a nullptr" issue when starting a traversal from a transaction

* enable /_api/import on coordinator servers


v3.0.0 (2016-06-22)
-------------------

* minor GUI fixxes

* fix for replication and nonces


v3.0.0-rc3 (2016-06-19)
-----------------------

* renamed various Foxx errors to no longer refer to Foxx services as apps

* adjusted various error messages in Foxx to be more informative

* specifying "files" in a Foxx manifest to be mounted at the service root
  no longer results in 404s when trying to access non-file routes

* undeclared path parameters in Foxx no longer break the service

* trusted reverse proxy support is now handled more consistently

* ArangoDB request compatibility and user are now exposed in Foxx

* all bundled NPM modules have been upgraded to their latest versions


v3.0.0-rc2 (2016-06-12)
-----------------------

* added option `--server.max-packet-size` for client tools

* renamed option `--server.ssl-protocol` to `--ssl.protocol` in client tools
  (was already done for arangod, but overlooked for client tools)

* fix handling of `--ssl.protocol` value 5 (TLS v1.2) in client tools, which
  claimed to support it but didn't

* config file can use '@include' to include a different config file as base


v3.0.0-rc1 (2016-06-10)
-----------------------

* the user management has changed: it now has users that are independent of
  databases. A user can have one or more database assigned to the user.

* forward ported V8 Comparator bugfix for inline heuristics from
  https://github.com/v8/v8/commit/5ff7901e24c2c6029114567de5a08ed0f1494c81

* changed to-string conversion for AQL objects and arrays, used by the AQL
  function `TO_STRING()` and implicit to-string casts in AQL

  - arrays are now converted into their JSON-stringify equivalents, e.g.

    - `[ ]` is now converted to `[]`
    - `[ 1, 2, 3 ]` is now converted to `[1,2,3]`
    - `[ "test", 1, 2 ] is now converted to `["test",1,2]`

    Previous versions of ArangoDB converted arrays with no members into the
    empty string, and non-empty arrays into a comma-separated list of member
    values, without the surrounding angular brackets. Additionally, string
    array members were not enclosed in quotes in the result string:

    - `[ ]` was converted to ``
    - `[ 1, 2, 3 ]` was converted to `1,2,3`
    - `[ "test", 1, 2 ] was converted to `test,1,2`

  - objects are now converted to their JSON-stringify equivalents, e.g.

    - `{ }` is converted to `{}`
    - `{ a: 1, b: 2 }` is converted to `{"a":1,"b":2}`
    - `{ "test" : "foobar" }` is converted to `{"test":"foobar"}`

    Previous versions of ArangoDB always converted objects into the string
    `[object Object]`

  This change affects also the AQL functions `CONCAT()` and `CONCAT_SEPARATOR()`
  which treated array values differently in previous versions. Previous versions
  of ArangoDB automatically flattened array values on the first level of the array,
  e.g. `CONCAT([1, 2, 3, [ 4, 5, 6 ]])` produced `1,2,3,4,5,6`. Now this will produce
  `[1,2,3,[4,5,6]]`. To flatten array members on the top level, you can now use
  the more explicit `CONCAT(FLATTEN([1, 2, 3, [4, 5, 6]], 1))`.

* added C++ implementations for AQL functions `SLICE()`, `CONTAINS()` and
  `RANDOM_TOKEN()`

* as a consequence of the upgrade to V8 version 5, the implementation of the
  JavaScript `Buffer` object had to be changed. JavaScript `Buffer` objects in
  ArangoDB now always store their data on the heap. There is no shared pool
  for small Buffer values, and no pointing into existing Buffer data when
  extracting slices. This change may increase the cost of creating Buffers with
  short contents or when peeking into existing Buffers, but was required for
  safer memory management and to prevent leaks.

* the `db` object's function `_listDatabases()` was renamed to just `_databases()`
  in order to make it more consistent with the existing `_collections()` function.
  Additionally the `db` object's `_listEndpoints()` function was renamed to just
  `_endpoints()`.

* changed default value of `--server.authentication` from `false` to `true` in
  configuration files etc/relative/arangod.conf and etc/arangodb/arangod.conf.in.
  This means the server will be started with authentication enabled by default,
  requiring all client connections to provide authentication data when connecting
  to ArangoDB. Authentication can still be turned off via setting the value of
  `--server.authentication` to `false` in ArangoDB's configuration files or by
  specifying the option on the command-line.

* Changed result format for querying all collections via the API GET `/_api/collection`.

  Previous versions of ArangoDB returned an object with an attribute named `collections`
  and an attribute named `names`. Both contained all available collections, but
  `collections` contained the collections as an array, and `names` contained the
  collections again, contained in an object in which the attribute names were the
  collection names, e.g.

  ```
  {
    "collections": [
      {"id":"5874437","name":"test","isSystem":false,"status":3,"type":2},
      {"id":"17343237","name":"something","isSystem":false,"status":3,"type":2},
      ...
    ],
    "names": {
      "test": {"id":"5874437","name":"test","isSystem":false,"status":3,"type":2},
      "something": {"id":"17343237","name":"something","isSystem":false,"status":3,"type":2},
      ...
    }
  }
  ```
  This result structure was redundant, and therefore has been simplified to just

  ```
  {
    "result": [
      {"id":"5874437","name":"test","isSystem":false,"status":3,"type":2},
      {"id":"17343237","name":"something","isSystem":false,"status":3,"type":2},
      ...
    ]
  }
  ```

  in ArangoDB 3.0.

* added AQL functions `TYPENAME()` and `HASH()`

* renamed arangob tool to arangobench

* added AQL string comparison operator `LIKE`

  The operator can be used to compare strings like this:

      value LIKE search

  The operator is currently implemented by calling the already existing AQL
  function `LIKE`.

  This change also makes `LIKE` an AQL keyword. Using `LIKE` in either case as
  an attribute or collection name in AQL thus requires quoting.

* make AQL optimizer rule "remove-unnecessary-calculations" fire in more cases

  The rule will now remove calculations that are used exactly once in other
  expressions (e.g. `LET a = doc RETURN a.value`) and calculations,
  or calculations that are just references (e.g. `LET a = b`).

* renamed AQL optimizer rule "merge-traversal-filter" to "optimize-traversals"
  Additionally, the optimizer rule will remove unused edge and path result variables
  from the traversal in case they are specified in the `FOR` section of the traversal,
  but not referenced later in the query. This saves constructing edges and paths
  results.

* added AQL optimizer rule "inline-subqueries"

  This rule can pull out certain subqueries that are used as an operand to a `FOR`
  loop one level higher, eliminating the subquery completely. For example, the query

      FOR i IN (FOR j IN [1,2,3] RETURN j) RETURN i

  will be transformed by the rule to:

      FOR i IN [1,2,3] RETURN i

  The query

      FOR name IN (FOR doc IN _users FILTER doc.status == 1 RETURN doc.name) LIMIT 2 RETURN name

  will be transformed into

      FOR tmp IN _users FILTER tmp.status == 1 LIMIT 2 RETURN tmp.name

  The rule will only fire when the subquery is used as an operand to a `FOR` loop, and
  if the subquery does not contain a `COLLECT` with an `INTO` variable.

* added new endpoint "srv://" for DNS service records

* The result order of the AQL functions VALUES and ATTRIBUTES has never been
  guaranteed and it only had the "correct" ordering by accident when iterating
  over objects that were not loaded from the database. This accidental behavior
  is now changed by introduction of VelocyPack. No ordering is guaranteed unless
  you specify the sort parameter.

* removed configure option `--enable-logger`

* added AQL array comparison operators

  All AQL comparison operators now also exist in an array variant. In the
  array variant, the operator is preceded with one of the keywords *ALL*, *ANY*
  or *NONE*. Using one of these keywords changes the operator behavior to
  execute the comparison operation for all, any, or none of its left hand
  argument values. It is therefore expected that the left hand argument
  of an array operator is an array.

  Examples:

      [ 1, 2, 3 ] ALL IN [ 2, 3, 4 ]   // false
      [ 1, 2, 3 ] ALL IN [ 1, 2, 3 ]   // true
      [ 1, 2, 3 ] NONE IN [ 3 ]        // false
      [ 1, 2, 3 ] NONE IN [ 23, 42 ]   // true
      [ 1, 2, 3 ] ANY IN [ 4, 5, 6 ]   // false
      [ 1, 2, 3 ] ANY IN [ 1, 42 ]     // true
      [ 1, 2, 3 ] ANY == 2             // true
      [ 1, 2, 3 ] ANY == 4             // false
      [ 1, 2, 3 ] ANY > 0              // true
      [ 1, 2, 3 ] ANY <= 1             // true
      [ 1, 2, 3 ] NONE < 99            // false
      [ 1, 2, 3 ] NONE > 10            // true
      [ 1, 2, 3 ] ALL > 2              // false
      [ 1, 2, 3 ] ALL > 0              // true
      [ 1, 2, 3 ] ALL >= 3             // false
      ["foo", "bar"] ALL != "moo"      // true
      ["foo", "bar"] NONE == "bar"     // false
      ["foo", "bar"] ANY == "foo"      // true

* improved AQL optimizer to remove unnecessary sort operations in more cases

* allow enclosing AQL identifiers in forward ticks in addition to using
  backward ticks

  This allows for convenient writing of AQL queries in JavaScript template strings
  (which are delimited with backticks themselves), e.g.

      var q = `FOR doc IN ´collection´ RETURN doc.´name´`;

* allow to set `print.limitString` to configure the number of characters
  to output before truncating

* make logging configurable per log "topic"

  `--log.level <level>` sets the global log level to <level>, e.g. `info`,
  `debug`, `trace`.

  `--log.level topic=<level>` sets the log level for a specific topic.
  Currently, the following topics exist: `collector`, `compactor`, `mmap`,
  `performance`, `queries`, and `requests`. `performance` and `requests` are
  set to FATAL by default. `queries` is set to info. All others are
  set to the global level by default.

  The new log option `--log.output <definition>` allows directing the global
  or per-topic log output to different outputs. The output definition
  "<definition>" can be one of

    "-" for stdin
    "+" for stderr
    "syslog://<syslog-facility>"
    "syslog://<syslog-facility>/<application-name>"
    "file://<relative-path>"

  The option can be specified multiple times in order to configure the output
  for different log topics. To set up a per-topic output configuration, use
  `--log.output <topic>=<definition>`, e.g.

    queries=file://queries.txt

  logs all queries to the file "queries.txt".

* the option `--log.requests-file` is now deprecated. Instead use

    `--log.level requests=info`
    `--log.output requests=file://requests.txt`

* the option `--log.facility` is now deprecated. Instead use

    `--log.output requests=syslog://facility`

* the option `--log.performance` is now deprecated. Instead use

    `--log.level performance=trace`

* removed option `--log.source-filter`

* removed configure option `--enable-logger`

* change collection directory names to include a random id component at the end

  The new pattern is `collection-<id>-<random>`, where `<id>` is the collection
  id and `<random>` is a random number. Previous versions of ArangoDB used a
  pattern `collection-<id>` without the random number.

  ArangoDB 3.0 understands both the old and name directory name patterns.

* removed mostly unused internal spin-lock implementation

* removed support for pre-Windows 7-style locks. This removes compatibility for
  Windows versions older than Windows 7 (e.g. Windows Vista, Windows XP) and
  Windows 2008R2 (e.g. Windows 2008).

* changed names of sub-threads started by arangod

* added option `--default-number-of-shards` to arangorestore, allowing creating
  collections with a specifiable number of shards from a non-cluster dump

* removed support for CoffeeScript source files

* removed undocumented SleepAndRequeue

* added WorkMonitor to inspect server threads

* when downloading a Foxx service from the web interface the suggested filename
  is now based on the service's mount path instead of simply "app.zip"

* the `@arangodb/request` response object now stores the parsed JSON response
  body in a property `json` instead of `body` when the request was made using the
  `json` option. The `body` instead contains the response body as a string.

* the Foxx API has changed significantly, 2.8 services are still supported
  using a backwards-compatible "legacy mode"


v2.8.12 (XXXX-XX-XX)
--------------------

* issue #2091: decrease connect timeout to 5 seconds on startup

* fixed issue #2072

* slightly better error diagnostics for some replication errors

* fixed issue #1977

* fixed issue in `INTERSECTION` AQL function with duplicate elements
  in the source arrays

* fixed issue #1962

* fixed issue #1959

* export aqlQuery template handler as require('org/arangodb').aql for forwards-compatibility


v2.8.11 (2016-07-13)
--------------------

* fixed array index batch insertion issues for hash indexes that caused problems when
  no elements remained for insertion

* fixed issue #1937


v2.8.10 (2016-07-01)
--------------------

* make sure next local _rev value used for a document is at least as high as the
  _rev value supplied by external sources such as replication

* make adding a collection in both read- and write-mode to a transaction behave as
  expected (write includes read). This prevents the `unregister collection used in
  transaction` error

* fixed sometimes invalid result for `byExample(...).count()` when an index plus
  post-filtering was used

* fixed "collection is a nullptr" issue when starting a traversal from a transaction

* honor the value of startup option `--database.wait-for-sync` (that is used to control
  whether new collections are created with `waitForSync` set to `true` by default) also
  when creating collections via the HTTP API (and thus the ArangoShell). When creating
  a collection via these mechanisms, the option was ignored so far, which was inconsistent.

* fixed issue #1826: arangosh --javascript.execute: internal error (geo index issue)

* fixed issue #1823: Arango crashed hard executing very simple query on windows


v2.8.9 (2016-05-13)
-------------------

* fixed escaping and quoting of extra parameters for executables in Mac OS X App

* added "waiting for" status variable to web interface collection figures view

* fixed undefined behavior in query cache invaldation

* fixed access to /_admin/statistics API in case statistics are disable via option
  `--server.disable-statistics`

* Foxx manager will no longer fail hard when Foxx store is unreachable unless installing
  a service from the Foxx store (e.g. when behind a firewall or GitHub is unreachable).


v2.8.8 (2016-04-19)
-------------------

* fixed issue #1805: Query: internal error (location: arangod/Aql/AqlValue.cpp:182).
  Please report this error to arangodb.com (while executing)

* allow specifying collection name prefixes for `_from` and `_to` in arangoimp:

  To avoid specifying complete document ids (consisting of collection names and document
  keys) for *_from* and *_to* values when importing edges with arangoimp, there are now
  the options *--from-collection-prefix* and *--to-collection-prefix*.

  If specified, these values will be automatically prepended to each value in *_from*
  (or *_to* resp.). This allows specifying only document keys inside *_from* and/or *_to*.

  *Example*

      > arangoimp --from-collection-prefix users --to-collection-prefix products ...

  Importing the following document will then create an edge between *users/1234* and
  *products/4321*:

  ```js
  { "_from" : "1234", "_to" : "4321", "desc" : "users/1234 is connected to products/4321" }
  ```

* requests made with the interactive system API documentation in the web interface
  (Swagger) will now respect the active database instead of always using `_system`


v2.8.7 (2016-04-07)
-------------------

* optimized primary=>secondary failover

* fix to-boolean conversion for documents in AQL

* expose the User-Agent HTTP header from the ArangoShell since Github seems to
  require it now, and we use the ArangoShell for fetching Foxx repositories from Github

* work with http servers that only send

* fixed potential race condition between compactor and collector threads

* fix removal of temporary directories on arangosh exit

* javadoc-style comments in Foxx services are no longer interpreted as
  Foxx comments outside of controller/script/exports files (#1748)

* removed remaining references to class syntax for Foxx Model and Repository
  from the documentation

* added a safe-guard for corrupted master-pointer


v2.8.6 (2016-03-23)
-------------------

* arangosh can now execute JavaScript script files that contain a shebang
  in the first line of the file. This allows executing script files directly.

  Provided there is a script file `/path/to/script.js` with the shebang
  `#!arangosh --javascript.execute`:

      > cat /path/to/script.js
      #!arangosh --javascript.execute
      print("hello from script.js");

  If the script file is made executable

      > chmod a+x /path/to/script.js

  it can be invoked on the shell directly and use arangosh for its execution:

      > /path/to/script.js
      hello from script.js

  This did not work in previous versions of ArangoDB, as the whole script contents
  (including the shebang) were treated as JavaScript code.
  Now shebangs in script files will now be ignored for all files passed to arangosh's
  `--javascript.execute` parameter.

  The alternative way of executing a JavaScript file with arangosh still works:

      > arangosh --javascript.execute /path/to/script.js
      hello from script.js

* added missing reset of traversal state for nested traversals.
  The state of nested traversals (a traversal in an AQL query that was
  located in a repeatedly executed subquery or inside another FOR loop)
  was not reset properly, so that multiple invocations of the same nested
  traversal with different start vertices led to the nested traversal
  always using the start vertex provided on the first invocation.

* fixed issue #1781: ArangoDB startup time increased tremendously

* fixed issue #1783: SIGHUP should rotate the log


v2.8.5 (2016-03-11)
-------------------

* Add OpenSSL handler for TLS V1.2 as sugested by kurtkincaid in #1771

* fixed issue #1765 (The webinterface should display the correct query time)
  and #1770 (Display ACTUAL query time in aardvark's AQL editor)

* Windows: the unhandled exception handler now calls the windows logging
  facilities directly without locks.
  This fixes lockups on crashes from the logging framework.

* improve nullptr handling in logger.

* added new endpoint "srv://" for DNS service records

* `org/arangodb/request` no longer sets the content-type header to the
  string "undefined" when no content-type header should be sent (issue #1776)


v2.8.4 (2016-03-01)
-------------------

* global modules are no longer incorrectly resolved outside the ArangoDB
  JavaScript directory or the Foxx service's root directory (issue #1577)

* improved error messages from Foxx and JavaScript (issues #1564, #1565, #1744)


v2.8.3 (2016-02-22)
-------------------

* fixed AQL filter condition collapsing for deeply-nested cases, potentially
  enabling usage of indexes in some dedicated cases

* added parentheses in AQL explain command output to correctly display precedence
  of logical and arithmetic operators

* Foxx Model event listeners defined on the model are now correctly invoked by
  the Repository methods (issue #1665)

* Deleting a Foxx service in the frontend should now always succeed even if the
  files no longer exist on the file system (issue #1358)

* Routing actions loaded from the database no longer throw exceptions when
  trying to load other modules using "require"

* The `org/arangodb/request` response object now sets a property `json` to the
  parsed JSON response body in addition to overwriting the `body` property when
  the request was made using the `json` option.

* Improved Windows stability

* Fixed a bug in the interactive API documentation that would escape slashes
  in document-handle fields. Document handles are now provided as separate
  fields for collection name and document key.


v2.8.2 (2016-02-09)
-------------------

* the continuous replication applier will now prevent the master's WAL logfiles
  from being removed if they are still needed by the applier on the slave. This
  should help slaves that suffered from masters garbage collection WAL logfiles
  which would have been needed by the slave later.

  The initial synchronization will block removal of still needed WAL logfiles
  on the master for 10 minutes initially, and will extend this period when further
  requests are made to the master. Initial synchronization hands over its handle
  for blocking logfile removal to the continuous replication when started via
  the *setupReplication* function. In this case, continuous replication will
  extend the logfile removal blocking period for the required WAL logfiles when
  the slave makes additional requests.

  All handles that block logfile removal will time out automatically after at
  most 5 minutes should a master not be contacted by the slave anymore (e.g. in
  case the slave's replication is turned off, the slaves loses the connection
  to the master or the slave goes down).

* added all-in-one function *setupReplication* to synchronize data from master
  to slave and start the continuous replication:

      require("@arangodb/replication").setupReplication(configuration);

  The command will return when the initial synchronization is finished and the
  continuous replication has been started, or in case the initial synchronization
  has failed.

  If the initial synchronization is successful, the command will store the given
  configuration on the slave. It also configures the continuous replication to start
  automatically if the slave is restarted, i.e. *autoStart* is set to *true*.

  If the command is run while the slave's replication applier is already running,
  it will first stop the running applier, drop its configuration and do a
  resynchronization of data with the master. It will then use the provided configration,
  overwriting any previously existing replication configuration on the slave.

  The following example demonstrates how to use the command for setting up replication
  for the *_system* database. Note that it should be run on the slave and not the
  master:

      db._useDatabase("_system");
      require("@arangodb/replication").setupReplication({
	endpoint: "tcp://master.domain.org:8529",
	username: "myuser",
	password: "mypasswd",
	verbose: false,
	includeSystem: false,
	incremental: true,
	autoResync: true
      });

* the *sync* and *syncCollection* functions now always start the data synchronization
  as an asynchronous server job. The call to *sync* or *syncCollection* will block
  until synchronization is either complete or has failed with an error. The functions
  will automatically poll the slave periodically for status updates.

  The main benefit is that the connection to the slave does not need to stay open
  permanently and is thus not affected by timeout issues. Additionally the caller does
  not need to query the synchronization status from the slave manually as this is
  now performed automatically by these functions.

* fixed undefined behavior when explaining some types of AQL traversals, fixed
  display of some types of traversals in AQL explain output


v2.8.1 (2016-01-29)
-------------------

* Improved AQL Pattern matching by allowing to specify a different traversal
  direction for one or many of the edge collections.

      FOR v, e, p IN OUTBOUND @start @@ec1, INBOUND @@ec2, @@ec3

  will traverse *ec1* and *ec3* in the OUTBOUND direction and for *ec2* it will use
  the INBOUND direction. These directions can be combined in arbitrary ways, the
  direction defined after *IN [steps]* will we used as default direction and can
  be overriden for specific collections.
  This feature is only available for collection lists, it is not possible to
  combine it with graph names.

* detect more types of transaction deadlocks early

* fixed display of relational operators in traversal explain output

* fixed undefined behavior in AQL function `PARSE_IDENTIFIER`

* added "engines" field to Foxx services generated in the admin interface

* added AQL function `IS_SAME_COLLECTION`:

  *IS_SAME_COLLECTION(collection, document)*: Return true if *document* has the same
  collection id as the collection specified in *collection*. *document* can either be
  a [document handle](../Glossary/README.md#document-handle) string, or a document with
  an *_id* attribute. The function does not validate whether the collection actually
  contains the specified document, but only compares the name of the specified collection
  with the collection name part of the specified document.
  If *document* is neither an object with an *id* attribute nor a *string* value,
  the function will return *null* and raise a warning.

      /* true */
      IS_SAME_COLLECTION('_users', '_users/my-user')
      IS_SAME_COLLECTION('_users', { _id: '_users/my-user' })

      /* false */
      IS_SAME_COLLECTION('_users', 'foobar/baz')
      IS_SAME_COLLECTION('_users', { _id: 'something/else' })


v2.8.0 (2016-01-25)
-------------------

* avoid recursive locking


v2.8.0-beta8 (2016-01-19)
-------------------------

* improved internal datafile statistics for compaction and compaction triggering
  conditions, preventing excessive growth of collection datafiles under some
  workloads. This should also fix issue #1596.

* renamed AQL optimizer rule `remove-collect-into` to `remove-collect-variables`

* fixed primary and edge index lookups prematurely aborting searches when the
  specified id search value contained a different collection than the collection
  the index was created for


v2.8.0-beta7 (2016-01-06)
-------------------------

* added vm.runInThisContext

* added AQL keyword `AGGREGATE` for use in AQL `COLLECT` statement

  Using `AGGREGATE` allows more efficient aggregation (incrementally while building
  the groups) than previous versions of AQL, which built group aggregates afterwards
  from the total of all group values.

  `AGGREGATE` can be used inside a `COLLECT` statement only. If used, it must follow
  the declaration of grouping keys:

      FOR doc IN collection
	COLLECT gender = doc.gender AGGREGATE minAge = MIN(doc.age), maxAge = MAX(doc.age)
	RETURN { gender, minAge, maxAge }

  or, if no grouping keys are used, it can follow the `COLLECT` keyword:

      FOR doc IN collection
	COLLECT AGGREGATE minAge = MIN(doc.age), maxAge = MAX(doc.age)
	RETURN {
  minAge, maxAge
}

  Only specific expressions are allowed on the right-hand side of each `AGGREGATE`
  assignment:

  - on the top level the expression must be a call to one of the supported aggregation
    functions `LENGTH`, `MIN`, `MAX`, `SUM`, `AVERAGE`, `STDDEV_POPULATION`, `STDDEV_SAMPLE`,
    `VARIANCE_POPULATION`, or `VARIANCE_SAMPLE`

  - the expression must not refer to variables introduced in the `COLLECT` itself

* Foxx: mocha test paths with wildcard characters (asterisks) now work on Windows

* reserved AQL keyword `NONE` for future use

* web interface: fixed a graph display bug concerning dashboard view

* web interface: fixed several bugs during the dashboard initialize process

* web interface: included several bugfixes: #1597, #1611, #1623

* AQL query optimizer now converts `LENGTH(collection-name)` to an optimized
  expression that returns the number of documents in a collection

* adjusted the behavior of the expansion (`[*]`) operator in AQL for non-array values

  In ArangoDB 2.8, calling the expansion operator on a non-array value will always
  return an empty array. Previous versions of ArangoDB expanded non-array values by
  calling the `TO_ARRAY()` function for the value, which for example returned an
  array with a single value for boolean, numeric and string input values, and an array
  with the object's values for an object input value. This behavior was inconsistent
  with how the expansion operator works for the array indexes in 2.8, so the behavior
  is now unified:

  - if the left-hand side operand of `[*]` is an array, the array will be returned as
    is when calling `[*]` on it
  - if the left-hand side operand of `[*]` is not an array, an empty array will be
    returned by `[*]`

  AQL queries that rely on the old behavior can be changed by either calling `TO_ARRAY`
  explicitly or by using the `[*]` at the correct position.

  The following example query will change its result in 2.8 compared to 2.7:

      LET values = "foo" RETURN values[*]

  In 2.7 the query has returned the array `[ "foo" ]`, but in 2.8 it will return an
  empty array `[ ]`. To make it return the array `[ "foo" ]` again, an explicit
  `TO_ARRAY` function call is needed in 2.8 (which in this case allows the removal
  of the `[*]` operator altogether). This also works in 2.7:

      LET values = "foo" RETURN TO_ARRAY(values)

  Another example:

      LET values = [ { name: "foo" }, { name: "bar" } ]
      RETURN values[*].name[*]

  The above returned `[ [ "foo" ], [ "bar" ] ] in 2.7. In 2.8 it will return
  `[ [ ], [ ] ]`, because the value of `name` is not an array. To change the results
  to the 2.7 style, the query can be changed to

      LET values = [ { name: "foo" }, { name: "bar" } ]
      RETURN values[* RETURN TO_ARRAY(CURRENT.name)]

  The above also works in 2.7.
  The following types of queries won't change:

      LET values = [ 1, 2, 3 ] RETURN values[*]
      LET values = [ { name: "foo" }, { name: "bar" } ] RETURN values[*].name
      LET values = [ { names: [ "foo", "bar" ] }, { names: [ "baz" ] } ] RETURN values[*].names[*]
      LET values = [ { names: [ "foo", "bar" ] }, { names: [ "baz" ] } ] RETURN values[*].names[**]

* slightly adjusted V8 garbage collection strategy so that collection eventually
  happens in all contexts that hold V8 external references to documents and
  collections.

  also adjusted default value of `--javascript.gc-frequency` from 10 seconds to
  15 seconds, as less internal operations are carried out in JavaScript.

* fixes for AQL optimizer and traversal

* added `--create-collection-type` option to arangoimp

  This allows specifying the type of the collection to be created when
  `--create-collection` is set to `true`.

* Foxx export cache should no longer break if a broken app is loaded in the
  web admin interface.


v2.8.0-beta2 (2015-12-16)
-------------------------

* added AQL query optimizer rule "sort-in-values"

  This rule pre-sorts the right-hand side operand of the `IN` and `NOT IN`
  operators so the operation can use a binary search with logarithmic complexity
  instead of a linear search. The rule is applied when the right-hand side
  operand of an `IN` or `NOT IN` operator in a filter condition is a variable that
  is defined in a different loop/scope than the operator itself. Additionally,
  the filter condition must consist of solely the `IN` or `NOT IN` operation
  in order to avoid any side-effects.

* changed collection status terminology in web interface for collections for
  which an unload request has been issued from `in the process of being unloaded`
  to `will be unloaded`.

* unloading a collection via the web interface will now trigger garbage collection
  in all v8 contexts and force a WAL flush. This increases the chances of perfoming
  the unload faster.

* added the following attributes to the result of `collection.figures()` and the
  corresponding HTTP API at `PUT /_api/collection/<name>/figures`:

  - `documentReferences`: The number of references to documents in datafiles
    that JavaScript code currently holds. This information can be used for
    debugging compaction and unload issues.
  - `waitingFor`: An optional string value that contains information about
    which object type is at the head of the collection's cleanup queue. This
    information can be used for debugging compaction and unload issues.
  - `compactionStatus.time`: The point in time the compaction for the collection
    was last executed. This information can be used for debugging compaction
    issues.
  - `compactionStatus.message`: The action that was performed when the compaction
    was last run for the collection. This information can be used for debugging
    compaction issues.

  Note: `waitingFor` and `compactionStatus` may be empty when called on a coordinator
  in a cluster.

* the compaction will now provide queryable status info that can be used to track
  its progress. The compaction status is displayed in the web interface, too.

* better error reporting for arangodump and arangorestore

* arangodump will now fail by default when trying to dump edges that
  refer to already dropped collections. This can be circumvented by
  specifying the option `--force true` when invoking arangodump

* fixed cluster upgrade procedure

* the AQL functions `NEAR` and `WITHIN` now have stricter validations
  for their input parameters `limit`, `radius` and `distance`. They may now throw
  exceptions when invalid parameters are passed that may have not led
  to exceptions in previous versions.

* deprecation warnings now log stack traces

* Foxx: improved backwards compatibility with 2.5 and 2.6

  - reverted Model and Repository back to non-ES6 "classes" because of
    compatibility issues when using the extend method with a constructor

  - removed deprecation warnings for extend and controller.del

  - restored deprecated method Model.toJSONSchema

  - restored deprecated `type`, `jwt` and `sessionStorageApp` options
    in Controller#activateSessions

* Fixed a deadlock problem in the cluster


v2.8.0-beta1 (2015-12-06)
-------------------------

* added AQL function `IS_DATESTRING(value)`

  Returns true if *value* is a string that can be used in a date function.
  This includes partial dates such as *2015* or *2015-10* and strings containing
  invalid dates such as *2015-02-31*. The function will return false for all
  non-string values, even if some of them may be usable in date functions.


v2.8.0-alpha1 (2015-12-03)
--------------------------

* added AQL keywords `GRAPH`, `OUTBOUND`, `INBOUND` and `ANY` for use in graph
  traversals, reserved AQL keyword `ALL` for future use

  Usage of these keywords as collection names, variable names or attribute names
  in AQL queries will not be possible without quoting. For example, the following
  AQL query will still work as it uses a quoted collection name and a quoted
  attribute name:

      FOR doc IN `OUTBOUND`
	RETURN doc.`any`

* issue #1593: added AQL `POW` function for exponentation

* added cluster execution site info in explain output for AQL queries

* replication improvements:

  - added `autoResync` configuration parameter for continuous replication.

    When set to `true`, a replication slave will automatically trigger a full data
    re-synchronization with the master when the master cannot provide the log data
    the slave had asked for. Note that `autoResync` will only work when the option
    `requireFromPresent` is also set to `true` for the continuous replication, or
    when the continuous syncer is started and detects that no start tick is present.

    Automatic re-synchronization may transfer a lot of data from the master to the
    slave and may be expensive. It is therefore turned off by default.
    When turned off, the slave will never perform an automatic re-synchronization
    with the master.

  - added `idleMinWaitTime` and `idleMaxWaitTime` configuration parameters for
    continuous replication.

    These parameters can be used to control the minimum and maximum wait time the
    slave will (intentionally) idle and not poll for master log changes in case the
    master had sent the full logs already.
    The `idleMaxWaitTime` value will only be used when `adapativePolling` is set
    to `true`. When `adaptivePolling` is disable, only `idleMinWaitTime` will be
    used as a constant time span in which the slave will not poll the master for
    further changes. The default values are 0.5 seconds for `idleMinWaitTime` and
    2.5 seconds for `idleMaxWaitTime`, which correspond to the hard-coded values
    used in previous versions of ArangoDB.

  - added `initialSyncMaxWaitTime` configuration parameter for initial and continuous
    replication

    This option controls the maximum wait time (in seconds) that the initial
    synchronization will wait for a response from the master when fetching initial
    collection data. If no response is received within this time period, the initial
    synchronization will give up and fail. This option is also relevant for
    continuous replication in case *autoResync* is set to *true*, as then the
    continuous replication may trigger a full data re-synchronization in case
    the master cannot the log data the slave had asked for.

  - HTTP requests sent from the slave to the master during initial synchronization
    will now be retried if they fail with connection problems.

  - the initial synchronization now logs its progress so it can be queried using
    the regular replication status check APIs.

  - added `async` attribute for `sync` and `syncCollection` operations called from
    the ArangoShell. Setthing this attribute to `true` will make the synchronization
    job on the server go into the background, so that the shell does not block. The
    status of the started asynchronous synchronization job can be queried from the
    ArangoShell like this:

	/* starts initial synchronization */
	var replication = require("@arangodb/replication");
	var id = replication.sync({
	  endpoint: "tcp://master.domain.org:8529",
	  username: "myuser",
	  password: "mypasswd",
	  async: true
       });

       /* now query the id of the returned async job and print the status */
       print(replication.getSyncResult(id));

    The result of `getSyncResult()` will be `false` while the server-side job
    has not completed, and different to `false` if it has completed. When it has
    completed, all job result details will be returned by the call to `getSyncResult()`.


* fixed non-deterministic query results in some cluster queries

* fixed issue #1589

* return HTTP status code 410 (gone) instead of HTTP 408 (request timeout) for
  server-side operations that are canceled / killed. Sending 410 instead of 408
  prevents clients from re-starting the same (canceled) operation. Google Chrome
  for example sends the HTTP request again in case it is responded with an HTTP
  408, and this is exactly the opposite of the desired behavior when an operation
  is canceled / killed by the user.

* web interface: queries in AQL editor now cancelable

* web interface: dashboard - added replication information

* web interface: AQL editor now supports bind parameters

* added startup option `--server.hide-product-header` to make the server not send
  the HTTP response header `"Server: ArangoDB"` in its HTTP responses. By default,
  the option is turned off so the header is still sent as usual.

* added new AQL function `UNSET_RECURSIVE` to recursively unset attritutes from
  objects/documents

* switched command-line editor in ArangoShell and arangod to linenoise-ng

* added automatic deadlock detection for transactions

  In case a deadlock is detected, a multi-collection operation may be rolled back
  automatically and fail with error 29 (`deadlock detected`). Client code for
  operations containing more than one collection should be aware of this potential
  error and handle it accordingly, either by giving up or retrying the transaction.

* Added C++ implementations for the AQL arithmetic operations and the following
  AQL functions:
  - ABS
  - APPEND
  - COLLECTIONS
  - CURRENT_DATABASE
  - DOCUMENT
  - EDGES
  - FIRST
  - FIRST_DOCUMENT
  - FIRST_LIST
  - FLATTEN
  - FLOOR
  - FULLTEXT
  - LAST
  - MEDIAN
  - MERGE_RECURSIVE
  - MINUS
  - NEAR
  - NOT_NULL
  - NTH
  - PARSE_IDENTIFIER
  - PERCENTILE
  - POP
  - POSITION
  - PUSH
  - RAND
  - RANGE
  - REMOVE_NTH
  - REMOVE_VALUE
  - REMOVE_VALUES
  - ROUND
  - SHIFT
  - SQRT
  - STDDEV_POPULATION
  - STDDEV_SAMPLE
  - UNSHIFT
  - VARIANCE_POPULATION
  - VARIANCE_SAMPLE
  - WITHIN
  - ZIP

* improved performance of skipping over many documents in an AQL query when no
  indexes and no filters are used, e.g.

      FOR doc IN collection
	LIMIT 1000000, 10
	RETURN doc

* Added array indexes

  Hash indexes and skiplist indexes can now optionally be defined for array values
  so they index individual array members.

  To define an index for array values, the attribute name is extended with the
  expansion operator `[*]` in the index definition:

      arangosh> db.colName.ensureHashIndex("tags[*]");

  When given the following document

      { tags: [ "AQL", "ArangoDB", "Index" ] }

  the index will now contain the individual values `"AQL"`, `"ArangoDB"` and `"Index"`.

  Now the index can be used for finding all documents having `"ArangoDB"` somewhere in their
  tags array using the following AQL query:

      FOR doc IN colName
	FILTER "ArangoDB" IN doc.tags[*]
	RETURN doc

* rewrote AQL query optimizer rule `use-index-range` and renamed it to `use-indexes`.
  The name change affects rule names in the optimizer's output.

* rewrote AQL execution node `IndexRangeNode` and renamed it to `IndexNode`. The name
  change affects node names in the optimizer's explain output.

* added convenience function `db._explain(query)` for human-readable explanation
  of AQL queries

* module resolution as used by `require` now behaves more like in node.js

* the `org/arangodb/request` module now returns response bodies for error responses
  by default. The old behavior of not returning bodies for error responses can be
  re-enabled by explicitly setting the option `returnBodyOnError` to `false` (#1437)


v2.7.6 (2016-01-30)
-------------------

* detect more types of transaction deadlocks early


v2.7.5 (2016-01-22)
-------------------

* backported added automatic deadlock detection for transactions

  In case a deadlock is detected, a multi-collection operation may be rolled back
  automatically and fail with error 29 (`deadlock detected`). Client code for
  operations containing more than one collection should be aware of this potential
  error and handle it accordingly, either by giving up or retrying the transaction.

* improved internal datafile statistics for compaction and compaction triggering
  conditions, preventing excessive growth of collection datafiles under some
  workloads. This should also fix issue #1596.

* Foxx export cache should no longer break if a broken app is loaded in the
  web admin interface.

* Foxx: removed some incorrect deprecation warnings.

* Foxx: mocha test paths with wildcard characters (asterisks) now work on Windows


v2.7.4 (2015-12-21)
-------------------

* slightly adjusted V8 garbage collection strategy so that collection eventually
  happens in all contexts that hold V8 external references to documents and
  collections.

* added the following attributes to the result of `collection.figures()` and the
  corresponding HTTP API at `PUT /_api/collection/<name>/figures`:

  - `documentReferences`: The number of references to documents in datafiles
    that JavaScript code currently holds. This information can be used for
    debugging compaction and unload issues.
  - `waitingFor`: An optional string value that contains information about
    which object type is at the head of the collection's cleanup queue. This
    information can be used for debugging compaction and unload issues.
  - `compactionStatus.time`: The point in time the compaction for the collection
    was last executed. This information can be used for debugging compaction
    issues.
  - `compactionStatus.message`: The action that was performed when the compaction
    was last run for the collection. This information can be used for debugging
    compaction issues.

  Note: `waitingFor` and `compactionStatus` may be empty when called on a coordinator
  in a cluster.

* the compaction will now provide queryable status info that can be used to track
  its progress. The compaction status is displayed in the web interface, too.


v2.7.3 (2015-12-17)
-------------------

* fixed some replication value conversion issues when replication applier properties
  were set via ArangoShell

* fixed disappearing of documents for collections transferred via `sync` or
  `syncCollection` if the collection was dropped right before synchronization
  and drop and (re-)create collection markers were located in the same WAL file

* fixed an issue where overwriting the system sessions collection would break
  the web interface when authentication is enabled


v2.7.2 (2015-12-01)
-------------------

* replication improvements:

  - added `autoResync` configuration parameter for continuous replication.

    When set to `true`, a replication slave will automatically trigger a full data
    re-synchronization with the master when the master cannot provide the log data
    the slave had asked for. Note that `autoResync` will only work when the option
    `requireFromPresent` is also set to `true` for the continuous replication, or
    when the continuous syncer is started and detects that no start tick is present.

    Automatic re-synchronization may transfer a lot of data from the master to the
    slave and may be expensive. It is therefore turned off by default.
    When turned off, the slave will never perform an automatic re-synchronization
    with the master.

  - added `idleMinWaitTime` and `idleMaxWaitTime` configuration parameters for
    continuous replication.

    These parameters can be used to control the minimum and maximum wait time the
    slave will (intentionally) idle and not poll for master log changes in case the
    master had sent the full logs already.
    The `idleMaxWaitTime` value will only be used when `adapativePolling` is set
    to `true`. When `adaptivePolling` is disable, only `idleMinWaitTime` will be
    used as a constant time span in which the slave will not poll the master for
    further changes. The default values are 0.5 seconds for `idleMinWaitTime` and
    2.5 seconds for `idleMaxWaitTime`, which correspond to the hard-coded values
    used in previous versions of ArangoDB.

  - added `initialSyncMaxWaitTime` configuration parameter for initial and continuous
    replication

    This option controls the maximum wait time (in seconds) that the initial
    synchronization will wait for a response from the master when fetching initial
    collection data. If no response is received within this time period, the initial
    synchronization will give up and fail. This option is also relevant for
    continuous replication in case *autoResync* is set to *true*, as then the
    continuous replication may trigger a full data re-synchronization in case
    the master cannot the log data the slave had asked for.

  - HTTP requests sent from the slave to the master during initial synchronization
    will now be retried if they fail with connection problems.

  - the initial synchronization now logs its progress so it can be queried using
    the regular replication status check APIs.

* fixed non-deterministic query results in some cluster queries

* added missing lock instruction for primary index in compactor size calculation

* fixed issue #1589

* fixed issue #1583

* fixed undefined behavior when accessing the top level of a document with the `[*]`
  operator

* fixed potentially invalid pointer access in shaper when the currently accessed
  document got re-located by the WAL collector at the very same time

* Foxx: optional configuration options no longer log validation errors when assigned
  empty values (#1495)

* Foxx: constructors provided to Repository and Model sub-classes via extend are
  now correctly called (#1592)


v2.7.1 (2015-11-07)
-------------------

* switch to linenoise next generation

* exclude `_apps` collection from replication

  The slave has its own `_apps` collection which it populates on server start.
  When replicating data from the master to the slave, the data from the master may
  clash with the slave's own data in the `_apps` collection. Excluding the `_apps`
  collection from replication avoids this.

* disable replication appliers when starting in modes `--upgrade`, `--no-server`
  and `--check-upgrade`

* more detailed output in arango-dfdb

* fixed "no start tick" issue in replication applier

  This error could occur after restarting a slave server after a shutdown
  when no data was ever transferred from the master to the slave via the
  continuous replication

* fixed problem during SSL client connection abort that led to scheduler thread
  staying at 100% CPU saturation

* fixed potential segfault in AQL `NEIGHBORS` function implementation when C++ function
  variant was used and collection names were passed as strings

* removed duplicate target for some frontend JavaScript files from the Makefile

* make AQL function `MERGE()` work on a single array parameter, too.
  This allows combining the attributes of multiple objects from an array into
  a single object, e.g.

      RETURN MERGE([
	{ foo: 'bar' },
	{ quux: 'quetzalcoatl', ruled: true },
	{ bar: 'baz', foo: 'done' }
      ])

  will now return:

      {
	"foo": "done",
	"quux": "quetzalcoatl",
	"ruled": true,
	"bar": "baz"
      }

* fixed potential deadlock in collection status changing on Windows

* fixed hard-coded `incremental` parameter in shell implementation of
  `syncCollection` function in replication module

* fix for GCC5: added check for '-stdlib' option


v2.7.0 (2015-10-09)
-------------------

* fixed request statistics aggregation
  When arangod was started in supervisor mode, the request statistics always showed
  0 requests, as the statistics aggregation thread did not run then.

* read server configuration files before dropping privileges. this ensures that
  the SSL keyfile specified in the configuration can be read with the server's start
  privileges (i.e. root when using a standard ArangoDB package).

* fixed replication with a 2.6 replication configuration and issues with a 2.6 master

* raised default value of `--server.descriptors-minimum` to 1024

* allow Foxx apps to be installed underneath URL path `/_open/`, so they can be
  (intentionally) accessed without authentication.

* added *allowImplicit* sub-attribute in collections declaration of transactions.
  The *allowImplicit* attributes allows making transactions fail should they
  read-access a collection that was not explicitly declared in the *collections*
  array of the transaction.

* added "special" password ARANGODB_DEFAULT_ROOT_PASSWORD. If you pass
  ARANGODB_DEFAULT_ROOT_PASSWORD as password, it will read the password
  from the environment variable ARANGODB_DEFAULT_ROOT_PASSWORD


v2.7.0-rc2 (2015-09-22)
-----------------------

* fix over-eager datafile compaction

  This should reduce the need to compact directly after loading a collection when a
  collection datafile contained many insertions and updates for the same documents. It
  should also prevent from re-compacting already merged datafiles in case not many
  changes were made. Compaction will also make fewer index lookups than before.

* added `syncCollection()` function in module `org/arangodb/replication`

  This allows synchronizing the data of a single collection from a master to a slave
  server. Synchronization can either restore the whole collection by transferring all
  documents from the master to the slave, or incrementally by only transferring documents
  that differ. This is done by partitioning the collection's entire key space into smaller
  chunks and comparing the data chunk-wise between master and slave. Only chunks that are
  different will be re-transferred.

  The `syncCollection()` function can be used as follows:

      require("org/arangodb/replication").syncCollection(collectionName, options);

  e.g.

      require("org/arangodb/replication").syncCollection("myCollection", {
	endpoint: "tcp://127.0.0.1:8529",  /* master */
	username: "root",                  /* username for master */
	password: "secret",                /* password for master */
	incremental: true                  /* use incremental mode */
      });


* additionally allow the following characters in document keys:

  `(` `)` `+` `,` `=` `;` `$` `!` `*` `'` `%`


v2.7.0-rc1 (2015-09-17)
-----------------------

* removed undocumented server-side-only collection functions:
  * collection.OFFSET()
  * collection.NTH()
  * collection.NTH2()
  * collection.NTH3()

* upgraded Swagger to version 2.0 for the Documentation

  This gives the user better prepared test request structures.
  More conversions will follow so finally client libraries can be auto-generated.

* added extra AQL functions for date and time calculation and manipulation.
  These functions were contributed by GitHub users @CoDEmanX and @friday.
  A big thanks for their work!

  The following extra date functions are available from 2.7 on:

  * `DATE_DAYOFYEAR(date)`: Returns the day of year number of *date*.
    The return values range from 1 to 365, or 366 in a leap year respectively.

  * `DATE_ISOWEEK(date)`: Returns the ISO week date of *date*.
    The return values range from 1 to 53. Monday is considered the first day of the week.
    There are no fractional weeks, thus the last days in December may belong to the first
    week of the next year, and the first days in January may be part of the previous year's
    last week.

  * `DATE_LEAPYEAR(date)`: Returns whether the year of *date* is a leap year.

  * `DATE_QUARTER(date)`: Returns the quarter of the given date (1-based):
    * 1: January, February, March
    * 2: April, May, June
    * 3: July, August, September
    * 4: October, November, December

  - *DATE_DAYS_IN_MONTH(date)*: Returns the number of days in *date*'s month (28..31).

  * `DATE_ADD(date, amount, unit)`: Adds *amount* given in *unit* to *date* and
    returns the calculated date.

    *unit* can be either of the following to specify the time unit to add or
    subtract (case-insensitive):
    - y, year, years
    - m, month, months
    - w, week, weeks
    - d, day, days
    - h, hour, hours
    - i, minute, minutes
    - s, second, seconds
    - f, millisecond, milliseconds

    *amount* is the number of *unit*s to add (positive value) or subtract
    (negative value).

  * `DATE_SUBTRACT(date, amount, unit)`: Subtracts *amount* given in *unit* from
    *date* and returns the calculated date.

    It works the same as `DATE_ADD()`, except that it subtracts. It is equivalent
    to calling `DATE_ADD()` with a negative amount, except that `DATE_SUBTRACT()`
    can also subtract ISO durations. Note that negative ISO durations are not
    supported (i.e. starting with `-P`, like `-P1Y`).

  * `DATE_DIFF(date1, date2, unit, asFloat)`: Calculate the difference
    between two dates in given time *unit*, optionally with decimal places.
    Returns a negative value if *date1* is greater than *date2*.

  * `DATE_COMPARE(date1, date2, unitRangeStart, unitRangeEnd)`: Compare two
    partial dates and return true if they match, false otherwise. The parts to
    compare are defined by a range of time units.

    The full range is: years, months, days, hours, minutes, seconds, milliseconds.
    Pass the unit to start from as *unitRangeStart*, and the unit to end with as
    *unitRangeEnd*. All units in between will be compared. Leave out *unitRangeEnd*
    to only compare *unitRangeStart*.

  * `DATE_FORMAT(date, format)`: Format a date according to the given format string.
    It supports the following placeholders (case-insensitive):
    - %t: timestamp, in milliseconds since midnight 1970-01-01
    - %z: ISO date (0000-00-00T00:00:00.000Z)
    - %w: day of week (0..6)
    - %y: year (0..9999)
    - %yy: year (00..99), abbreviated (last two digits)
    - %yyyy: year (0000..9999), padded to length of 4
    - %yyyyyy: year (-009999 .. +009999), with sign prefix and padded to length of 6
    - %m: month (1..12)
    - %mm: month (01..12), padded to length of 2
    - %d: day (1..31)
    - %dd: day (01..31), padded to length of 2
    - %h: hour (0..23)
    - %hh: hour (00..23), padded to length of 2
    - %i: minute (0..59)
    - %ii: minute (00..59), padded to length of 2
    - %s: second (0..59)
    - %ss: second (00..59), padded to length of 2
    - %f: millisecond (0..999)
    - %fff: millisecond (000..999), padded to length of 3
    - %x: day of year (1..366)
    - %xxx: day of year (001..366), padded to length of 3
    - %k: ISO week date (1..53)
    - %kk: ISO week date (01..53), padded to length of 2
    - %l: leap year (0 or 1)
    - %q: quarter (1..4)
    - %a: days in month (28..31)
    - %mmm: abbreviated English name of month (Jan..Dec)
    - %mmmm: English name of month (January..December)
    - %www: abbreviated English name of weekday (Sun..Sat)
    - %wwww: English name of weekday (Sunday..Saturday)
    - %&: special escape sequence for rare occasions
    - %%: literal %
    - %: ignored

* new WAL logfiles and datafiles are now created non-sparse

  This prevents SIGBUS signals being raised when memory of a sparse datafile is accessed
  and the disk is full and the accessed file part is not actually disk-backed. In
  this case the mapped memory region is not necessarily backed by physical memory, and
  accessing the memory may raise SIGBUS and crash arangod.

* the `internal.download()` function and the module `org/arangodb/request` used some
  internal library function that handled the sending of HTTP requests from inside of
  ArangoDB. This library unconditionally set an HTTP header `Accept-Encoding: gzip`
  in all outgoing HTTP requests.

  This has been fixed in 2.7, so `Accept-Encoding: gzip` is not set automatically anymore.
  Additionally, the header `User-Agent: ArangoDB` is not set automatically either. If
  client applications desire to send these headers, they are free to add it when
  constructing the requests using the `download` function or the request module.

* fixed issue #1436: org/arangodb/request advertises deflate without supporting it

* added template string generator function `aqlQuery` for generating AQL queries

  This can be used to generate safe AQL queries with JavaScript parameter
  variables or expressions easily:

      var name = 'test';
      var attributeName = '_key';
      var query = aqlQuery`FOR u IN users FILTER u.name == ${name} RETURN u.${attributeName}`;
      db._query(query);

* report memory usage for document header data (revision id, pointer to data etc.)
  in `db.collection.figures()`. The memory used for document headers will now
  show up in the already existing attribute `indexes.size`. Due to that, the index
  sizes reported by `figures()` in 2.7 will be higher than those reported by 2.6,
  but the 2.7 values are more accurate.

* IMPORTANT CHANGE: the filenames in dumps created by arangodump now contain
  not only the name of the dumped collection, but also an additional 32-digit hash
  value. This is done to prevent overwriting dump files in case-insensitive file
  systems when there exist multiple collections with the same name (but with
  different cases).

  For example, if a database has two collections: `test` and `Test`, previous
  versions of ArangoDB created the files

  * `test.structure.json` and `test.data.json` for collection `test`
  * `Test.structure.json` and `Test.data.json` for collection `Test`

  This did not work for case-insensitive filesystems, because the files for the
  second collection would have overwritten the files of the first. arangodump in
  2.7 will create the following filenames instead:

  * `test_098f6bcd4621d373cade4e832627b4f6.structure.json` and `test_098f6bcd4621d373cade4e832627b4f6.data.json`
  * `Test_0cbc6611f5540bd0809a388dc95a615b.structure.json` and `Test_0cbc6611f5540bd0809a388dc95a615b.data.json`

  These filenames will be unambiguous even in case-insensitive filesystems.

* IMPORTANT CHANGE: make arangod actually close lingering client connections
  when idle for at least the duration specified via `--server.keep-alive-timeout`.
  In previous versions of ArangoDB, connections were not closed by the server
  when the timeout was reached and the client was still connected. Now the
  connection is properly closed by the server in case of timeout. Client
  applications relying on the old behavior may now need to reconnect to the
  server when their idle connections time out and get closed (note: connections
  being idle for a long time may be closed by the OS or firewalls anyway -
  client applications should be aware of that and try to reconnect).

* IMPORTANT CHANGE: when starting arangod, the server will drop the process
  privileges to the specified values in options `--server.uid` and `--server.gid`
  instantly after parsing the startup options.

  That means when either `--server.uid` or `--server.gid` are set, the privilege
  change will happen earlier. This may prevent binding the server to an endpoint
  with a port number lower than 1024 if the arangodb user has no privileges
  for that. Previous versions of ArangoDB changed the privileges later, so some
  startup actions were still carried out under the invoking user (i.e. likely
  *root* when started via init.d or system scripts) and especially binding to
  low port numbers was still possible there.

  The default privileges for user *arangodb* will not be sufficient for binding
  to port numbers lower than 1024. To have an ArangoDB 2.7 bind to a port number
  lower than 1024, it needs to be started with either a different privileged user,
  or the privileges of the *arangodb* user have to raised manually beforehand.

* added AQL optimizer rule `patch-update-statements`

* Linux startup scripts and systemd configuration for arangod now try to
  adjust the NOFILE (number of open files) limits for the process. The limit
  value is set to 131072 (128k) when ArangoDB is started via start/stop
  commands

* When ArangoDB is started/stopped manually via the start/stop commands, the
  main process will wait for up to 10 seconds after it forks the supervisor
  and arangod child processes. If the startup fails within that period, the
  start/stop script will fail with an exit code other than zero. If the
  startup of the supervisor or arangod is still ongoing after 10 seconds,
  the main program will still return with exit code 0. The limit of 10 seconds
  is arbitrary because the time required for a startup is not known in advance.

* added startup option `--database.throw-collection-not-loaded-error`

  Accessing a not-yet loaded collection will automatically load a collection
  on first access. This flag controls what happens in case an operation
  would need to wait for another thread to finalize loading a collection. If
  set to *true*, then the first operation that accesses an unloaded collection
  will load it. Further threads that try to access the same collection while
  it is still loading immediately fail with an error (1238, *collection not loaded*).
  This is to prevent all server threads from being blocked while waiting on the
  same collection to finish loading. When the first thread has completed loading
  the collection, the collection becomes regularly available, and all operations
  from that point on can be carried out normally, and error 1238 will not be
  thrown anymore for that collection.

  If set to *false*, the first thread that accesses a not-yet loaded collection
  will still load it. Other threads that try to access the collection while
  loading will not fail with error 1238 but instead block until the collection
  is fully loaded. This configuration might lead to all server threads being
  blocked because they are all waiting for the same collection to complete
  loading. Setting the option to *true* will prevent this from happening, but
  requires clients to catch error 1238 and react on it (maybe by scheduling
  a retry for later).

  The default value is *false*.

* added better control-C support in arangosh

  When CTRL-C is pressed in arangosh, it will now print a `^C` first. Pressing
  CTRL-C again will reset the prompt if something was entered before, or quit
  arangosh if no command was entered directly before.

  This affects the arangosh version build with Readline-support only (Linux
  and MacOS).

  The MacOS version of ArangoDB for Homebrew now depends on Readline, too. The
  Homebrew formula has been changed accordingly.
  When self-compiling ArangoDB on MacOS without Homebrew, Readline now is a
  prerequisite.

* increased default value for collection-specific `indexBuckets` value from 1 to 8

  Collections created from 2.7 on will use the new default value of `8` if not
  overridden on collection creation or later using
  `collection.properties({ indexBuckets: ... })`.

  The `indexBuckets` value determines the number of buckets to use for indexes of
  type `primary`, `hash` and `edge`. Having multiple index buckets allows splitting
  an index into smaller components, which can be filled in parallel when a collection
  is loading. Additionally, resizing and reallocation of indexes are faster and
  less intrusive if the index uses multiple buckets, because resize and reallocation
  will affect only data in a single bucket instead of all index values.

  The index buckets will be filled in parallel when loading a collection if the collection
  has an `indexBuckets` value greater than 1 and the collection contains a significant
  amount of documents/edges (the current threshold is 256K documents but this value
  may change in future versions of ArangoDB).

* changed HTTP client to use poll instead of select on Linux and MacOS

  This affects the ArangoShell and user-defined JavaScript code running inside
  arangod that initiates its own HTTP calls.

  Using poll instead of select allows using arbitrary high file descriptors
  (bigger than the compiled in FD_SETSIZE). Server connections are still handled using
  epoll, which has never been affected by FD_SETSIZE.

* implemented AQL `LIKE` function using ICU regexes

* added `RETURN DISTINCT` for AQL queries to return unique results:

      FOR doc IN collection
	RETURN DISTINCT doc.status

  This change also introduces `DISTINCT` as an AQL keyword.

* removed `createNamedQueue()` and `addJob()` functions from org/arangodb/tasks

* use less locks and more atomic variables in the internal dispatcher
  and V8 context handling implementations. This leads to improved throughput in
  some ArangoDB internals and allows for higher HTTP request throughput for
  many operations.

  A short overview of the improvements can be found here:

  https://www.arangodb.com/2015/08/throughput-enhancements/

* added shorthand notation for attribute names in AQL object literals:

      LET name = "Peter"
      LET age = 42
      RETURN { name, age }

  The above is the shorthand equivalent of the generic form

      LET name = "Peter"
      LET age = 42
      RETURN { name : name, age : age }

* removed configure option `--enable-timings`

  This option did not have any effect.

* removed configure option `--enable-figures`

  This option previously controlled whether HTTP request statistics code was
  compiled into ArangoDB or not. The previous default value was `true` so
  statistics code was available in official packages. Setting the option to
  `false` led to compile errors so it is doubtful the default value was
  ever changed. By removing the option some internal statistics code was also
  simplified.

* removed run-time manipulation methods for server endpoints:

  * `db._removeEndpoint()`
  * `db._configureEndpoint()`
  * HTTP POST `/_api/endpoint`
  * HTTP DELETE `/_api/endpoint`

* AQL query result cache

  The query result cache can optionally cache the complete results of all or selected AQL queries.
  It can be operated in the following modes:

  * `off`: the cache is disabled. No query results will be stored
  * `on`: the cache will store the results of all AQL queries unless their `cache`
    attribute flag is set to `false`
  * `demand`: the cache will store the results of AQL queries that have their
    `cache` attribute set to `true`, but will ignore all others

  The mode can be set at server startup using the `--database.query-cache-mode` configuration
  option and later changed at runtime.

  The following HTTP REST APIs have been added for controlling the query cache:

  * HTTP GET `/_api/query-cache/properties`: returns the global query cache configuration
  * HTTP PUT `/_api/query-cache/properties`: modifies the global query cache configuration
  * HTTP DELETE `/_api/query-cache`: invalidates all results in the query cache

  The following JavaScript functions have been added for controlling the query cache:

  * `require("org/arangodb/aql/cache").properties()`: returns the global query cache configuration
  * `require("org/arangodb/aql/cache").properties(properties)`: modifies the global query cache configuration
  * `require("org/arangodb/aql/cache").clear()`: invalidates all results in the query cache

* do not link arangoimp against V8

* AQL function call arguments optimization

  This will lead to arguments in function calls inside AQL queries not being copied but passed
  by reference. This may speed up calls to functions with bigger argument values or queries that
  call functions a lot of times.

* upgraded V8 version to 4.3.61

* removed deprecated AQL `SKIPLIST` function.

  This function was introduced in older versions of ArangoDB with a less powerful query optimizer to
  retrieve data from a skiplist index using a `LIMIT` clause. It was marked as deprecated in ArangoDB
  2.6.

  Since ArangoDB 2.3 the behavior of the `SKIPLIST` function can be emulated using regular AQL
  constructs, e.g.

      FOR doc IN @@collection
	FILTER doc.value >= @value
	SORT doc.value DESC
	LIMIT 1
	RETURN doc

* the `skip()` function for simple queries does not accept negative input any longer.
  This feature was deprecated in 2.6.0.

* fix exception handling

  In some cases JavaScript exceptions would re-throw without information of the original problem.
  Now the original exception is logged for failure analysis.

* based REST API method PUT `/_api/simple/all` on the cursor API and make it use AQL internally.

  The change speeds up this REST API method and will lead to additional query information being
  returned by the REST API. Clients can use this extra information or ignore it.

* Foxx Queue job success/failure handlers arguments have changed from `(jobId, jobData, result, jobFailures)` to `(result, jobData, job)`.

* added Foxx Queue job options `repeatTimes`, `repeatUntil` and `repeatDelay` to automatically re-schedule jobs when they are completed.

* added Foxx manifest configuration type `password` to mask values in the web interface.

* fixed default values in Foxx manifest configurations sometimes not being used as defaults.

* fixed optional parameters in Foxx manifest configurations sometimes not being cleared correctly.

* Foxx dependencies can now be marked as optional using a slightly more verbose syntax in your manifest file.

* converted Foxx constructors to ES6 classes so you can extend them using class syntax.

* updated aqb to 2.0.

* updated chai to 3.0.

* Use more madvise calls to speed up things when memory is tight, in particular
  at load time but also for random accesses later.

* Overhauled web interface

  The web interface now has a new design.

  The API documentation for ArangoDB has been moved from "Tools" to "Links" in the web interface.

  The "Applications" tab in the web interfaces has been renamed to "Services".


v2.6.12 (2015-12-02)
--------------------

* fixed disappearing of documents for collections transferred via `sync` if the
  the collection was dropped right before synchronization and drop and (re-)create
  collection markers were located in the same WAL file

* added missing lock instruction for primary index in compactor size calculation

* fixed issue #1589

* fixed issue #1583

* Foxx: optional configuration options no longer log validation errors when assigned
  empty values (#1495)


v2.6.11 (2015-11-18)
--------------------

* fixed potentially invalid pointer access in shaper when the currently accessed
  document got re-located by the WAL collector at the very same time


v2.6.10 (2015-11-10)
--------------------

* disable replication appliers when starting in modes `--upgrade`, `--no-server`
  and `--check-upgrade`

* more detailed output in arango-dfdb

* fixed potential deadlock in collection status changing on Windows

* issue #1521: Can't dump/restore with user and password


v2.6.9 (2015-09-29)
-------------------

* added "special" password ARANGODB_DEFAULT_ROOT_PASSWORD. If you pass
  ARANGODB_DEFAULT_ROOT_PASSWORD as password, it will read the password
  from the environment variable ARANGODB_DEFAULT_ROOT_PASSWORD

* fixed failing AQL skiplist, sort and limit combination

  When using a Skiplist index on an attribute (say "a") and then using sort
  and skip on this attribute caused the result to be empty e.g.:

    require("internal").db.test.ensureSkiplist("a");
    require("internal").db._query("FOR x IN test SORT x.a LIMIT 10, 10");

  Was always empty no matter how many documents are stored in test.
  This is now fixed.

v2.6.8 (2015-09-09)
-------------------

* ARM only:

  The ArangoDB packages for ARM require the kernel to allow unaligned memory access.
  How the kernel handles unaligned memory access is configurable at runtime by
  checking and adjusting the contents `/proc/cpu/alignment`.

  In order to operate on ARM, ArangoDB requires the bit 1 to be set. This will
  make the kernel trap and adjust unaligned memory accesses. If this bit is not
  set, the kernel may send a SIGBUS signal to ArangoDB and terminate it.

  To set bit 1 in `/proc/cpu/alignment` use the following command as a privileged
  user (e.g. root):

      echo "2" > /proc/cpu/alignment

  Note that this setting affects all user processes and not just ArangoDB. Setting
  the alignment with the above command will also not make the setting permanent,
  so it will be lost after a restart of the system. In order to make the setting
  permanent, it should be executed during system startup or before starting arangod.

  The ArangoDB start/stop scripts do not adjust the alignment setting, but rely on
  the environment to have the correct alignment setting already. The reason for this
  is that the alignment settings also affect all other user processes (which ArangoDB
  is not aware of) and thus may have side-effects outside of ArangoDB. It is therefore
  more reasonable to have the system administrator carry out the change.


v2.6.7 (2015-08-25)
-------------------

* improved AssocMulti index performance when resizing.

  This makes the edge index perform less I/O when under memory pressure.


v2.6.6 (2015-08-23)
-------------------

* added startup option `--server.additional-threads` to create separate queues
  for slow requests.


v2.6.5 (2015-08-17)
-------------------

* added startup option `--database.throw-collection-not-loaded-error`

  Accessing a not-yet loaded collection will automatically load a collection
  on first access. This flag controls what happens in case an operation
  would need to wait for another thread to finalize loading a collection. If
  set to *true*, then the first operation that accesses an unloaded collection
  will load it. Further threads that try to access the same collection while
  it is still loading immediately fail with an error (1238, *collection not loaded*).
  This is to prevent all server threads from being blocked while waiting on the
  same collection to finish loading. When the first thread has completed loading
  the collection, the collection becomes regularly available, and all operations
  from that point on can be carried out normally, and error 1238 will not be
  thrown anymore for that collection.

  If set to *false*, the first thread that accesses a not-yet loaded collection
  will still load it. Other threads that try to access the collection while
  loading will not fail with error 1238 but instead block until the collection
  is fully loaded. This configuration might lead to all server threads being
  blocked because they are all waiting for the same collection to complete
  loading. Setting the option to *true* will prevent this from happening, but
  requires clients to catch error 1238 and react on it (maybe by scheduling
  a retry for later).

  The default value is *false*.

* fixed busy wait loop in scheduler threads that sometimes consumed 100% CPU while
  waiting for events on connections closed unexpectedly by the client side

* handle attribute `indexBuckets` when restoring collections via arangorestore.
  Previously the `indexBuckets` attribute value from the dump was ignored, and the
   server default value for `indexBuckets` was used when restoring a collection.

* fixed "EscapeValue already set error" crash in V8 actions that might have occurred when
  canceling V8-based operations.


v2.6.4 (2015-08-01)
-------------------

* V8: Upgrade to version 4.1.0.27 - this is intended to be the stable V8 version.

* fixed issue #1424: Arango shell should not processing arrows pushing on keyboard


v2.6.3 (2015-07-21)
-------------------

* issue #1409: Document values with null character truncated


v2.6.2 (2015-07-04)
-------------------

* fixed issue #1383: bindVars for HTTP API doesn't work with empty string

* fixed handling of default values in Foxx manifest configurations

* fixed handling of optional parameters in Foxx manifest configurations

* fixed a reference error being thrown in Foxx queues when a function-based job type is used that is not available and no options object is passed to queue.push


v2.6.1 (2015-06-24)
-------------------

* Add missing swagger files to cmake build. fixes #1368

* fixed documentation errors


v2.6.0 (2015-06-20)
-------------------

* using negative values for `SimpleQuery.skip()` is deprecated.
  This functionality will be removed in future versions of ArangoDB.

* The following simple query functions are now deprecated:

  * collection.near
  * collection.within
  * collection.geo
  * collection.fulltext
  * collection.range
  * collection.closedRange

  This also lead to the following REST API methods being deprecated from now on:

  * PUT /_api/simple/near
  * PUT /_api/simple/within
  * PUT /_api/simple/fulltext
  * PUT /_api/simple/range

  It is recommended to replace calls to these functions or APIs with equivalent AQL queries,
  which are more flexible because they can be combined with other operations:

      FOR doc IN NEAR(@@collection, @latitude, @longitude, @limit)
	RETURN doc

      FOR doc IN WITHIN(@@collection, @latitude, @longitude, @radius, @distanceAttributeName)
	RETURN doc

      FOR doc IN FULLTEXT(@@collection, @attributeName, @queryString, @limit)
	RETURN doc

      FOR doc IN @@collection
	FILTER doc.value >= @left && doc.value < @right
	LIMIT @skip, @limit
	RETURN doc`

  The above simple query functions and REST API methods may be removed in future versions
  of ArangoDB.

* deprecated now-obsolete AQL `SKIPLIST` function

  The function was introduced in older versions of ArangoDB with a less powerful query optimizer to
  retrieve data from a skiplist index using a `LIMIT` clause.

  Since 2.3 the same goal can be achieved by using regular AQL constructs, e.g.

      FOR doc IN collection FILTER doc.value >= @value SORT doc.value DESC LIMIT 1 RETURN doc

* fixed issues when switching the database inside tasks and during shutdown of database cursors

  These features were added during 2.6 alpha stage so the fixes affect devel/2.6-alpha builds only

* issue #1360: improved foxx-manager help

* added `--enable-tcmalloc` configure option.

  When this option is set, arangod and the client tools will be linked against tcmalloc, which replaces
  the system allocator. When the option is set, a tcmalloc library must be present on the system under
  one of the names `libtcmalloc`, `libtcmalloc_minimal` or `libtcmalloc_debug`.

  As this is a configure option, it is supported for manual builds on Linux-like systems only. tcmalloc
  support is currently experimental.

* issue #1353: Windows: HTTP API - incorrect path in errorMessage

* issue #1347: added option `--create-database` for arangorestore.

  Setting this option to `true` will now create the target database if it does not exist. When creating
  the target database, the username and passwords passed to arangorestore will be used to create an
  initial user for the new database.

* issue #1345: advanced debug information for User Functions

* issue #1341: Can't use bindvars in UPSERT

* fixed vulnerability in JWT implementation.

* changed default value of option `--database.ignore-datafile-errors` from `true` to `false`

  If the new default value of `false` is used, then arangod will refuse loading collections that contain
  datafiles with CRC mismatches or other errors. A collection with datafile errors will then become
  unavailable. This prevents follow up errors from happening.

  The only way to access such collection is to use the datafile debugger (arango-dfdb) and try to repair
  or truncate the datafile with it.

  If `--database.ignore-datafile-errors` is set to `true`, then collections will become available
  even if parts of their data cannot be loaded. This helps availability, but may cause (partial) data
  loss and follow up errors.

* added server startup option `--server.session-timeout` for controlling the timeout of user sessions
  in the web interface

* add sessions and cookie authentication for ArangoDB's web interface

  ArangoDB's built-in web interface now uses sessions. Session information ids are stored in cookies,
  so clients using the web interface must accept cookies in order to use it

* web interface: display query execution time in AQL editor

* web interface: renamed AQL query *submit* button to *execute*

* web interface: added query explain feature in AQL editor

* web interface: demo page added. only working if demo data is available, hidden otherwise

* web interface: added support for custom app scripts with optional arguments and results

* web interface: mounted apps that need to be configured are now indicated in the app overview

* web interface: added button for running tests to app details

* web interface: added button for configuring app dependencies to app details

* web interface: upgraded API documentation to use Swagger 2

* INCOMPATIBLE CHANGE

  removed startup option `--log.severity`

  The docs for `--log.severity` mentioned lots of severities (e.g. `exception`, `technical`, `functional`, `development`)
  but only a few severities (e.g. `all`, `human`) were actually used, with `human` being the default and `all` enabling the
  additional logging of requests. So the option pretended to control a lot of things which it actually didn't. Additionally,
  the option `--log.requests-file` was around for a long time already, also controlling request logging.

  Because the `--log.severity` option effectively did not control that much, it was removed. A side effect of removing the
  option is that 2.5 installations which used `--log.severity all` will not log requests after the upgrade to 2.6. This can
  be adjusted by setting the `--log.requests-file` option.

* add backtrace to fatal log events

* added optional `limit` parameter for AQL function `FULLTEXT`

* make fulltext index also index text values contained in direct sub-objects of the indexed
  attribute.

  Previous versions of ArangoDB only indexed the attribute value if it was a string. Sub-attributes
  of the index attribute were ignored when fulltext indexing.

  Now, if the index attribute value is an object, the object's values will each be included in the
  fulltext index if they are strings. If the index attribute value is an array, the array's values
  will each be included in the fulltext index if they are strings.

  For example, with a fulltext index present on the `translations` attribute, the following text
  values will now be indexed:

      var c = db._create("example");
      c.ensureFulltextIndex("translations");
      c.insert({ translations: { en: "fox", de: "Fuchs", fr: "renard", ru: "лиса" } });
      c.insert({ translations: "Fox is the English translation of the German word Fuchs" });
      c.insert({ translations: [ "ArangoDB", "document", "database", "Foxx" ] });

      c.fulltext("translations", "лиса").toArray();       // returns only first document
      c.fulltext("translations", "Fox").toArray();        // returns first and second documents
      c.fulltext("translations", "prefix:Fox").toArray(); // returns all three documents

* added batch document removal and lookup commands:

      collection.lookupByKeys(keys)
      collection.removeByKeys(keys)

  These commands can be used to perform multi-document lookup and removal operations efficiently
  from the ArangoShell. The argument to these operations is an array of document keys.

  Also added HTTP APIs for batch document commands:

  * PUT /_api/simple/lookup-by-keys
  * PUT /_api/simple/remove-by-keys

* properly prefix document address URLs with the current database name for calls to the REST
  API method GET `/_api/document?collection=...` (that method will return partial URLs to all
  documents in the collection).

  Previous versions of ArangoDB returned the URLs starting with `/_api/` but without the current
  database name, e.g. `/_api/document/mycollection/mykey`. Starting with 2.6, the response URLs
  will include the database name as well, e.g. `/_db/_system/_api/document/mycollection/mykey`.

* added dedicated collection export HTTP REST API

  ArangoDB now provides a dedicated collection export API, which can take snapshots of entire
  collections more efficiently than the general-purpose cursor API. The export API is useful
  to transfer the contents of an entire collection to a client application. It provides optional
  filtering on specific attributes.

  The export API is available at endpoint `POST /_api/export?collection=...`. The API has the
  same return value structure as the already established cursor API (`POST /_api/cursor`).

  An introduction to the export API is given in this blog post:
  http://jsteemann.github.io/blog/2015/04/04/more-efficient-data-exports/

* subquery optimizations for AQL queries

  This optimization avoids copying intermediate results into subqueries that are not required
  by the subquery.

  A brief description can be found here:
  http://jsteemann.github.io/blog/2015/05/04/subquery-optimizations/

* return value optimization for AQL queries

  This optimization avoids copying the final query result inside the query's main `ReturnNode`.

  A brief description can be found here:
  http://jsteemann.github.io/blog/2015/05/04/return-value-optimization-for-aql/

* speed up AQL queries containing big `IN` lists for index lookups

  `IN` lists used for index lookups had performance issues in previous versions of ArangoDB.
  These issues have been addressed in 2.6 so using bigger `IN` lists for filtering is much
  faster.

  A brief description can be found here:
  http://jsteemann.github.io/blog/2015/05/07/in-list-improvements/

* allow `@` and `.` characters in document keys, too

  This change also leads to document keys being URL-encoded when returned in HTTP `location`
  response headers.

* added alternative implementation for AQL COLLECT

  The alternative method uses a hash table for grouping and does not require its input elements
  to be sorted. It will be taken into account by the optimizer for `COLLECT` statements that do
  not use an `INTO` clause.

  In case a `COLLECT` statement can use the hash table variant, the optimizer will create an extra
  plan for it at the beginning of the planning phase. In this plan, no extra `SORT` node will be
  added in front of the `COLLECT` because the hash table variant of `COLLECT` does not require
  sorted input. Instead, a `SORT` node will be added after it to sort its output. This `SORT` node
  may be optimized away again in later stages. If the sort order of the result is irrelevant to
  the user, adding an extra `SORT null` after a hash `COLLECT` operation will allow the optimizer to
  remove the sorts altogether.

  In addition to the hash table variant of `COLLECT`, the optimizer will modify the original plan
  to use the regular `COLLECT` implementation. As this implementation requires sorted input, the
  optimizer will insert a `SORT` node in front of the `COLLECT`. This `SORT` node may be optimized
  away in later stages.

  The created plans will then be shipped through the regular optimization pipeline. In the end,
  the optimizer will pick the plan with the lowest estimated total cost as usual. The hash table
  variant does not require an up-front sort of the input, and will thus be preferred over the
  regular `COLLECT` if the optimizer estimates many input elements for the `COLLECT` node and
  cannot use an index to sort them.

  The optimizer can be explicitly told to use the regular *sorted* variant of `COLLECT` by
  suffixing a `COLLECT` statement with `OPTIONS { "method" : "sorted" }`. This will override the
  optimizer guesswork and only produce the *sorted* variant of `COLLECT`.

  A blog post on the new `COLLECT` implementation can be found here:
  http://jsteemann.github.io/blog/2015/04/22/collecting-with-a-hash-table/

* refactored HTTP REST API for cursors

  The HTTP REST API for cursors (`/_api/cursor`) has been refactored to improve its performance
  and use less memory.

  A post showing some of the performance improvements can be found here:
  http://jsteemann.github.io/blog/2015/04/01/improvements-for-the-cursor-api/

* simplified return value syntax for data-modification AQL queries

  ArangoDB 2.4 since version allows to return results from data-modification AQL queries. The
  syntax for this was quite limited and verbose:

      FOR i IN 1..10
	INSERT { value: i } IN test
	LET inserted = NEW
	RETURN inserted

  The `LET inserted = NEW RETURN inserted` was required literally to return the inserted
  documents. No calculations could be made using the inserted documents.

  This is now more flexible. After a data-modification clause (e.g. `INSERT`, `UPDATE`, `REPLACE`,
  `REMOVE`, `UPSERT`) there can follow any number of `LET` calculations. These calculations can
  refer to the pseudo-values `OLD` and `NEW` that are created by the data-modification statements.

  This allows returning projections of inserted or updated documents, e.g.:

      FOR i IN 1..10
	INSERT { value: i } IN test
	RETURN { _key: NEW._key, value: i }

  Still not every construct is allowed after a data-modification clause. For example, no functions
  can be called that may access documents.

  More information can be found here:
  http://jsteemann.github.io/blog/2015/03/27/improvements-for-data-modification-queries/

* added AQL `UPSERT` statement

  This adds an `UPSERT` statement to AQL that is a combination of both `INSERT` and `UPDATE` /
  `REPLACE`. The `UPSERT` will search for a matching document using a user-provided example.
  If no document matches the example, the *insert* part of the `UPSERT` statement will be
  executed. If there is a match, the *update* / *replace* part will be carried out:

      UPSERT { page: 'index.html' }                 /* search example */
	INSERT { page: 'index.html', pageViews: 1 } /* insert part */
	UPDATE { pageViews: OLD.pageViews + 1 }     /* update part */
	IN pageViews

  `UPSERT` can be used with an `UPDATE` or `REPLACE` clause. The `UPDATE` clause will perform
  a partial update of the found document, whereas the `REPLACE` clause will replace the found
  document entirely. The `UPDATE` or `REPLACE` parts can refer to the pseudo-value `OLD`, which
  contains all attributes of the found document.

  `UPSERT` statements can optionally return values. In the following query, the return
  attribute `found` will return the found document before the `UPDATE` was applied. If no
  document was found, `found` will contain a value of `null`. The `updated` result attribute will
  contain the inserted / updated document:

      UPSERT { page: 'index.html' }                 /* search example */
	INSERT { page: 'index.html', pageViews: 1 } /* insert part */
	UPDATE { pageViews: OLD.pageViews + 1 }     /* update part */
	IN pageViews
	RETURN { found: OLD, updated: NEW }

  A more detailed description of `UPSERT` can be found here:
  http://jsteemann.github.io/blog/2015/03/27/preview-of-the-upsert-command/

* adjusted default configuration value for `--server.backlog-size` from 10 to 64.

* issue #1231: bug xor feature in AQL: LENGTH(null) == 4

  This changes the behavior of the AQL `LENGTH` function as follows:

  - if the single argument to `LENGTH()` is `null`, then the result will now be `0`. In previous
    versions of ArangoDB, the result of `LENGTH(null)` was `4`.

  - if the single argument to `LENGTH()` is `true`, then the result will now be `1`. In previous
    versions of ArangoDB, the result of `LENGTH(true)` was `4`.

  - if the single argument to `LENGTH()` is `false`, then the result will now be `0`. In previous
    versions of ArangoDB, the result of `LENGTH(false)` was `5`.

  The results of `LENGTH()` with string, numeric, array object argument values do not change.

* issue #1298: Bulk import if data already exists (#1298)

  This change extends the HTTP REST API for bulk imports as follows:

  When documents are imported and the `_key` attribute is specified for them, the import can be
  used for inserting and updating/replacing documents. Previously, the import could be used for
  inserting new documents only, and re-inserting a document with an existing key would have failed
  with a *unique key constraint violated* error.

  The above behavior is still the default. However, the API now allows controlling the behavior
  in case of a unique key constraint error via the optional URL parameter `onDuplicate`.

  This parameter can have one of the following values:

  - `error`: when a unique key constraint error occurs, do not import or update the document but
    report an error. This is the default.

  - `update`: when a unique key constraint error occurs, try to (partially) update the existing
    document with the data specified in the import. This may still fail if the document would
    violate secondary unique indexes. Only the attributes present in the import data will be
    updated and other attributes already present will be preserved. The number of updated documents
    will be reported in the `updated` attribute of the HTTP API result.

  - `replace`: when a unique key constraint error occurs, try to fully replace the existing
    document with the data specified in the import. This may still fail if the document would
    violate secondary unique indexes. The number of replaced documents will be reported in the
    `updated` attribute of the HTTP API result.

  - `ignore`: when a unique key constraint error occurs, ignore this error. There will be no
    insert, update or replace for the particular document. Ignored documents will be reported
    separately in the `ignored` attribute of the HTTP API result.

  The result of the HTTP import API will now contain the attributes `ignored` and `updated`, which
  contain the number of ignored and updated documents respectively. These attributes will contain a
  value of zero unless the `onDuplicate` URL parameter is set to either `update` or `replace`
  (in this case the `updated` attribute may contain non-zero values) or `ignore` (in this case the
  `ignored` attribute may contain a non-zero value).

  To support the feature, arangoimp also has a new command line option `--on-duplicate` which can
  have one of the values `error`, `update`, `replace`, `ignore`. The default value is `error`.

  A few examples for using arangoimp with the `--on-duplicate` option can be found here:
  http://jsteemann.github.io/blog/2015/04/14/updating-documents-with-arangoimp/

* changed behavior of `db._query()` in the ArangoShell:

  if the command's result is printed in the shell, the first 10 results will be printed. Previously
  only a basic description of the underlying query result cursor was printed. Additionally, if the
  cursor result contains more than 10 results, the cursor is assigned to a global variable `more`,
  which can be used to iterate over the cursor result.

  Example:

      arangosh [_system]> db._query("FOR i IN 1..15 RETURN i")
      [object ArangoQueryCursor, count: 15, hasMore: true]

      [
	1,
	2,
	3,
	4,
	5,
	6,
	7,
	8,
	9,
	10
      ]

      type 'more' to show more documents


      arangosh [_system]> more
      [object ArangoQueryCursor, count: 15, hasMore: false]

      [
	11,
	12,
	13,
	14,
	15
      ]

* Disallow batchSize value 0 in HTTP `POST /_api/cursor`:

  The HTTP REST API `POST /_api/cursor` does not accept a `batchSize` parameter value of
  `0` any longer. A batch size of 0 never made much sense, but previous versions of ArangoDB
  did not check for this value. Now creating a cursor using a `batchSize` value 0 will
  result in an HTTP 400 error response

* REST Server: fix memory leaks when failing to add jobs

* 'EDGES' AQL Function

  The AQL function `EDGES` got a new fifth option parameter.
  Right now only one option is available: 'includeVertices'. This is a boolean parameter
  that allows to modify the result of the `EDGES` function.
  Default is 'includeVertices: false' which does not have any effect.
  'includeVertices: true' modifies the result, such that
  {vertex: <vertexDocument>, edge: <edgeDocument>} is returned.

* INCOMPATIBLE CHANGE:

  The result format of the AQL function `NEIGHBORS` has been changed.
  Before it has returned an array of objects containing 'vertex' and 'edge'.
  Now it will only contain the vertex directly.
  Also an additional option 'includeData' has been added.
  This is used to define if only the 'vertex._id' value should be returned (false, default),
  or if the vertex should be looked up in the collection and the complete JSON should be returned
  (true).
  Using only the id values can lead to significantly improved performance if this is the only information
  required.

  In order to get the old result format prior to ArangoDB 2.6, please use the function EDGES instead.
  Edges allows for a new option 'includeVertices' which, set to true, returns exactly the format of NEIGHBORS.
  Example:

      NEIGHBORS(<vertexCollection>, <edgeCollection>, <vertex>, <direction>, <example>)

  This can now be achieved by:

      EDGES(<edgeCollection>, <vertex>, <direction>, <example>, {includeVertices: true})

  If you are nesting several NEIGHBORS steps you can speed up their performance in the following way:

  Old Example:

  FOR va IN NEIGHBORS(Users, relations, 'Users/123', 'outbound') FOR vc IN NEIGHBORS(Products, relations, va.vertex._id, 'outbound') RETURN vc

  This can now be achieved by:

  FOR va IN NEIGHBORS(Users, relations, 'Users/123', 'outbound') FOR vc IN NEIGHBORS(Products, relations, va, 'outbound', null, {includeData: true}) RETURN vc
													  ^^^^                  ^^^^^^^^^^^^^^^^^^^
												  Use intermediate directly     include Data for final

* INCOMPATIBLE CHANGE:

  The AQL function `GRAPH_NEIGHBORS` now provides an additional option `includeData`.
  This option allows controlling whether the function should return the complete vertices
  or just their IDs. Returning only the IDs instead of the full vertices can lead to
  improved performance .

  If provided, `includeData` is set to `true`, all vertices in the result will be returned
  with all their attributes. The default value of `includeData` is `false`.
  This makes the default function results incompatible with previous versions of ArangoDB.

  To get the old result style in ArangoDB 2.6, please set the options as follows in calls
  to `GRAPH_NEIGHBORS`:

      GRAPH_NEIGHBORS(<graph>, <vertex>, { includeData: true })

* INCOMPATIBLE CHANGE:

  The AQL function `GRAPH_COMMON_NEIGHBORS` now provides an additional option `includeData`.
  This option allows controlling whether the function should return the complete vertices
  or just their IDs. Returning only the IDs instead of the full vertices can lead to
  improved performance .

  If provided, `includeData` is set to `true`, all vertices in the result will be returned
  with all their attributes. The default value of `includeData` is `false`.
  This makes the default function results incompatible with previous versions of ArangoDB.

  To get the old result style in ArangoDB 2.6, please set the options as follows in calls
  to `GRAPH_COMMON_NEIGHBORS`:

      GRAPH_COMMON_NEIGHBORS(<graph>, <vertexExamples1>, <vertexExamples2>, { includeData: true }, { includeData: true })

* INCOMPATIBLE CHANGE:

  The AQL function `GRAPH_SHORTEST_PATH` now provides an additional option `includeData`.
  This option allows controlling whether the function should return the complete vertices
  and edges or just their IDs. Returning only the IDs instead of full vertices and edges
  can lead to improved performance .

  If provided, `includeData` is set to `true`, all vertices and edges in the result will
  be returned with all their attributes. There is also an optional parameter `includePath` of
  type object.
  It has two optional sub-attributes `vertices` and `edges`, both of type boolean.
  Both can be set individually and the result will include all vertices on the path if
  `includePath.vertices == true` and all edges if `includePath.edges == true` respectively.

  The default value of `includeData` is `false`, and paths are now excluded by default.
  This makes the default function results incompatible with previous versions of ArangoDB.

  To get the old result style in ArangoDB 2.6, please set the options as follows in calls
  to `GRAPH_SHORTEST_PATH`:

      GRAPH_SHORTEST_PATH(<graph>, <source>, <target>, { includeData: true, includePath: { edges: true, vertices: true } })

  The attributes `startVertex` and `vertex` that were present in the results of `GRAPH_SHORTEST_PATH`
  in previous versions of ArangoDB will not be produced in 2.6. To calculate these attributes in 2.6,
  please extract the first and last elements from the `vertices` result attribute.

* INCOMPATIBLE CHANGE:

  The AQL function `GRAPH_DISTANCE_TO` will now return only the id the destination vertex
  in the `vertex` attribute, and not the full vertex data with all vertex attributes.

* INCOMPATIBLE CHANGE:

  All graph measurements functions in JavaScript module `general-graph` that calculated a
  single figure previously returned an array containing just the figure. Now these functions
  will return the figure directly and not put it inside an array.

  The affected functions are:

  * `graph._absoluteEccentricity`
  * `graph._eccentricity`
  * `graph._absoluteCloseness`
  * `graph._closeness`
  * `graph._absoluteBetweenness`
  * `graph._betweenness`
  * `graph._radius`
  * `graph._diameter`

* Create the `_graphs` collection in new databases with `waitForSync` attribute set to `false`

  The previous `waitForSync` value was `true`, so default the behavior when creating and dropping
  graphs via the HTTP REST API changes as follows if the new settings are in effect:

  * `POST /_api/graph` by default returns `HTTP 202` instead of `HTTP 201`
  * `DELETE /_api/graph/graph-name` by default returns `HTTP 202` instead of `HTTP 201`

  If the `_graphs` collection still has its `waitForSync` value set to `true`, then the HTTP status
  code will not change.

* Upgraded ICU to version 54; this increases performance in many places.
  based on https://code.google.com/p/chromium/issues/detail?id=428145

* added support for HTTP push aka chunked encoding

* issue #1051: add info whether server is running in service or user mode?

  This will add a "mode" attribute to the result of the result of HTTP GET `/_api/version?details=true`

  "mode" can have the following values:

  - `standalone`: server was started manually (e.g. on command-line)
  - `service`: service is running as Windows service, in daemon mode or under the supervisor

* improve system error messages in Windows port

* increased default value of `--server.request-timeout` from 300 to 1200 seconds for client tools
  (arangosh, arangoimp, arangodump, arangorestore)

* increased default value of `--server.connect-timeout` from 3 to 5 seconds for client tools
  (arangosh, arangoimp, arangodump, arangorestore)

* added startup option `--server.foxx-queues-poll-interval`

  This startup option controls the frequency with which the Foxx queues manager is checking
  the queue (or queues) for jobs to be executed.

  The default value is `1` second. Lowering this value will result in the queue manager waking
  up and checking the queues more frequently, which may increase CPU usage of the server.
  When not using Foxx queues, this value can be raised to save some CPU time.

* added startup option `--server.foxx-queues`

  This startup option controls whether the Foxx queue manager will check queue and job entries.
  Disabling this option can reduce server load but will prevent jobs added to Foxx queues from
  being processed at all.

  The default value is `true`, enabling the Foxx queues feature.

* make Foxx queues really database-specific.

  Foxx queues were and are stored in a database-specific collection `_queues`. However, a global
  cache variable for the queues led to the queue names being treated database-independently, which
  was wrong.

  Since 2.6, Foxx queues names are truly database-specific, so the same queue name can be used in
  two different databases for two different queues. Until then, it is advisable to think of queues
  as already being database-specific, and using the database name as a queue name prefix to be
  avoid name conflicts, e.g.:

      var queueName = "myQueue";
      var Foxx = require("org/arangodb/foxx");
      Foxx.queues.create(db._name() + ":" + queueName);

* added support for Foxx queue job types defined as app scripts.

  The old job types introduced in 2.4 are still supported but are known to cause issues in 2.5
  and later when the server is restarted or the job types are not defined in every thread.

  The new job types avoid this issue by storing an explicit mount path and script name rather
  than an assuming the job type is defined globally. It is strongly recommended to convert your
  job types to the new script-based system.

* renamed Foxx sessions option "sessionStorageApp" to "sessionStorage". The option now also accepts session storages directly.

* Added the following JavaScript methods for file access:
  * fs.copyFile() to copy single files
  * fs.copyRecursive() to copy directory trees
  * fs.chmod() to set the file permissions (non-Windows only)

* Added process.env for accessing the process environment from JavaScript code

* Cluster: kickstarter shutdown routines will more precisely follow the shutdown of its nodes.

* Cluster: don't delete agency connection objects that are currently in use.

* Cluster: improve passing along of HTTP errors

* fixed issue #1247: debian init script problems

* multi-threaded index creation on collection load

  When a collection contains more than one secondary index, they can be built in memory in
  parallel when the collection is loaded. How many threads are used for parallel index creation
  is determined by the new configuration parameter `--database.index-threads`. If this is set
  to 0, indexes are built by the opening thread only and sequentially. This is equivalent to
  the behavior in 2.5 and before.

* speed up building up primary index when loading collections

* added `count` attribute to `parameters.json` files of collections. This attribute indicates
  the number of live documents in the collection on unload. It is read when the collection is
  (re)loaded to determine the initial size for the collection's primary index

* removed remainders of MRuby integration, removed arangoirb

* simplified `controllers` property in Foxx manifests. You can now specify a filename directly
  if you only want to use a single file mounted at the base URL of your Foxx app.

* simplified `exports` property in Foxx manifests. You can now specify a filename directly if
  you only want to export variables from a single file in your Foxx app.

* added support for node.js-style exports in Foxx exports. Your Foxx exports file can now export
  arbitrary values using the `module.exports` property instead of adding properties to the
  `exports` object.

* added `scripts` property to Foxx manifests. You should now specify the `setup` and `teardown`
  files as properties of the `scripts` object in your manifests and can define custom,
  app-specific scripts that can be executed from the web interface or the CLI.

* added `tests` property to Foxx manifests. You can now define test cases using the `mocha`
  framework which can then be executed inside ArangoDB.

* updated `joi` package to 6.0.8.

* added `extendible` package.

* added Foxx model lifecycle events to repositories. See #1257.

* speed up resizing of edge index.

* allow to split an edge index into buckets which are resized individually.
  This is controlled by the `indexBuckets` attribute in the `properties`
  of the collection.

* fix a cluster deadlock bug in larger clusters by marking a thread waiting
  for a lock on a DBserver as blocked


v2.5.7 (2015-08-02)
-------------------

* V8: Upgrade to version 4.1.0.27 - this is intended to be the stable V8 version.


v2.5.6 (2015-07-21)
-------------------

* alter Windows build infrastructure so we can properly store pdb files.

* potentially fixed issue #1313: Wrong metric calculation at dashboard

  Escape whitespace in process name when scanning /proc/pid/stats

  This fixes statistics values read from that file

* Fixed variable naming in AQL `COLLECT INTO` results in case the COLLECT is placed
  in a subquery which itself is followed by other constructs that require variables


v2.5.5 (2015-05-29)
-------------------

* fixed vulnerability in JWT implementation.

* fixed format string for reading /proc/pid/stat

* take into account barriers used in different V8 contexts


v2.5.4 (2015-05-14)
-------------------

* added startup option `--log.performance`: specifying this option at startup will log
  performance-related info messages, mainly timings via the regular logging mechanisms

* cluster fixes

* fix for recursive copy under Windows


v2.5.3 (2015-04-29)
-------------------

* Fix fs.move to work across filesystem borders; Fixes Foxx app installation problems;
  issue #1292.

* Fix Foxx app install when installed on a different drive on Windows

* issue #1322: strange AQL result

* issue #1318: Inconsistent db._create() syntax

* issue #1315: queries to a collection fail with an empty response if the
  collection contains specific JSON data

* issue #1300: Make arangodump not fail if target directory exists but is empty

* allow specifying higher values than SOMAXCONN for `--server.backlog-size`

  Previously, arangod would not start when a `--server.backlog-size` value was
  specified that was higher than the platform's SOMAXCONN header value.

  Now, arangod will use the user-provided value for `--server.backlog-size` and
  pass it to the listen system call even if the value is higher than SOMAXCONN.
  If the user-provided value is higher than SOMAXCONN, arangod will log a warning
  on startup.

* Fixed a cluster deadlock bug. Mark a thread that is in a RemoteBlock as
  blocked to allow for additional dispatcher threads to be started.

* Fix locking in cluster by using another ReadWriteLock class for collections.

* Add a second DispatcherQueue for AQL in the cluster. This fixes a
  cluster-AQL thread explosion bug.


v2.5.2 (2015-04-11)
-------------------

* modules stored in _modules are automatically flushed when changed

* added missing query-id parameter in documentation of HTTP DELETE `/_api/query` endpoint

* added iterator for edge index in AQL queries

  this change may lead to less edges being read when used together with a LIMIT clause

* make graph viewer in web interface issue less expensive queries for determining
  a random vertex from the graph, and for determining vertex attributes

* issue #1285: syntax error, unexpected $undefined near '@_to RETURN obj

  this allows AQL bind parameter names to also start with underscores

* moved /_api/query to C++

* issue #1289: Foxx models created from database documents expose an internal method

* added `Foxx.Repository#exists`

* parallelize initialization of V8 context in multiple threads

* fixed a possible crash when the debug-level was TRACE

* cluster: do not initialize statistics collection on each
  coordinator, this fixes a race condition at startup

* cluster: fix a startup race w.r.t. the _configuration collection

* search for db:// JavaScript modules only after all local files have been
  considered, this speeds up the require command in a cluster considerably

* general cluster speedup in certain areas


v2.5.1 (2015-03-19)
-------------------

* fixed bug that caused undefined behavior when an AQL query was killed inside
  a calculation block

* fixed memleaks in AQL query cleanup in case out-of-memory errors are thrown

* by default, Debian and RedHat packages are built with debug symbols

* added option `--database.ignore-logfile-errors`

  This option controls how collection datafiles with a CRC mismatch are treated.

  If set to `false`, CRC mismatch errors in collection datafiles will lead
  to a collection not being loaded at all. If a collection needs to be loaded
  during WAL recovery, the WAL recovery will also abort (if not forced with
  `--wal.ignore-recovery-errors true`). Setting this flag to `false` protects
  users from unintentionally using a collection with corrupted datafiles, from
  which only a subset of the original data can be recovered.

  If set to `true`, CRC mismatch errors in collection datafiles will lead to
  the datafile being partially loaded. All data up to until the mismatch will
  be loaded. This will enable users to continue with collection datafiles
  that are corrupted, but will result in only a partial load of the data.
  The WAL recovery will still abort when encountering a collection with a
  corrupted datafile, at least if `--wal.ignore-recovery-errors` is not set to
  `true`.

  The default value is *true*, so for collections with corrupted datafiles
  there might be partial data loads once the WAL recovery has finished. If
  the WAL recovery will need to load a collection with a corrupted datafile,
  it will still stop when using the default values.

* INCOMPATIBLE CHANGE:

  make the arangod server refuse to start if during startup it finds a non-readable
  `parameter.json` file for a database or a collection.

  Stopping the startup process in this case requires manual intervention (fixing
  the unreadable files), but prevents follow-up errors due to ignored databases or
  collections from happening.

* datafiles and `parameter.json` files written by arangod are now created with read and write
  privileges for the arangod process user, and with read and write privileges for the arangod
  process group.

  Previously, these files were created with user read and write permissions only.

* INCOMPATIBLE CHANGE:

  abort WAL recovery if one of the collection's datafiles cannot be opened

* INCOMPATIBLE CHANGE:

  never try to raise the privileges after dropping them, this can lead to a race condition while
  running the recovery

  If you require to run ArangoDB on a port lower than 1024, you must run ArangoDB as root.

* fixed inefficiencies in `remove` methods of general-graph module

* added option `--database.slow-query-threshold` for controlling the default AQL slow query
  threshold value on server start

* add system error strings for Windows on many places

* rework service startup so we announce 'RUNNING' only when we're finished starting.

* use the Windows eventlog for FATAL and ERROR - log messages

* fix service handling in NSIS Windows installer, specify human readable name

* add the ICU_DATA environment variable to the fatal error messages

* fixed issue #1265: arangod crashed with SIGSEGV

* fixed issue #1241: Wildcards in examples


v2.5.0 (2015-03-09)
-------------------

* installer fixes for Windows

* fix for downloading Foxx

* fixed issue #1258: http pipelining not working?


v2.5.0-beta4 (2015-03-05)
-------------------------

* fixed issue #1247: debian init script problems


v2.5.0-beta3 (2015-02-27)
-------------------------

* fix Windows install path calculation in arango

* fix Windows logging of long strings

* fix possible undefinedness of const strings in Windows


v2.5.0-beta2 (2015-02-23)
-------------------------

* fixed issue #1256: agency binary not found #1256

* fixed issue #1230: API: document/col-name/_key and cursor return different floats

* front-end: dashboard tries not to (re)load statistics if user has no access

* V8: Upgrade to version 3.31.74.1

* etcd: Upgrade to version 2.0 - This requires go 1.3 to compile at least.

* refuse to startup if ICU wasn't initialized, this will i.e. prevent errors from being printed,
  and libraries from being loaded.

* front-end: unwanted removal of index table header after creating new index

* fixed issue #1248: chrome: applications filtering not working

* fixed issue #1198: queries remain in aql editor (front-end) if you navigate through different tabs

* Simplify usage of Foxx

  Thanks to our user feedback we learned that Foxx is a powerful, yet rather complicated concept.
  With this release we tried to make it less complicated while keeping all its strength.
  That includes a rewrite of the documentation as well as some code changes as listed below:

  * Moved Foxx applications to a different folder.

    The naming convention now is: <app-path>/_db/<dbname>/<mountpoint>/APP
    Before it was: <app-path>/databases/<dbname>/<appname>:<appversion>
    This caused some trouble as apps where cached based on name and version and updates did not apply.
    Hence the path on filesystem and the app's access URL had no relation to one another.
    Now the path on filesystem is identical to the URL (except for slashes and the appended APP)

  * Rewrite of Foxx routing

    The routing of Foxx has been exposed to major internal changes we adjusted because of user feedback.
    This allows us to set the development mode per mount point without having to change paths and hold
    apps at separate locations.

  * Foxx Development mode

    The development mode used until 2.4 is gone. It has been replaced by a much more mature version.
    This includes the deprecation of the javascript.dev-app-path parameter, which is useless since 2.5.
    Instead of having two separate app directories for production and development, apps now reside in
    one place, which is used for production as well as for development.
    Apps can still be put into development mode, changing their behavior compared to production mode.
    Development mode apps are still reread from disk at every request, and still they ship more debug
    output.

    This change has also made the startup options `--javascript.frontend-development-mode` and
    `--javascript.dev-app-path` obsolete. The former option will not have any effect when set, and the
    latter option is only read and used during the upgrade to 2.5 and does not have any effects later.

  * Foxx install process

    Installing Foxx apps has been a two step process: import them into ArangoDB and mount them at a
    specific mount point. These operations have been joined together. You can install an app at one
    mount point, that's it. No fetch, mount, unmount, purge cycle anymore. The commands have been
    simplified to just:

    * install: get your Foxx app up and running
    * uninstall: shut it down and erase it from disk

  * Foxx error output

    Until 2.4 the errors produced by Foxx were not optimal. Often, the error message was just
    `unable to parse manifest` and contained only an internal stack trace.
    In 2.5 we made major improvements there, including a much more fine-grained error output that
    helps you debug your Foxx apps. The error message printed is now much closer to its source and
    should help you track it down.

    Also we added the default handlers for unhandled errors in Foxx apps:

    * You will get a nice internal error page whenever your Foxx app is called but was not installed
      due to any error
    * You will get a proper error message when having an uncaught error appears in any app route

    In production mode the messages above will NOT contain any information about your Foxx internals
    and are safe to be exposed to third party users.
    In development mode the messages above will contain the stacktrace (if available), making it easier for
    your in-house devs to track down errors in the application.

* added `console` object to Foxx apps. All Foxx apps now have a console object implementing
  the familiar Console API in their global scope, which can be used to log diagnostic
  messages to the database.

* added `org/arangodb/request` module, which provides a simple API for making HTTP requests
  to external services.

* added optimizer rule `propagate-constant-attributes`

  This rule will look inside `FILTER` conditions for constant value equality comparisons,
  and insert the constant values in other places in `FILTER`s. For example, the rule will
  insert `42` instead of `i.value` in the second `FILTER` of the following query:

      FOR i IN c1 FOR j IN c2 FILTER i.value == 42 FILTER j.value == i.value RETURN 1

* added `filtered` value to AQL query execution statistics

  This value indicates how many documents were filtered by `FilterNode`s in the AQL query.
  Note that `IndexRangeNode`s can also filter documents by selecting only the required ranges
  from the index. The `filtered` value will not include the work done by `IndexRangeNode`s,
  but only the work performed by `FilterNode`s.

* added support for sparse hash and skiplist indexes

  Hash and skiplist indexes can optionally be made sparse. Sparse indexes exclude documents
  in which at least one of the index attributes is either not set or has a value of `null`.

  As such documents are excluded from sparse indexes, they may contain fewer documents than
  their non-sparse counterparts. This enables faster indexing and can lead to reduced memory
  usage in case the indexed attribute does occur only in some, but not all documents of the
  collection. Sparse indexes will also reduce the number of collisions in non-unique hash
  indexes in case non-existing or optional attributes are indexed.

  In order to create a sparse index, an object with the attribute `sparse` can be added to
  the index creation commands:

      db.collection.ensureHashIndex(attributeName, { sparse: true });
      db.collection.ensureHashIndex(attributeName1, attributeName2, { sparse: true });
      db.collection.ensureUniqueConstraint(attributeName, { sparse: true });
      db.collection.ensureUniqueConstraint(attributeName1, attributeName2, { sparse: true });

      db.collection.ensureSkiplist(attributeName, { sparse: true });
      db.collection.ensureSkiplist(attributeName1, attributeName2, { sparse: true });
      db.collection.ensureUniqueSkiplist(attributeName, { sparse: true });
      db.collection.ensureUniqueSkiplist(attributeName1, attributeName2, { sparse: true });

  Note that in place of the above specialized index creation commands, it is recommended to use
  the more general index creation command `ensureIndex`:

  ```js
  db.collection.ensureIndex({ type: "hash", sparse: true, unique: true, fields: [ attributeName ] });
  db.collection.ensureIndex({ type: "skiplist", sparse: false, unique: false, fields: [ "a", "b" ] });
  ```

  When not explicitly set, the `sparse` attribute defaults to `false` for new indexes.

  This causes a change in behavior when creating a unique hash index without specifying the
  sparse flag: in 2.4, unique hash indexes were implicitly sparse, always excluding `null` values.
  There was no option to control this behavior, and sparsity was neither supported for non-unique
  hash indexes nor skiplists in 2.4. This implicit sparsity of unique hash indexes was considered
  an inconsistency, and therefore the behavior was cleaned up in 2.5. As of 2.5, indexes will
  only be created sparse if sparsity is explicitly requested. Existing unique hash indexes from 2.4
  or before will automatically be migrated so they are still sparse after the upgrade to 2.5.

  Geo indexes are implicitly sparse, meaning documents without the indexed location attribute or
  containing invalid location coordinate values will be excluded from the index automatically. This
  is also a change when compared to pre-2.5 behavior, when documents with missing or invalid
  coordinate values may have caused errors on insertion when the geo index' `unique` flag was set
  and its `ignoreNull` flag was not.

  This was confusing and has been rectified in 2.5. The method `ensureGeoConstaint()` now does the
  same as `ensureGeoIndex()`. Furthermore, the attributes `constraint`, `unique`, `ignoreNull` and
  `sparse` flags are now completely ignored when creating geo indexes.

  The same is true for fulltext indexes. There is no need to specify non-uniqueness or sparsity for
  geo or fulltext indexes. They will always be non-unique and sparse.

  As sparse indexes may exclude some documents, they cannot be used for every type of query.
  Sparse hash indexes cannot be used to find documents for which at least one of the indexed
  attributes has a value of `null`. For example, the following AQL query cannot use a sparse
  index, even if one was created on attribute `attr`:

      FOR doc In collection
	FILTER doc.attr == null
	RETURN doc

  If the lookup value is non-constant, a sparse index may or may not be used, depending on
  the other types of conditions in the query. If the optimizer can safely determine that
  the lookup value cannot be `null`, a sparse index may be used. When uncertain, the optimizer
  will not make use of a sparse index in a query in order to produce correct results.

  For example, the following queries cannot use a sparse index on `attr` because the optimizer
  will not know beforehand whether the comparison values for `doc.attr` will include `null`:

      FOR doc In collection
	FILTER doc.attr == SOME_FUNCTION(...)
	RETURN doc

      FOR other IN otherCollection
	FOR doc In collection
	  FILTER doc.attr == other.attr
	  RETURN doc

  Sparse skiplist indexes can be used for sorting if the optimizer can safely detect that the
  index range does not include `null` for any of the index attributes.

* inspection of AQL data-modification queries will now detect if the data-modification part
  of the query can run in lockstep with the data retrieval part of the query, or if the data
  retrieval part must be executed before the data modification can start.

  Executing the two in lockstep allows using much smaller buffers for intermediate results
  and starts the actual data-modification operations much earlier than if the two phases
  were executed separately.

* Allow dynamic attribute names in AQL object literals

  This allows using arbitrary expressions to construct attribute names in object
  literals specified in AQL queries. To disambiguate expressions and other unquoted
  attribute names, dynamic attribute names need to be enclosed in brackets (`[` and `]`).
  Example:

      FOR i IN 1..100
	RETURN { [ CONCAT('value-of-', i) ] : i }

* make AQL optimizer rule "use-index-for-sort" remove sort also in case a non-sorted
  index (e.g. a hash index) is used for only equality lookups and all sort attributes
  are covered by the index.

  Example that does not require an extra sort (needs hash index on `value`):

      FOR doc IN collection FILTER doc.value == 1 SORT doc.value RETURN doc

  Another example that does not require an extra sort (with hash index on `value1`, `value2`):

      FOR doc IN collection FILTER doc.value1 == 1 && doc.value2 == 2 SORT doc.value1, doc.value2 RETURN doc

* make AQL optimizer rule "use-index-for-sort" remove sort also in case the sort criteria
  excludes the left-most index attributes, but the left-most index attributes are used
  by the index for equality-only lookups.

  Example that can use the index for sorting (needs skiplist index on `value1`, `value2`):

      FOR doc IN collection FILTER doc.value1 == 1 SORT doc.value2 RETURN doc

* added selectivity estimates for primary index, edge index, and hash index

  The selectivity estimates are returned by the `GET /_api/index` REST API method
  in a sub-attribute `selectivityEstimate` for each index that supports it. This
  attribute will be omitted for indexes that do not provide selectivity estimates.
  If provided, the selectivity estimate will be a numeric value between 0 and 1.

  Selectivity estimates will also be reported in the result of `collection.getIndexes()`
  for all indexes that support this. If no selectivity estimate can be determined for
  an index, the attribute `selectivityEstimate` will be omitted here, too.

  The web interface also shows selectivity estimates for each index that supports this.

  Currently the following index types can provide selectivity estimates:
  - primary index
  - edge index
  - hash index (unique and non-unique)

  No selectivity estimates will be provided when running in cluster mode.

* fixed issue #1226: arangod log issues

* added additional logger if arangod is started in foreground mode on a tty

* added AQL optimizer rule "move-calculations-down"

* use exclusive native SRWLocks on Windows instead of native mutexes

* added AQL functions `MD5`, `SHA1`, and `RANDOM_TOKEN`.

* reduced number of string allocations when parsing certain AQL queries

  parsing numbers (integers or doubles) does not require a string allocation
  per number anymore

* RequestContext#bodyParam now accepts arbitrary joi schemas and rejects invalid (but well-formed) request bodies.

* enforce that AQL user functions are wrapped inside JavaScript function () declarations

  AQL user functions were always expected to be wrapped inside a JavaScript function, but previously
  this was not enforced when registering a user function. Enforcing the AQL user functions to be contained
  inside functions prevents functions from doing some unexpected things that may have led to undefined
  behavior.

* Windows service uninstalling: only remove service if it points to the currently running binary,
  or --force was specified.

* Windows (debug only): print stacktraces on crash and run minidump

* Windows (cygwin): if you run arangosh in a cygwin shell or via ssh we will detect this and use
  the appropriate output functions.

* Windows: improve process management

* fix IPv6 reverse ip lookups - so far we only did IPv4 addresses.

* improve join documentation, add outer join example

* run jslint for unit tests too, to prevent "memory leaks" by global js objects with native code.

* fix error logging for exceptions - we wouldn't log the exception message itself so far.

* improve error reporting in the http client (Windows & *nix)

* improve error reports in cluster

* Standard errors can now contain custom messages.


v2.4.7 (XXXX-XX-XX)
-------------------

* fixed issue #1282: Geo WITHIN_RECTANGLE for nested lat/lng


v2.4.6 (2015-03-18)
-------------------

* added option `--database.ignore-logfile-errors`

  This option controls how collection datafiles with a CRC mismatch are treated.

  If set to `false`, CRC mismatch errors in collection datafiles will lead
  to a collection not being loaded at all. If a collection needs to be loaded
  during WAL recovery, the WAL recovery will also abort (if not forced with
  `--wal.ignore-recovery-errors true`). Setting this flag to `false` protects
  users from unintentionally using a collection with corrupted datafiles, from
  which only a subset of the original data can be recovered.

  If set to `true`, CRC mismatch errors in collection datafiles will lead to
  the datafile being partially loaded. All data up to until the mismatch will
  be loaded. This will enable users to continue with a collection datafiles
  that are corrupted, but will result in only a partial load of the data.
  The WAL recovery will still abort when encountering a collection with a
  corrupted datafile, at least if `--wal.ignore-recovery-errors` is not set to
  `true`.

  The default value is *true*, so for collections with corrupted datafiles
  there might be partial data loads once the WAL recovery has finished. If
  the WAL recovery will need to load a collection with a corrupted datafile,
  it will still stop when using the default values.

* INCOMPATIBLE CHANGE:

  make the arangod server refuse to start if during startup it finds a non-readable
  `parameter.json` file for a database or a collection.

  Stopping the startup process in this case requires manual intervention (fixing
  the unreadable files), but prevents follow-up errors due to ignored databases or
  collections from happening.

* datafiles and `parameter.json` files written by arangod are now created with read and write
  privileges for the arangod process user, and with read and write privileges for the arangod
  process group.

  Previously, these files were created with user read and write permissions only.

* INCOMPATIBLE CHANGE:

  abort WAL recovery if one of the collection's datafiles cannot be opened

* INCOMPATIBLE CHANGE:

  never try to raise the privileges after dropping them, this can lead to a race condition while
  running the recovery

  If you require to run ArangoDB on a port lower than 1024, you must run ArangoDB as root.

* fixed inefficiencies in `remove` methods of general-graph module

* added option `--database.slow-query-threshold` for controlling the default AQL slow query
  threshold value on server start


v2.4.5 (2015-03-16)
-------------------

* added elapsed time to HTTP request logging output (`--log.requests-file`)

* added AQL current and slow query tracking, killing of AQL queries

  This change enables retrieving the list of currently running AQL queries inside the selected database.
  AQL queries with an execution time beyond a certain threshold can be moved to a "slow query" facility
  and retrieved from there. Queries can also be killed by specifying the query id.

  This change adds the following HTTP REST APIs:

  - `GET /_api/query/current`: for retrieving the list of currently running queries
  - `GET /_api/query/slow`: for retrieving the list of slow queries
  - `DELETE /_api/query/slow`: for clearing the list of slow queries
  - `GET /_api/query/properties`: for retrieving the properties for query tracking
  - `PUT /_api/query/properties`: for adjusting the properties for query tracking
  - `DELETE /_api/query/<id>`: for killing an AQL query

  The following JavaScript APIs have been added:

  - require("org/arangodb/aql/queries").current();
  - require("org/arangodb/aql/queries").slow();
  - require("org/arangodb/aql/queries").clearSlow();
  - require("org/arangodb/aql/queries").properties();
  - require("org/arangodb/aql/queries").kill();

* fixed issue #1265: arangod crashed with SIGSEGV

* fixed issue #1241: Wildcards in examples

* fixed comment parsing in Foxx controllers


v2.4.4 (2015-02-24)
-------------------

* fixed the generation template for foxx apps. It now does not create deprecated functions anymore

* add custom visitor functionality for `GRAPH_NEIGHBORS` function, too

* increased default value of traversal option *maxIterations* to 100 times of its previous
  default value


v2.4.3 (2015-02-06)
-------------------

* fix multi-threading with openssl when running under Windows

* fix timeout on socket operations when running under Windows

* Fixed an error in Foxx routing which caused some apps that worked in 2.4.1 to fail with status 500: `undefined is not a function` errors in 2.4.2
  This error was occurring due to seldom internal rerouting introduced by the malformed application handler.


v2.4.2 (2015-01-30)
-------------------

* added custom visitor functionality for AQL traversals

  This allows more complex result processing in traversals triggered by AQL. A few examples
  are shown in [this article](http://jsteemann.github.io/blog/2015/01/28/using-custom-visitors-in-aql-graph-traversals/).

* improved number of results estimated for nodes of type EnumerateListNode and SubqueryNode
  in AQL explain output

* added AQL explain helper to explain arbitrary AQL queries

  The helper function prints the query execution plan and the indexes to be used in the
  query. It can be invoked from the ArangoShell or the web interface as follows:

      require("org/arangodb/aql/explainer").explain(query);

* enable use of indexes for certain AQL conditions with non-equality predicates, in
  case the condition(s) also refer to indexed attributes

  The following queries will now be able to use indexes:

      FILTER a.indexed == ... && a.indexed != ...
      FILTER a.indexed == ... && a.nonIndexed != ...
      FILTER a.indexed == ... && ! (a.indexed == ...)
      FILTER a.indexed == ... && ! (a.nonIndexed == ...)
      FILTER a.indexed == ... && ! (a.indexed != ...)
      FILTER a.indexed == ... && ! (a.nonIndexed != ...)
      FILTER (a.indexed == ... && a.nonIndexed == ...) || (a.indexed == ... && a.nonIndexed == ...)
      FILTER (a.indexed == ... && a.nonIndexed != ...) || (a.indexed == ... && a.nonIndexed != ...)

* Fixed spuriously occurring "collection not found" errors when running queries on local
  collections on a cluster DB server

* Fixed upload of Foxx applications to the server for apps exceeding approx. 1 MB zipped.

* Malformed Foxx applications will now return a more useful error when any route is requested.

  In Production a Foxx app mounted on /app will display an html page on /app/* stating a 503 Service temporarily not available.
  It will not state any information about your Application.
  Before it was a 404 Not Found without any information and not distinguishable from a correct not found on your route.

  In Development Mode the html page also contains information about the error occurred.

* Unhandled errors thrown in Foxx routes are now handled by the Foxx framework itself.

  In Production the route will return a status 500 with a body {error: "Error statement"}.
  In Development the route will return a status 500 with a body {error: "Error statement", stack: "..."}

  Before, it was status 500 with a plain text stack including ArangoDB internal routing information.

* The Applications tab in web interface will now request development apps more often.
  So if you have a fixed a syntax error in your app it should always be visible after reload.


v2.4.1 (2015-01-19)
-------------------

* improved WAL recovery output

* fixed certain OR optimizations in AQL optimizer

* better diagnostics for arangoimp

* fixed invalid result of HTTP REST API method `/_admin/foxx/rescan`

* fixed possible segmentation fault when passing a Buffer object into a V8 function
  as a parameter

* updated AQB module to 1.8.0.


v2.4.0 (2015-01-13)
-------------------

* updated AQB module to 1.7.0.

* fixed V8 integration-related crashes

* make `fs.move(src, dest)` also fail when both `src` and `dest` are
  existing directories. This ensures the same behavior of the move operation
  on different platforms.

* fixed AQL insert operation for multi-shard collections in cluster

* added optional return value for AQL data-modification queries.
  This allows returning the documents inserted, removed or updated with the query, e.g.

      FOR doc IN docs REMOVE doc._key IN docs LET removed = OLD RETURN removed
      FOR doc IN docs INSERT { } IN docs LET inserted = NEW RETURN inserted
      FOR doc IN docs UPDATE doc._key WITH { } IN docs LET previous = OLD RETURN previous
      FOR doc IN docs UPDATE doc._key WITH { } IN docs LET updated = NEW RETURN updated

  The variables `OLD` and `NEW` are automatically available when a `REMOVE`, `INSERT`,
  `UPDATE` or `REPLACE` statement is immediately followed by a `LET` statement.
  Note that the `LET` and `RETURN` statements in data-modification queries are not as
  flexible as the general versions of `LET` and `RETURN`. When returning documents from
  data-modification operations, only a single variable can be assigned using `LET`, and
  the assignment can only be either `OLD` or `NEW`, but not an arbitrary expression. The
  `RETURN` statement also allows using the just-created variable only, and no arbitrary
  expressions.


v2.4.0-beta1 (2014-12-26)
--------------------------

* fixed superstates in FoxxGenerator

* fixed issue #1065: Aardvark: added creation of documents and edges with _key property

* fixed issue #1198: Aardvark: current AQL editor query is now cached

* Upgraded V8 version from 3.16.14 to 3.29.59

  The built-in version of V8 has been upgraded from 3.16.14 to 3.29.59.
  This activates several ES6 (also dubbed *Harmony* or *ES.next*) features in
  ArangoDB, both in the ArangoShell and the ArangoDB server. They can be
  used for scripting and in server-side actions such as Foxx routes, traversals
  etc.

  The following ES6 features are available in ArangoDB 2.4 by default:

  * iterators
  * the `of` operator
  * symbols
  * predefined collections types (Map, Set etc.)
  * typed arrays

  Many other ES6 features are disabled by default, but can be made available by
  starting arangod or arangosh with the appropriate options:

  * arrow functions
  * proxies
  * generators
  * String, Array, and Number enhancements
  * constants
  * enhanced object and numeric literals

  To activate all these ES6 features in arangod or arangosh, start it with
  the following options:

      arangosh --javascript.v8-options="--harmony --harmony_generators"

  More details on the available ES6 features can be found in
  [this blog](https://jsteemann.github.io/blog/2014/12/19/using-es6-features-in-arangodb/).

* Added Foxx generator for building Hypermedia APIs

  A more detailed description is [here](https://www.arangodb.com/2014/12/08/building-hypermedia-apis-foxxgenerator)

* New `Applications` tab in web interface:

  The `applications` tab got a complete redesign.
  It will now only show applications that are currently running on ArangoDB.
  For a selected application, a new detailed view has been created.
  This view provides a better overview of the app:
  * author
  * license
  * version
  * contributors
  * download links
  * API documentation

  To install a new application, a new dialog is now available.
  It provides the features already available in the console application `foxx-manager` plus some more:
  * install an application from Github
  * install an application from a zip file
  * install an application from ArangoDB's application store
  * create a new application from scratch: this feature uses a generator to
    create a Foxx application with pre-defined CRUD methods for a given list
    of collections. The generated Foxx app can either be downloaded as a zip file or
    be installed on the server. Starting with a new Foxx app has never been easier.

* fixed issue #1102: Aardvark: Layout bug in documents overview

  The documents overview was entirely destroyed in some situations on Firefox.
  We replaced the plugin we used there.

* fixed issue #1168: Aardvark: pagination buttons jumping

* fixed issue #1161: Aardvark: Click on Import JSON imports previously uploaded file

* removed configure options `--enable-all-in-one-v8`, `--enable-all-in-one-icu`,
  and `--enable-all-in-one-libev`.

* global internal rename to fix naming incompatibilities with JSON:

  Internal functions with names containing `array` have been renamed to `object`,
  internal functions with names containing `list` have been renamed to `array`.
  The renaming was mainly done in the C++ parts. The documentation has also been
  adjusted so that the correct JSON type names are used in most places.

  The change also led to the addition of a few function aliases in AQL:

  * `TO_LIST` now is an alias of the new `TO_ARRAY`
  * `IS_LIST` now is an alias of the new `IS_ARRAY`
  * `IS_DOCUMENT` now is an alias of the new `IS_OBJECT`

  The changed also renamed the option `mergeArrays` to `mergeObjects` for AQL
  data-modification query options and HTTP document modification API

* AQL: added optimizer rule "remove-filter-covered-by-index"

  This rule removes FilterNodes and CalculationNodes from an execution plan if the
  filter is already covered by a previous IndexRangeNode. Removing the CalculationNode
  and the FilterNode will speed up query execution because the query requires less
  computation.

* AQL: added optimizer rule "remove-sort-rand"

  This rule removes a `SORT RAND()` expression from a query and moves the random
  iteration into the appropriate `EnumerateCollectionNode`. This is more efficient
  than individually enumerating and then sorting randomly.

* AQL: range optimizations for IN and OR

  This change enables usage of indexes for several additional cases. Filters containing
  the `IN` operator can now make use of indexes, and multiple OR- or AND-combined filter
  conditions can now also use indexes if the filters are accessing the same indexed
  attribute.

  Here are a few examples of queries that can now use indexes but couldn't before:

    FOR doc IN collection
      FILTER doc.indexedAttribute == 1 || doc.indexedAttribute > 99
      RETURN doc

    FOR doc IN collection
      FILTER doc.indexedAttribute IN [ 3, 42 ] || doc.indexedAttribute > 99
      RETURN doc

    FOR doc IN collection
      FILTER (doc.indexedAttribute > 2 && doc.indexedAttribute < 10) ||
	     (doc.indexedAttribute > 23 && doc.indexedAttribute < 42)
      RETURN doc

* fixed issue #500: AQL parentheses issue

  This change allows passing subqueries as AQL function parameters without using
  duplicate brackets (e.g. `FUNC(query)` instead of `FUNC((query))`

* added optional `COUNT` clause to AQL `COLLECT`

  This allows more efficient group count calculation queries, e.g.

      FOR doc IN collection
	COLLECT age = doc.age WITH COUNT INTO length
	RETURN { age: age, count: length }

  A count-only query is also possible:

      FOR doc IN collection
	COLLECT WITH COUNT INTO length
	RETURN length

* fixed missing makeDirectory when fetching a Foxx application from a zip file

* fixed issue #1134: Change the default endpoint to localhost

  This change will modify the IP address ArangoDB listens on to 127.0.0.1 by default.
  This will make new ArangoDB installations unaccessible from clients other than
  localhost unless changed. This is a security feature.

  To make ArangoDB accessible from any client, change the server's configuration
  (`--server.endpoint`) to either `tcp://0.0.0.0:8529` or the server's publicly
  visible IP address.

* deprecated `Repository#modelPrototype`. Use `Repository#model` instead.

* IMPORTANT CHANGE: by default, system collections are included in replication and all
  replication API return values. This will lead to user accounts and credentials
  data being replicated from master to slave servers. This may overwrite
  slave-specific database users.

  If this is undesired, the `_users` collection can be excluded from replication
  easily by setting the `includeSystem` attribute to `false` in the following commands:

  * replication.sync({ includeSystem: false });
  * replication.applier.properties({ includeSystem: false });

  This will exclude all system collections (including `_aqlfunctions`, `_graphs` etc.)
  from the initial synchronization and the continuous replication.

  If this is also undesired, it is also possible to specify a list of collections to
  exclude from the initial synchronization and the continuous replication using the
  `restrictCollections` attribute, e.g.:

      replication.applier.properties({
	includeSystem: true,
	restrictType: "exclude",
	restrictCollections: [ "_users", "_graphs", "foo" ]
      });

  The HTTP API methods for fetching the replication inventory and for dumping collections
  also support the `includeSystem` control flag via a URL parameter.

* removed DEPRECATED replication methods:
  * `replication.logger.start()`
  * `replication.logger.stop()`
  * `replication.logger.properties()`
  * HTTP PUT `/_api/replication/logger-start`
  * HTTP PUT `/_api/replication/logger-stop`
  * HTTP GET `/_api/replication/logger-config`
  * HTTP PUT `/_api/replication/logger-config`

* fixed issue #1174, which was due to locking problems in distributed
  AQL execution

* improved cluster locking for AQL avoiding deadlocks

* use DistributeNode for modifying queries with REPLACE and UPDATE, if
  possible


v2.3.6 (2015-XX-XX)
-------------------

* fixed AQL subquery optimization that produced wrong result when multiple subqueries
  directly followed each other and and a directly following `LET` statement did refer
  to any but the first subquery.


v2.3.5 (2015-01-16)
-------------------

* fixed intermittent 404 errors in Foxx apps after mounting or unmounting apps

* fixed issue #1200: Expansion operator results in "Cannot call method 'forEach' of null"

* fixed issue #1199: Cannot unlink root node of plan


v2.3.4 (2014-12-23)
-------------------

* fixed cerberus path for MyArangoDB


v2.3.3 (2014-12-17)
-------------------

* fixed error handling in instantiation of distributed AQL queries, this
  also fixes a bug in cluster startup with many servers

* issue #1185: parse non-fractional JSON numbers with exponent (e.g. `4e-261`)

* issue #1159: allow --server.request-timeout and --server.connect-timeout of 0


v2.3.2 (2014-12-09)
-------------------

* fixed issue #1177: Fix bug in the user app's storage

* fixed issue #1173: AQL Editor "Save current query" resets user password

* fixed missing makeDirectory when fetching a Foxx application from a zip file

* put in warning about default changed: fixed issue #1134: Change the default endpoint to localhost

* fixed issue #1163: invalid fullCount value returned from AQL

* fixed range operator precedence

* limit default maximum number of plans created by AQL optimizer to 256 (from 1024)

* make AQL optimizer not generate an extra plan if an index can be used, but modify
  existing plans in place

* fixed AQL cursor ttl (time-to-live) issue

  Any user-specified cursor ttl value was not honored since 2.3.0.

* fixed segfault in AQL query hash index setup with unknown shapes

* fixed memleaks

* added AQL optimizer rule for removing `INTO` from a `COLLECT` statement if not needed

* fixed issue #1131

  This change provides the `KEEP` clause for `COLLECT ... INTO`. The `KEEP` clause
  allows controlling which variables will be kept in the variable created by `INTO`.

* fixed issue #1147, must protect dispatcher ID for etcd

v2.3.1 (2014-11-28)
-------------------

* recreate password if missing during upgrade

* fixed issue #1126

* fixed non-working subquery index optimizations

* do not restrict summary of Foxx applications to 60 characters

* fixed display of "required" path parameters in Foxx application documentation

* added more optimizations of constants values in AQL FILTER conditions

* fixed invalid or-to-in optimization for FILTERs containing comparisons
  with boolean values

* fixed replication of `_graphs` collection

* added AQL list functions `PUSH`, `POP`, `UNSHIFT`, `SHIFT`, `REMOVE_VALUES`,
  `REMOVE_VALUE`, `REMOVE_NTH` and `APPEND`

* added AQL functions `CALL` and `APPLY` to dynamically call other functions

* fixed AQL optimizer cost estimation for LIMIT node

* prevent Foxx queues from permanently writing to the journal even when
  server is idle

* fixed AQL COLLECT statement with INTO clause, which copied more variables
  than v2.2 and thus lead to too much memory consumption.
  This deals with #1107.

* fixed AQL COLLECT statement, this concerned every COLLECT statement,
  only the first group had access to the values of the variables before
  the COLLECT statement. This deals with #1127.

* fixed some AQL internals, where sometimes too many items were
  fetched from upstream in the presence of a LIMIT clause. This should
  generally improve performance.


v2.3.0 (2014-11-18)
-------------------

* fixed syslog flags. `--log.syslog` is deprecated and setting it has no effect,
  `--log.facility` now works as described. Application name has been changed from
  `triagens` to `arangod`. It can be changed using `--log.application`. The syslog
  will only contain the actual log message. The datetime prefix is omitted.

* fixed deflate in SimpleHttpClient

* fixed issue #1104: edgeExamples broken or changed

* fixed issue #1103: Error while importing user queries

* fixed issue #1100: AQL: HAS() fails on doc[attribute_name]

* fixed issue #1098: runtime error when creating graph vertex

* hide system applications in **Applications** tab by default

  Display of system applications can be toggled by using the *system applications*
  toggle in the UI.

* added HTTP REST API for managing tasks (`/_api/tasks`)

* allow passing character lists as optional parameter to AQL functions `TRIM`,
  `LTRIM` and `RTRIM`

  These functions now support trimming using custom character lists. If no character
  lists are specified, all whitespace characters will be removed as previously:

      TRIM("  foobar\t \r\n ")         // "foobar"
      TRIM(";foo;bar;baz, ", "; ")     // "foo;bar;baz"

* added AQL string functions `LTRIM`, `RTRIM`, `FIND_FIRST`, `FIND_LAST`, `SPLIT`,
  `SUBSTITUTE`

* added AQL functions `ZIP`, `VALUES` and `PERCENTILE`

* made AQL functions `CONCAT` and `CONCAT_SEPARATOR` work with list arguments

* dynamically create extra dispatcher threads if required

* fixed issue #1097: schemas in the API docs no longer show required properties as optional


v2.3.0-beta2 (2014-11-08)
-------------------------

* front-end: new icons for uploading and downloading JSON documents into a collection

* front-end: fixed documents pagination css display error

* front-end: fixed flickering of the progress view

* front-end: fixed missing event for documents filter function

* front-end: jsoneditor: added CMD+Return (Mac) CTRL+Return (Linux/Win) shortkey for
  saving a document

* front-end: added information tooltip for uploading json documents.

* front-end: added database management view to the collapsed navigation menu

* front-end: added collection truncation feature

* fixed issue #1086: arangoimp: Odd errors if arguments are not given properly

* performance improvements for AQL queries that use JavaScript-based expressions
  internally

* added AQL geo functions `WITHIN_RECTANGLE` and `IS_IN_POLYGON`

* fixed non-working query results download in AQL editor of web interface

* removed debug print message in AQL editor query export routine

* fixed issue #1075: Aardvark: user name required even if auth is off #1075

  The fix for this prefills the username input field with the current user's
  account name if any and `root` (the default username) otherwise. Additionally,
  the tooltip text has been slightly adjusted.

* fixed issue #1069: Add 'raw' link to swagger ui so that the raw swagger
  json can easily be retrieved

  This adds a link to the Swagger API docs to an application's detail view in
  the **Applications** tab of the web interface. The link produces the Swagger
  JSON directly. If authentication is turned on, the link requires authentication,
  too.

* documentation updates


v2.3.0-beta1 (2014-11-01)
-------------------------

* added dedicated `NOT IN` operator for AQL

  Previously, a `NOT IN` was only achievable by writing a negated `IN` condition:

      FOR i IN ... FILTER ! (i IN [ 23, 42 ]) ...

  This can now alternatively be expressed more intuitively as follows:

      FOR i IN ... FILTER i NOT IN [ 23, 42 ] ...

* added alternative logical operator syntax for AQL

  Previously, the logical operators in AQL could only be written as:
  - `&&`: logical and
  - `||`: logical or
  - `!`: negation

  ArangoDB 2.3 introduces the alternative variants for these operators:
  - `AND`: logical and
  - `OR`: logical or
  - `NOT`: negation

  The new syntax is just an alternative to the old syntax, allowing easier
  migration from SQL. The old syntax is still fully supported and will be.

* improved output of `ArangoStatement.parse()` and POST `/_api/query`

  If an AQL query can be parsed without problems, The return value of
  `ArangoStatement.parse()` now contains an attribute `ast` with the abstract
  syntax tree of the query (before optimizations). Though this is an internal
  representation of the query and is subject to change, it can be used to inspect
  how ArangoDB interprets a given query.

* improved `ArangoStatement.explain()` and POST `/_api/explain`

  The commands for explaining AQL queries have been improved.

* added command-line option `--javascript.v8-contexts` to control the number of
  V8 contexts created in arangod.

  Previously, the number of V8 contexts was equal to the number of server threads
  (as specified by option `--server.threads`).

  However, it may be sensible to create different amounts of threads and V8
  contexts. If the option is not specified, the number of V8 contexts created
  will be equal to the number of server threads. Thus no change in configuration
  is required to keep the old behavior.

  If you are using the default config files or merge them with your local config
  files, please review if the default number of server threads is okay in your
  environment. Additionally you should verify that the number of V8 contexts
  created (as specified in option `--javascript.v8-contexts`) is okay.

* the number of server.threads specified is now the minimum of threads
  started. There are situation in which threads are waiting for results of
  distributed database servers. In this case the number of threads is
  dynamically increased.

* removed index type "bitarray"

  Bitarray indexes were only half-way documented and integrated in previous versions
  of ArangoDB so their benefit was limited. The support for bitarray indexes has
  thus been removed in ArangoDB 2.3. It is not possible to create indexes of type
  "bitarray" with ArangoDB 2.3.

  When a collection is opened that contains a bitarray index definition created
  with a previous version of ArangoDB, ArangoDB will ignore it and log the following
  warning:

      index type 'bitarray' is not supported in this version of ArangoDB and is ignored

  Future versions of ArangoDB may automatically remove such index definitions so the
  warnings will eventually disappear.

* removed internal "_admin/modules/flush" in order to fix requireApp

* added basic support for handling binary data in Foxx

  Requests with binary payload can be processed in Foxx applications by
  using the new method `res.rawBodyBuffer()`. This will return the unparsed request
  body as a Buffer object.

  There is now also the method `req.requestParts()` available in Foxx to retrieve
  the individual components of a multipart HTTP request.

  Buffer objects can now be used when setting the response body of any Foxx action.
  Additionally, `res.send()` has been added as a convenience method for returning
  strings, JSON objects or buffers from a Foxx action:

      res.send("<p>some HTML</p>");
      res.send({ success: true });
      res.send(new Buffer("some binary data"));

  The convenience method `res.sendFile()` can now be used to easily return the
  contents of a file from a Foxx action:

      res.sendFile(applicationContext.foxxFilename("image.png"));

  `fs.write` now accepts not only strings but also Buffer objects as second parameter:

      fs.write(filename, "some data");
      fs.write(filename, new Buffer("some binary data"));

  `fs.readBuffer` can be used to return the contents of a file in a Buffer object.

* improved performance of insertion into non-unique hash indexes significantly in case
  many duplicate keys are used in the index

* issue #1042: set time zone in log output

  the command-line option `--log.use-local-time` was added to print dates and times in
  the server-local timezone instead of UTC

* command-line options that require a boolean value now validate the
  value given on the command-line

  This prevents issues if no value is specified for an option that
  requires a boolean value. For example, the following command-line would
  have caused trouble in 2.2, because `--server.endpoint` would have been
  used as the value for the `--server.disable-authentication` options
  (which requires a boolean value):

      arangod --server.disable-authentication --server.endpoint tcp://127.0.0.1:8529 data

  In 2.3, running this command will fail with an error and requires to
  be modified to:

      arangod --server.disable-authentication true --server.endpoint tcp://127.0.0.1:8529 data

* improved performance of CSV import in arangoimp

* fixed issue #1027: Stack traces are off-by-one

* fixed issue #1026: Modules loaded in different files within the same app
  should refer to the same module

* fixed issue #1025: Traversal not as expected in undirected graph

* added a _relation function in the general-graph module.

  This deprecated _directedRelation and _undirectedRelation.
  ArangoDB does not offer any constraints for undirected edges
  which caused some confusion of users how undirected relations
  have to be handled. Relation now only supports directed relations
  and the user can actively simulate undirected relations.

* changed return value of Foxx.applicationContext#collectionName:

  Previously, the function could return invalid collection names because
  invalid characters were not replaced in the application name prefix, only
  in the collection name passed.

  Now, the function replaces invalid characters also in the application name
  prefix, which might to slightly different results for application names that
  contained any characters outside the ranges [a-z], [A-Z] and [0-9].

* prevent XSS in AQL editor and logs view

* integrated tutorial into ArangoShell and web interface

* added option `--backslash-escape` for arangoimp when running CSV file imports

* front-end: added download feature for (filtered) documents

* front-end: added download feature for the results of a user query

* front-end: added function to move documents to another collection

* front-end: added sort-by attribute to the documents filter

* front-end: added sorting feature to database, graph management and user management view.

* issue #989: front-end: Databases view not refreshing after deleting a database

* issue #991: front-end: Database search broken

* front-end: added infobox which shows more information about a document (_id, _rev, _key) or
  an edge (_id, _rev, _key, _from, _to). The from and to attributes are clickable and redirect
  to their document location.

* front-end: added edit-mode for deleting multiple documents at the same time.

* front-end: added delete button to the detailed document/edge view.

* front-end: added visual feedback for saving documents/edges inside the editor (error/success).

* front-end: added auto-focusing for the first input field in a modal.

* front-end: added validation for user input in a modal.

* front-end: user defined queries are now stored inside the database and are bound to the current
  user, instead of using the local storage functionality of the browsers. The outcome of this is
  that user defined queries are now independently usable from any device. Also queries can now be
  edited through the standard document editor of the front-end through the _users collection.

* front-end: added import and export functionality for user defined queries.

* front-end: added new keywords and functions to the aql-editor theme

* front-end: applied tile-style to the graph view

* front-end: now using the new graph api including multi-collection support

* front-end: foxx apps are now deletable

* front-end: foxx apps are now installable and updateable through github, if github is their
  origin.

* front-end: added foxx app version control. Multiple versions of a single foxx app are now
  installable and easy to manage and are also arranged in groups.

* front-end: the user-set filter of a collection is now stored until the user navigates to
  another collection.

* front-end: fetching and filtering of documents, statistics, and query operations are now
  handled with asynchronous ajax calls.

* front-end: added progress indicator if the front-end is waiting for a server operation.

* front-end: fixed wrong count of documents in the documents view of a collection.

* front-end: fixed unexpected styling of the manage db view and navigation.

* front-end: fixed wrong handling of select fields in a modal view.

* front-end: fixed wrong positioning of some tooltips.

* automatically call `toJSON` function of JavaScript objects (if present)
  when serializing them into database documents. This change allows
  storing JavaScript date objects in the database in a sensible manner.


v2.2.7 (2014-11-19)
-------------------

* fixed issue #998: Incorrect application URL for non-system Foxx apps

* fixed issue #1079: AQL editor: keyword WITH in UPDATE query is not highlighted

* fix memory leak in cluster nodes

* fixed registration of AQL user-defined functions in Web UI (JS shell)

* fixed error display in Web UI for certain errors
  (now error message is printed instead of 'undefined')

* fixed issue #1059: bug in js module console

* fixed issue #1056: "fs": zip functions fail with passwords

* fixed issue #1063: Docs: measuring unit of --wal.logfile-size?

* fixed issue #1062: Docs: typo in 14.2 Example data


v2.2.6 (2014-10-20)
-------------------

* fixed issue #972: Compilation Issue

* fixed issue #743: temporary directories are now unique and one can read
  off the tool that created them, if empty, they are removed atexit

* Highly improved performance of all AQL GRAPH_* functions.

* Orphan collections in general graphs can now be found via GRAPH_VERTICES
  if either "any" or no direction is defined

* Fixed documentation for AQL function GRAPH_NEIGHBORS.
  The option "vertexCollectionRestriction" is meant to filter the target
  vertices only, and should not filter the path.

* Fixed a bug in GRAPH_NEIGHBORS which enforced only empty results
  under certain conditions


v2.2.5 (2014-10-09)
-------------------

* fixed issue #961: allow non-JSON values in undocument request bodies

* fixed issue 1028: libicu is now statically linked

* fixed cached lookups of collections on the server, which may have caused spurious
  problems after collection rename operations


v2.2.4 (2014-10-01)
-------------------

* fixed accessing `_from` and `_to` attributes in `collection.byExample` and
  `collection.firstExample`

  These internal attributes were not handled properly in the mentioned functions, so
  searching for them did not always produce documents

* fixed issue #1030: arangoimp 2.2.3 crashing, not logging on large Windows CSV file

* fixed issue #1025: Traversal not as expected in undirected graph

* fixed issue #1020

  This requires re-introducing the startup option `--database.force-sync-properties`.

  This option can again be used to force fsyncs of collection, index and database properties
  stored as JSON strings on disk in files named `parameter.json`. Syncing these files after
  a write may be necessary if the underlying storage does not sync file contents by itself
  in a "sensible" amount of time after a file has been written and closed.

  The default value is `true` so collection, index and database properties will always be
  synced to disk immediately. This affects creating, renaming and dropping collections as
  well as creating and dropping databases and indexes. Each of these operations will perform
  an additional fsync on the `parameter.json` file if the option is set to `true`.

  It might be sensible to set this option to `false` for workloads that create and drop a
  lot of collections (e.g. test runs).

  Document operations such as creating, updating and dropping documents are not affected
  by this option.

* fixed issue #1016: AQL editor bug

* fixed issue #1014: WITHIN function returns wrong distance

* fixed AQL shortest path calculation in function `GRAPH_SHORTEST_PATH` to return
  complete vertex objects instead of just vertex ids

* allow changing of attributes of documents stored in server-side JavaScript variables

  Previously, the following did not work:

      var doc = db.collection.document(key);
      doc._key = "abc"; // overwriting internal attributes not supported
      doc.value = 123;  // overwriting existing attributes not supported

  Now, modifying documents stored in server-side variables (e.g. `doc` in the above case)
  is supported. Modifying the variables will not update the documents in the database,
  but will modify the JavaScript object (which can be written back to the database using
  `db.collection.update` or `db.collection.replace`)

* fixed issue #997: arangoimp apparently doesn't support files >2gig on Windows

  large file support (requires using `_stat64` instead of `stat`) is now supported on
  Windows


v2.2.3 (2014-09-02)
-------------------

* added `around` for Foxx controller

* added `type` option for HTTP API `GET /_api/document?collection=...`

  This allows controlling the type of results to be returned. By default, paths to
  documents will be returned, e.g.

      [
	`/_api/document/test/mykey1`,
	`/_api/document/test/mykey2`,
	...
      ]

  To return a list of document ids instead of paths, the `type` URL parameter can be
  set to `id`:

      [
	`test/mykey1`,
	`test/mykey2`,
	...
      ]

  To return a list of document keys only, the `type` URL parameter can be set to `key`:

      [
	`mykey1`,
	`mykey2`,
	...
      ]


* properly capitalize HTTP response header field names in case the `x-arango-async`
  HTTP header was used in a request.

* fixed several documentation issues

* speedup for several general-graph functions, AQL functions starting with `GRAPH_`
  and traversals


v2.2.2 (2014-08-08)
-------------------

* allow storing non-reserved attribute names starting with an underscore

  Previous versions of ArangoDB parsed away all attribute names that started with an
  underscore (e.g. `_test', '_foo', `_bar`) on all levels of a document (root level
  and sub-attribute levels). While this behavior was documented, it was unintuitive and
  prevented storing documents inside other documents, e.g.:

      {
	"_key" : "foo",
	"_type" : "mydoc",
	"references" : [
	  {
	    "_key" : "something",
	    "_rev" : "...",
	    "value" : 1
	  },
	  {
	    "_key" : "something else",
	    "_rev" : "...",
	    "value" : 2
	  }
	]
      }

  In the above example, previous versions of ArangoDB removed all attributes and
  sub-attributes that started with underscores, meaning the embedded documents would lose
  some of their attributes. 2.2.2 should preserve such attributes, and will also allow
  storing user-defined attribute names on the top-level even if they start with underscores
  (such as `_type` in the above example).

* fix conversion of JavaScript String, Number and Boolean objects to JSON.

  Objects created in JavaScript using `new Number(...)`, `new String(...)`, or
  `new Boolean(...)` were not converted to JSON correctly.

* fixed a race condition on task registration (i.e. `require("org/arangodb/tasks").register()`)

  this race condition led to undefined behavior when a just-created task with no offset and
  no period was instantly executed and deleted by the task scheduler, before the `register`
  function returned to the caller.

* changed run-tests.sh to execute all suitable tests.

* switch to new version of gyp

* fixed upgrade button


v2.2.1 (2014-07-24)
-------------------

* fixed hanging write-ahead log recovery for certain cases that involved dropping
  databases

* fixed issue with --check-version: when creating a new database the check failed

* issue #947 Foxx applicationContext missing some properties

* fixed issue with --check-version: when creating a new database the check failed

* added startup option `--wal.suppress-shape-information`

  Setting this option to `true` will reduce memory and disk space usage and require
  less CPU time when modifying documents or edges. It should therefore be turned on
  for standalone ArangoDB servers. However, for servers that are used as replication
  masters, setting this option to `true` will effectively disable the usage of the
  write-ahead log for replication, so it should be set to `false` for any replication
  master servers.

  The default value for this option is `false`.

* added optional `ttl` attribute to specify result cursor expiration for HTTP API method
  `POST /_api/cursor`

  The `ttl` attribute can be used to prevent cursor results from timing out too early.

* issue #947: Foxx applicationContext missing some properties

* (reported by Christian Neubauer):

  The problem was that in Google's V8, signed and unsigned chars are not always declared cleanly.
  so we need to force v8 to compile with forced signed chars which is done by the Flag:
    -fsigned-char
  at least it is enough to follow the instructions of compiling arango on rasperry
  and add "CFLAGS='-fsigned-char'" to the make command of V8 and remove the armv7=0

* Fixed a bug with the replication client. In the case of single document
  transactions the collection was not write locked.


v2.2.0 (2014-07-10)
-------------------

* The replication methods `logger.start`, `logger.stop` and `logger.properties` are
  no-ops in ArangoDB 2.2 as there is no separate replication logger anymore. Data changes
  are logged into the write-ahead log in ArangoDB 2.2, and not separately by the
  replication logger. The replication logger object is still there in ArangoDB 2.2 to
  ensure backwards-compatibility, however, logging cannot be started, stopped or
  configured anymore. Using any of these methods will do nothing.

  This also affects the following HTTP API methods:
  - `PUT /_api/replication/logger-start`
  - `PUT /_api/replication/logger-stop`
  - `GET /_api/replication/logger-config`
  - `PUT /_api/replication/logger-config`

  Using any of these methods is discouraged from now on as they will be removed in
  future versions of ArangoDB.

* INCOMPATIBLE CHANGE: replication of transactions has changed. Previously, transactions
  were logged on a master in one big block and shipped to a slave in one block, too.
  Now transactions will be logged and replicated as separate entries, allowing transactions
  to be bigger and also ensure replication progress.

  This change also affects the behavior of the `stop` method of the replication applier.
  If the replication applier is now stopped manually using the `stop` method and later
  restarted using the `start` method, any transactions that were unfinished at the
  point of stopping will be aborted on a slave, even if they later commit on the master.

  In ArangoDB 2.2, stopping the replication applier manually should be avoided unless the
  goal is to stop replication permanently or to do a full resync with the master anyway.
  If the replication applier still must be stopped, it should be made sure that the
  slave has fetched and applied all pending operations from a master, and that no
  extra transactions are started on the master before the `stop` command on the slave
  is executed.

  Replication of transactions in ArangoDB 2.2 might also lock the involved collections on
  the slave while a transaction is either committed or aborted on the master and the
  change has been replicated to the slave. This change in behavior may be important for
  slave servers that are used for read-scaling. In order to avoid long lasting collection
  locks on the slave, transactions should be kept small.

  The `_replication` system collection is not used anymore in ArangoDB 2.2 and its usage is
  discouraged.

* INCOMPATIBLE CHANGE: the figures reported by the `collection.figures` method
  now only reflect documents and data contained in the journals and datafiles of
  collections. Documents or deletions contained only in the write-ahead log will
  not influence collection figures until the write-ahead log garbage collection
  kicks in. The figures for a collection might therefore underreport the total
  resource usage of a collection.

  Additionally, the attributes `lastTick` and `uncollectedLogfileEntries` have been
  added to the result of the `figures` operation and the HTTP API method
  `PUT /_api/collection/figures`

* added `insert` method as an alias for `save`. Documents can now be inserted into
  a collection using either method:

      db.test.save({ foo: "bar" });
      db.test.insert({ foo: "bar" });

* added support for data-modification AQL queries

* added AQL keywords `INSERT`, `UPDATE`, `REPLACE` and `REMOVE` (and `WITH`) to
  support data-modification AQL queries.

  Unquoted usage of these keywords for attribute names in AQL queries will likely
  fail in ArangoDB 2.2. If any such attribute name needs to be used in a query, it
  should be enclosed in backticks to indicate the usage of a literal attribute
  name.

  For example, the following query will fail in ArangoDB 2.2 with a parse error:

      FOR i IN foo RETURN i.remove

  and needs to be rewritten like this:

      FOR i IN foo RETURN i.`remove`

* disallow storing of JavaScript objects that contain JavaScript native objects
  of type `Date`, `Function`, `RegExp` or `External`, e.g.

      db.test.save({ foo: /bar/ });
      db.test.save({ foo: new Date() });

  will now print

      Error: <data> cannot be converted into JSON shape: could not shape document

  Previously, objects of these types were silently converted into an empty object
  (i.e. `{ }`).

  To store such objects in a collection, explicitly convert them into strings
  like this:

      db.test.save({ foo: String(/bar/) });
      db.test.save({ foo: String(new Date()) });

* The replication methods `logger.start`, `logger.stop` and `logger.properties` are
  no-ops in ArangoDB 2.2 as there is no separate replication logger anymore. Data changes
  are logged into the write-ahead log in ArangoDB 2.2, and not separately by the
  replication logger. The replication logger object is still there in ArangoDB 2.2 to
  ensure backwards-compatibility, however, logging cannot be started, stopped or
  configured anymore. Using any of these methods will do nothing.

  This also affects the following HTTP API methods:
  - `PUT /_api/replication/logger-start`
  - `PUT /_api/replication/logger-stop`
  - `GET /_api/replication/logger-config`
  - `PUT /_api/replication/logger-config`

  Using any of these methods is discouraged from now on as they will be removed in
  future versions of ArangoDB.

* INCOMPATIBLE CHANGE: replication of transactions has changed. Previously, transactions
  were logged on a master in one big block and shipped to a slave in one block, too.
  Now transactions will be logged and replicated as separate entries, allowing transactions
  to be bigger and also ensure replication progress.

  This change also affects the behavior of the `stop` method of the replication applier.
  If the replication applier is now stopped manually using the `stop` method and later
  restarted using the `start` method, any transactions that were unfinished at the
  point of stopping will be aborted on a slave, even if they later commit on the master.

  In ArangoDB 2.2, stopping the replication applier manually should be avoided unless the
  goal is to stop replication permanently or to do a full resync with the master anyway.
  If the replication applier still must be stopped, it should be made sure that the
  slave has fetched and applied all pending operations from a master, and that no
  extra transactions are started on the master before the `stop` command on the slave
  is executed.

  Replication of transactions in ArangoDB 2.2 might also lock the involved collections on
  the slave while a transaction is either committed or aborted on the master and the
  change has been replicated to the slave. This change in behavior may be important for
  slave servers that are used for read-scaling. In order to avoid long lasting collection
  locks on the slave, transactions should be kept small.

  The `_replication` system collection is not used anymore in ArangoDB 2.2 and its usage is
  discouraged.

* INCOMPATIBLE CHANGE: the figures reported by the `collection.figures` method
  now only reflect documents and data contained in the journals and datafiles of
  collections. Documents or deletions contained only in the write-ahead log will
  not influence collection figures until the write-ahead log garbage collection
  kicks in. The figures for a collection might therefore underreport the total
  resource usage of a collection.

  Additionally, the attributes `lastTick` and `uncollectedLogfileEntries` have been
  added to the result of the `figures` operation and the HTTP API method
  `PUT /_api/collection/figures`

* added `insert` method as an alias for `save`. Documents can now be inserted into
  a collection using either method:

      db.test.save({ foo: "bar" });
      db.test.insert({ foo: "bar" });

* added support for data-modification AQL queries

* added AQL keywords `INSERT`, `UPDATE`, `REPLACE` and `REMOVE` (and `WITH`) to
  support data-modification AQL queries.

  Unquoted usage of these keywords for attribute names in AQL queries will likely
  fail in ArangoDB 2.2. If any such attribute name needs to be used in a query, it
  should be enclosed in backticks to indicate the usage of a literal attribute
  name.

  For example, the following query will fail in ArangoDB 2.2 with a parse error:

      FOR i IN foo RETURN i.remove

  and needs to be rewritten like this:

      FOR i IN foo RETURN i.`remove`

* disallow storing of JavaScript objects that contain JavaScript native objects
  of type `Date`, `Function`, `RegExp` or `External`, e.g.

      db.test.save({ foo: /bar/ });
      db.test.save({ foo: new Date() });

  will now print

      Error: <data> cannot be converted into JSON shape: could not shape document

  Previously, objects of these types were silently converted into an empty object
  (i.e. `{ }`).

  To store such objects in a collection, explicitly convert them into strings
  like this:

      db.test.save({ foo: String(/bar/) });
      db.test.save({ foo: String(new Date()) });

* honor startup option `--server.disable-statistics` when deciding whether or not
  to start periodic statistics collection jobs

  Previously, the statistics collection jobs were started even if the server was
  started with the `--server.disable-statistics` flag being set to `true`

* removed startup option `--random.no-seed`

  This option had no effect in previous versions of ArangoDB and was thus removed.

* removed startup option `--database.remove-on-drop`

  This option was used for debugging only.

* removed startup option `--database.force-sync-properties`

  This option is now superfluous as collection properties are now stored in the
  write-ahead log.

* introduced write-ahead log

  All write operations in an ArangoDB server instance are automatically logged
  to the server's write-ahead log. The write-ahead log is a set of append-only
  logfiles, and it is used in case of a crash recovery and for replication.
  Data from the write-ahead log will eventually be moved into the journals or
  datafiles of collections, allowing the server to remove older write-ahead log
  logfiles. Figures of collections will be updated when data are moved from the
  write-ahead log into the journals or datafiles of collections.

  Cross-collection transactions in ArangoDB should benefit considerably by this
  change, as less writes than in previous versions are required to ensure the data
  of multiple collections are atomically and durably committed. All data-modifying
  operations inside transactions (insert, update, remove) will write their
  operations into the write-ahead log directly, making transactions with multiple
  operations also require less physical memory than in previous versions of ArangoDB,
  that required all transaction data to fit into RAM.

  The `_trx` system collection is not used anymore in ArangoDB 2.2 and its usage is
  discouraged.

  The data in the write-ahead log can also be used in the replication context.
  The `_replication` collection that was used in previous versions of ArangoDB to
  store all changes on the server is not used anymore in ArangoDB 2.2. Instead,
  slaves can read from a master's write-ahead log to get informed about most
  recent changes. This removes the need to store data-modifying operations in
  both the actual place and the `_replication` collection.

* removed startup option `--server.disable-replication-logger`

  This option is superfluous in ArangoDB 2.2. There is no dedicated replication
  logger in ArangoDB 2.2. There is now always the write-ahead log, and it is also
  used as the server's replication log. Specifying the startup option
  `--server.disable-replication-logger` will do nothing in ArangoDB 2.2, but the
  option should not be used anymore as it might be removed in a future version.

* changed behavior of replication logger

  There is no dedicated replication logger in ArangoDB 2.2 as there is the
  write-ahead log now. The existing APIs for starting and stopping the replication
  logger still exist in ArangoDB 2.2 for downwards-compatibility, but calling
  the start or stop operations are no-ops in ArangoDB 2.2. When querying the
  replication logger status via the API, the server will always report that the
  replication logger is running. Configuring the replication logger is a no-op
  in ArangoDB 2.2, too. Changing the replication logger configuration has no
  effect. Instead, the write-ahead log configuration can be changed.

* removed MRuby integration for arangod

  ArangoDB had an experimental MRuby integration in some of the publish builds.
  This wasn't continuously developed, and so it has been removed in ArangoDB 2.2.

  This change has led to the following startup options being superfluous:

  - `--ruby.gc-interval`
  - `--ruby.action-directory`
  - `--ruby.modules-path`
  - `--ruby.startup-directory`

  Specifying these startup options will do nothing in ArangoDB 2.2, but the
  options should be avoided from now on as they might be removed in future versions.

* reclaim index memory when last document in collection is deleted

  Previously, deleting documents from a collection did not lead to index sizes being
  reduced. Instead, the already allocated index memory was re-used when a collection
  was refilled.

  Now, index memory for primary indexes and hash indexes is reclaimed instantly when
  the last document from a collection is removed.

* inlined and optimized functions in hash indexes

* added AQL TRANSLATE function

  This function can be used to perform lookups from static lists, e.g.

      LET countryNames = { US: "United States", UK: "United Kingdom", FR: "France" }
      RETURN TRANSLATE("FR", countryNames)

* fixed datafile debugger

* fixed check-version for empty directory

* moved try/catch block to the top of routing chain

* added mountedApp function for foxx-manager

* fixed issue #883: arango 2.1 - when starting multi-machine cluster, UI web
  does not change to cluster overview

* fixed dfdb: should not start any other V8 threads

* cleanup of version-check, added module org/arangodb/database-version,
  added --check-version option

* fixed issue #881: [2.1.0] Bombarded (every 10 sec or so) with
  "WARNING format string is corrupt" when in non-system DB Dashboard

* specialized primary index implementation to allow faster hash table
  rebuilding and reduce lookups in datafiles for the actual value of `_key`.

* issue #862: added `--overwrite` option to arangoimp

* removed number of property lookups for documents during AQL queries that
  access documents

* prevent buffering of long print results in arangosh's and arangod's print
  command

  this change will emit buffered intermediate print results and discard the
  output buffer to quickly deliver print results to the user, and to prevent
  constructing very large buffers for large results

* removed sorting of attribute names for use in a collection's shaper

  sorting attribute names was done on document insert to keep attributes
  of a collection in sorted order for faster comparisons. The sort order
  of attributes was only used in one particular and unlikely case, so it
  was removed. Collections with many different attribute names should
  benefit from this change by faster inserts and slightly less memory usage.

* fixed a bug in arangodump which got the collection name in _from and _to
  attributes of edges wrong (all were "_unknown")

* fixed a bug in arangorestore which did not recognize wrong _from and _to
  attributes of edges

* improved error detection and reporting in arangorestore


v2.1.1 (2014-06-06)
-------------------

* fixed dfdb: should not start any other V8 threads

* signature for collection functions was modified

  The basic change was the substitution of the input parameter of the
  function by an generic options object which can contain multiple
  option parameter of the function.
  Following functions were modified
  remove
  removeBySample
  replace
  replaceBySample
  update
  updateBySample

  Old signature is yet supported but it will be removed in future versions

v2.1.0 (2014-05-29)
-------------------

* implemented upgrade procedure for clusters

* fixed communication issue with agency which prevented reconnect
  after an agent failure

* fixed cluster dashboard in the case that one but not all servers
  in the cluster are down

* fixed a bug with coordinators creating local database objects
  in the wrong order (_system needs to be done first)

* improved cluster dashboard


v2.1.0-rc2 (2014-05-25)
-----------------------

* fixed issue #864: Inconsistent behavior of AQL REVERSE(list) function


v2.1.0-rc1 (XXXX-XX-XX)
-----------------------

* added server-side periodic task management functions:

  - require("org/arangodb/tasks").register(): registers a periodic task
  - require("org/arangodb/tasks").unregister(): unregisters and removes a
    periodic task
  - require("org/arangodb/tasks").get(): retrieves a specific tasks or all
    existing tasks

  the previous undocumented function `internal.definePeriodic` is now
  deprecated and will be removed in a future release.

* decrease the size of some seldom used system collections on creation.

  This will make these collections use less disk space and mapped memory.

* added AQL date functions

* added AQL FLATTEN() list function

* added index memory statistics to `db.<collection>.figures()` function

  The `figures` function will now return a sub-document `indexes`, which lists
  the number of indexes in the `count` sub-attribute, and the total memory
  usage of the indexes in bytes in the `size` sub-attribute.

* added AQL CURRENT_DATABASE() function

  This function returns the current database's name.

* added AQL CURRENT_USER() function

  This function returns the current user from an AQL query. The current user is the
  username that was specified in the `Authorization` HTTP header of the request. If
  authentication is turned off or the query was executed outside a request context,
  the function will return `null`.

* fixed issue #796: Searching with newline chars broken?

  fixed slightly different handling of backslash escape characters in a few
  AQL functions. Now handling of escape sequences should be consistent, and
  searching for newline characters should work the same everywhere

* added OpenSSL version check for configure

  It will report all OpenSSL versions < 1.0.1g as being too old.
  `configure` will only complain about an outdated OpenSSL version but not stop.

* require C++ compiler support (requires g++ 4.8, clang++ 3.4 or Visual Studio 13)

* less string copying returning JSONified documents from ArangoDB, e.g. via
  HTTP GET `/_api/document/<collection>/<document>`

* issue #798: Lower case http headers from arango

  This change allows returning capitalized HTTP headers, e.g.
  `Content-Length` instead of `content-length`.
  The HTTP spec says that headers are case-insensitive, but
  in fact several clients rely on a specific case in response
  headers.
  This change will capitalize HTTP headers if the `X-Arango-Version`
  request header is sent by the client and contains a value of at
  least `20100` (for version 2.1). The default value for the
  compatibility can also be set at server start, using the
  `--server.default-api-compatibility` option.

* simplified usage of `db._createStatement()`

  Previously, the function could not be called with a query string parameter as
  follows:

      db._createStatement(queryString);

  Calling it as above resulted in an error because the function expected an
  object as its parameter. From now on, it's possible to call the function with
  just the query string.

* make ArangoDB not send back a `WWW-Authenticate` header to a client in case the
  client sends the `X-Omit-WWW-Authenticate` HTTP header.

  This is done to prevent browsers from showing their built-in HTTP authentication
  dialog for AJAX requests that require authentication.
  ArangoDB will still return an HTTP 401 (Unauthorized) if the request doesn't
  contain valid credentials, but it will omit the `WWW-Authenticate` header,
  allowing clients to bypass the browser's authentication dialog.

* added REST API method HTTP GET `/_api/job/job-id` to query the status of an
  async job without potentially fetching it from the list of done jobs

* fixed non-intuitive behavior in jobs API: previously, querying the status
  of an async job via the API HTTP PUT `/_api/job/job-id` removed a currently
  executing async job from the list of queryable jobs on the server.
  Now, when querying the result of an async job that is still executing,
  the job is kept in the list of queryable jobs so its result can be fetched
  by a subsequent request.

* use a new data structure for the edge index of an edge collection. This
  improves the performance for the creation of the edge index and in
  particular speeds up removal of edges in graphs. Note however that
  this change might change the order in which edges starting at
  or ending in a vertex are returned. However, this order was never
  guaranteed anyway and it is not sensible to guarantee any particular
  order.

* provide a size hint to edge and hash indexes when initially filling them
  this will lead to less re-allocations when populating these indexes

  this may speed up building indexes when opening an existing collection

* don't requeue identical context methods in V8 threads in case a method is
  already registered

* removed arangod command line option `--database.remove-on-compacted`

* export the sort attribute for graph traversals to the HTTP interface

* add support for arangodump/arangorestore for clusters


v2.0.8 (XXXX-XX-XX)
-------------------

* fixed too-busy iteration over skiplists

  Even when a skiplist query was restricted by a limit clause, the skiplist
  index was queried without the limit. this led to slower-than-necessary
  execution times.

* fixed timeout overflows on 32 bit systems

  this bug has led to problems when select was called with a high timeout
  value (2000+ seconds) on 32bit systems that don't have a forgiving select
  implementation. when the call was made on these systems, select failed
  so no data would be read or sent over the connection

  this might have affected some cluster-internal operations.

* fixed ETCD issues on 32 bit systems

  ETCD was non-functional on 32 bit systems at all. The first call to the
  watch API crashed it. This was because atomic operations worked on data
  structures that were not properly aligned on 32 bit systems.

* fixed issue #848: db.someEdgeCollection.inEdge does not return correct
  value when called the 2nd time after a .save to the edge collection


v2.0.7 (2014-05-05)
-------------------

* issue #839: Foxx Manager missing "unfetch"

* fixed a race condition at startup

  this fixes undefined behavior in case the logger was involved directly at
  startup, before the logger initialization code was called. This should have
  occurred only for code that was executed before the invocation of main(),
  e.g. during ctor calls of statically defined objects.


v2.0.6 (2014-04-22)
-------------------

* fixed issue #835: arangosh doesn't show correct database name



v2.0.5 (2014-04-21)
-------------------

* Fixed a caching problem in IE JS Shell

* added cancelation for async jobs

* upgraded to new gyp for V8

* new Windows installer


v2.0.4 (2014-04-14)
-------------------

* fixed cluster authentication front-end issues for Firefox and IE, there are
  still problems with Chrome


v2.0.3 (2014-04-14)
-------------------

* fixed AQL optimizer bug

* fixed front-end issues

* added password change dialog


v2.0.2 (2014-04-06)
-------------------

* during cluster startup, do not log (somewhat expected) connection errors with
  log level error, but with log level info

* fixed dashboard modals

* fixed connection check for cluster planning front end: firefox does
  not support async:false

* document how to persist a cluster plan in order to relaunch an existing
  cluster later


v2.0.1 (2014-03-31)
-------------------

* make ArangoDB not send back a `WWW-Authenticate` header to a client in case the
  client sends the `X-Omit-WWW-Authenticate` HTTP header.

  This is done to prevent browsers from showing their built-in HTTP authentication
  dialog for AJAX requests that require authentication.
  ArangoDB will still return an HTTP 401 (Unauthorized) if the request doesn't
  contain valid credentials, but it will omit the `WWW-Authenticate` header,
  allowing clients to bypass the browser's authentication dialog.

* fixed isses in arango-dfdb:

  the dfdb was not able to unload certain system collections, so these couldn't be
  inspected with the dfdb sometimes. Additionally, it did not truncate corrupt
  markers from datafiles under some circumstances

* added `changePassword` attribute for users

* fixed non-working "save" button in collection edit view of web interface
  clicking the save button did nothing. one had to press enter in one of the input
  fields to send modified form data

* fixed V8 compile error on MacOS X

* prevent `body length: -9223372036854775808` being logged in development mode for
  some Foxx HTTP responses

* fixed several bugs in web interface dashboard

* fixed issue #783: coffee script not working in manifest file

* fixed issue #783: coffee script not working in manifest file

* fixed issue #781: Cant save current query from AQL editor ui

* bumped version in `X-Arango-Version` compatibility header sent by arangosh and other
  client tools from `1.5` to `2.0`.

* fixed startup options for arango-dfdb, added details option for arango-dfdb

* fixed display of missing error messages and codes in arangosh

* when creating a collection via the web interface, the collection type was always
  "document", regardless of the user's choice


v2.0.0 (2014-03-10)
-------------------

* first 2.0 release


v2.0.0-rc2 (2014-03-07)
-----------------------

* fixed cluster authorization


v2.0.0-rc1 (2014-02-28)
-----------------------

* added sharding :-)

* added collection._dbName attribute to query the name of the database from a collection

  more detailed documentation on the sharding and cluster features can be found in the user
  manual, section **Sharding**

* INCOMPATIBLE CHANGE: using complex values in AQL filter conditions with operators other
  than equality (e.g. >=, >, <=, <) will disable usage of skiplist indexes for filter
  evaluation.

  For example, the following queries will be affected by change:

      FOR doc IN docs FILTER doc.value < { foo: "bar" } RETURN doc
      FOR doc IN docs FILTER doc.value >= [ 1, 2, 3 ] RETURN doc

  The following queries will not be affected by the change:

      FOR doc IN docs FILTER doc.value == 1 RETURN doc
      FOR doc IN docs FILTER doc.value == "foo" RETURN doc
      FOR doc IN docs FILTER doc.value == [ 1, 2, 3 ] RETURN doc
      FOR doc IN docs FILTER doc.value == { foo: "bar" } RETURN doc

* INCOMPATIBLE CHANGE: removed undocumented method `collection.saveOrReplace`

  this feature was never advertised nor documented nor tested.

* INCOMPATIBLE CHANGE: removed undocumented REST API method `/_api/simple/BY-EXAMPLE-HASH`

  this feature was never advertised nor documented nor tested.

* added explicit startup parameter `--server.reuse-address`

  This flag can be used to control whether sockets should be acquired with the SO_REUSEADDR
  flag.

  Regardless of this setting, sockets on Windows are always acquired using the
  SO_EXCLUSIVEADDRUSE flag.

* removed undocumented REST API method GET `/_admin/database-name`

* added user validation API at POST `/_api/user/<username>`

* slightly improved users management API in `/_api/user`:

  Previously, when creating a new user via HTTP POST, the username needed to be
  passed in an attribute `username`. When users were returned via this API,
  the usernames were returned in an attribute named `user`. This was slightly
  confusing and was changed in 2.0 as follows:

  - when adding a user via HTTP POST, the username can be specified in an attribute
  `user`. If this attribute is not used, the API will look into the attribute `username`
  as before and use that value.
  - when users are returned via HTTP GET, the usernames are still returned in an
    attribute `user`.

  This change should be fully downwards-compatible with the previous version of the API.

* added AQL SLICE function to extract slices from lists

* made module loader more node compatible

* the startup option `--javascript.package-path` for arangosh is now deprecated and does
  nothing. Using it will not cause an error, but the option is ignored.

* added coffee script support

* Several UI improvements.

* Exchanged icons in the graphviewer toolbar

* always start networking and HTTP listeners when starting the server (even in
  console mode)

* allow vertex and edge filtering with user-defined functions in TRAVERSAL,
  TRAVERSAL_TREE and SHORTEST_PATH AQL functions:

      // using user-defined AQL functions for edge and vertex filtering
      RETURN TRAVERSAL(friends, friendrelations, "friends/john", "outbound", {
	followEdges: "myfunctions::checkedge",
	filterVertices: "myfunctions::checkvertex"
      })

      // using the following custom filter functions
      var aqlfunctions = require("org/arangodb/aql/functions");
      aqlfunctions.register("myfunctions::checkedge", function (config, vertex, edge, path) {
	return (edge.type !== 'dislikes'); // don't follow these edges
      }, false);

      aqlfunctions.register("myfunctions::checkvertex", function (config, vertex, path) {
	if (vertex.isDeleted || ! vertex.isActive) {
	  return [ "prune", "exclude" ]; // exclude these and don't follow them
	}
	return [ ]; // include everything else
      }, false);

* fail if invalid `strategy`, `order` or `itemOrder` attribute values
  are passed to the AQL TRAVERSAL function. Omitting these attributes
  is not considered an error, but specifying an invalid value for any
  of these attributes will make an AQL query fail.

* issue #751: Create database through API should return HTTP status code 201

  By default, the server now returns HTTP 201 (created) when creating a new
  database successfully. To keep compatibility with older ArangoDB versions, the
  startup parameter `--server.default-api-compatibility` can be set to a value
  of `10400` to indicate API compatibility with ArangoDB 1.4. The compatibility
  can also be enforced by setting the `X-Arango-Version` HTTP header in a
  client request to this API on a per-request basis.

* allow direct access from the `db` object to collections whose names start
  with an underscore (e.g. db._users).

  Previously, access to such collections via the `db` object was possible from
  arangosh, but not from arangod (and thus Foxx and actions). The only way
  to access such collections from these places was via the `db._collection(<name>)`
  workaround.

* allow `\n` (as well as `\r\n`) as line terminator in batch requests sent to
  `/_api/batch` HTTP API.

* use `--data-binary` instead of `--data` parameter in generated cURL examples

* issue #703: Also show path of logfile for fm.config()

* issue #675: Dropping a collection used in "graph" module breaks the graph

* added "static" Graph.drop() method for graphs API

* fixed issue #695: arangosh server.password error

* use pretty-printing in `--console` mode by default

* simplified ArangoDB startup options

  Some startup options are now superfluous or their usage is simplified. The
  following options have been changed:

  * `--javascript.modules-path`: this option has been removed. The modules paths
    are determined by arangod and arangosh automatically based on the value of
    `--javascript.startup-directory`.

    If the option is set on startup, it is ignored so startup will not abort with
    an error `unrecognized option`.

  * `--javascript.action-directory`: this option has been removed. The actions
    directory is determined by arangod automatically based on the value of
    `--javascript.startup-directory`.

    If the option is set on startup, it is ignored so startup will not abort with
    an error `unrecognized option`.

  * `--javascript.package-path`: this option is still available but it is not
    required anymore to set the standard package paths (e.g. `js/npm`). arangod
    will automatically use this standard package path regardless of whether it
    was specified via the options.

    It is possible to use this option to add additional package paths to the
    standard value.

  Configuration files included with arangod are adjusted accordingly.

* layout of the graphs tab adapted to better fit with the other tabs

* database selection is moved to the bottom right corner of the web interface

* removed priority queue index type

  this feature was never advertised nor documented nor tested.

* display internal attributes in document source view of web interface

* removed separate shape collections

  When upgrading to ArangoDB 2.0, existing collections will be converted to include
  shapes and attribute markers in the datafiles instead of using separate files for
  shapes.

  When a collection is converted, existing shapes from the SHAPES directory will
  be written to a new datafile in the collection directory, and the SHAPES directory
  will be removed afterwards.

  This saves up to 2 MB of memory and disk space for each collection
  (savings are higher, the less different shapes there are in a collection).
  Additionally, one less file descriptor per opened collection will be used.

  When creating a new collection, the amount of sync calls may be reduced. The same
  may be true for documents with yet-unknown shapes. This may help performance
  in these cases.

* added AQL functions `NTH` and `POSITION`

* added signal handler for arangosh to save last command in more cases

* added extra prompt placeholders for arangosh:
  - `%e`: current endpoint
  - `%u`: current user

* added arangosh option `--javascript.gc-interval` to control amount of
  garbage collection performed by arangosh

* fixed issue #651: Allow addEdge() to take vertex ids in the JS library

* removed command-line option `--log.format`

  In previous versions, this option did not have an effect for most log messages, so
  it got removed.

* removed C++ logger implementation

  Logging inside ArangoDB is now done using the LOG_XXX() macros. The LOGGER_XXX()
  macros are gone.

* added collection status "loading"


v1.4.16 (XXXX-XX-XX)
--------------------

* fixed too eager datafile deletion

  this issue could have caused a crash when the compaction had marked datafiles as obsolete
  and they were removed while "old" temporary query results still pointed to the old datafile
  positions

* fixed issue #826: Replication fails when a collection's configuration changes


v1.4.15 (2014-04-19)
--------------------

* bugfix for AQL query optimizer

  the following type of query was too eagerly optimized, leading to errors in code-generation:

      LET a = (FOR i IN [] RETURN i) LET b = (FOR i IN [] RETURN i) RETURN 1

  the problem occurred when both lists in the subqueries were empty. In this case invalid code
  was generated and the query couldn't be executed.


v1.4.14 (2014-04-05)
--------------------

* fixed race conditions during shape / attribute insertion

  A race condition could have led to spurious `cannot find attribute #xx` or
  `cannot find shape #xx` (where xx is a number) warning messages being logged
  by the server. This happened when a new attribute was inserted and at the same
  time was queried by another thread.

  Also fixed a race condition that may have occurred when a thread tried to
  access the shapes / attributes hash tables while they were resized. In this
  cases, the shape / attribute may have been hashed to a wrong slot.

* fixed a memory barrier / cpu synchronization problem with libev, affecting
  Windows with Visual Studio 2013 (probably earlier versions are affected, too)

  The issue is described in detail here:
  http://lists.schmorp.de/pipermail/libev/2014q1/002318.html


v1.4.13 (2014-03-14)
--------------------

* added diagnostic output for Foxx application upload

* allow dump & restore from ArangoDB 1.4 with an ArangoDB 2.0 server

* allow startup options `temp-path` and `default-language` to be specified from the arangod
  configuration file and not only from the command line

* fixed too eager compaction

  The compaction will now wait for several seconds before trying to re-compact the same
  collection. Additionally, some other limits have been introduced for the compaction.


v1.4.12 (2014-03-05)
--------------------

* fixed display bug in web interface which caused the following problems:
  - documents were displayed in web interface as being empty
  - document attributes view displayed many attributes with content "undefined"
  - document source view displayed many attributes with name "TYPEOF" and value "undefined"
  - an alert popping up in the browser with message "Datatables warning..."

* re-introduced old-style read-write locks to supports Windows versions older than
  Windows 2008R2 and Windows 7. This should re-enable support for Windows Vista and
  Windows 2008.


v1.4.11 (2014-02-27)
--------------------

* added SHORTEST_PATH AQL function

  this calculates the shortest paths between two vertices, using the Dijkstra
  algorithm, employing a min-heap

  By default, ArangoDB does not know the distance between any two vertices and
  will use a default distance of 1. A custom distance function can be registered
  as an AQL user function to make the distance calculation use any document
  attributes or custom logic:

      RETURN SHORTEST_PATH(cities, motorways, "cities/CGN", "cities/MUC", "outbound", {
	paths: true,
	distance: "myfunctions::citydistance"
      })

      // using the following custom distance function
      var aqlfunctions = require("org/arangodb/aql/functions");
      aqlfunctions.register("myfunctions::distance", function (config, vertex1, vertex2, edge) {
	return Math.sqrt(Math.pow(vertex1.x - vertex2.x) + Math.pow(vertex1.y - vertex2.y));
      }, false);

* fixed bug in Graph.pathTo function

* fixed small memleak in AQL optimizer

* fixed access to potentially uninitialized variable when collection had a cap constraint


v1.4.10 (2014-02-21)
--------------------

* fixed graph constructor to allow graph with some parameter to be used

* added node.js "events" and "stream"

* updated npm packages

* added loading of .json file

* Fixed http return code in graph api with waitForSync parameter.

* Fixed documentation in graph, simple and index api.

* removed 2 tests due to change in ruby library.

* issue #756: set access-control-expose-headers on CORS response

  the following headers are now whitelisted by ArangoDB in CORS responses:
  - etag
  - content-encoding
  - content-length
  - location
  - server
  - x-arango-errors
  - x-arango-async-id


v1.4.9 (2014-02-07)
-------------------

* return a document's current etag in response header for HTTP HEAD requests on
  documents that return an HTTP 412 (precondition failed) error. This allows
  retrieving the document's current revision easily.

* added AQL function `SKIPLIST` to directly access skiplist indexes from AQL

  This is a shortcut method to use a skiplist index for retrieving specific documents in
  indexed order. The function capability is rather limited, but it may be used
  for several cases to speed up queries. The documents are returned in index order if
  only one condition is used.

      /* return all documents with mycollection.created > 12345678 */
      FOR doc IN SKIPLIST(mycollection, { created: [[ '>', 12345678 ]] })
	RETURN doc

      /* return first document with mycollection.created > 12345678 */
      FOR doc IN SKIPLIST(mycollection, { created: [[ '>', 12345678 ]] }, 0, 1)
	RETURN doc

      /* return all documents with mycollection.created between 12345678 and 123456790 */
      FOR doc IN SKIPLIST(mycollection, { created: [[ '>', 12345678 ], [ '<=', 123456790 ]] })
	RETURN doc

      /* return all documents with mycollection.a equal 1 and .b equal 2 */
      FOR doc IN SKIPLIST(mycollection, { a: [[ '==', 1 ]], b: [[ '==', 2 ]] })
	RETURN doc

  The function requires a skiplist index with the exact same attributes to
  be present on the specified collection. All attributes present in the skiplist
  index must be specified in the conditions specified for the `SKIPLIST` function.
  Attribute declaration order is important, too: attributes must be specified in the
  same order in the condition as they have been declared in the skiplist index.

* added command-line option `--server.disable-authentication-unix-sockets`

  with this option, authentication can be disabled for all requests coming
  in via UNIX domain sockets, enabling clients located on the same host as
  the ArangoDB server to connect without authentication.
  Other connections (e.g. TCP/IP) are not affected by this option.

  The default value for this option is `false`.
  Note: this option is only supported on platforms that support Unix domain
  sockets.

* call global arangod instance destructor on shutdown

* issue #755: TRAVERSAL does not use strategy, order and itemOrder options

  these options were not honored when configuring a traversal via the AQL
  TRAVERSAL function. Now, these options are used if specified.

* allow vertex and edge filtering with user-defined functions in TRAVERSAL,
  TRAVERSAL_TREE and SHORTEST_PATH AQL functions:

      // using user-defined AQL functions for edge and vertex filtering
      RETURN TRAVERSAL(friends, friendrelations, "friends/john", "outbound", {
	followEdges: "myfunctions::checkedge",
	filterVertices: "myfunctions::checkvertex"
      })

      // using the following custom filter functions
      var aqlfunctions = require("org/arangodb/aql/functions");
      aqlfunctions.register("myfunctions::checkedge", function (config, vertex, edge, path) {
	return (edge.type !== 'dislikes'); // don't follow these edges
      }, false);

      aqlfunctions.register("myfunctions::checkvertex", function (config, vertex, path) {
	if (vertex.isDeleted || ! vertex.isActive) {
	  return [ "prune", "exclude" ]; // exclude these and don't follow them
	}
	return [ ]; // include everything else
      }, false);

* issue #748: add vertex filtering to AQL's TRAVERSAL[_TREE]() function


v1.4.8 (2014-01-31)
-------------------

* install foxx apps in the web interface

* fixed a segfault in the import API


v1.4.7 (2014-01-23)
-------------------

* issue #744: Add usage example arangoimp from Command line

* issue #738: added __dirname, __filename pseudo-globals. Fixes #733. (@by pluma)

* mount all Foxx applications in system apps directory on startup


v1.4.6 (2014-01-20)
-------------------

* issue #736: AQL function to parse collection and key from document handle

* added fm.rescan() method for Foxx-Manager

* fixed issue #734: foxx cookie and route problem

* added method `fm.configJson` for arangosh

* include `startupPath` in result of API `/_api/foxx/config`


v1.4.5 (2014-01-15)
-------------------

* fixed issue #726: Alternate Windows Install Method

* fixed issue #716: dpkg -P doesn't remove everything

* fixed bugs in description of HTTP API `_api/index`

* fixed issue #732: Rest API GET revision number

* added missing documentation for several methods in HTTP API `/_api/edge/...`

* fixed typos in description of HTTP API `_api/document`

* defer evaluation of AQL subqueries and logical operators (lazy evaluation)

* Updated font in WebFrontend, it now contains a version that renders properly on Windows

* generally allow function return values as call parameters to AQL functions

* fixed potential deadlock in global context method execution

* added override file "arangod.conf.local" (and co)


v1.4.4 (2013-12-24)
-------------------

* uid and gid are now set in the scripts, there is no longer a separate config file for
  arangod when started from a script

* foxx-manager is now an alias for arangosh

* arango-dfdb is now an alias for arangod, moved from bin to sbin

* changed from readline to linenoise for Windows

* added --install-service and --uninstall-service for Windows

* removed --daemon and --supervisor for Windows

* arangosh and arangod now uses the config-file which maps the binary name, i. e. if you
  rename arangosh to foxx-manager it will use the config file foxx-manager.conf

* fixed lock file for Windows

* fixed issue #711, #687: foxx-manager throws internal errors

* added `--server.ssl-protocol` option for client tools
  this allows connecting from arangosh, arangoimp, arangoimp etc. to an ArangoDB
  server that uses a non-default value for `--server.ssl-protocol`. The default
  value for the SSL protocol is 4 (TLSv1). If the server is configured to use a
  different protocol, it was not possible to connect to it with the client tools.

* added more detailed request statistics

  This adds the number of async-executed HTTP requests plus the number of HTTP
  requests per individual HTTP method type.

* added `--force` option for arangorestore
  this option allows continuing a restore operation even if the server reports errors
  in the middle of the restore operation

* better error reporting for arangorestore
  in case the server returned an HTTP error, arangorestore previously reported this
  error as `internal error` without any details only. Now server-side errors are
  reported by arangorestore with the server's error message

* include more system collections in dumps produced by arangodump
  previously some system collections were intentionally excluded from dumps, even if the
  dump was run with `--include-system-collections`. for example, the collections `_aal`,
  `_modules`, `_routing`, and `_users` were excluded. This makes sense in a replication
  context but not always in a dump context.
  When specifying `--include-system-collections`, arangodump will now include the above-
  mentioned collections in the dump, too. Some other system collections are still excluded
  even when the dump is run with `--include-system-collections`, for example `_replication`
  and `_trx`.

* fixed issue #701: ArangoStatement undefined in arangosh

* fixed typos in configuration files


v1.4.3 (2013-11-25)
-------------------

* fixed a segfault in the AQL optimizer, occurring when a constant non-list value was
  used on the right-hand side of an IN operator that had a collection attribute on the
  left-hand side

* issue #662:

  Fixed access violation errors (crashes) in the Windows version, occurring under some
  circumstances when accessing databases with multiple clients in parallel

* fixed issue #681: Problem with ArchLinux PKGBUILD configuration


v1.4.2 (2013-11-20)
-------------------

* fixed issue #669: Tiny documentation update

* ported Windows version to use native Windows API SRWLocks (slim read-write locks)
  and condition variables instead of homemade versions

  MSDN states the following about the compatibility of SRWLocks and Condition Variables:

      Minimum supported client:
      Windows Server 2008 [desktop apps | Windows Store apps]

      Minimum supported server:
      Windows Vista [desktop apps | Windows Store apps]

* fixed issue #662: ArangoDB on Windows hanging

  This fixes a deadlock issue that occurred on Windows when documents were written to
  a collection at the same time when some other thread tried to drop the collection.

* fixed file-based logging in Windows

  the logger complained on startup if the specified log file already existed

* fixed startup of server in daemon mode (`--daemon` startup option)

* fixed a segfault in the AQL optimizer

* issue #671: Method graph.measurement does not exist

* changed Windows condition variable implementation to use Windows native
  condition variables

  This is an attempt to fix spurious Windows hangs as described in issue #662.

* added documentation for JavaScript traversals

* added --code-page command-line option for Windows version of arangosh

* fixed a problem when creating edges via the web interface.

  The problem only occurred if a collection was created with type "document
  collection" via the web interface, and afterwards was dropped and re-created
  with type "edge collection". If the web interface page was not reloaded,
  the old collection type (document) was cached, making the subsequent creation
  of edges into the (seeming-to-be-document) collection fail.

  The fix is to not cache the collection type in the web interface. Users of
  an older version of the web interface can reload the collections page if they
  are affected.

* fixed a caching problem in arangosh: if a collection was created using the web
  interface, and then removed via arangosh, arangosh did not actually drop the
  collection due to caching.

  Because the `drop` operation was not carried out, this caused misleading error
  messages when trying to re-create the collection (e.g. `cannot create collection:
  duplicate name`).

* fixed ALT-introduced characters for arangosh console input on Windows

  The Windows readline port was not able to handle characters that are built
  using CTRL or ALT keys. Regular characters entered using the CTRL or ALT keys
  were silently swallowed and not passed to the terminal input handler.

  This did not seem to cause problems for the US keyboard layout, but was a
  severe issue for keyboard layouts that require the ALT (or ALT-GR) key to
  construct characters. For example, entering the character `{` with a German
  keyboard layout requires pressing ALT-GR + 9.

* fixed issue #665: Hash/skiplist combo madness bit my ass

  this fixes a problem with missing/non-deterministic rollbacks of inserts in
  case of a unique constraint violation into a collection with multiple secondary
  indexes (with at least one of them unique)

* fixed issue #664: ArangoDB installer on Windows requires drive c:

* partly fixed issue #662: ArangoDB on Windows hanging

  This fixes dropping databases on Windows. In previous 1.4 versions on Windows,
  one shape collection file was not unloaded and removed when dropping a database,
  leaving one directory and one shape collection file in the otherwise-dropped
  database directory.

* fixed issue #660: updated documentation on indexes


v1.4.1 (2013-11-08)
-------------------

* performance improvements for skip-list deletes


v1.4.1-rc1 (2013-11-07)
-----------------------

* fixed issue #635: Web-Interface should have a "Databases" Menu for Management

* fixed issue #624: Web-Interface is missing a Database selector

* fixed segfault in bitarray query

* fixed issue #656: Cannot create unique index through web interface

* fixed issue #654: bitarray index makes server down

* fixed issue #653: Slow query

* fixed issue #650: Randomness of any() should be improved

* made AQL `DOCUMENT()` function polymorphic and work with just one parameter.

  This allows using the `DOCUMENT` function like this:

      DOCUMENT('users/john')
      DOCUMENT([ 'users/john', 'users/amy' ])

  in addition to the existing use cases:

      DOCUMENT(users, 'users/john')
      DOCUMENT(users, 'john')
      DOCUMENT(users, [ 'users/john' ])
      DOCUMENT(users, [ 'users/john', 'users/amy' ])
      DOCUMENT(users, [ 'john', 'amy' ])

* simplified usage of ArangoDB batch API

  It is not necessary anymore to send the batch boundary in the HTTP `Content-Type`
  header. Previously, the batch API expected the client to send a Content-Type header
  of`multipart/form-data; boundary=<some boundary value>`. This is still supported in
  ArangoDB 2.0, but clients can now also omit this header. If the header is not
  present in a client request, ArangoDB will ignore the request content type and
  read the MIME boundary from the beginning of the request body.

  This also allows using the batch API with the Swagger "Try it out" feature (which is
  not too good at sending a different or even dynamic content-type request header).

* added API method GET `/_api/database/user`

  This returns the list of databases a specific user can see without changing the
  username/passwd.

* issue #424: Documentation about IDs needs to be upgraded


v1.4.0 (2013-10-29)
-------------------

* fixed issue #648: /batch API is missing from Web Interface API Documentation (Swagger)

* fixed issue #647: Icon tooltips missing

* fixed issue #646: index creation in web interface

* fixed issue #645: Allow jumping from edge to linked vertices

* merged PR for issue #643: Some minor corrections and a link to "Downloads"

* fixed issue #642: Completion of error handling

* fixed issue #639: compiling v1.4 on maverick produces warnings on -Wstrict-null-sentinel

* fixed issue #634: Web interface bug: Escape does not always propagate

* fixed issue #620: added startup option `--server.default-api-compatibility`

  This adds the following changes to the ArangoDB server and clients:
  - the server provides a new startup option `--server.default-api-compatibility`.
    This option can be used to determine the compatibility of (some) server API
    return values. The value for this parameter is a server version number,
    calculated as follows: `10000 * major + 100 * minor` (e.g. `10400` for ArangoDB
    1.3). The default value is `10400` (1.4), the minimum allowed value is `10300`
    (1.3).

    When setting this option to a value lower than the current server version,
    the server might respond with old-style results to "old" clients, increasing
    compatibility with "old" (non-up-to-date) clients.

  - the server will on each incoming request check for an HTTP header
    `x-arango-version`. Clients can optionally set this header to the API
    version number they support. For example, if a client sends the HTTP header
    `x-arango-version: 10300`, the server will pick this up and might send ArangoDB
    1.3-style responses in some situations.

    Setting either the startup parameter or using the HTTP header (or both) allows
    running "old" clients with newer versions of ArangoDB, without having to adjust
    the clients too much.

  - the `location` headers returned by the server for the APIs `/_api/document/...`
    and `/_api/collection/...` will have different values depending on the used API
    version. If the API compatibility is `10300`, the `location` headers returned
    will look like this:

	location: /_api/document/....

    whereas when an API compatibility of `10400` or higher is used, the `location`
    headers will look like this:

	location: /_db/<database name>/_api/document/...

  Please note that even in the presence of this, old API versions still may not
  be supported forever by the server.

* fixed issue #643: Some minor corrections and a link to "Downloads" by @frankmayer

* started issue #642: Completion of error handling

* fixed issue #639: compiling v1.4 on maverick produces warnings on
  -Wstrict-null-sentinel

* fixed issue #621: Standard Config needs to be fixed

* added function to manage indexes (web interface)

* improved server shutdown time by signaling shutdown to applicationserver,
  logging, cleanup and compactor threads

* added foxx-manager `replace` command

* added foxx-manager `installed` command (a more intuitive alias for `list`)

* fixed issue #617: Swagger API is missing '/_api/version'

* fixed issue #615: Swagger API: Some commands have no parameter entry forms

* fixed issue #614: API : Typo in : Request URL /_api/database/current

* fixed issue #609: Graph viz tool - different background color

* fixed issue #608: arangosh config files - eventually missing in the manual

* fixed issue #607: Admin interface: no core documentation

* fixed issue #603: Aardvark Foxx App Manager

* fixed a bug in type-mapping between AQL user functions and the AQL layer

  The bug caused errors like the following when working with collection documents
  in an AQL user function:

      TypeError: Cannot assign to read only property '_id' of #<ShapedJson>

* create less system collections when creating a new database

  This is achieved by deferring collection creation until the collections are actually
  needed by ArangoDB. The following collections are affected by the change:
  - `_fishbowl`
  - `_structures`


v1.4.0-beta2 (2013-10-14)
-------------------------

* fixed compaction on Windows

  The compaction on Windows did not ftruncate the cleaned datafiles to a smaller size.
  This has been fixed so not only the content of the files is cleaned but also files
  are re-created with potentially smaller sizes.

* only the following system collections will be excluded from replication from now on:
  - `_replication`
  - `_trx`
  - `_users`
  - `_aal`
  - `_fishbowl`
  - `_modules`
  - `_routing`

  Especially the following system collections will now be included in replication:
  - `_aqlfunctions`
  - `_graphs`

  In previous versions of ArangoDB, all system collections were excluded from the
  replication.

  The change also caused a change in the replication logger and applier:
  in previous versions of ArangoDB, only a collection's id was logged for an operation.
  This has not caused problems for non-system collections but for system collections
  there ids might differ. In addition to a collection id ArangoDB will now also log the
  name of a collection for each replication event.

  The replication applier will now look for the collection name attribute in logged
  events preferably.

* added database selection to arango-dfdb

* provide foxx-manager, arangodump, and arangorestore in Windows build

* ArangoDB 1.4 will refuse to start if option `--javascript.app-path` is not set.

* added startup option `--server.allow-method-override`

  This option can be set to allow overriding the HTTP request method in a request using
  one of the following custom headers:

  - x-http-method-override
  - x-http-method
  - x-method-override

  This allows bypassing proxies and tools that would otherwise just let certain types of
  requests pass. Enabling this option may impose a security risk, so it should only be
  used in very controlled environments.

  The default value for this option is `false` (no method overriding allowed).

* added "details" URL parameter for bulk import API

  Setting the `details` URL parameter to `true` in a call to POST `/_api/import` will make
  the import return details about non-imported documents in the `details` attribute. If
  `details` is `false` or omitted, no `details` attribute will be present in the response.
  This is the same behavior that previous ArangoDB versions exposed.

* added "complete" option for bulk import API

  Setting the `complete` URL parameter to `true` in a call to POST `/_api/import` will make
  the import completely fail if at least one of documents cannot be imported successfully.

  It defaults to `false`, which will make ArangoDB continue importing the other documents
  from the import even if some documents cannot be imported. This is the same behavior that
  previous ArangoDB versions exposed.

* added missing swagger documentation for `/_api/log`

* calling `/_api/logs` (or `/_admin/logs`) is only permitted from the `_system` database now.

  Calling this API method for/from other database will result in an HTTP 400.

' ported fix from https://github.com/novus/nvd3/commit/0894152def263b8dee60192f75f66700cea532cc

  This prevents JavaScript errors from occurring in Chrome when in the admin interface,
  section "Dashboard".

* show current database name in web interface (bottom right corner)

* added missing documentation for /_api/import in swagger API docs

* allow specification of database name for replication sync command replication applier

  This allows syncing from a master database with a different name than the slave database.

* issue #601: Show DB in prompt

  arangosh now displays the database name as part of the prompt by default.

  Can change the prompt by using the `--prompt` option, e.g.

      > arangosh --prompt "my db is named \"%d\"> "


v1.4.0-beta1 (2013-10-01)
-------------------------

* make the Foxx manager use per-database app directories

  Each database now has its own subdirectory for Foxx applications. Each database
  can thus use different Foxx applications if required. A Foxx app for a specific
  database resides in `<app-path>/databases/<database-name>/<app-name>`.

  System apps are shared between all databases. They reside in `<app-path>/system/<app-name>`.

* only trigger an engine reset in development mode for URLs starting with `/dev/`

  This prevents ArangoDB from reloading all Foxx applications when it is not
  actually necessary.

* changed error code from 10 (bad parameter) to 1232 (invalid key generator) for
  errors that are due to an invalid key generator specification when creating a new
  collection

* automatic detection of content-type / mime-type for Foxx assets based on filenames,
  added possibility to override auto detection

* added endpoint management API at `/_api/endpoint`

* changed HTTP return code of PUT `/_api/cursor` from 400 to 404 in case a
  non-existing cursor is referred to

* issue #360: added support for asynchronous requests

  Incoming HTTP requests with the headers `x-arango-async: true` or
  `x-arango-async: store` will be answered by the server instantly with a generic
  HTTP 202 (Accepted) response.

  The actual requests will be queued and processed by the server asynchronously,
  allowing the client to continue sending other requests without waiting for the
  server to process the actually requested operation.

  The exact point in time when a queued request is executed is undefined. If an
  error occurs during execution of an asynchronous request, the client will not
  be notified by the server.

  The maximum size of the asynchronous task queue can be controlled using the new
  option `--scheduler.maximal-queue-size`. If the queue contains this many number of
  tasks and a new asynchronous request comes in, the server will reject it with an
  HTTP 500 (internal server error) response.

  Results of incoming requests marked with header `x-arango-async: true` will be
  discarded by the server immediately. Clients have no way of accessing the result
  of such asynchronously executed request. This is just _fire and forget_.

  To later retrieve the result of an asynchronously executed request, clients can
  mark a request with the header `x-arango-async: keep`. This makes the server
  store the result of the request in memory until explicitly fetched by a client
  via the `/_api/job` API. The `/_api/job` API also provides methods for basic
  inspection of which pending or already finished requests there are on the server,
  plus ways for garbage collecting unneeded results.

* Added new option `--scheduler.maximal-queue-size`.

* issue #590: Manifest Lint

* added data dump and restore tools, arangodump and arangorestore.

  arangodump can be used to create a logical dump of an ArangoDB database, or
  just dedicated collections. It can be used to dump both a collection's structure
  (properties and indexes) and data (documents).

  arangorestore can be used to restore data from a dump created with arangodump.
  arangorestore currently does not re-create any indexes, and doesn't yet handle
  referenced documents in edges properly when doing just partial restores.
  This will be fixed until 1.4 stable.

* introduced `--server.database` option for arangosh, arangoimp, and arangob.

  The option allows these client tools to use a certain database for their actions.
  In arangosh, the current database can be switched at any time using the command

      db._useDatabase(<name>);

  When no database is specified, all client tools will assume they should use the
  default database `_system`. This is done for downwards-compatibility reasons.

* added basic multi database support (alpha)

  New databases can be created using the REST API POST `/_api/database` and the
  shell command `db._createDatabase(<name>)`.

  The default database in ArangoDB is called `_system`. This database is always
  present and cannot be deleted by the user. When an older version of ArangoDB is
  upgraded to 1.4, the previously only database will automatically become the
  `_system` database.

  New databases can be created with the above commands, and can be deleted with the
  REST API DELETE `/_api/database/<name>` or the shell command `db._dropDatabase(<name>);`.

  Deleting databases is still unstable in ArangoDB 1.4 alpha and might crash the
  server. This will be fixed until 1.4 stable.

  To access a specific database via the HTTP REST API, the `/_db/<name>/` prefix
  can be used in all URLs. ArangoDB will check if an incoming request starts with
  this prefix, and will automatically pick the database name from it. If the prefix
  is not there, ArangoDB will assume the request is made for the default database
  (`_system`). This is done for downwards-compatibility reasons.

  That means, the following URL pathnames are logically identical:

      /_api/document/mycollection/1234
      /_db/_system/document/mycollection/1234

  To access a different database (e.g. `test`), the URL pathname would look like this:

      /_db/test/document/mycollection/1234

  New databases can also be created and existing databases can only be dropped from
  within the default database (`_system`). It is not possible to drop the `_system`
  database itself.

  Cross-database operations are unintended and unsupported. The intention of the
  multi-database feature is to have the possibility to have a few databases managed
  by ArangoDB in parallel, but to only access one database at a time from a connection
  or a request.

  When accessing the web interface via the URL pathname `/_admin/html/` or `/_admin/aardvark`,
  the web interface for the default database (`_system`) will be displayed.
  To access the web interface for a different database, the database name can be
  put into the URLs as a prefix, e.g. `/_db/test/_admin/html` or
  `/_db/test/_admin/aardvark`.

  All internal request handlers and also all user-defined request handlers and actions
  (including Foxx) will only get to see the unprefixed URL pathnames (i.e. excluding
  any database name prefix). This is to ensure downwards-compatibility.

  To access the name of the requested database from any action (including Foxx), use
  use `req.database`.

  For example, when calling the URL `/myapp/myaction`, the content of `req.database`
  will be `_system` (the default database because no database got specified) and the
  content of `req.url` will be `/myapp/myaction`.

  When calling the URL `/_db/test/myapp/myaction`, the content of `req.database` will be
  `test`, and the content of `req.url` will still be `/myapp/myaction`.

* Foxx now excludes files starting with . (dot) when bundling assets

  This mitigates problems with editor swap files etc.

* made the web interface a Foxx application

  This change caused the files for the web interface to be moved from `html/admin` to
  `js/apps/aardvark` in the file system.

  The base URL for the admin interface changed from `_admin/html/index.html` to
  `_admin/aardvark/index.html`.

  The "old" redirection to `_admin/html/index.html` will now produce a 404 error.

  When starting ArangoDB with the `--upgrade` option, this will automatically be remedied
  by putting in a redirection from `/` to `/_admin/aardvark/index.html`, and from
  `/_admin/html/index.html` to `/_admin/aardvark/index.html`.

  This also obsoletes the following configuration (command-line) options:
  - `--server.admin-directory`
  - `--server.disable-admin-interface`

  when using these now obsolete options when the server is started, no error is produced
  for downwards-compatibility.

* changed User-Agent value sent by arangoimp, arangosh, and arangod from "VOC-Agent" to
  "ArangoDB"

* changed journal file creation behavior as follows:

  Previously, a journal file for a collection was always created when a collection was
  created. When a journal filled up and became full, the current journal was made a
  datafile, and a new (empty) journal was created automatically. There weren't many
  intended situations when a collection did not have at least one journal.

  This is changed now as follows:
  - when a collection is created, no journal file will be created automatically
  - when there is a write into a collection without a journal, the journal will be
    created lazily
  - when there is a write into a collection with a full journal, a new journal will
    be created automatically

  From the end user perspective, nothing should have changed, except that there is now
  less disk usage for empty collections. Disk usage of infrequently updated collections
  might also be reduced significantly by running the `rotate()` method of a collection,
  and not writing into a collection subsequently.

* added method `collection.rotate()`

  This allows premature rotation of a collection's current journal file into a (read-only)
  datafile. The purpose of using `rotate()` is to prematurely allow compaction (which is
  performed on datafiles only) on data, even if the journal was not filled up completely.

  Using `rotate()` may make sense in the following scenario:

      c = db._create("test");
      for (i = 0; i < 1000; ++i) {
	c.save(...); // insert lots of data here
      }

      ...
      c.truncate(); // collection is now empty
      // only data in datafiles will be compacted by following compaction runs
      // all data in the current journal would not be compacted

      // calling rotate will make the current journal a datafile, and thus make it
      // eligible for compaction
      c.rotate();

  Using `rotate()` may also be useful when data in a collection is known to not change
  in the immediate future. After having completed all write operations on a collection,
  performing a `rotate()` will reduce the size of the current journal to the actually
  required size (remember that journals are pre-allocated with a specific size) before
  making the journal a datafile. Thus `rotate()` may cause disk space savings, even if
  the datafiles does not qualify for compaction after rotation.

  Note: rotating the journal is asynchronous, so that the actual rotation may be executed
  after `rotate()` returns to the caller.

* changed compaction to merge small datafiles together (up to 3 datafiles are merged in
  a compaction run)

  In the regular case, this should leave less small datafiles stay around on disk and allow
  using less file descriptors in total.

* added AQL MINUS function

* added AQL UNION_DISTINCT function (more efficient than combination of `UNIQUE(UNION())`)

* updated mruby to 2013-08-22

* issue #587: Add db._create() in help for startup arangosh

* issue #586: Share a link on installation instructions in the User Manual

* issue #585: Bison 2.4 missing on Mac for custom build

* issue #584: Web interface images broken in devel

* issue #583: Small documentation update

* issue #581: Parameter binding for attributes

* issue #580: Small improvements (by @guidoreina)

* issue #577: Missing documentation for collection figures in implementor manual

* issue #576: Get disk usage for collections and graphs

  This extends the result of the REST API for /_api/collection/figures with
  the attributes `compactors.count`, `compactors.fileSize`, `shapefiles.count`,
  and `shapefiles.fileSize`.

* issue #575: installing devel version on mac (low prio)

* issue #574: Documentation (POST /_admin/routing/reload)

* issue #558: HTTP cursors, allow count to ignore LIMIT


v1.4.0-alpha1 (2013-08-02)
--------------------------

* added replication. check online manual for details.

* added server startup options `--server.disable-replication-logger` and
  `--server.disable-replication-applier`

* removed action deployment tool, this now handled with Foxx and its manager or
  by kaerus node utility

* fixed a server crash when using byExample / firstExample inside a transaction
  and the collection contained a usable hash/skiplist index for the example

* defineHttp now only expects a single context

* added collection detail dialog (web interface)

  Shows collection properties, figures (datafiles, journals, attributes, etc.)
  and indexes.

* added documents filter (web interface)

  Allows searching for documents based on attribute values. One or many filter
  conditions can be defined, using comparison operators such as '==', '<=', etc.

* improved AQL editor (web interface)

  Editor supports keyboard shortcuts (Submit, Undo, Redo, Select).
  Editor allows saving and reusing of user-defined queries.
  Added example queries to AQL editor.
  Added comment button.

* added document import (web interface)

  Allows upload of JSON-data from files. Files must have an extension of .json.

* added dashboard (web interface)

  Shows the status of replication and multiple system charts, e.g.
  Virtual Memory Size, Request Time, HTTP Connections etc.

* added API method `/_api/graph` to query all graphs with all properties.

* added example queries in web interface AQL editor

* added arango.reconnect(<host>) method for arangosh to dynamically switch server or
  user name

* added AQL range operator `..`

  The `..` operator can be used to easily iterate over a sequence of numeric
  values. It will produce a list of values in the defined range, with both bounding
  values included.

  Example:

      2010..2013

  will produce the following result:

      [ 2010, 2011, 2012, 2013 ]

* added AQL RANGE function

* added collection.first(count) and collection.last(count) document access functions

  These functions allow accessing the first or last n documents in a collection. The order
  is determined by document insertion/update time.

* added AQL INTERSECTION function

* INCOMPATIBLE CHANGE: changed AQL user function namespace resolution operator from `:` to `::`

  AQL user-defined functions were introduced in ArangoDB 1.3, and the namespace resolution
  operator for them was the single colon (`:`). A function call looked like this:

      RETURN mygroup:myfunc()

  The single colon caused an ambiguity in the AQL grammar, making it indistinguishable from
  named attributes or the ternary operator in some cases, e.g.

      { mygroup:myfunc ? mygroup:myfunc }

  The change of the namespace resolution operator from `:` to `::` fixes this ambiguity.

  Existing user functions in the database will be automatically fixed when starting ArangoDB
  1.4 with the `--upgrade` option. However, queries using user-defined functions need to be
  adjusted on the client side to use the new operator.

* allow multiple AQL LET declarations separated by comma, e.g.
  LET a = 1, b = 2, c = 3

* more useful AQL error messages

  The error position (line/column) is more clearly indicated for parse errors.
  Additionally, if a query references a collection that cannot be found, the error
  message will give a hint on the collection name

* changed return value for AQL `DOCUMENT` function in case document is not found

  Previously, when the AQL `DOCUMENT` function was called with the id of a document and
  the document could not be found, it returned `undefined`. This value is not part of the
  JSON type system and this has caused some problems.
  Starting with ArangoDB 1.4, the `DOCUMENT` function will return `null` if the document
  looked for cannot be found.

  In case the function is called with a list of documents, it will continue to return all
  found documents, and will not return `null` for non-found documents. This has not changed.

* added single line comments for AQL

  Single line comments can be started with a double forward slash: `//`.
  They end at the end of the line, or the end of the query string, whichever is first.

* fixed documentation issues #567, #568, #571.

* added collection.checksum(<withData>) method to calculate CRC checksums for
  collections

  This can be used to
  - check if data in a collection has changed
  - compare the contents of two collections on different ArangoDB instances

* issue #565: add description line to aal.listAvailable()

* fixed several out-of-memory situations when double freeing or invalid memory
  accesses could happen

* less msyncing during the creation of collections

  This is achieved by not syncing the initial (standard) markers in shapes collections.
  After all standard markers are written, the shapes collection will get synced.

* renamed command-line option `--log.filter` to `--log.source-filter` to avoid
  misunderstandings

* introduced new command-line option `--log.content-filter` to optionally restrict
  logging to just specific log messages (containing the filter string, case-sensitive).

  For example, to filter on just log entries which contain `ArangoDB`, use:

      --log.content-filter "ArangoDB"

* added optional command-line option `--log.requests-file` to log incoming HTTP
  requests to a file.

  When used, all HTTP requests will be logged to the specified file, containing the
  client IP address, HTTP method, requests URL, HTTP response code, and size of the
  response body.

* added a signal handler for SIGUSR1 signal:

  when ArangoDB receives this signal, it will respond all further incoming requests
  with an HTTP 503 (Service Unavailable) error. This will be the case until another
  SIGUSR1 signal is caught. This will make ArangoDB start serving requests regularly
  again. Note: this is not implemented on Windows.

* limited maximum request URI length to 16384 bytes:

  Incoming requests with longer request URIs will be responded to with an HTTP
  414 (Request-URI Too Long) error.

* require version 1.0 or 1.1 in HTTP version signature of requests sent by clients:

  Clients sending requests with a non-HTTP 1.0 or non-HTTP 1.1 version number will
  be served with an HTTP 505 (HTTP Version Not Supported) error.

* updated manual on indexes:

  using system attributes such as `_id`, `_key`, `_from`, `_to`, `_rev` in indexes is
  disallowed and will be rejected by the server. This was the case since ArangoDB 1.3,
  but was not properly documented.

* issue #563: can aal become a default object?

  aal is now a prefab object in arangosh

* prevent certain system collections from being renamed, dropped, or even unloaded.

  Which restrictions there are for which system collections may vary from release to
  release, but users should in general not try to modify system collections directly
  anyway.

  Note: there are no such restrictions for user-created collections.

* issue #559: added Foxx documentation to user manual

* added server startup option `--server.authenticate-system-only`. This option can be
  used to restrict the need for HTTP authentication to internal functionality and APIs,
  such as `/_api/*` and `/_admin/*`.
  Setting this option to `true` will thus force authentication for the ArangoDB APIs
  and the web interface, but allow unauthenticated requests for other URLs (including
  user defined actions and Foxx applications).
  The default value of this option is `false`, meaning that if authentication is turned
  on, authentication is still required for *all* incoming requests. Only by setting the
  option to `true` this restriction is lifted and authentication becomes required for
  URLs starting with `/_` only.

  Please note that authentication still needs to be enabled regularly by setting the
  `--server.disable-authentication` parameter to `false`. Otherwise no authentication
  will be required for any URLs as before.

* protect collections against unloading when there are still document barriers around.

* extended cap constraints to optionally limit the active data size in a collection to
  a specific number of bytes.

  The arguments for creating a cap constraint are now:
  `collection.ensureCapConstraint(<count>, <byteSize>);`

  It is supported to specify just a count as in ArangoDB 1.3 and before, to specify
  just a fileSize, or both. The first met constraint will trigger the automated
  document removal.

* added `db._exists(doc)` and `collection.exists(doc)` for easy document existence checks

* added API `/_api/current-database` to retrieve information about the database the
  client is currently connected to (note: the API `/_api/current-database` has been
  removed in the meantime. The functionality is accessible via `/_api/database/current`
  now).

* ensure a proper order of tick values in datafiles/journals/compactors.
  any new files written will have the _tick values of their markers in order. for
  older files, there are edge cases at the beginning and end of the datafiles when
  _tick values are not properly in order.

* prevent caching of static pages in PathHandler.
  whenever a static page is requested that is served by the general PathHandler, the
  server will respond to HTTP GET requests with a "Cache-Control: max-age=86400" header.

* added "doCompact" attribute when creating collections and to collection.properties().
  The attribute controls whether collection datafiles are compacted.

* changed the HTTP return code from 400 to 404 for some cases when there is a referral
  to a non-existing collection or document.

* introduced error code 1909 `too many iterations` that is thrown when graph traversals
  hit the `maxIterations` threshold.

* optionally limit traversals to a certain number of iterations
  the limitation can be achieved via the traversal API by setting the `maxIterations`
  attribute, and also via the AQL `TRAVERSAL` and `TRAVERSAL_TREE` functions by setting
  the same attribute. If traversals are not limited by the end user, a server-defined
  limit for `maxIterations` may be used to prevent server-side traversals from running
  endlessly.

* added graph traversal API at `/_api/traversal`

* added "API" link in web interface, pointing to REST API generated with Swagger

* moved "About" link in web interface into "links" menu

* allow incremental access to the documents in a collection from out of AQL
  this allows reading documents from a collection chunks when a full collection scan
  is required. memory usage might be must lower in this case and queries might finish
  earlier if there is an additional LIMIT statement

* changed AQL COLLECT to use a stable sort, so any previous SORT order is preserved

* issue #547: Javascript error in the web interface

* issue #550: Make AQL graph functions support key in addition to id

* issue #526: Unable to escape when an errorneous command is entered into the js shell

* issue #523: Graph and vertex methods for the javascript api

* issue #517: Foxx: Route parameters with capital letters fail

* issue #512: Binded Parameters for LIMIT


v1.3.3 (2013-08-01)
-------------------

* issue #570: updateFishbowl() fails once

* updated and fixed generated examples

* issue #559: added Foxx documentation to user manual

* added missing error reporting for errors that happened during import of edges


v1.3.2 (2013-06-21)
-------------------

* fixed memleak in internal.download()

* made the shape-collection journal size adaptive:
  if too big shapes come in, a shape journal will be created with a big-enough size
  automatically. the maximum size of a shape journal is still restricted, but to a
  very big value that should never be reached in practice.

* fixed a segfault that occurred when inserting documents with a shape size bigger
  than the default shape journal size (2MB)

* fixed a locking issue in collection.truncate()

* fixed value overflow in accumulated filesizes reported by collection.figures()

* issue #545: AQL FILTER unnecessary (?) loop

* issue #549: wrong return code with --daemon


v1.3.1 (2013-05-24)
-------------------

* removed currently unused _ids collection

* fixed usage of --temp-path in aranogd and arangosh

* issue #540: suppress return of temporary internal variables in AQL

* issue #530: ReferenceError: ArangoError is not a constructor

* issue #535: Problem with AQL user functions javascript API

* set --javascript.app-path for test execution to prevent startup error

* issue #532: Graph _edgesCache returns invalid data?

* issue #531: Arangod errors

* issue #529: Really weird transaction issue

* fixed usage of --temp-path in aranogd and arangosh


v1.3.0 (2013-05-10)
-------------------

* fixed problem on restart ("datafile-xxx is not sealed") when server was killed
  during a compaction run

* fixed leak when using cursors with very small batchSize

* issue #508: `unregistergroup` function not mentioned in http interface docs

* issue #507: GET /_api/aqlfunction returns code inside parentheses

* fixed issue #489: Bug in aal.install

* fixed issue 505: statistics not populated on MacOS


v1.3.0-rc1 (2013-04-24)
-----------------------

* updated documentation for 1.3.0

* added node modules and npm packages

* changed compaction to only compact datafiles with more at least 10% of dead
  documents (byte size-wise)

* issue #498: fixed reload of authentication info when using
  `require("org/arangodb/users").reload()`

* issue #495: Passing an empty array to create a document results in a
  "phantom" document

* added more precision for requests statistics figures

* added "sum" attribute for individual statistics results in statistics API
  at /_admin/statistics

* made "limit" an optional parameter in AQL function NEAR().
  limit can now be either omitted completely, or set to 0. If so, an internal
  default value (currently 100) will be applied for the limit.

* issue #481

* added "attributes.count" to output of `collection.figures()`
  this also affects the REST API /_api/collection/<name>/figures

* added IndexedPropertyGetter for ShapedJson objects

* added API for user-defined AQL functions

* issue #475: A better error message for deleting a non-existent graph

* issue #474: Web interface problems with the JS Shell

* added missing documentation for AQL UNION function

* added transaction support.
  This provides ACID transactions for ArangoDB. Transactions can be invoked
  using the `db._executeTransaction()` function, or the `/_api/transaction`
  REST API.

* switched to semantic versioning (at least for alpha & alpha naming)

* added saveOrReplace() for server-side JS

v1.3.alpha1 (2013-04-05)
------------------------

* cleanup of Module, Package, ArangoApp and modules "internal", "fs", "console"

* use Error instead of string in throw to allow stack-trace

* issue #454: error while creation of Collection

* make `collection.count()` not recalculate the number of documents on the fly, but
  use some internal document counters.

* issue #457: invalid string value in web interface

* make datafile id (datafile->_fid) identical to the numeric part of the filename.
  E.g. the datafile `journal-123456.db` will now have a datafile marker with the same
  fid (i.e. `123456`) instead of a different value. This change will only affect
  datafiles that are created with 1.3 and not any older files.
  The intention behind this change is to make datafile debugging easier.

* consistently discard document attributes with reserved names (system attributes)
  but without any known meaning, for example `_test`, `_foo`, ...

  Previously, these attributes were saved with the document regularly in some cases,
  but were discarded in other cases.
  Now these attributes are discarded consistently. "Real" system attributes such as
  `_key`, `_from`, `_to` are not affected and will work as before.

  Additionally, attributes with an empty name (``) are discarded when documents are
  saved.

  Though using reserved or empty attribute names in documents was not really and
  consistently supported in previous versions of ArangoDB, this change might cause
  an incompatibility for clients that rely on this feature.

* added server startup flag `--database.force-sync-properties` to force syncing of
  collection properties on collection creation, deletion and on property update.
  The default value is true to mimic the behavior of previous versions of ArangoDB.
  If set to false, collection properties are written to disk but no call to sync()
  is made.

* added detailed output of server version and components for REST APIs
  `/_admin/version` and `/_api/version`. To retrieve this extended information,
  call the REST APIs with URL parameter `details=true`.

* issue #443: For git-based builds include commit hash in version

* adjust startup log output to be more compact, less verbose

* set the required minimum number of file descriptors to 256.
  On server start, this number is enforced on systems that have rlimit. If the limit
  cannot be enforced, starting the server will fail.
  Note: 256 is considered to be the absolute minimum value. Depending on the use case
  for ArangoDB, a much higher number of file descriptors should be used.

  To avoid checking & potentially changing the number of maximum open files, use the
  startup option `--server.descriptors-minimum 0`

* fixed shapedjson to json conversion for special numeric values (NaN, +inf, -inf).
  Before, "NaN", "inf", or "-inf" were written into the JSONified output, but these
  values are not allowed in JSON. Now, "null" is written to the JSONified output as
  required.

* added AQL functions VARIANCE_POPULATION(), VARIANCE_SAMPLE(), STDDEV_POPULATION(),
  STDDEV_SAMPLE(), AVERAGE(), MEDIAN() to calculate statistical values for lists

* added AQL SQRT() function

* added AQL TRIM(), LEFT() and RIGHT() string functions

* fixed issue #436: GET /_api/document on edge

* make AQL REVERSE() and LENGTH() functions work on strings, too

* disabled DOT generation in `make doxygen`. this speeds up docs generation

* renamed startup option `--dispatcher.report-intervall` to `--dispatcher.report-interval`

* renamed startup option `--scheduler.report-intervall` to `--scheduler.report-interval`

* slightly changed output of REST API method /_admin/log.
  Previously, the log messages returned also contained the date and log level, now
  they will only contain the log message, and no date and log level information.
  This information can be re-created by API users from the `timestamp` and `level`
  attributes of the result.

* removed configure option `--enable-zone-debug`
  memory zone debugging is now automatically turned on when compiling with ArangoDB
  `--enable-maintainer-mode`

* removed configure option `--enable-arangob`
  arangob is now always included in the build


v1.2.3 (XXXX-XX-XX)
-------------------

* added optional parameter `edgexamples` for AQL function EDGES() and NEIGHBORS()

* added AQL function NEIGHBORS()

* added freebsd support

* fixed firstExample() query with `_id` and `_key` attributes

* issue triAGENS/ArangoDB-PHP#55: AQL optimizer may have mis-optimized duplicate
  filter statements with limit


v1.2.2 (2013-03-26)
-------------------

* fixed save of objects with common sub-objects

* issue #459: fulltext internal memory allocation didn't scale well
  This fix improves loading times for collections with fulltext indexes that have
  lots of equal words indexed.

* issue #212: auto-increment support

  The feature can be used by creating a collection with the extra `keyOptions`
  attribute as follows:

      db._create("mycollection", { keyOptions: { type: "autoincrement", offset: 1, increment: 10, allowUserKeys: true } });

  The `type` attribute will make sure the keys will be auto-generated if no
  `_key` attribute is specified for a document.

  The `allowUserKeys` attribute determines whether users might still supply own
  `_key` values with documents or if this is considered an error.

  The `increment` value determines the actual increment value, whereas the `offset`
  value can be used to seed to value sequence with a specific starting value.
  This will be useful later in a multi-master setup, when multiple servers can use
  different auto-increment seed values and thus generate non-conflicting auto-increment values.

  The default values currently are:

  - `allowUserKeys`: `true`
  - `offset`: `0`
  - `increment`: `1`

  The only other available key generator type currently is `traditional`.
  The `traditional` key generator will auto-generate keys in a fashion as ArangoDB
  always did (some increasing integer value, with a more or less unpredictable
  increment value).

  Note that for the `traditional` key generator there is only the option to disallow
  user-supplied keys and give the server the sole responsibility for key generation.
  This can be achieved by setting the `allowUserKeys` property to `false`.

  This change also introduces the following errors that API implementors may want to check
  the return values for:

  - 1222: `document key unexpected`: will be raised when a document is created with
    a `_key` attribute, but the underlying collection was set up with the `keyOptions`
    attribute `allowUserKeys: false`.

  - 1225: `out of keys`: will be raised when the auto-increment key generator runs
    out of keys. This may happen when the next key to be generated is 2^64 or higher.
    In practice, this will only happen if the values for `increment` or `offset` are
    not set appropriately, or if users are allowed to supply own keys, those keys
    are near the 2^64 threshold, and later the auto-increment feature kicks in and
    generates keys that cross that threshold.

    In practice it should not occur with proper configuration and proper usage of the
    collections.

  This change may also affect the following REST APIs:
  - POST `/_api/collection`: the server does now accept the optional `keyOptions`
    attribute in the second parameter
  - GET `/_api/collection/properties`: will return the `keyOptions` attribute as part
    of the collection's properties. The previous optional attribute `createOptions`
    is now gone.

* fixed `ArangoStatement.explain()` method with bind variables

* fixed misleading "cursor not found" error message in arangosh that occurred when
  `count()` was called for client-side cursors

* fixed handling of empty attribute names, which may have crashed the server under
  certain circumstances before

* fixed usage of invalid pointer in error message output when index description could
  not be opened


v1.2.1 (2013-03-14)
-------------------

* issue #444: please darken light color in arangosh

* issue #442: pls update post install info on osx

* fixed conversion of special double values (NaN, -inf, +inf) when converting from
  shapedjson to JSON

* fixed compaction of markers (location of _key was not updated correctly in memory,
  leading to _keys pointing to undefined memory after datafile rotation)

* fixed edge index key pointers to use document master pointer plus offset instead
  of direct _key address

* fixed case when server could not create any more journal or compactor files.
  Previously a wrong status code may have been returned, and not being able to create
  a new compactor file may have led to an infinite loop with error message
  "could not create compactor".

* fixed value truncation for numeric filename parts when renaming datafiles/journals


v1.2.0 (2013-03-01)
-------------------

* by default statistics are now switch off; in order to enable comment out
  the "disable-statistics = yes" line in "arangod.conf"

* fixed issue #435: csv parser skips data at buffer border

* added server startup option `--server.disable-statistics` to turn off statistics
  gathering without recompilation of ArangoDB.
  This partly addresses issue #432.

* fixed dropping of indexes without collection name, e.g.
  `db.xxx.dropIndex("123456");`
  Dropping an index like this failed with an assertion error.

* fixed issue #426: arangoimp should be able to import edges into edge collections

* fixed issue #425: In case of conflict ArangoDB returns HTTP 400 Bad request
  (with 1207 Error) instead of HTTP 409 Conflict

* fixed too greedy token consumption in AQL for negative values:
  e.g. in the statement `RETURN { a: 1 -2 }` the minus token was consumed as part
  of the value `-2`, and not interpreted as the binary arithmetic operator


v1.2.beta3 (2013-02-22)
-----------------------

* issue #427: ArangoDB Importer Manual has no navigation links (previous|home|next)

* issue #319: Documentation missing for Emergency console and incomplete for datafile debugger.

* issue #370: add documentation for reloadRouting and flushServerModules

* issue #393: added REST API for user management at /_api/user

* issue #393, #128: added simple cryptographic functions for user actions in module "crypto":
  * require("org/arangodb/crypto").md5()
  * require("org/arangodb/crypto").sha256()
  * require("org/arangodb/crypto").rand()

* added replaceByExample() Javascript and REST API method

* added updateByExample() Javascript and REST API method

* added optional "limit" parameter for removeByExample() Javascript and REST API method

* fixed issue #413

* updated bundled V8 version from 3.9.4 to 3.16.14.1
  Note: the Windows version used a more recent version (3.14.0.1) and was not updated.

* fixed issue #404: keep original request url in request object


v1.2.beta2 (2013-02-15)
-----------------------

* fixed issue #405: 1.2 compile warnings

* fixed issue #333: [debian] Group "arangodb" is not used when starting vie init.d script

* added optional parameter 'excludeSystem' to GET /_api/collection
  This parameter can be used to disable returning system collections in the list
  of all collections.

* added AQL functions KEEP() and UNSET()

* fixed issue #348: "HTTP Interface for Administration and Monitoring"
  documentation errors.

* fix stringification of specific positive int64 values. Stringification of int64
  values with the upper 32 bits cleared and the 33rd bit set were broken.

* issue #395:  Collection properties() function should return 'isSystem' for
  Javascript and REST API

* make server stop after upgrade procedure when invoked with `--upgrade option`.
  When started with the `--upgrade` option, the server will perfom
  the upgrade, and then exit with a status code indicating the result of the
  upgrade (0 = success, 1 = failure). To start the server regularly in either
  daemon or console mode, the `--upgrade` option must not be specified.
  This change was introduced to allow init.d scripts check the result of
  the upgrade procedure, even in case an upgrade was successful.
  this was introduced as part of issue #391.

* added AQL function EDGES()

* added more crash-protection when reading corrupted collections at startup

* added documentation for AQL function CONTAINS()

* added AQL function LIKE()

* replaced redundant error return code 1520 (Unable to open collection) with error code
  1203 (Collection not found). These error codes have the same meanings, but one of
  them was returned from AQL queries only, the other got thrown by other parts of
  ArangoDB. Now, error 1203 (Collection not found) is used in AQL too in case a
  non-existing collection is used.

v1.2.beta1 (2013-02-01)
-----------------------

* fixed issue #382: [Documentation error] Maschine... should be Machine...

* unified history file locations for arangod, arangosh, and arangoirb.
  - The readline history for arangod (emergency console) is now stored in file
    $HOME/.arangod. It was stored in $HOME/.arango before.
  - The readline history for arangosh is still stored in $HOME/.arangosh.
  - The readline history for arangoirb is now stored in $HOME/.arangoirb. It was
    stored in $HOME/.arango-mrb before.

* fixed issue #381: _users user should have a unique constraint

* allow negative list indexes in AQL to access elements from the end of a list,
  e.g. ```RETURN values[-1]``` will return the last element of the `values` list.

* collection ids, index ids, cursor ids, and document revision ids created and
  returned by ArangoDB are now returned as strings with numeric content inside.
  This is done to prevent some value overrun/truncation in any part of the
  complete client/server workflow.
  In ArangoDB 1.1 and before, these values were previously returned as
  (potentially very big) integer values. This may cause problems (clipping, overrun,
  precision loss) for clients that do not support big integers natively and store
  such values in IEEE754 doubles internally. This type loses precision after about
  52 bits and is thus not safe to hold an id.
  Javascript and 32 bit-PHP are examples for clients that may cause such problems.
  Therefore, ids are now returned by ArangoDB as strings, with the string
  content being the integer value as before.

  Example for documents ("_rev" attribute):
  - Document returned by ArangoDB 1.1: { "_rev": 1234, ... }
  - Document returned by ArangoDB 1.2: { "_rev": "1234", ... }

  Example for collections ("id" attribute / "_id" property):
  - Collection returned by ArangoDB 1.1: { "id": 9327643, "name": "test", ... }
  - Collection returned by ArangoDB 1.2: { "id": "9327643", "name": "test", ... }

  Example for cursors ("id" attribute):
  - Collection returned by ArangoDB 1.1: { "id": 11734292, "hasMore": true, ... }
  - Collection returned by ArangoDB 1.2: { "id": "11734292", "hasMore": true, ... }

* global variables are not automatically available anymore when starting the
  arangod Javascript emergency console (i.e. ```arangod --console```).

  Especially, the variables `db`, `edges`, and `internal` are not available
  anymore. `db` and `internal` can be made available in 1.2 by
  ```var db = require("org/arangodb").db;``` and
  ```var internal = require("internal");```, respectively.
  The reason for this change is to get rid of global variables in the server
  because this will allow more specific inclusion of functionality.

  For convenience, the global variable `db` is still available by default in
  arangosh. The global variable `edges`, which since ArangoDB 1.1 was kind of
  a redundant wrapper of `db`, has been removed in 1.2 completely.
  Please use `db` instead, and if creating an edge collection, use the explicit
  ```db._createEdgeCollection()``` command.

* issue #374: prevent endless redirects when calling admin interface with
  unexpected URLs

* issue #373: TRAVERSAL() `trackPaths` option does not work. Instead `paths` does work

* issue #358: added support for CORS

* honor optional waitForSync property for document removal, replace, update, and
  save operations in arangosh. The waitForSync parameter for these operations
  was previously honored by the REST API and on the server-side, but not when
  the waitForSync parameter was specified for a document operation in arangosh.

* calls to db.collection.figures() and /_api/collection/<collection>/figures now
  additionally return the number of shapes used in the collection in the
  extra attribute "shapes.count"

* added AQL TRAVERSAL_TREE() function to return a hierarchical result from a traversal

* added AQL TRAVERSAL() function to return the results from a traversal

* added AQL function ATTRIBUTES() to return the attribute names of a document

* removed internal server-side AQL functions from global scope.

  Now the AQL internal functions can only be accessed via the exports of the
  ahuacatl module, which can be included via ```require("org/arangodb/ahuacatl")```.
  It shouldn't be necessary for clients to access this module at all, but
  internal code may use this module.

  The previously global AQL-related server-side functions were moved to the
  internal namespace. This produced the following function name changes on
  the server:

     old name              new name
     ------------------------------------------------------
     AHUACATL_RUN       => require("internal").AQL_QUERY
     AHUACATL_EXPLAIN   => require("internal").AQL_EXPLAIN
     AHUACATL_PARSE     => require("internal").AQL_PARSE

  Again, clients shouldn't have used these functions at all as there is the
  ArangoStatement object to execute AQL queries.

* fixed issue #366: Edges index returns strange description

* added AQL function MATCHES() to check a document against a list of examples

* added documentation and tests for db.collection.removeByExample

* added --progress option for arangoimp. This will show the percentage of the input
  file that has been processed by arangoimp while the import is still running. It can
  be used as a rough indicator of progress for the entire import.

* make the server log documents that cannot be imported via /_api/import into the
  logfile using the warning log level. This may help finding illegal documents in big
  import runs.

* check on server startup whether the database directory and all collection directories
  are writable. if not, the server startup will be aborted. this prevents serious
  problems with collections being non-writable and this being detected at some pointer
  after the server has been started

* allow the following AQL constructs: FUNC(...)[...], FUNC(...).attribute

* fixed issue #361: Bug in Admin Interface. Header disappears when clicking new collection

* Added in-memory only collections

  Added collection creation parameter "isVolatile":
  if set to true, the collection is created as an in-memory only collection,
  meaning that all document data of that collection will reside in memory only,
  and will not be stored permanently to disk.
  This means that all collection data will be lost when the collection is unloaded
  or the server is shut down.
  As this collection type does not have datafile disk overhead for the regular
  document operations, it may be faster than normal disk-backed collections. The
  actual performance gains strongly depend on the underlying OS, filesystem, and
  settings though.
  This collection type should be used for caches only and not for any sensible data
  that cannot be re-created otherwise.
  Some platforms, namely Windows, currently do not support this collection type.
  When creating an in-memory collection on such platform, an error message will be
  returned by ArangoDB telling the user the platform does not support it.

  Note: in-memory collections are an experimental feature. The feature might
  change drastically or even be removed altogether in a future version of ArangoDB.

* fixed issue #353: Please include "pretty print" in Emergency Console

* fixed issue #352: "pretty print" console.log
  This was achieved by adding the dump() function for the "internal" object

* reduced insertion time for edges index
  Inserting into the edges index now avoids costly comparisons in case of a hash
  collision, reducing the prefilling/loading timer for bigger edge collections

* added fulltext queries to AQL via FULLTEXT() function. This allows search
  fulltext indexes from an AQL query to find matching documents

* added fulltext index type. This index type allows indexing words and prefixes of
  words from a specific document attribute. The index can be queries using a
  SimpleQueryFull object, the HTTP REST API at /_api/simple/fulltext, or via AQL

* added collection.revision() method to determine whether a collection has changed.
  The revision method returns a revision string that can be used by client programs
  for equality/inequality comparisons. The value returned by the revision method
  should be treated by clients as an opaque string and clients should not try to
  figure out the sense of the revision id. This is still useful enough to check
  whether data in a collection has changed.

* issue #346: adaptively determine NUMBER_HEADERS_PER_BLOCK

* issue #338: arangosh cursor positioning problems

* issue #326: use limit optimization with filters

* issue #325: use index to avoid sorting

* issue #324: add limit optimization to AQL

* removed arango-password script and added Javascript functionality to add/delete
  users instead. The functionality is contained in module `users` and can be invoked
  as follows from arangosh and arangod:
  * require("users").save("name", "passwd");
  * require("users").replace("name", "newPasswd");
  * require("users").remove("name");
  * require("users").reload();
  These functions are intentionally not offered via the web interface.
  This also addresses issue #313

* changed print output in arangosh and the web interface for JSON objects.
  Previously, printing a JSON object in arangosh resulted in the attribute values
  being printed as proper JSON, but attribute names were printed unquoted and
  unescaped. This was fine for the purpose of arangosh, but lead to invalid
  JSON being produced. Now, arangosh will produce valid JSON that can be used
  to send it back to ArangoDB or use it with arangoimp etc.

* fixed issue #300: allow importing documents via the REST /_api/import API
  from a JSON list, too.
  So far, the API only supported importing from a format that had one JSON object
  on each line. This is sometimes inconvenient, e.g. when the result of an AQL
  query or any other list is to be imported. This list is a JSON list and does not
  necessary have a document per line if pretty-printed.
  arangoimp now supports the JSON list format, too. However, the format requires
  arangoimp and the server to read the entire dataset at once. If the dataset is
  too big (bigger than --max-upload-size) then the import will be rejected. Even if
  increased, the entire list must fit in memory on both the client and the server,
  and this may be more resource-intensive than importing individual lines in chunks.

* removed unused parameter --reuse-ids for arangoimp. This parameter did not have
  any effect in 1.2, was never publicly announced and did evil (TM) things.

* fixed issue #297 (partly): added whitespace between command line and
  command result in arangosh, added shell colors for better usability

* fixed issue #296: system collections not usable from AQL

* fixed issue #295: deadlock on shutdown

* fixed issue #293: AQL queries should exploit edges index

* fixed issue #292: use index when filtering on _key in AQL

* allow user-definable document keys
  users can now define their own document keys by using the _key attribute
  when creating new documents or edges. Once specified, the value of _key is
  immutable.
  The restrictions for user-defined key values are:
  * the key must be at most 254 bytes long
  * it must consist of the letters a-z (lower or upper case), the digits 0-9,
    the underscore (_) or dash (-) characters only
  * any other characters, especially multi-byte sequences, whitespace or
    punctuation characters cannot be used inside key values

  Specifying a document key is optional when creating new documents. If no
  document key is specified, ArangoDB will create a document key itself.
  There are no guarantees about the format and pattern of auto-generated document
  keys other than the above restrictions.
  Clients should therefore treat auto-generated document keys as opaque values.
  Keys can be used to look up and reference documents, e.g.:
  * saving a document: `db.users.save({ "_key": "fred", ... })`
  * looking up a document: `db.users.document("fred")`
  * referencing other documents: `edges.relations.save("users/fred", "users/john", ...)`

  This change is downwards-compatible to ArangoDB 1.1 because in ArangoDB 1.1
  users were not able to define their own keys. If the user does not supply a _key
  attribute when creating a document, ArangoDB 1.2 will still generate a key of
  its own as ArangoDB 1.1 did. However, all documents returned by ArangoDB 1.2 will
  include a _key attribute and clients should be able to handle that (e.g. by
  ignoring it if not needed). Documents returned will still include the _id attribute
  as in ArangoDB 1.1.

* require collection names everywhere where a collection id was allowed in
  ArangoDB 1.1 & 1.0
  This change requires clients to use a collection name in place of a collection id
  at all places the client deals with collections.
  Examples:
  * creating edges: the _from and _to attributes must now contain collection names instead
    of collection ids: `edges.relations.save("test/my-key1", "test/my-key2", ...)`
  * retrieving edges: the returned _from and _to attributes now will contain collection
    names instead of ids, too: _from: `test/fred` instead of `1234/3455`
  * looking up documents: db.users.document("fred") or db._document("users/fred")

  Collection names must be used in REST API calls instead of collection ids, too.
  This change is thus not completely downwards-compatible to ArangoDB 1.1. ArangoDB 1.1
  required users to use collection ids in many places instead of collection names.
  This was unintuitive and caused overhead in cases when just the collection name was
  known on client-side but not its id. This overhead can now be avoided so clients can
  work with the collection names directly. There is no need to work with collection ids
  on the client side anymore.
  This change will likely require adjustments to API calls issued by clients, and also
  requires a change in how clients handle the _id value of returned documents. Previously,
  the _id value of returned documents contained the collection id, a slash separator and
  the document number. Since 1.2, _id will contain the collection name, a slash separator
  and the document key. The same applies to the _from and _to attribute values of edges
  that are returned by ArangoDB.

  Also removed (now unnecessary) location header in responses of the collections REST API.
  The location header was previously returned because it was necessary for clients.
  When clients created a collection, they specified the collection name. The collection
  id was generated on the server, but the client needed to use the server-generated
  collection id for further API calls, e.g. when creating edges etc. Therefore, the
  full collection URL, also containing the collection id, was returned by the server in
  responses to the collection API, in the HTTP location header.
  Returning the location header has become unnecessary in ArangoDB 1.2 because users
  can access collections by name and do not need to care about collection ids.


v1.1.3 (2013-XX-XX)
-------------------

* fix case when an error message was looked up for an error code but no error
  message was found. In this case a NULL ptr was returned and not checked everywhere.
  The place this error popped up was when inserting into a non-unique hash index
  failed with a specific, invalid error code.

* fixed issue #381:  db._collection("_users").getIndexes();

* fixed issue #379: arango-password fatal issue javscript.startup-directory

* fixed issue #372: Command-Line Options for the Authentication and Authorization


v1.1.2 (2013-01-20)
-------------------

* upgraded to mruby 2013-01-20 583983385b81c21f82704b116eab52d606a609f4

* fixed issue #357: Some spelling and grammar errors

* fixed issue #355: fix quotes in pdf manual

* fixed issue #351: Strange arangosh error message for long running query

* fixed randomly hanging connections in arangosh on MacOS

* added "any" query method: this returns a random document from a collection. It
  is also available via REST HTTP at /_api/simple/any.

* added deployment tool

* added getPeerVertex

* small fix for logging of long messages: the last character of log messages longer
  than 256 bytes was not logged.

* fixed truncation of human-readable log messages for web interface: the trailing \0
  byte was not appended for messages longer than 256 bytes

* fixed issue #341: ArangoDB crashes when stressed with Batch jobs
  Contrary to the issue title, this did not have anything to do with batch jobs but
  with too high memory usage. The memory usage of ArangoDB is now reduced for cases
   when there are lots of small collections with few documents each

* started with issue #317: Feature Request (from Google Groups): DATE handling

* backported issue #300: Extend arangoImp to Allow importing result set-like
  (list of documents) formatted files

* fixed issue #337: "WaitForSync" on new collection does not work on Win/X64

* fixed issue #336: Collections REST API docs

* fixed issue #335: mmap errors due to wrong memory address calculation

* fixed issue #332: arangoimp --use-ids parameter seems to have no impact

* added option '--server.disable-authentication' for arangosh as well. No more passwd
  prompts if not needed

* fixed issue #330: session logging for arangosh

* fixed issue #329: Allow passing script file(s) as parameters for arangosh to run

* fixed issue #328: 1.1 compile warnings

* fixed issue #327: Javascript parse errors in front end


v1.1.1 (2012-12-18)
-------------------

* fixed issue #339: DELETE /_api/cursor/cursor-identifier return incollect errorNum

  The fix for this has led to a signature change of the function actions.resultNotFound().
  The meaning of parameter #3 for This function has changed from the error message string
  to the error code. The error message string is now parameter #4.
  Any client code that uses this function in custom actions must be adjusted.

* fixed issue #321: Problem upgrading arangodb 1.0.4 to 1.1.0 with Homebrew (OSX 10.8.2)

* fixed issue #230: add navigation and search for online documentation

* fixed issue #315: Strange result in PATH

* fixed issue #323: Wrong function returned in error message of AQL CHAR_LENGTH()

* fixed some log errors on startup / shutdown due to pid file handling and changing
  of directories


v1.1.0 (2012-12-05)
-------------------

* WARNING:
  arangod now performs a database version check at startup. It will look for a file
  named "VERSION" in its database directory. If the file is not present, arangod will
  perform an automatic upgrade of the database directory. This should be the normal
  case when upgrading from ArangoDB 1.0 to ArangoDB 1.1.

  If the VERSION file is present but is from an older version of ArangoDB, arangod
  will refuse to start and ask the user to run a manual upgrade first. A manual upgrade
  can be performed by starting arangod with the option `--upgrade`.

  This upgrade procedure shall ensure that users have full control over when they
  perform any updates/upgrades of their data, and can plan backups accordingly. The
  procedure also guarantees that the server is not run without any required system
  collections or with in incompatible data state.

* added AQL function DOCUMENT() to retrieve a document by its _id value

* fixed issue #311: fixed segfault on unload

* fixed issue #309: renamed stub "import" button from web interface

* fixed issue #307: added WaitForSync column in collections list in in web interface

* fixed issue #306: naming in web interface

* fixed issue #304: do not clear AQL query text input when switching tabs in
  web interface

* fixed issue #303: added documentation about usage of var keyword in web interface

* fixed issue #301: PATCH does not work in web interface

# fixed issue #269: fix make distclean & clean

* fixed issue #296: system collections not usable from AQL

* fixed issue #295: deadlock on shutdown

* added collection type label to web interface

* fixed issue #290: the web interface now disallows creating non-edges in edge collections
  when creating collections via the web interface, the collection type must also be
  specified (default is document collection)

* fixed issue #289: tab-completion does not insert any spaces

* fixed issue #282: fix escaping in web interface

* made AQL function NOT_NULL take any number of arguments. Will now return its
  first argument that is not null, or null if all arguments are null. This is downwards
  compatible.

* changed misleading AQL function name NOT_LIST() to FIRST_LIST() and slightly changed
  the behavior. The function will now return its first argument that is a list, or null
  if none of the arguments are lists.
  This is mostly downwards-compatible. The only change to the previous implementation in
  1.1-beta will happen if two arguments were passed and the 1st and 2nd arguments were
  both no lists. In previous 1.1, the 2nd argument was returned as is, but now null
  will be returned.

* add AQL function FIRST_DOCUMENT(), with same behavior as FIRST_LIST(), but working
  with documents instead of lists.

* added UPGRADING help text

* fixed issue #284: fixed Javascript errors when adding edges/vertices without own
  attributes

* fixed issue #283: AQL LENGTH() now works on documents, too

* fixed issue #281: documentation for skip lists shows wrong example

* fixed AQL optimizer bug, related to OR-combined conditions that filtered on the
  same attribute but with different conditions

* fixed issue #277: allow usage of collection names when creating edges
  the fix of this issue also implies validation of collection names / ids passed to
  the REST edge create method. edges with invalid collection ids or names in the
  "from" or "to" values will be rejected and not saved


v1.1.beta2 (2012-11-13)
-----------------------

* fixed arangoirb compilation

* fixed doxygen


v1.1.beta1 (2012-10-24)
-----------------------

* fixed AQL optimizer bug

* WARNING:
  - the user has changed from "arango" to "arangodb", the start script has changed from
    "arangod" to "arangodb", the database directory has changed from "/var/arangodb" to
    "/var/lib/arangodb" to be compliant with various Linux policies

  - In 1.1, we have introduced types for collections: regular documents go into document
    collections, and edges go into edge collections. The prefixing (db.xxx vs. edges.xxx)
    works slightly different in 1.1: edges.xxx can still be used to access collections,
    however, it will not determine the type of existing collections anymore. To create an
    edge collection 1.1, you can use db._createEdgeCollection() or edges._create().
    And there's of course also db._createDocumentCollection().
    db._create() is also still there and will create a document collection by default,
    whereas edges._create() will create an edge collection.

  - the admin web interface that was previously available via the simple URL suffix /
    is now available via a dedicated URL suffix only: /_admin/html
    The reason for this is that routing and URLs are now subject to changes by the end user,
    and only URLs parts prefixed with underscores (e.g. /_admin or /_api) are reserved
    for ArangoDB's internal usage.

* the server now handles requests with invalid Content-Length header values as follows:
  - if Content-Length is negative, the server will respond instantly with HTTP 411
    (length required)

  - if Content-Length is positive but shorter than the supplied body, the server will
    respond with HTTP 400 (bad request)

  - if Content-Length is positive but longer than the supplied body, the server will
    wait for the client to send the missing bytes. The server allows 90 seconds for this
    and will close the connection if the client does not send the remaining data

  - if Content-Length is bigger than the maximum allowed size (512 MB), the server will
    fail with HTTP 413 (request entity too large).

  - if the length of the HTTP headers is greater than the maximum allowed size (1 MB),
    the server will fail with HTTP 431 (request header fields too large)

* issue #265: allow optional base64 encoding/decoding of action response data

* issue #252: create _modules collection using arango-upgrade (note: arango-upgrade was
  finally replaced by the `--upgrade` option for arangod)

* issue #251: allow passing arbitrary options to V8 engine using new command line option:
  --javascript.v8-options. Using this option, the Harmony features or other settings in
  v8 can be enabled if the end user requires them

* issue #248: allow AQL optimizer to pull out completely uncorrelated subqueries to the
  top level, resulting in less repeated evaluation of the subquery

* upgraded to Doxygen 1.8.0

* issue #247: added AQL function MERGE_RECURSIVE

* issue #246: added clear() function in arangosh

* issue #245: Documentation: Central place for naming rules/limits inside ArangoDB

* reduced size of hash index elements by 50 %, allowing more index elements to fit in
  memory

* issue #235: GUI Shell throws Error:ReferenceError: db is not defined

* issue #229: methods marked as "under construction"

* issue #228: remove unfinished APIs (/_admin/config/*)

* having the OpenSSL library installed is now a prerequisite to compiling ArangoDB
  Also removed the --enable-ssl configure option because ssl is always required.

* added AQL functions TO_LIST, NOT_LIST

* issue #224: add optional Content-Id for batch requests

* issue #221: more documentation on AQL explain functionality. Also added
  ArangoStatement.explain() client method

* added db._createStatement() method on server as well (was previously available
  on the client only)

* issue #219: continue in case of "document not found" error in PATHS() function

* issue #213: make waitForSync overridable on specific actions

* changed AQL optimizer to use indexes in more cases. Previously, indexes might
  not have been used when in a reference expression the inner collection was
  specified last. Example: FOR u1 IN users FOR u2 IN users FILTER u1._id == u2._id
  Previously, this only checked whether an index could be used for u2._id (not
  possible). It was not checked whether an index on u1._id could be used (possible).
  Now, for expressions that have references/attribute names on both sides of the
  above as above, indexes are checked for both sides.

* issue #204: extend the CSV import by TSV and by user configurable
  separator character(s)

* issue #180: added support for batch operations

* added startup option --server.backlog-size
  this allows setting the value of the backlog for the listen() system call.
  the default value is 10, the maximum value is platform-dependent

* introduced new configure option "--enable-maintainer-mode" for
  ArangoDB maintainers. this option replaces the previous compile switches
  --with-boost-test, --enable-bison, --enable-flex and --enable-errors-dependency
  the individual configure options have been removed. --enable-maintainer-mode
  turns them all on.

* removed potentially unused configure option --enable-memfail

* fixed issue #197: HTML web interface calls /_admin/user-manager/session

* fixed issue #195: VERSION file in database directory

* fixed issue #193: REST API HEAD request returns a message body on 404

* fixed issue #188: intermittent issues with 1.0.0
  (server-side cursors not cleaned up in all cases, pthreads deadlock issue)

* issue #189: key store should use ISO datetime format bug

* issue #187: run arango-upgrade on server start (note: arango-upgrade was finally
  replaced by the `--upgrade` option for arangod)n

* fixed issue #183: strange unittest error

* fixed issue #182: manual pages

* fixed issue #181: use getaddrinfo

* moved default database directory to "/var/lib/arangodb" in accordance with
  http://www.pathname.com/fhs/pub/fhs-2.3.html

* fixed issue #179: strange text in import manual

* fixed issue #178: test for aragoimp is missing

* fixed issue #177: a misleading error message was returned if unknown variables
  were used in certain positions in an AQL query.

* fixed issue #176: explain how to use AQL from the arangosh

* issue #175: re-added hidden (and deprecated) option --server.http-port. This
  option is only there to be downwards-compatible to Arango 1.0.

* fixed issue #174: missing Documentation for `within`

* fixed issue #170: add db.<coll_name>.all().toArray() to arangosh help screen

* fixed issue #169: missing argument in Simple Queries

* added program arango-upgrade. This program must be run after installing ArangoDB
  and after upgrading from a previous version of ArangoDB. The arango-upgrade script
  will ensure all system collections are created and present in the correct state.
  It will also perform any necessary data updates.
  Note: arango-upgrade was finally replaced by the `--upgrade` option for arangod.

* issue #153: edge collection should be a flag for a collection
  collections now have a type so that the distinction between document and edge
  collections can now be done at runtime using a collection's type value.
  A collection's type can be queried in Javascript using the <collection>.type() method.

  When new collections are created using db._create(), they will be document
  collections by default. When edge._create() is called, an edge collection will be created.
  To explicitly create a collection of a specific/different type, use the methods
  _createDocumentCollection() or _createEdgeCollection(), which are available for
  both the db and the edges object.
  The Javascript objects ArangoEdges and ArangoEdgesCollection have been removed
  completely.
  All internal and test code has been adjusted for this, and client code
  that uses edges.* should also still work because edges is still there and creates
  edge collections when _create() is called.

  INCOMPATIBLE CHANGE: Client code might still need to be changed in the following aspect:
  Previously, collections did not have a type so documents and edges could be inserted
  in the same collection. This is now disallowed. Edges can only be inserted into
  edge collections now. As there were no collection types in 1.0, ArangoDB will perform
  an automatic upgrade when migrating from 1.0 to 1.1.
  The automatic upgrade will check every collection and determine its type as follows:
  - if among the first 50 documents in the collection there are documents with
    attributes "_from" and "_to", the collection is typed as an edge collection
  - if among the first 50 documents in the collection there are no documents with
    attributes "_from" and "_to", the collection is made as a document collection

* issue #150: call V8 garbage collection on server periodically

* issue #110: added support for partial updates

  The REST API for documents now offers an HTTP PATCH method to partially update
  documents. Overwriting/replacing documents is still available via the HTTP PUT method
  as before. The Javascript API in the shell also offers a new update() method in extension to
  the previously existing replace() method.


v1.0.4 (2012-11-12)
-------------------

* issue #275: strange error message in arangosh 1.0.3 at startup


v1.0.3 (2012-11-08)
-------------------

* fixed AQL optimizer bug

* issue #273: fixed segfault in arangosh on HTTP 40x

* issue #265: allow optional base64 encoding/decoding of action response data

* issue #252: _modules collection not created automatically


v1.0.2 (2012-10-22)
-------------------

* repository CentOS-X.Y moved to CentOS-X, same for Debian

* bugfix for rollback from edges

* bugfix for hash indexes

* bugfix for StringBuffer::erase_front

* added autoload for modules

* added AQL function TO_LIST


v1.0.1 (2012-09-30)
-------------------

* draft for issue #165: front-end application howto

* updated mruby to cf8fdea4a6598aa470e698e8cbc9b9b492319d

* fix for issue #190: install doesn't create log directory

* fix for issue #194: potential race condition between creating and dropping collections

* fix for issue #193: REST API HEAD request returns a message body on 404

* fix for issue #188: intermittent issues with 1.0.0

* fix for issue #163: server cannot create collection because of abandoned files

* fix for issue #150: call V8 garbage collection on server periodically


v1.0.0 (2012-08-17)
-------------------

* fix for issue #157: check for readline and ncurses headers, not only libraries


v1.0.beta4 (2012-08-15)
-----------------------

* fix for issue #152: fix memleak for barriers


v1.0.beta3 (2012-08-10)
-----------------------

* fix for issue #151: Memleak, collection data not removed

* fix for issue #149: Inconsistent port for admin interface

* fix for issue #163: server cannot create collection because of abandoned files

* fix for issue #157: check for readline and ncurses headers, not only libraries

* fix for issue #108: db.<collection>.truncate() inefficient

* fix for issue #109: added startup note about cached collection names and how to
  refresh them

* fix for issue #156: fixed memleaks in /_api/import

* fix for issue #59: added tests for /_api/import

* modified return value for calls to /_api/import: now, the attribute "empty" is
  returned as well, stating the number of empty lines in the input. Also changed the
  return value of the error code attribute ("errorNum") from 1100 ("corrupted datafile")
  to 400 ("bad request") in case invalid/unexpected JSON data was sent to the server.
  This error code is more appropriate as no datafile is broken but just input data is
  incorrect.

* fix for issue #152: Memleak for barriers

* fix for issue #151: Memleak, collection data not removed

* value of --database.maximal-journal-size parameter is now validated on startup. If
  value is smaller than the minimum value (currently 1048576), an error is thrown and
  the server will not start. Before this change, the global value of maximal journal
  size was not validated at server start, but only on collection level

* increased sleep value in statistics creation loop from 10 to 500 microseconds. This
  reduces accuracy of statistics values somewhere after the decimal points but saves
  CPU time.

* avoid additional sync() calls when writing partial shape data (attribute name data)
  to disk. sync() will still be called when the shape marker (will be written after
  the attributes) is written to disk

* issue #147: added flag --database.force-sync-shapes to force synching of shape data
  to disk. The default value is true so it is the same behavior as in version 1.0.
  if set to false, shape data is synched to disk if waitForSync for the collection is
  set to true, otherwise, shape data is not synched.

* fix for issue #145: strange issue on Travis: added epsilon for numeric comparison in
  geo index

* fix for issue #136: adjusted message during indexing

* issue #131: added timeout for HTTP keep-alive connections. The default value is 300
  seconds. There is a startup parameter server.keep-alive-timeout to configure the value.
  Setting it to 0 will disable keep-alive entirely on the server.

* fix for issue #137: AQL optimizer should use indexes for ref accesses with
  2 named attributes


v1.0.beta2 (2012-08-03)
-----------------------

* fix for issue #134: improvements for centos RPM

* fixed problem with disable-admin-interface in config file


v1.0.beta1 (2012-07-29)
-----------------------

* fixed issue #118: We need a collection "debugger"

* fixed issue #126: Access-Shaper must be cached

* INCOMPATIBLE CHANGE: renamed parameters "connect-timeout" and "request-timeout"
  for arangosh and arangoimp to "--server.connect-timeout" and "--server.request-timeout"

* INCOMPATIBLE CHANGE: authorization is now required on the server side
  Clients sending requests without HTTP authorization will be rejected with HTTP 401
  To allow backwards compatibility, the server can be started with the option
  "--server.disable-authentication"

* added options "--server.username" and "--server.password" for arangosh and arangoimp
  These parameters must be used to specify the user and password to be used when
  connecting to the server. If no password is given on the command line, arangosh/
  arangoimp will interactively prompt for a password.
  If no user name is specified on the command line, the default user "root" will be
  used.

* added startup option "--server.ssl-cipher-list" to determine which ciphers to
  use in SSL context. also added SSL_OP_CIPHER_SERVER_PREFERENCE to SSL default
  options so ciphers are tried in server and not in client order

* changed default SSL protocol to TLSv1 instead of SSLv2

* changed log-level of SSL-related messages

* added SSL connections if server is compiled with OpenSSL support. Use --help-ssl

* INCOMPATIBLE CHANGE: removed startup option "--server.admin-port".
  The new endpoints feature (see --server.endpoint) allows opening multiple endpoints
  anyway, and the distinction between admin and "other" endpoints can be emulated
  later using privileges.

* INCOMPATIBLE CHANGE: removed startup options "--port", "--server.port", and
  "--server.http-port" for arangod.
  These options have been replaced by the new "--server.endpoint" parameter

* INCOMPATIBLE CHANGE: removed startup option "--server" for arangosh and arangoimp.
  These options have been replaced by the new "--server.endpoint" parameter

* Added "--server.endpoint" option to arangod, arangosh, and arangoimp.
  For arangod, this option allows specifying the bind endpoints for the server
  The server can be bound to one or multiple endpoints at once. For arangosh
  and arangoimp, the option specifies the server endpoint to connect to.
  The following endpoint syntax is currently supported:
  - tcp://host:port or http@tcp://host:port (HTTP over IPv4)
  - tcp://[host]:port or http@tcp://[host]:port (HTTP over IPv6)
  - ssl://host:port or http@tcp://host:port (HTTP over SSL-encrypted IPv4)
  - ssl://[host]:port or http@tcp://[host]:port (HTTP over SSL-encrypted IPv6)
  - unix:///path/to/socket or http@unix:///path/to/socket (HTTP over UNIX socket)

  If no port is specified, the default port of 8529 will be used.

* INCOMPATIBLE CHANGE: removed startup options "--server.require-keep-alive" and
  "--server.secure-require-keep-alive".
  The server will now behave as follows which should be more conforming to the
  HTTP standard:
  * if a client sends a "Connection: close" header, the server will close the
    connection
  * if a client sends a "Connection: keep-alive" header, the server will not
    close the connection
  * if a client does not send any "Connection" header, the server will assume
    "keep-alive" if the request was an HTTP/1.1 request, and "close" if the
    request was an HTTP/1.0 request

* (minimal) internal optimizations for HTTP request parsing and response header
  handling

* fixed Unicode unescaping bugs for \f and surrogate pairs in BasicsC/strings.c

* changed implementation of TRI_BlockCrc32 algorithm to use 8 bytes at a time

* fixed issue #122: arangod doesn't start if <log.file> cannot be created

* fixed issue #121: wrong collection size reported

* fixed issue #98: Unable to change journalSize

* fixed issue #88: fds not closed

* fixed escaping of document data in HTML admin front end

* added HTTP basic authentication, this is always turned on

* added server startup option --server.disable-admin-interface to turn off the
  HTML admin interface

* honor server startup option --database.maximal-journal-size when creating new
  collections without specific journalsize setting. Previously, these
  collections were always created with journal file sizes of 32 MB and the
  --database.maximal-journal-size setting was ignored

* added server startup option --database.wait-for-sync to control the default
  behavior

* renamed "--unit-tests" to "--javascript.unit-tests"


v1.0.alpha3 (2012-06-30)
------------------------

* fixed issue #116: createCollection=create option doesn't work

* fixed issue #115: Compilation issue under OSX 10.7 Lion & 10.8 Mountain Lion
  (homebrew)

* fixed issue #114: image not found

* fixed issue #111: crash during "make unittests"

* fixed issue #104: client.js -> ARANGO_QUIET is not defined


v1.0.alpha2 (2012-06-24)
------------------------

* fixed issue #112: do not accept document with duplicate attribute names

* fixed issue #103: Should we cleanup the directory structure

* fixed issue #100: "count" attribute exists in cursor response with "count:
  false"

* fixed issue #84 explain command

* added new MRuby version (2012-06-02)

* added --log.filter

* cleanup of command line options:
** --startup.directory => --javascript.startup-directory
** --quite => --quiet
** --gc.interval => --javascript.gc-interval
** --startup.modules-path => --javascript.modules-path
** --action.system-directory => --javascript.action-directory
** --javascript.action-threads => removed (is now the same pool as --server.threads)

* various bug-fixes

* support for import

* added option SKIP_RANGES=1 for make unittests

* fixed several range-related assertion failures in the AQL query optimizer

* fixed AQL query optimizations for some edge cases (e.g. nested subqueries with
  invalid constant filter expressions)


v1.0.alpha1 (2012-05-28)
------------------------

Alpha Release of ArangoDB 1.0<|MERGE_RESOLUTION|>--- conflicted
+++ resolved
@@ -1,10 +1,4 @@
-<<<<<<< HEAD
-* hotbackup devel ... useless line to start branch
-	
-v3.4.3 (XXXX-XX-XX)
-=======
 v3.4.4 (2019-XX-XX)
->>>>>>> ca53f5b5
 -------------------
 
 * follow up to fix JWT authentication in arangosh (#7530):
