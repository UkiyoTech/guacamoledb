--- conflicted
+++ resolved
@@ -1,6 +1,3 @@
-<<<<<<< HEAD
-v3.4.4 (2019-03-08)
-=======
 v3.4.5 (2019-XX-XX)
 -------------------
 
@@ -15,8 +12,7 @@
     RETURN v
   for more details refer to the documentation chapter.
 
-v3.4.4 (2019-XX-XX)
->>>>>>> 4995c800
+v3.4.4 (2019-03-08)
 -------------------
 
 * follow up to fix JWT authentication in arangosh (#7530):
