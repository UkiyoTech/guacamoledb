# -*- mode: Makefile; -*-

<<<<<<< HEAD
################################################################################
## --SECTION--                                                           LIBRARY
################################################################################

################################################################################
### @brief library "libarango.a"
################################################################################

libarango_a_SOURCES = \
	Basics/ConditionLocker.cpp \
	Basics/ConditionVariable.cpp \
	Basics/FileUtils.cpp \
	Basics/Initialise.cpp \
	Basics/LibraryLoader.cpp \
	Basics/Mutex.cpp \
	Basics/MutexLocker.cpp \
	Basics/ProgramOptions.cpp \
	Basics/ProgramOptionsDescription.cpp \
	Basics/Random.cpp \
	Basics/ReadLocker.cpp \
	Basics/ReadUnlocker.cpp \
	Basics/ReadWriteLock.cpp \
	Basics/StringUtils.cpp \
	Basics/Thread.cpp \
	Basics/Timing.cpp \
	Basics/WriteLocker.cpp \
	Basics/WriteUnlocker.cpp \
	BasicsC/associative-multi.c \
	BasicsC/associative.c \
	BasicsC/conversions.c \
	BasicsC/csv.c \
	BasicsC/error.c \
	BasicsC/files.c \
	BasicsC/hashes.c \
	BasicsC/init.c \
	BasicsC/json.c \
	BasicsC/json-utilities.c \
	BasicsC/linked-list.c \
	BasicsC/locks-macos.c \
	BasicsC/locks-posix.c \
	BasicsC/logging.c \
	BasicsC/memory.c \
	BasicsC/process-utils.c \
	BasicsC/random.c \
	BasicsC/socket-utils.c \
	BasicsC/string-buffer.c \
	BasicsC/strings.c \
	BasicsC/structures.c \
	BasicsC/system-functions.c \
	BasicsC/terminal-utils-ncurses.c \
	BasicsC/terminal-utils.c \
	BasicsC/threads-posix.c \
	BasicsC/vector.c \
	BasicsC/voc-errors.c \
	GeoIndex/GeoIndex.c \
	JsonParser/json-parser.c \
	JsonParserX/InputParser.cpp \
	JsonParserX/JsonParserX.cpp \
	JsonParserX/JsonParserXDriver.cpp \
	JsonParserX/JsonScannerX.cpp \
	Logger/Logger.cpp \
	Logger/LoggerData.cpp \
	Logger/LoggerInfo.cpp \
	Logger/LoggerStream.cpp \
	Logger/LoggerTiming.cpp \
	ProgramOptions/program-options.c \
	Rest/AddressPort.cpp \
	Rest/AnyServer.cpp \
	Rest/HttpRequest.cpp \
	Rest/HttpResponse.cpp \
	Rest/Initialise.cpp \
	Rest/JsonContainer.cpp \
	Rest/SslInterface.cpp \
	Rest/Url.cpp \
	ShapedJson/json-shaper.c \
	ShapedJson/shape-accessor.c \
	ShapedJson/shaped-json.c \
	UserManager/ApplicationUserManager.cpp \
	UserManager/Role.cpp \
	UserManager/Session.cpp \
	UserManager/SessionHandler.cpp \
	UserManager/User.cpp \
	UserManager/UserHandler.cpp \
	UserManager/UsersHandler.cpp \
	Utilities/LineEditor.cpp \
	Utilities/ScriptLoader.cpp \
	V8/JSLoader.cpp \
	V8/V8LineEditor.cpp \
	V8/v8-conv.cpp \
	V8/v8-execution.cpp \
	V8/v8-json.cpp \
	V8/v8-shell.cpp \
	V8/v8-utils.cpp \
	Variant/VariantArray.cpp \
	Variant/VariantBlob.cpp \
	Variant/VariantBoolean.cpp \
	Variant/VariantDate.cpp \
	Variant/VariantDatetime.cpp \
	Variant/VariantDouble.cpp \
	Variant/VariantFloat.cpp \
	Variant/VariantInt16.cpp \
	Variant/VariantInt32.cpp \
	Variant/VariantInt64.cpp \
	Variant/VariantInt8.cpp \
	Variant/VariantMatrix2.cpp \
	Variant/VariantNull.cpp \
	Variant/VariantObject.cpp \
	Variant/VariantString.cpp \
	Variant/VariantUInt16.cpp \
	Variant/VariantUInt32.cpp \
	Variant/VariantUInt64.cpp \
	Variant/VariantUInt8.cpp \
	Variant/VariantVector.cpp

################################################################################
### @brief library "libarango.a", MRuby part
################################################################################

if ENABLE_MRUBY
libarango_a_SOURCES += \
	MRuby/MRLoader.cpp \
	MRuby/MRLineEditor.cpp \
	MRuby/mr-actions.cpp \
	MRuby/mr-utils.cpp
endif

################################################################################
## --SECTION--                                                           PROGRAM
################################################################################

################################################################################
### @brief program "arangod"
################################################################################

arangod_LDADD = libarango.a $(LIBS)

arangod_SOURCES = \
	Actions/RestActionHandler.cpp \
	Actions/ActionDispatcherThread.cpp \
	Actions/actions.cpp \
	Admin/ApplicationAdminServer.cpp \
	Admin/RestAdminBaseHandler.cpp \
	Admin/RestAdminFeConfigurationHandler.cpp \
	Admin/RestAdminLogHandler.cpp \
	Admin/RestBaseHandler.cpp \
	Admin/RestVersionHandler.cpp \
	Ahuacatl/ahuacatl-access-optimiser.c \
	Ahuacatl/ahuacatl-ast-node.c \
	Ahuacatl/ahuacatl-bind-parameter.c \
	Ahuacatl/ahuacatl-codegen.c \
	Ahuacatl/ahuacatl-collections.c \
	Ahuacatl/ahuacatl-context.c \
	Ahuacatl/ahuacatl-conversions.c \
	Ahuacatl/ahuacatl-error.c \
	Ahuacatl/ahuacatl-functions.c \
	Ahuacatl/ahuacatl-grammar.c \
	Ahuacatl/ahuacatl-index.c \
	Ahuacatl/ahuacatl-optimiser.c \
	Ahuacatl/ahuacatl-parser-functions.c \
	Ahuacatl/ahuacatl-parser.c \
	Ahuacatl/ahuacatl-result.c \
	Ahuacatl/ahuacatl-scope.c \
	Ahuacatl/ahuacatl-tokens.c \
	Ahuacatl/ahuacatl-tree-dump.c \
	Ahuacatl/ahuacatl-tree-walker.c \
	Ahuacatl/ahuacatl-variable.c \
	ApplicationServer/ApplicationServer.cpp \
	ApplicationServer/ApplicationServerImpl.cpp \
	ApplicationServer/ApplicationServerSchedulerImpl.cpp \
	Dispatcher/ApplicationServerDispatcher.cpp \
	Dispatcher/ApplicationServerDispatcherImpl.cpp \
	Dispatcher/DispatcherImpl.cpp \
	Dispatcher/DispatcherQueue.cpp \
	Dispatcher/DispatcherThread.cpp \
	Dispatcher/Job.cpp \
	GeneralServer/GeneralFigures.cpp \
	HashIndex/hasharray.c \
	HashIndex/hashindex.c \
	HttpServer/ApplicationHttpServer.cpp \
	HttpServer/ApplicationHttpServerImpl.cpp \
	HttpServer/HttpCommTask.cpp \
	HttpServer/HttpHandler.cpp \
	HttpServer/HttpHandlerFactory.cpp \
	HttpServer/PathHandler.cpp \
	HttpServer/RedirectHandler.cpp \
	HttpServer/ServiceUnavailableHandler.cpp \
	HttpsServer/ApplicationHttpsServer.cpp \
	HttpsServer/ApplicationHttpsServerImpl.cpp \
	HttpsServer/HttpsAsyncCommTask.cpp \
	HttpsServer/HttpsServer.cpp \
	HttpsServer/HttpsServerImpl.cpp \
	PriorityQueue/pqueueindex.c \
	PriorityQueue/priorityqueue.c \
	RestHandler/RestDocumentHandler.cpp \
	RestHandler/RestEdgeHandler.cpp \
	RestHandler/RestImportHandler.cpp \
	RestHandler/RestVocbaseBaseHandler.cpp \
	RestServer/ArangoHttpServer.cpp \
	RestServer/ArangoServer.cpp \
	RestServer/JavascriptDispatcherThread.cpp \
	RestServer/RubyDispatcherThread.cpp \
	RestServer/arango.cpp \
	ResultGenerator/HtmlResultGenerator.cpp \
	ResultGenerator/Initialise.cpp \
	ResultGenerator/JsonResultGenerator.cpp \
	ResultGenerator/JsonXResultGenerator.cpp \
	ResultGenerator/OutputGenerator.cpp \
	ResultGenerator/PhpResultGenerator.cpp \
	ResultGenerator/ResultGenerator.cpp \
	ResultGenerator/XmlResultGenerator.cpp \
	Scheduler/AsyncTask.cpp \
	Scheduler/ConnectionTask.cpp \
	Scheduler/ListenTask.cpp \
	Scheduler/PeriodicTask.cpp \
	Scheduler/Scheduler.cpp \
	Scheduler/SchedulerLibev.cpp \
	Scheduler/SchedulerThread.cpp \
	Scheduler/SignalTask.cpp \
	Scheduler/SocketTask.cpp \
	Scheduler/Task.cpp \
	Scheduler/TaskManager.cpp \
	Scheduler/TimerTask.cpp \
	SkipLists/skiplist.c \
	SkipLists/skiplistIndex.c \
	SkipLists/sl-operator.c \
	V8/v8-actions.cpp \
	V8/v8-query.cpp \
	V8/v8-vocbase.cpp \
	VocBase/barrier.c \
	VocBase/blob-collection.c \
	VocBase/collection.c \
	VocBase/compactor.c \
	VocBase/datafile.c \
	VocBase/document-collection.c \
	VocBase/general-cursor.c \
	VocBase/headers.c \
	VocBase/index.c \
	VocBase/shadow-data.c \
	VocBase/simple-collection.c \
	VocBase/synchroniser.c \
	VocBase/voc-shaper.c \
	VocBase/vocbase.c

################################################################################
### @brief program "arangosh"
=======
FLEX_FILES = 
FLEXXX_FILES = 
BISON_FILES =
BISONXX_FILES = 

################################################################################
## --SECTION--                                                           PROGRAM
################################################################################

################################################################################
## --SECTION--                                                        JAVASCRIPT
>>>>>>> efcfbccc
################################################################################

################################################################################
<<<<<<< HEAD
### @brief program "arangoirb"
################################################################################

if ENABLE_MRUBY

arangoirb_LDADD = libarango.a $(LIBS)

arangoirb_SOURCES = \
	SimpleHttpClient/SimpleHttpClient.cpp \
	SimpleHttpClient/SimpleHttpResult.cpp \
	MRClient/MRubyClientConnection.cpp \
	MRClient/arangoirb.cpp

endif

################################################################################
### @brief program "arangoimp"
################################################################################

arangoimp_LDADD = libarango.a $(LIBS)

arangoimp_SOURCES = \
	SimpleHttpClient/SimpleHttpClient.cpp \
	SimpleHttpClient/SimpleHttpResult.cpp \
	V8Client/ImportHelper.cpp \
	V8Client/V8ClientConnection.cpp \
	V8Client/arangoimp.cpp

################################################################################
## --SECTION--                                                        JAVASCRIPT
################################################################################

################################################################################
=======
>>>>>>> efcfbccc
### @brief JavaScript source code as header
################################################################################

JAVASCRIPT_HEADER = \
	js/common/bootstrap/js-errors.h \
	js/common/bootstrap/js-modules.h \
	js/common/bootstrap/js-print.h \
	js/client/js-client.h \
	js/server/js-server.h \
	js/server/js-ahuacatl.h

BUILT_SOURCES += $(JAVASCRIPT_HEADER)

################################################################################
### @brief JavaScript modules for browser
################################################################################

JAVASCRIPT_BROWSER = \
	html/admin/js/modules/simple-query-basics.js \
	html/admin/js/modules/simple-query.js

BUILT_SOURCES += $(JAVASCRIPT_BROWSER)

################################################################################
## --SECTION--                                                             MRUBY
<<<<<<< HEAD
################################################################################

################################################################################
### @brief MRuby source code as header
################################################################################

MRUBY_HEADER = \
	mr/common/bootstrap/mr-error.h \
	mr/server/mr-server.h

BUILT_SOURCES += $(MRUBY_HEADER)

################################################################################
## --SECTION--                                                  SCANNER & PARSER
################################################################################

################################################################################
### @brief flex
################################################################################

FLEX_FILES = \
	JsonParser/json-parser.c \
        Ahuacatl/ahuacatl-tokens.c

BUILT_SOURCES += $(FLEX_FILES)

################################################################################
### @brief flex++
=======
>>>>>>> efcfbccc
################################################################################

################################################################################
<<<<<<< HEAD
### @brief bison
=======
### @brief MRuby source code as header
>>>>>>> efcfbccc
################################################################################

MRUBY_HEADER = \
	mr/common/bootstrap/mr-error.h \
	mr/server/mr-server.h

BUILT_SOURCES += $(MRUBY_HEADER)

################################################################################
<<<<<<< HEAD
### @brief bison++
=======
## --SECTION--                                                           DOXYGEN
>>>>>>> efcfbccc
################################################################################

################################################################################
<<<<<<< HEAD
## --SECTION--                                                           DOXYGEN
################################################################################

################################################################################
=======
>>>>>>> efcfbccc
### @brief JavaScript files
################################################################################

DOXYGEN = \
	Doxygen/js/actions/system/api-collection.c \
	Doxygen/js/actions/system/api-cursor.c \
	Doxygen/js/actions/system/api-edges.c \
	Doxygen/js/actions/system/api-index.c \
	Doxygen/js/actions/system/api-query.c \
	Doxygen/js/actions/system/api-simple.c \
	Doxygen/js/actions/system/api-system.c \
	Doxygen/js/common/bootstrap/modules.c \
	Doxygen/js/common/bootstrap/print.c \
	Doxygen/js/common/modules/graph.c \
	Doxygen/js/common/modules/jsunity.c \
	Doxygen/js/common/modules/simple-query-basics.c \
	Doxygen/js/server/modules/actions.c \
	Doxygen/js/server/modules/simple-query.c \
	Doxygen/js/server/server.c

################################################################################
### @brief wiki pages
################################################################################

WIKI = \
	Actions \
	ArangoErrors \
	CommandLine \
	CommandLineLogging \
	CommandLineRandom \
	CommandLineScheduler \
	Compiling \
	DBAdmin \
	DbaManual \
	DbaManualBasics \
	DefineAction \
	ExamplesSetup \
	FirstStepsArangoDB \
	Glossary \
	Graphs \
	Home \
	HttpCollection \
	HttpCursor \
	HttpIndex \
	HttpInterface \
	HttpSimple \
	HttpSystem \
	ImplementorManual \
	ImpManual \
	ImpManualBasics \
	IndexCap \
	IndexCapHttp \
	IndexGeo \
	IndexGeoHttp \
	IndexHash \
	IndexHashHttp \
	IndexSkiplist \
	IndexSkiplistHttp \
	InstallManual \
	Installing \
	JSModuleActions \
	JSModuleConsole \
	JSModuleFs \
	JSModuleGraph \
	JSModuleInternal \
	JSModules \
	Key-Value \
	RefManual \
	RestDocument \
	RestEdge \
	RestSystem \
	ShellCollection \
	ShellDocument \
	ShellEdge \
	ShellIndex \
	SimpleQueries \
	UserManual \
	UserManualBasics \
        Aql \
        AqlExamples \
	jsUnity

################################################################################
## --SECTION--                                                       END-OF-FILE
################################################################################

## Local Variables:
## mode: outline-minor
## outline-regexp: "^\\(### @brief\\|## --SECTION--\\|# -\\*- \\)"
## End:<|MERGE_RESOLUTION|>--- conflicted
+++ resolved
@@ -1,303 +1,15 @@
 # -*- mode: Makefile; -*-
 
-<<<<<<< HEAD
-################################################################################
-## --SECTION--                                                           LIBRARY
-################################################################################
-
-################################################################################
-### @brief library "libarango.a"
-################################################################################
-
-libarango_a_SOURCES = \
-	Basics/ConditionLocker.cpp \
-	Basics/ConditionVariable.cpp \
-	Basics/FileUtils.cpp \
-	Basics/Initialise.cpp \
-	Basics/LibraryLoader.cpp \
-	Basics/Mutex.cpp \
-	Basics/MutexLocker.cpp \
-	Basics/ProgramOptions.cpp \
-	Basics/ProgramOptionsDescription.cpp \
-	Basics/Random.cpp \
-	Basics/ReadLocker.cpp \
-	Basics/ReadUnlocker.cpp \
-	Basics/ReadWriteLock.cpp \
-	Basics/StringUtils.cpp \
-	Basics/Thread.cpp \
-	Basics/Timing.cpp \
-	Basics/WriteLocker.cpp \
-	Basics/WriteUnlocker.cpp \
-	BasicsC/associative-multi.c \
-	BasicsC/associative.c \
-	BasicsC/conversions.c \
-	BasicsC/csv.c \
-	BasicsC/error.c \
-	BasicsC/files.c \
-	BasicsC/hashes.c \
-	BasicsC/init.c \
-	BasicsC/json.c \
-	BasicsC/json-utilities.c \
-	BasicsC/linked-list.c \
-	BasicsC/locks-macos.c \
-	BasicsC/locks-posix.c \
-	BasicsC/logging.c \
-	BasicsC/memory.c \
-	BasicsC/process-utils.c \
-	BasicsC/random.c \
-	BasicsC/socket-utils.c \
-	BasicsC/string-buffer.c \
-	BasicsC/strings.c \
-	BasicsC/structures.c \
-	BasicsC/system-functions.c \
-	BasicsC/terminal-utils-ncurses.c \
-	BasicsC/terminal-utils.c \
-	BasicsC/threads-posix.c \
-	BasicsC/vector.c \
-	BasicsC/voc-errors.c \
-	GeoIndex/GeoIndex.c \
-	JsonParser/json-parser.c \
-	JsonParserX/InputParser.cpp \
-	JsonParserX/JsonParserX.cpp \
-	JsonParserX/JsonParserXDriver.cpp \
-	JsonParserX/JsonScannerX.cpp \
-	Logger/Logger.cpp \
-	Logger/LoggerData.cpp \
-	Logger/LoggerInfo.cpp \
-	Logger/LoggerStream.cpp \
-	Logger/LoggerTiming.cpp \
-	ProgramOptions/program-options.c \
-	Rest/AddressPort.cpp \
-	Rest/AnyServer.cpp \
-	Rest/HttpRequest.cpp \
-	Rest/HttpResponse.cpp \
-	Rest/Initialise.cpp \
-	Rest/JsonContainer.cpp \
-	Rest/SslInterface.cpp \
-	Rest/Url.cpp \
-	ShapedJson/json-shaper.c \
-	ShapedJson/shape-accessor.c \
-	ShapedJson/shaped-json.c \
-	UserManager/ApplicationUserManager.cpp \
-	UserManager/Role.cpp \
-	UserManager/Session.cpp \
-	UserManager/SessionHandler.cpp \
-	UserManager/User.cpp \
-	UserManager/UserHandler.cpp \
-	UserManager/UsersHandler.cpp \
-	Utilities/LineEditor.cpp \
-	Utilities/ScriptLoader.cpp \
-	V8/JSLoader.cpp \
-	V8/V8LineEditor.cpp \
-	V8/v8-conv.cpp \
-	V8/v8-execution.cpp \
-	V8/v8-json.cpp \
-	V8/v8-shell.cpp \
-	V8/v8-utils.cpp \
-	Variant/VariantArray.cpp \
-	Variant/VariantBlob.cpp \
-	Variant/VariantBoolean.cpp \
-	Variant/VariantDate.cpp \
-	Variant/VariantDatetime.cpp \
-	Variant/VariantDouble.cpp \
-	Variant/VariantFloat.cpp \
-	Variant/VariantInt16.cpp \
-	Variant/VariantInt32.cpp \
-	Variant/VariantInt64.cpp \
-	Variant/VariantInt8.cpp \
-	Variant/VariantMatrix2.cpp \
-	Variant/VariantNull.cpp \
-	Variant/VariantObject.cpp \
-	Variant/VariantString.cpp \
-	Variant/VariantUInt16.cpp \
-	Variant/VariantUInt32.cpp \
-	Variant/VariantUInt64.cpp \
-	Variant/VariantUInt8.cpp \
-	Variant/VariantVector.cpp
-
-################################################################################
-### @brief library "libarango.a", MRuby part
-################################################################################
-
-if ENABLE_MRUBY
-libarango_a_SOURCES += \
-	MRuby/MRLoader.cpp \
-	MRuby/MRLineEditor.cpp \
-	MRuby/mr-actions.cpp \
-	MRuby/mr-utils.cpp
-endif
-
-################################################################################
-## --SECTION--                                                           PROGRAM
-################################################################################
-
-################################################################################
-### @brief program "arangod"
-################################################################################
-
-arangod_LDADD = libarango.a $(LIBS)
-
-arangod_SOURCES = \
-	Actions/RestActionHandler.cpp \
-	Actions/ActionDispatcherThread.cpp \
-	Actions/actions.cpp \
-	Admin/ApplicationAdminServer.cpp \
-	Admin/RestAdminBaseHandler.cpp \
-	Admin/RestAdminFeConfigurationHandler.cpp \
-	Admin/RestAdminLogHandler.cpp \
-	Admin/RestBaseHandler.cpp \
-	Admin/RestVersionHandler.cpp \
-	Ahuacatl/ahuacatl-access-optimiser.c \
-	Ahuacatl/ahuacatl-ast-node.c \
-	Ahuacatl/ahuacatl-bind-parameter.c \
-	Ahuacatl/ahuacatl-codegen.c \
-	Ahuacatl/ahuacatl-collections.c \
-	Ahuacatl/ahuacatl-context.c \
-	Ahuacatl/ahuacatl-conversions.c \
-	Ahuacatl/ahuacatl-error.c \
-	Ahuacatl/ahuacatl-functions.c \
-	Ahuacatl/ahuacatl-grammar.c \
-	Ahuacatl/ahuacatl-index.c \
-	Ahuacatl/ahuacatl-optimiser.c \
-	Ahuacatl/ahuacatl-parser-functions.c \
-	Ahuacatl/ahuacatl-parser.c \
-	Ahuacatl/ahuacatl-result.c \
-	Ahuacatl/ahuacatl-scope.c \
-	Ahuacatl/ahuacatl-tokens.c \
-	Ahuacatl/ahuacatl-tree-dump.c \
-	Ahuacatl/ahuacatl-tree-walker.c \
-	Ahuacatl/ahuacatl-variable.c \
-	ApplicationServer/ApplicationServer.cpp \
-	ApplicationServer/ApplicationServerImpl.cpp \
-	ApplicationServer/ApplicationServerSchedulerImpl.cpp \
-	Dispatcher/ApplicationServerDispatcher.cpp \
-	Dispatcher/ApplicationServerDispatcherImpl.cpp \
-	Dispatcher/DispatcherImpl.cpp \
-	Dispatcher/DispatcherQueue.cpp \
-	Dispatcher/DispatcherThread.cpp \
-	Dispatcher/Job.cpp \
-	GeneralServer/GeneralFigures.cpp \
-	HashIndex/hasharray.c \
-	HashIndex/hashindex.c \
-	HttpServer/ApplicationHttpServer.cpp \
-	HttpServer/ApplicationHttpServerImpl.cpp \
-	HttpServer/HttpCommTask.cpp \
-	HttpServer/HttpHandler.cpp \
-	HttpServer/HttpHandlerFactory.cpp \
-	HttpServer/PathHandler.cpp \
-	HttpServer/RedirectHandler.cpp \
-	HttpServer/ServiceUnavailableHandler.cpp \
-	HttpsServer/ApplicationHttpsServer.cpp \
-	HttpsServer/ApplicationHttpsServerImpl.cpp \
-	HttpsServer/HttpsAsyncCommTask.cpp \
-	HttpsServer/HttpsServer.cpp \
-	HttpsServer/HttpsServerImpl.cpp \
-	PriorityQueue/pqueueindex.c \
-	PriorityQueue/priorityqueue.c \
-	RestHandler/RestDocumentHandler.cpp \
-	RestHandler/RestEdgeHandler.cpp \
-	RestHandler/RestImportHandler.cpp \
-	RestHandler/RestVocbaseBaseHandler.cpp \
-	RestServer/ArangoHttpServer.cpp \
-	RestServer/ArangoServer.cpp \
-	RestServer/JavascriptDispatcherThread.cpp \
-	RestServer/RubyDispatcherThread.cpp \
-	RestServer/arango.cpp \
-	ResultGenerator/HtmlResultGenerator.cpp \
-	ResultGenerator/Initialise.cpp \
-	ResultGenerator/JsonResultGenerator.cpp \
-	ResultGenerator/JsonXResultGenerator.cpp \
-	ResultGenerator/OutputGenerator.cpp \
-	ResultGenerator/PhpResultGenerator.cpp \
-	ResultGenerator/ResultGenerator.cpp \
-	ResultGenerator/XmlResultGenerator.cpp \
-	Scheduler/AsyncTask.cpp \
-	Scheduler/ConnectionTask.cpp \
-	Scheduler/ListenTask.cpp \
-	Scheduler/PeriodicTask.cpp \
-	Scheduler/Scheduler.cpp \
-	Scheduler/SchedulerLibev.cpp \
-	Scheduler/SchedulerThread.cpp \
-	Scheduler/SignalTask.cpp \
-	Scheduler/SocketTask.cpp \
-	Scheduler/Task.cpp \
-	Scheduler/TaskManager.cpp \
-	Scheduler/TimerTask.cpp \
-	SkipLists/skiplist.c \
-	SkipLists/skiplistIndex.c \
-	SkipLists/sl-operator.c \
-	V8/v8-actions.cpp \
-	V8/v8-query.cpp \
-	V8/v8-vocbase.cpp \
-	VocBase/barrier.c \
-	VocBase/blob-collection.c \
-	VocBase/collection.c \
-	VocBase/compactor.c \
-	VocBase/datafile.c \
-	VocBase/document-collection.c \
-	VocBase/general-cursor.c \
-	VocBase/headers.c \
-	VocBase/index.c \
-	VocBase/shadow-data.c \
-	VocBase/simple-collection.c \
-	VocBase/synchroniser.c \
-	VocBase/voc-shaper.c \
-	VocBase/vocbase.c
-
-################################################################################
-### @brief program "arangosh"
-=======
 FLEX_FILES = 
 FLEXXX_FILES = 
 BISON_FILES =
 BISONXX_FILES = 
 
 ################################################################################
-## --SECTION--                                                           PROGRAM
-################################################################################
-
-################################################################################
-## --SECTION--                                                        JAVASCRIPT
->>>>>>> efcfbccc
-################################################################################
-
-################################################################################
-<<<<<<< HEAD
-### @brief program "arangoirb"
-################################################################################
-
-if ENABLE_MRUBY
-
-arangoirb_LDADD = libarango.a $(LIBS)
-
-arangoirb_SOURCES = \
-	SimpleHttpClient/SimpleHttpClient.cpp \
-	SimpleHttpClient/SimpleHttpResult.cpp \
-	MRClient/MRubyClientConnection.cpp \
-	MRClient/arangoirb.cpp
-
-endif
-
-################################################################################
-### @brief program "arangoimp"
-################################################################################
-
-arangoimp_LDADD = libarango.a $(LIBS)
-
-arangoimp_SOURCES = \
-	SimpleHttpClient/SimpleHttpClient.cpp \
-	SimpleHttpClient/SimpleHttpResult.cpp \
-	V8Client/ImportHelper.cpp \
-	V8Client/V8ClientConnection.cpp \
-	V8Client/arangoimp.cpp
-
-################################################################################
 ## --SECTION--                                                        JAVASCRIPT
 ################################################################################
 
 ################################################################################
-=======
->>>>>>> efcfbccc
 ### @brief JavaScript source code as header
 ################################################################################
 
@@ -323,7 +35,6 @@
 
 ################################################################################
 ## --SECTION--                                                             MRUBY
-<<<<<<< HEAD
 ################################################################################
 
 ################################################################################
@@ -337,55 +48,10 @@
 BUILT_SOURCES += $(MRUBY_HEADER)
 
 ################################################################################
-## --SECTION--                                                  SCANNER & PARSER
-################################################################################
-
-################################################################################
-### @brief flex
-################################################################################
-
-FLEX_FILES = \
-	JsonParser/json-parser.c \
-        Ahuacatl/ahuacatl-tokens.c
-
-BUILT_SOURCES += $(FLEX_FILES)
-
-################################################################################
-### @brief flex++
-=======
->>>>>>> efcfbccc
-################################################################################
-
-################################################################################
-<<<<<<< HEAD
-### @brief bison
-=======
-### @brief MRuby source code as header
->>>>>>> efcfbccc
-################################################################################
-
-MRUBY_HEADER = \
-	mr/common/bootstrap/mr-error.h \
-	mr/server/mr-server.h
-
-BUILT_SOURCES += $(MRUBY_HEADER)
-
-################################################################################
-<<<<<<< HEAD
-### @brief bison++
-=======
-## --SECTION--                                                           DOXYGEN
->>>>>>> efcfbccc
-################################################################################
-
-################################################################################
-<<<<<<< HEAD
 ## --SECTION--                                                           DOXYGEN
 ################################################################################
 
 ################################################################################
-=======
->>>>>>> efcfbccc
 ### @brief JavaScript files
 ################################################################################
 
